// Copyright 2017 PingCAP, Inc.
//
// Licensed under the Apache License, Version 2.0 (the "License");
// you may not use this file except in compliance with the License.
// You may obtain a copy of the License at
//
//     http://www.apache.org/licenses/LICENSE-2.0
//
// Unless required by applicable law or agreed to in writing, software
// distributed under the License is distributed on an "AS IS" BASIS,
// See the License for the specific language governing permissions and
// limitations under the License.

package expression_test

import (
	"bytes"
	"context"
	"encoding/hex"
	"fmt"
	"math"
	"sort"
	"strconv"
	"strings"
	"time"

	. "github.com/pingcap/check"
	"github.com/pingcap/errors"
	"github.com/pingcap/parser/auth"
	"github.com/pingcap/parser/model"
	"github.com/pingcap/parser/mysql"
	"github.com/pingcap/parser/terror"
	"github.com/pingcap/tidb/ddl/placement"
	"github.com/pingcap/tidb/domain"
	"github.com/pingcap/tidb/expression"
	"github.com/pingcap/tidb/kv"
	plannercore "github.com/pingcap/tidb/planner/core"
	"github.com/pingcap/tidb/session"
	"github.com/pingcap/tidb/sessionctx"
	"github.com/pingcap/tidb/sessionctx/variable"
	"github.com/pingcap/tidb/store/mockstore"
	"github.com/pingcap/tidb/table"
	"github.com/pingcap/tidb/table/tables"
	"github.com/pingcap/tidb/tablecodec"
	"github.com/pingcap/tidb/types"
	"github.com/pingcap/tidb/util/codec"
	"github.com/pingcap/tidb/util/collate"
	"github.com/pingcap/tidb/util/kvcache"
	"github.com/pingcap/tidb/util/mock"
	"github.com/pingcap/tidb/util/sqlexec"
	"github.com/pingcap/tidb/util/testkit"
	"github.com/pingcap/tidb/util/testutil"
)

var _ = Suite(&testIntegrationSuite{})
var _ = Suite(&testIntegrationSuite2{})
var _ = SerialSuites(&testIntegrationSerialSuite{})

type testIntegrationSuiteBase struct {
	store kv.Storage
	dom   *domain.Domain
	ctx   sessionctx.Context
}

type testIntegrationSuite struct {
	testIntegrationSuiteBase
}

type testIntegrationSuite2 struct {
	testIntegrationSuiteBase
}

type testIntegrationSerialSuite struct {
	testIntegrationSuiteBase
}

func (s *testIntegrationSuiteBase) cleanEnv(c *C) {
	tk := testkit.NewTestKit(c, s.store)
	tk.MustExec("use test")
	r := tk.MustQuery("show tables")
	for _, tb := range r.Rows() {
		tableName := tb[0]
		tk.MustExec(fmt.Sprintf("drop table %v", tableName))
	}
}

func (s *testIntegrationSuiteBase) SetUpSuite(c *C) {
	var err error
	s.store, s.dom, err = newStoreWithBootstrap()
	c.Assert(err, IsNil)
	s.ctx = mock.NewContext()
}

func (s *testIntegrationSuiteBase) TearDownSuite(c *C) {
	s.dom.Close()
	s.store.Close()
}

func (s *testIntegrationSuite) Test19654(c *C) {
	tk := testkit.NewTestKit(c, s.store)
	tk.MustExec("USE test;")

	// enum vs enum
	tk.MustExec("drop table if exists t1, t2;")
	tk.MustExec("create table t1 (b enum('a', 'b'));")
	tk.MustExec("insert into t1 values ('a');")
	tk.MustExec("create table t2 (b enum('b','a') not null, unique(b));")
	tk.MustExec("insert into t2 values ('a');")
	tk.MustQuery("select /*+ inl_join(t2)*/ * from t1, t2 where t1.b=t2.b;").Check(testkit.Rows("a a"))

	// set vs set
	tk.MustExec("drop table if exists t1, t2;")
	tk.MustExec("create table t1 (b set('a', 'b'));")
	tk.MustExec("insert into t1 values ('a');")
	tk.MustExec("create table t2 (b set('b','a') not null, unique(b));")
	tk.MustExec("insert into t2 values ('a');")
	tk.MustQuery("select /*+ inl_join(t2)*/ * from t1, t2 where t1.b=t2.b;").Check(testkit.Rows("a a"))

	// enum vs set
	tk.MustExec("drop table if exists t1, t2;")
	tk.MustExec("create table t1 (b enum('a', 'b'));")
	tk.MustExec("insert into t1 values ('a');")
	tk.MustExec("create table t2 (b set('b','a') not null, unique(b));")
	tk.MustExec("insert into t2 values ('a');")
	tk.MustQuery("select /*+ inl_join(t2)*/ * from t1, t2 where t1.b=t2.b;").Check(testkit.Rows("a a"))

	// char vs enum
	tk.MustExec("drop table if exists t1, t2;")
	tk.MustExec("create table t1 (b char(10));")
	tk.MustExec("insert into t1 values ('a');")
	tk.MustExec("create table t2 (b enum('b','a') not null, unique(b));")
	tk.MustExec("insert into t2 values ('a');")
	tk.MustQuery("select /*+ inl_join(t2)*/ * from t1, t2 where t1.b=t2.b;").Check(testkit.Rows("a a"))

	// char vs set
	tk.MustExec("drop table if exists t1, t2;")
	tk.MustExec("create table t1 (b char(10));")
	tk.MustExec("insert into t1 values ('a');")
	tk.MustExec("create table t2 (b set('b','a') not null, unique(b));")
	tk.MustExec("insert into t2 values ('a');")
	tk.MustQuery("select /*+ inl_join(t2)*/ * from t1, t2 where t1.b=t2.b;").Check(testkit.Rows("a a"))
}

func (s *testIntegrationSuite) Test19387(c *C) {
	tk := testkit.NewTestKit(c, s.store)
	tk.MustExec("USE test;")

	tk.MustExec("drop table if exists t;")
	tk.MustExec("create table t(a decimal(16, 2));")
	tk.MustExec("select sum(case when 1 then a end) from t group by a;")
	res := tk.MustQuery("show create table t")
	c.Assert(len(res.Rows()), Equals, 1)
	str := res.Rows()[0][1].(string)
	c.Assert(strings.Contains(str, "decimal(16,2)"), IsTrue)
}

func (s *testIntegrationSuite) TestFuncREPEAT(c *C) {
	tk := testkit.NewTestKit(c, s.store)
	defer s.cleanEnv(c)
	tk.MustExec("USE test;")
	tk.MustExec("DROP TABLE IF EXISTS table_string;")
	tk.MustExec("CREATE TABLE table_string(a CHAR(20), b VARCHAR(20), c TINYTEXT, d TEXT(20), e MEDIUMTEXT, f LONGTEXT, g BIGINT);")
	tk.MustExec("INSERT INTO table_string (a, b, c, d, e, f, g) VALUES ('a', 'b', 'c', 'd', 'e', 'f', 2);")
	tk.CheckExecResult(1, 0)

	r := tk.MustQuery("SELECT REPEAT(a, g), REPEAT(b, g), REPEAT(c, g), REPEAT(d, g), REPEAT(e, g), REPEAT(f, g) FROM table_string;")
	r.Check(testkit.Rows("aa bb cc dd ee ff"))

	r = tk.MustQuery("SELECT REPEAT(NULL, g), REPEAT(NULL, g), REPEAT(NULL, g), REPEAT(NULL, g), REPEAT(NULL, g), REPEAT(NULL, g) FROM table_string;")
	r.Check(testkit.Rows("<nil> <nil> <nil> <nil> <nil> <nil>"))

	r = tk.MustQuery("SELECT REPEAT(a, NULL), REPEAT(b, NULL), REPEAT(c, NULL), REPEAT(d, NULL), REPEAT(e, NULL), REPEAT(f, NULL) FROM table_string;")
	r.Check(testkit.Rows("<nil> <nil> <nil> <nil> <nil> <nil>"))

	r = tk.MustQuery("SELECT REPEAT(a, 2), REPEAT(b, 2), REPEAT(c, 2), REPEAT(d, 2), REPEAT(e, 2), REPEAT(f, 2) FROM table_string;")
	r.Check(testkit.Rows("aa bb cc dd ee ff"))

	r = tk.MustQuery("SELECT REPEAT(NULL, 2), REPEAT(NULL, 2), REPEAT(NULL, 2), REPEAT(NULL, 2), REPEAT(NULL, 2), REPEAT(NULL, 2) FROM table_string;")
	r.Check(testkit.Rows("<nil> <nil> <nil> <nil> <nil> <nil>"))

	r = tk.MustQuery("SELECT REPEAT(a, -1), REPEAT(b, -2), REPEAT(c, -2), REPEAT(d, -2), REPEAT(e, -2), REPEAT(f, -2) FROM table_string;")
	r.Check(testkit.Rows("     "))

	r = tk.MustQuery("SELECT REPEAT(a, 0), REPEAT(b, 0), REPEAT(c, 0), REPEAT(d, 0), REPEAT(e, 0), REPEAT(f, 0) FROM table_string;")
	r.Check(testkit.Rows("     "))

	r = tk.MustQuery("SELECT REPEAT(a, 16777217), REPEAT(b, 16777217), REPEAT(c, 16777217), REPEAT(d, 16777217), REPEAT(e, 16777217), REPEAT(f, 16777217) FROM table_string;")
	r.Check(testkit.Rows("<nil> <nil> <nil> <nil> <nil> <nil>"))
}

func (s *testIntegrationSuite) TestFuncLpadAndRpad(c *C) {
	tk := testkit.NewTestKit(c, s.store)
	defer s.cleanEnv(c)
	tk.MustExec(`USE test;`)
	tk.MustExec(`DROP TABLE IF EXISTS t;`)
	tk.MustExec(`CREATE TABLE t(a BINARY(10), b CHAR(10));`)
	tk.MustExec(`INSERT INTO t SELECT "中文", "abc";`)
	result := tk.MustQuery(`SELECT LPAD(a, 11, "a"), LPAD(b, 2, "xx") FROM t;`)
	result.Check(testkit.Rows("a中文\x00\x00\x00\x00 ab"))
	result = tk.MustQuery(`SELECT RPAD(a, 11, "a"), RPAD(b, 2, "xx") FROM t;`)
	result.Check(testkit.Rows("中文\x00\x00\x00\x00a ab"))
	result = tk.MustQuery(`SELECT LPAD("中文", 5, "字符"), LPAD("中文", 1, "a");`)
	result.Check(testkit.Rows("字符字中文 中"))
	result = tk.MustQuery(`SELECT RPAD("中文", 5, "字符"), RPAD("中文", 1, "a");`)
	result.Check(testkit.Rows("中文字符字 中"))
	result = tk.MustQuery(`SELECT RPAD("中文", -5, "字符"), RPAD("中文", 10, "");`)
	result.Check(testkit.Rows("<nil> <nil>"))
	result = tk.MustQuery(`SELECT LPAD("中文", -5, "字符"), LPAD("中文", 10, "");`)
	result.Check(testkit.Rows("<nil> <nil>"))
}

func (s *testIntegrationSuite) TestMiscellaneousBuiltin(c *C) {
	ctx := context.Background()
	defer s.cleanEnv(c)

	tk := testkit.NewTestKit(c, s.store)
	tk.MustExec("use test")
	// for uuid
	r := tk.MustQuery("select uuid(), uuid(), uuid(), uuid(), uuid(), uuid();")
	for _, it := range r.Rows() {
		for _, item := range it {
			uuid, ok := item.(string)
			c.Assert(ok, Equals, true)
			list := strings.Split(uuid, "-")
			c.Assert(len(list), Equals, 5)
			c.Assert(len(list[0]), Equals, 8)
			c.Assert(len(list[1]), Equals, 4)
			c.Assert(len(list[2]), Equals, 4)
			c.Assert(len(list[3]), Equals, 4)
			c.Assert(len(list[4]), Equals, 12)
		}
	}
	tk.MustQuery("select sleep(1);").Check(testkit.Rows("0"))
	tk.MustQuery("select sleep(0);").Check(testkit.Rows("0"))
	tk.MustQuery("select sleep('a');").Check(testkit.Rows("0"))
	tk.MustQuery("show warnings;").Check(testkit.Rows("Warning 1292 Truncated incorrect FLOAT value: 'a'"))
	rs, err := tk.Exec("select sleep(-1);")
	c.Assert(err, IsNil)
	c.Assert(rs, NotNil)
	_, err = session.GetRows4Test(ctx, tk.Se, rs)
	c.Assert(err, NotNil)
	c.Assert(rs.Close(), IsNil)

	tk.MustQuery("SELECT INET_ATON('10.0.5.9');").Check(testkit.Rows("167773449"))
	tk.MustQuery("SELECT INET_NTOA(167773449);").Check(testkit.Rows("10.0.5.9"))
	tk.MustQuery("SELECT HEX(INET6_ATON('fdfe::5a55:caff:fefa:9089'));").Check(testkit.Rows("FDFE0000000000005A55CAFFFEFA9089"))
	tk.MustQuery("SELECT HEX(INET6_ATON('10.0.5.9'));").Check(testkit.Rows("0A000509"))
	tk.MustQuery("SELECT INET6_NTOA(INET6_ATON('fdfe::5a55:caff:fefa:9089'));").Check(testkit.Rows("fdfe::5a55:caff:fefa:9089"))
	tk.MustQuery("SELECT INET6_NTOA(INET6_ATON('10.0.5.9'));").Check(testkit.Rows("10.0.5.9"))
	tk.MustQuery("SELECT INET6_NTOA(UNHEX('FDFE0000000000005A55CAFFFEFA9089'));").Check(testkit.Rows("fdfe::5a55:caff:fefa:9089"))
	tk.MustQuery("SELECT INET6_NTOA(UNHEX('0A000509'));").Check(testkit.Rows("10.0.5.9"))

	tk.MustQuery(`SELECT IS_IPV4('10.0.5.9'), IS_IPV4('10.0.5.256');`).Check(testkit.Rows("1 0"))
	tk.MustQuery(`SELECT IS_IPV4_COMPAT(INET6_ATON('::10.0.5.9'));`).Check(testkit.Rows("1"))
	tk.MustQuery(`SELECT IS_IPV4_COMPAT(INET6_ATON('::ffff:10.0.5.9'));`).Check(testkit.Rows("0"))
	tk.MustQuery(`SELECT
	  IS_IPV4_COMPAT(INET6_ATON('::192.168.0.1')),
	  IS_IPV4_COMPAT(INET6_ATON('::c0a8:0001')),
	  IS_IPV4_COMPAT(INET6_ATON('::c0a8:1'));`).Check(testkit.Rows("1 1 1"))
	tk.MustQuery(`SELECT IS_IPV4_MAPPED(INET6_ATON('::10.0.5.9'));`).Check(testkit.Rows("0"))
	tk.MustQuery(`SELECT IS_IPV4_MAPPED(INET6_ATON('::ffff:10.0.5.9'));`).Check(testkit.Rows("1"))
	tk.MustQuery(`SELECT
	  IS_IPV4_MAPPED(INET6_ATON('::ffff:192.168.0.1')),
	  IS_IPV4_MAPPED(INET6_ATON('::ffff:c0a8:0001')),
	  IS_IPV4_MAPPED(INET6_ATON('::ffff:c0a8:1'));`).Check(testkit.Rows("1 1 1"))
	tk.MustQuery(`SELECT IS_IPV6('10.0.5.9'), IS_IPV6('::1');`).Check(testkit.Rows("0 1"))

	tk.MustExec("drop table if exists t1;")
	tk.MustExec(`create table t1(
        a int,
        b int not null,
        c int not null default 0,
        d int default 0,
        unique key(b,c),
        unique key(b,d)
);`)
	tk.MustExec("insert into t1 (a,b) values(1,10),(1,20),(2,30),(2,40);")
	tk.MustQuery("select any_value(a), sum(b) from t1;").Check(testkit.Rows("1 100"))
	tk.MustQuery("select a,any_value(b),sum(c) from t1 group by a order by a;").Check(testkit.Rows("1 10 0", "2 30 0"))

	// for locks
	tk.MustExec(`set tidb_enable_noop_functions=1;`)
	result := tk.MustQuery(`SELECT GET_LOCK('test_lock1', 10);`)
	result.Check(testkit.Rows("1"))
	result = tk.MustQuery(`SELECT GET_LOCK('test_lock2', 10);`)
	result.Check(testkit.Rows("1"))

	result = tk.MustQuery(`SELECT RELEASE_LOCK('test_lock2');`)
	result.Check(testkit.Rows("1"))
	result = tk.MustQuery(`SELECT RELEASE_LOCK('test_lock1');`)
	result.Check(testkit.Rows("1"))
}

func (s *testIntegrationSuite) TestConvertToBit(c *C) {
	defer s.cleanEnv(c)
	tk := testkit.NewTestKit(c, s.store)
	tk.MustExec("use test")
	tk.MustExec("drop table if exists t, t1")
	tk.MustExec("create table t (a bit(64))")
	tk.MustExec("create table t1 (a varchar(2))")
	tk.MustExec(`insert t1 value ('10')`)
	tk.MustExec(`insert t select a from t1`)
	tk.MustQuery("select a+0 from t").Check(testkit.Rows("12592"))

	tk.MustExec("drop table if exists t, t1")
	tk.MustExec("create table t (a bit(64))")
	tk.MustExec("create table t1 (a binary(2))")
	tk.MustExec(`insert t1 value ('10')`)
	tk.MustExec(`insert t select a from t1`)
	tk.MustQuery("select a+0 from t").Check(testkit.Rows("12592"))

	tk.MustExec("drop table if exists t, t1")
	tk.MustExec("create table t (a bit(64))")
	tk.MustExec("create table t1 (a datetime)")
	tk.MustExec(`insert t1 value ('09-01-01')`)
	tk.MustExec(`insert t select a from t1`)
	tk.MustQuery("select a+0 from t").Check(testkit.Rows("20090101000000"))

	// For issue 20118
	tk.MustExec("drop table if exists t;")
	tk.MustExec("create table t(a tinyint, b bit(63));")
	tk.MustExec("insert ignore  into t values(599999999, -1);")
	tk.MustQuery("show warnings;").Check(testkit.Rows(
		"Warning 1690 constant 599999999 overflows tinyint",
		"Warning 1406 Data Too Long, field len 63"))
	tk.MustQuery("select * from t;").Check(testkit.Rows("127 \u007f\xff\xff\xff\xff\xff\xff\xff"))
}

func (s *testIntegrationSuite2) TestMathBuiltin(c *C) {
	ctx := context.Background()
	defer s.cleanEnv(c)
	tk := testkit.NewTestKit(c, s.store)
	tk.MustExec("use test")

	// for degrees
	result := tk.MustQuery("select degrees(0), degrees(1)")
	result.Check(testkit.Rows("0 57.29577951308232"))
	result = tk.MustQuery("select degrees(2), degrees(5)")
	result.Check(testkit.Rows("114.59155902616465 286.4788975654116"))

	// for sin
	result = tk.MustQuery("select sin(0), sin(1.5707963267949)")
	result.Check(testkit.Rows("0 1"))
	result = tk.MustQuery("select sin(1), sin(100)")
	result.Check(testkit.Rows("0.8414709848078965 -0.5063656411097588"))
	result = tk.MustQuery("select sin('abcd')")
	result.Check(testkit.Rows("0"))

	// for cos
	result = tk.MustQuery("select cos(0), cos(3.1415926535898)")
	result.Check(testkit.Rows("1 -1"))
	result = tk.MustQuery("select cos('abcd')")
	result.Check(testkit.Rows("1"))

	// for tan
	result = tk.MustQuery("select tan(0.00), tan(PI()/4)")
	result.Check(testkit.Rows("0 1"))
	result = tk.MustQuery("select tan('abcd')")
	result.Check(testkit.Rows("0"))

	// for log2
	result = tk.MustQuery("select log2(0.0)")
	result.Check(testkit.Rows("<nil>"))
	result = tk.MustQuery("select log2(4)")
	result.Check(testkit.Rows("2"))
	result = tk.MustQuery("select log2('8.0abcd')")
	result.Check(testkit.Rows("3"))
	result = tk.MustQuery("select log2(-1)")
	result.Check(testkit.Rows("<nil>"))
	result = tk.MustQuery("select log2(NULL)")
	result.Check(testkit.Rows("<nil>"))

	// for log10
	result = tk.MustQuery("select log10(0.0)")
	result.Check(testkit.Rows("<nil>"))
	result = tk.MustQuery("select log10(100)")
	result.Check(testkit.Rows("2"))
	result = tk.MustQuery("select log10('1000.0abcd')")
	result.Check(testkit.Rows("3"))
	result = tk.MustQuery("select log10(-1)")
	result.Check(testkit.Rows("<nil>"))
	result = tk.MustQuery("select log10(NULL)")
	result.Check(testkit.Rows("<nil>"))

	// for log
	result = tk.MustQuery("select log(0.0)")
	result.Check(testkit.Rows("<nil>"))
	result = tk.MustQuery("select log(100)")
	result.Check(testkit.Rows("4.605170185988092"))
	result = tk.MustQuery("select log('100.0abcd')")
	result.Check(testkit.Rows("4.605170185988092"))
	result = tk.MustQuery("select log(-1)")
	result.Check(testkit.Rows("<nil>"))
	result = tk.MustQuery("select log(NULL)")
	result.Check(testkit.Rows("<nil>"))
	result = tk.MustQuery("select log(NULL, NULL)")
	result.Check(testkit.Rows("<nil>"))
	result = tk.MustQuery("select log(1, 100)")
	result.Check(testkit.Rows("<nil>"))
	result = tk.MustQuery("select log(0.5, 0.25)")
	result.Check(testkit.Rows("2"))
	result = tk.MustQuery("select log(-1, 0.25)")
	result.Check(testkit.Rows("<nil>"))

	// for atan
	result = tk.MustQuery("select atan(0), atan(-1), atan(1), atan(1,2)")
	result.Check(testkit.Rows("0 -0.7853981633974483 0.7853981633974483 0.4636476090008061"))
	result = tk.MustQuery("select atan('tidb')")
	result.Check(testkit.Rows("0"))

	// for asin
	result = tk.MustQuery("select asin(0), asin(-2), asin(2), asin(1)")
	result.Check(testkit.Rows("0 <nil> <nil> 1.5707963267948966"))
	result = tk.MustQuery("select asin('tidb')")
	result.Check(testkit.Rows("0"))

	// for acos
	result = tk.MustQuery("select acos(0), acos(-2), acos(2), acos(1)")
	result.Check(testkit.Rows("1.5707963267948966 <nil> <nil> 0"))
	result = tk.MustQuery("select acos('tidb')")
	result.Check(testkit.Rows("1.5707963267948966"))

	// for pi
	result = tk.MustQuery("select pi()")
	result.Check(testkit.Rows("3.141592653589793"))

	// for floor
	result = tk.MustQuery("select floor(0), floor(null), floor(1.23), floor(-1.23), floor(1)")
	result.Check(testkit.Rows("0 <nil> 1 -2 1"))
	result = tk.MustQuery("select floor('tidb'), floor('1tidb'), floor('tidb1')")
	result.Check(testkit.Rows("0 1 0"))
	result = tk.MustQuery("SELECT floor(t.c_datetime) FROM (select CAST('2017-07-19 00:00:00' AS DATETIME) AS c_datetime) AS t")
	result.Check(testkit.Rows("20170719000000"))
	result = tk.MustQuery("SELECT floor(t.c_time) FROM (select CAST('12:34:56' AS TIME) AS c_time) AS t")
	result.Check(testkit.Rows("123456"))
	result = tk.MustQuery("SELECT floor(t.c_time) FROM (select CAST('00:34:00' AS TIME) AS c_time) AS t")
	result.Check(testkit.Rows("3400"))
	result = tk.MustQuery("SELECT floor(t.c_time) FROM (select CAST('00:00:00' AS TIME) AS c_time) AS t")
	result.Check(testkit.Rows("0"))
	result = tk.MustQuery("SELECT floor(t.c_decimal) FROM (SELECT CAST('-10.01' AS DECIMAL(10,2)) AS c_decimal) AS t")
	result.Check(testkit.Rows("-11"))
	result = tk.MustQuery("SELECT floor(t.c_decimal) FROM (SELECT CAST('-10.01' AS DECIMAL(10,1)) AS c_decimal) AS t")
	result.Check(testkit.Rows("-10"))

	// for ceil/ceiling
	result = tk.MustQuery("select ceil(0), ceil(null), ceil(1.23), ceil(-1.23), ceil(1)")
	result.Check(testkit.Rows("0 <nil> 2 -1 1"))
	result = tk.MustQuery("select ceiling(0), ceiling(null), ceiling(1.23), ceiling(-1.23), ceiling(1)")
	result.Check(testkit.Rows("0 <nil> 2 -1 1"))
	result = tk.MustQuery("select ceil('tidb'), ceil('1tidb'), ceil('tidb1'), ceiling('tidb'), ceiling('1tidb'), ceiling('tidb1')")
	result.Check(testkit.Rows("0 1 0 0 1 0"))
	result = tk.MustQuery("select ceil(t.c_datetime), ceiling(t.c_datetime) from (select cast('2017-07-20 00:00:00' as datetime) as c_datetime) as t")
	result.Check(testkit.Rows("20170720000000 20170720000000"))
	result = tk.MustQuery("select ceil(t.c_time), ceiling(t.c_time) from (select cast('12:34:56' as time) as c_time) as t")
	result.Check(testkit.Rows("123456 123456"))
	result = tk.MustQuery("select ceil(t.c_time), ceiling(t.c_time) from (select cast('00:34:00' as time) as c_time) as t")
	result.Check(testkit.Rows("3400 3400"))
	result = tk.MustQuery("select ceil(t.c_time), ceiling(t.c_time) from (select cast('00:00:00' as time) as c_time) as t")
	result.Check(testkit.Rows("0 0"))
	result = tk.MustQuery("select ceil(t.c_decimal), ceiling(t.c_decimal) from (select cast('-10.01' as decimal(10,2)) as c_decimal) as t")
	result.Check(testkit.Rows("-10 -10"))
	result = tk.MustQuery("select ceil(t.c_decimal), ceiling(t.c_decimal) from (select cast('-10.01' as decimal(10,1)) as c_decimal) as t")
	result.Check(testkit.Rows("-10 -10"))
	result = tk.MustQuery("select floor(18446744073709551615), ceil(18446744073709551615)")
	result.Check(testkit.Rows("18446744073709551615 18446744073709551615"))
	result = tk.MustQuery("select floor(18446744073709551615.1233), ceil(18446744073709551615.1233)")
	result.Check(testkit.Rows("18446744073709551615 18446744073709551616"))
	result = tk.MustQuery("select floor(-18446744073709551617), ceil(-18446744073709551617), floor(-18446744073709551617.11), ceil(-18446744073709551617.11)")
	result.Check(testkit.Rows("-18446744073709551617 -18446744073709551617 -18446744073709551618 -18446744073709551617"))
	tk.MustExec("drop table if exists t;")
	tk.MustExec("create table t(a decimal(40,20) UNSIGNED);")
	tk.MustExec("insert into t values(2.99999999900000000000), (12), (0);")
	tk.MustQuery("select a, ceil(a) from t where ceil(a) > 1;").Check(testkit.Rows("2.99999999900000000000 3", "12.00000000000000000000 12"))
	tk.MustQuery("select a, ceil(a) from t;").Check(testkit.Rows("2.99999999900000000000 3", "12.00000000000000000000 12", "0.00000000000000000000 0"))
	tk.MustQuery("select ceil(-29464);").Check(testkit.Rows("-29464"))
	tk.MustQuery("select a, floor(a) from t where floor(a) > 1;").Check(testkit.Rows("2.99999999900000000000 2", "12.00000000000000000000 12"))
	tk.MustQuery("select a, floor(a) from t;").Check(testkit.Rows("2.99999999900000000000 2", "12.00000000000000000000 12", "0.00000000000000000000 0"))
	tk.MustQuery("select floor(-29464);").Check(testkit.Rows("-29464"))

	tk.MustExec(`drop table if exists t;`)
	tk.MustExec(`create table t(a decimal(40,20), b bigint);`)
	tk.MustExec(`insert into t values(-2.99999990000000000000, -1);`)
	tk.MustQuery(`select floor(a), floor(a), floor(a) from t;`).Check(testkit.Rows(`-3 -3 -3`))
	tk.MustQuery(`select b, floor(b) from t;`).Check(testkit.Rows(`-1 -1`))

	// for cot
	result = tk.MustQuery("select cot(1), cot(-1), cot(NULL)")
	result.Check(testkit.Rows("0.6420926159343308 -0.6420926159343308 <nil>"))
	result = tk.MustQuery("select cot('1tidb')")
	result.Check(testkit.Rows("0.6420926159343308"))
	rs, err := tk.Exec("select cot(0)")
	c.Assert(err, IsNil)
	_, err = session.GetRows4Test(ctx, tk.Se, rs)
	c.Assert(err, NotNil)
	terr := errors.Cause(err).(*terror.Error)
	c.Assert(terr.Code(), Equals, errors.ErrCode(mysql.ErrDataOutOfRange))
	c.Assert(rs.Close(), IsNil)

	// for exp
	result = tk.MustQuery("select exp(0), exp(1), exp(-1), exp(1.2), exp(NULL)")
	result.Check(testkit.Rows("1 2.718281828459045 0.36787944117144233 3.3201169227365472 <nil>"))
	result = tk.MustQuery("select exp('tidb'), exp('1tidb')")
	result.Check(testkit.Rows("1 2.718281828459045"))
	rs, err = tk.Exec("select exp(1000000)")
	c.Assert(err, IsNil)
	_, err = session.GetRows4Test(ctx, tk.Se, rs)
	c.Assert(err, NotNil)
	terr = errors.Cause(err).(*terror.Error)
	c.Assert(terr.Code(), Equals, errors.ErrCode(mysql.ErrDataOutOfRange))
	c.Assert(rs.Close(), IsNil)
	tk.MustExec("drop table if exists t")
	tk.MustExec("create table t(a float)")
	tk.MustExec("insert into t values(1000000)")
	rs, err = tk.Exec("select exp(a) from t")
	c.Assert(err, IsNil)
	_, err = session.GetRows4Test(ctx, tk.Se, rs)
	c.Assert(err, NotNil)
	terr = errors.Cause(err).(*terror.Error)
	c.Assert(terr.Code(), Equals, errors.ErrCode(mysql.ErrDataOutOfRange))
	c.Assert(err.Error(), Equals, "[types:1690]DOUBLE value is out of range in 'exp(test.t.a)'")
	c.Assert(rs.Close(), IsNil)

	// for conv
	result = tk.MustQuery("SELECT CONV('a', 16, 2);")
	result.Check(testkit.Rows("1010"))
	result = tk.MustQuery("SELECT CONV('6E', 18, 8);")
	result.Check(testkit.Rows("172"))
	result = tk.MustQuery("SELECT CONV(-17, 10, -18);")
	result.Check(testkit.Rows("-H"))
	result = tk.MustQuery("SELECT CONV(10+'10'+'10'+X'0a', 10, 10);")
	result.Check(testkit.Rows("40"))
	result = tk.MustQuery("SELECT CONV('a', 1, 10);")
	result.Check(testkit.Rows("<nil>"))
	result = tk.MustQuery("SELECT CONV('a', 37, 10);")
	result.Check(testkit.Rows("<nil>"))
	result = tk.MustQuery("SELECT CONV(0x0020, 2, 2);")
	result.Check(testkit.Rows("100000"))
	result = tk.MustQuery("SELECT CONV(0b10, 16, 2)")
	result.Check(testkit.Rows("10"))
	result = tk.MustQuery("SELECT CONV(0b10, 16, 8)")
	result.Check(testkit.Rows("2"))
	tk.MustExec("drop table if exists bit")
	tk.MustExec("create table bit(b bit(10))")
	tk.MustExec(`INSERT INTO bit (b) VALUES
			(0b0000010101),
			(0b0000010101),
			(NULL),
			(0b0000000001),
			(0b0000000000),
			(0b1111111111),
			(0b1111111111),
			(0b1111111111),
			(0b0000000000),
			(0b0000000000),
			(0b0000000000),
			(0b0000000000),
			(0b0000100000);`)
	tk.MustQuery("select conv(b, 2, 2) from `bit`").Check(testkit.Rows(
		"10101",
		"10101",
		"<nil>",
		"1",
		"0",
		"1111111111",
		"1111111111",
		"1111111111",
		"0",
		"0",
		"0",
		"0",
		"100000"))

	// for abs
	result = tk.MustQuery("SELECT ABS(-1);")
	result.Check(testkit.Rows("1"))
	result = tk.MustQuery("SELECT ABS('abc');")
	result.Check(testkit.Rows("0"))
	result = tk.MustQuery("SELECT ABS(18446744073709551615);")
	result.Check(testkit.Rows("18446744073709551615"))
	result = tk.MustQuery("SELECT ABS(123.4);")
	result.Check(testkit.Rows("123.4"))
	result = tk.MustQuery("SELECT ABS(-123.4);")
	result.Check(testkit.Rows("123.4"))
	result = tk.MustQuery("SELECT ABS(1234E-1);")
	result.Check(testkit.Rows("123.4"))
	result = tk.MustQuery("SELECT ABS(-9223372036854775807);")
	result.Check(testkit.Rows("9223372036854775807"))
	result = tk.MustQuery("SELECT ABS(NULL);")
	result.Check(testkit.Rows("<nil>"))
	rs, err = tk.Exec("SELECT ABS(-9223372036854775808);")
	c.Assert(err, IsNil)
	_, err = session.GetRows4Test(ctx, tk.Se, rs)
	c.Assert(err, NotNil)
	terr = errors.Cause(err).(*terror.Error)
	c.Assert(terr.Code(), Equals, errors.ErrCode(mysql.ErrDataOutOfRange))
	c.Assert(rs.Close(), IsNil)

	// for round
	result = tk.MustQuery("SELECT ROUND(2.5), ROUND(-2.5), ROUND(25E-1);")
	result.Check(testkit.Rows("3 -3 2"))
	result = tk.MustQuery("SELECT ROUND(2.5, NULL), ROUND(NULL, 4), ROUND(NULL, NULL), ROUND(NULL);")
	result.Check(testkit.Rows("<nil> <nil> <nil> <nil>"))
	result = tk.MustQuery("SELECT ROUND('123.4'), ROUND('123e-2');")
	result.Check(testkit.Rows("123 1"))
	result = tk.MustQuery("SELECT ROUND(-9223372036854775808);")
	result.Check(testkit.Rows("-9223372036854775808"))
	result = tk.MustQuery("SELECT ROUND(123.456, 0), ROUND(123.456, 1), ROUND(123.456, 2), ROUND(123.456, 3), ROUND(123.456, 4), ROUND(123.456, -1), ROUND(123.456, -2), ROUND(123.456, -3), ROUND(123.456, -4);")
	result.Check(testkit.Rows("123 123.5 123.46 123.456 123.4560 120 100 0 0"))
	result = tk.MustQuery("SELECT ROUND(123456E-3, 0), ROUND(123456E-3, 1), ROUND(123456E-3, 2), ROUND(123456E-3, 3), ROUND(123456E-3, 4), ROUND(123456E-3, -1), ROUND(123456E-3, -2), ROUND(123456E-3, -3), ROUND(123456E-3, -4);")
	result.Check(testkit.Rows("123 123.5 123.46 123.456 123.456 120 100 0 0")) // TODO: Column 5 should be 123.4560
	result = tk.MustQuery("SELECT ROUND(1e14, 1), ROUND(1e15, 1), ROUND(1e308, 1)")
	result.Check(testkit.Rows("100000000000000 1000000000000000 100000000000000000000000000000000000000000000000000000000000000000000000000000000000000000000000000000000000000000000000000000000000000000000000000000000000000000000000000000000000000000000000000000000000000000000000000000000000000000000000000000000000000000000000000000000000000000000000000000000000000000000"))
	result = tk.MustQuery("SELECT ROUND(1e-14, 1), ROUND(1e-15, 1), ROUND(1e-308, 1)")
	result.Check(testkit.Rows("0 0 0"))

	// for truncate
	result = tk.MustQuery("SELECT truncate(123, -2), truncate(123, 2), truncate(123, 1), truncate(123, -1);")
	result.Check(testkit.Rows("100 123 123 120"))
	result = tk.MustQuery("SELECT truncate(123.456, -2), truncate(123.456, 2), truncate(123.456, 1), truncate(123.456, 3), truncate(1.23, 100), truncate(123456E-3, 2);")
	result.Check(testkit.Rows("100 123.45 123.4 123.456 1.230000000000000000000000000000 123.45"))
	result = tk.MustQuery("SELECT truncate(9223372036854775807, -7), truncate(9223372036854775808, -10), truncate(cast(-1 as unsigned), -10);")
	result.Check(testkit.Rows("9223372036850000000 9223372030000000000 18446744070000000000"))
	// issue 17181,19390
	tk.MustQuery("select truncate(42, -9223372036854775808);").Check(testkit.Rows("0"))
	tk.MustQuery("select truncate(42, 9223372036854775808);").Check(testkit.Rows("42"))
	tk.MustQuery("select truncate(42, -2147483648);").Check(testkit.Rows("0"))
	tk.MustQuery("select truncate(42, 2147483648);").Check(testkit.Rows("42"))
	tk.MustQuery("select truncate(42, 18446744073709551615);").Check(testkit.Rows("42"))
	tk.MustQuery("select truncate(42, 4294967295);").Check(testkit.Rows("42"))
	tk.MustQuery("select truncate(42, -0);").Check(testkit.Rows("42"))
	tk.MustQuery("select truncate(42, -307);").Check(testkit.Rows("0"))
	tk.MustQuery("select truncate(42, -308);").Check(testkit.Rows("0"))
	tk.MustQuery("select truncate(42, -309);").Check(testkit.Rows("0"))
	tk.MustExec(`drop table if exists t;`)
	tk.MustExec("create table t (a bigint unsigned);")
	tk.MustExec("insert into t values (18446744073709551615), (4294967295), (9223372036854775808), (2147483648);")
	tk.MustQuery("select truncate(42, a) from t;").Check(testkit.Rows("42", "42", "42", "42"))

	tk.MustExec(`drop table if exists t;`)
	tk.MustExec(`create table t(a date, b datetime, c timestamp, d varchar(20));`)
	tk.MustExec(`insert into t select "1234-12-29", "1234-12-29 16:24:13.9912", "2014-12-29 16:19:28", "12.34567";`)

	// NOTE: the actually result is: 12341220 12341229.0 12341200 12341229.00,
	// but Datum.ToString() don't format decimal length for float numbers.
	result = tk.MustQuery(`select truncate(a, -1), truncate(a, 1), truncate(a, -2), truncate(a, 2) from t;`)
	result.Check(testkit.Rows("12341220 12341229 12341200 12341229"))

	// NOTE: the actually result is: 12341229162410 12341229162414.0 12341229162400 12341229162414.00,
	// but Datum.ToString() don't format decimal length for float numbers.
	result = tk.MustQuery(`select truncate(b, -1), truncate(b, 1), truncate(b, -2), truncate(b, 2) from t;`)
	result.Check(testkit.Rows("12341229162410 12341229162414 12341229162400 12341229162414"))

	// NOTE: the actually result is: 20141229161920 20141229161928.0 20141229161900 20141229161928.00,
	// but Datum.ToString() don't format decimal length for float numbers.
	result = tk.MustQuery(`select truncate(c, -1), truncate(c, 1), truncate(c, -2), truncate(c, 2) from t;`)
	result.Check(testkit.Rows("20141229161920 20141229161928 20141229161900 20141229161928"))

	result = tk.MustQuery(`select truncate(d, -1), truncate(d, 1), truncate(d, -2), truncate(d, 2) from t;`)
	result.Check(testkit.Rows("10 12.3 0 12.34"))

	result = tk.MustQuery(`select truncate(json_array(), 1), truncate("cascasc", 1);`)
	result.Check(testkit.Rows("0 0"))

	// for pow
	result = tk.MustQuery("SELECT POW('12', 2), POW(1.2e1, '2.0'), POW(12, 2.0);")
	result.Check(testkit.Rows("144 144 144"))
	result = tk.MustQuery("SELECT POW(null, 2), POW(2, null), POW(null, null);")
	result.Check(testkit.Rows("<nil> <nil> <nil>"))
	result = tk.MustQuery("SELECT POW(0, 0);")
	result.Check(testkit.Rows("1"))
	result = tk.MustQuery("SELECT POW(0, 0.1), POW(0, 0.5), POW(0, 1);")
	result.Check(testkit.Rows("0 0 0"))
	rs, err = tk.Exec("SELECT POW(0, -1);")
	c.Assert(err, IsNil)
	_, err = session.GetRows4Test(ctx, tk.Se, rs)
	c.Assert(err, NotNil)
	terr = errors.Cause(err).(*terror.Error)
	c.Assert(terr.Code(), Equals, errors.ErrCode(mysql.ErrDataOutOfRange))
	c.Assert(rs.Close(), IsNil)

	// for sign
	result = tk.MustQuery("SELECT SIGN('12'), SIGN(1.2e1), SIGN(12), SIGN(0.0000012);")
	result.Check(testkit.Rows("1 1 1 1"))
	result = tk.MustQuery("SELECT SIGN('-12'), SIGN(-1.2e1), SIGN(-12), SIGN(-0.0000012);")
	result.Check(testkit.Rows("-1 -1 -1 -1"))
	result = tk.MustQuery("SELECT SIGN('0'), SIGN('-0'), SIGN(0);")
	result.Check(testkit.Rows("0 0 0"))
	result = tk.MustQuery("SELECT SIGN(NULL);")
	result.Check(testkit.Rows("<nil>"))
	result = tk.MustQuery("SELECT SIGN(-9223372036854775808), SIGN(9223372036854775808);")
	result.Check(testkit.Rows("-1 1"))

	// for sqrt
	result = tk.MustQuery("SELECT SQRT(-10), SQRT(144), SQRT(4.84), SQRT(0.04), SQRT(0);")
	result.Check(testkit.Rows("<nil> 12 2.2 0.2 0"))

	// for crc32
	result = tk.MustQuery("SELECT crc32(0), crc32(-0), crc32('0'), crc32('abc'), crc32('ABC'), crc32(NULL), crc32(''), crc32('hello world!')")
	result.Check(testkit.Rows("4108050209 4108050209 4108050209 891568578 2743272264 <nil> 0 62177901"))

	// for radians
	result = tk.MustQuery("SELECT radians(1.0), radians(pi()), radians(pi()/2), radians(180), radians(1.009);")
	result.Check(testkit.Rows("0.017453292519943295 0.05483113556160754 0.02741556778080377 3.141592653589793 0.01761037215262278"))

	// for rand
	tk.MustExec("drop table if exists t")
	tk.MustExec("create table t(a int)")
	tk.MustExec("insert into t values(1),(2),(3)")
	tk.Se.GetSessionVars().MaxChunkSize = 1
	tk.MustQuery("select rand(1) from t").Sort().Check(testkit.Rows("0.1418603212962489", "0.40540353712197724", "0.8716141803857071"))
	tk.MustQuery("select rand(a) from t").Check(testkit.Rows("0.40540353712197724", "0.6555866465490187", "0.9057697559760601"))
	tk.MustQuery("select rand(1), rand(2), rand(3)").Check(testkit.Rows("0.40540353712197724 0.6555866465490187 0.9057697559760601"))
}

func (s *testIntegrationSuite2) TestStringBuiltin(c *C) {
	defer s.cleanEnv(c)
	tk := testkit.NewTestKit(c, s.store)
	tk.MustExec("use test")
	var err error

	// for length
	tk.MustExec("drop table if exists t")
	tk.MustExec("create table t(a int, b double, c datetime, d time, e char(20), f bit(10))")
	tk.MustExec(`insert into t values(1, 1.1, "2017-01-01 12:01:01", "12:01:01", "abcdef", 0b10101)`)
	result := tk.MustQuery("select length(a), length(b), length(c), length(d), length(e), length(f), length(null) from t")
	result.Check(testkit.Rows("1 3 19 8 6 2 <nil>"))
	tk.MustExec("drop table if exists t")
	tk.MustExec("create table t(a char(20))")
	tk.MustExec(`insert into t values("tidb  "), (concat("a  ", "b  "))`)
	result = tk.MustQuery("select a, length(a) from t")
	result.Check(testkit.Rows("tidb 4", "a  b 4"))

	// for concat
	tk.MustExec("drop table if exists t")
	tk.MustExec("create table t(a int, b double, c datetime, d time, e char(20))")
	tk.MustExec(`insert into t values(1, 1.1, "2017-01-01 12:01:01", "12:01:01", "abcdef")`)
	result = tk.MustQuery("select concat(a, b, c, d, e) from t")
	result.Check(testkit.Rows("11.12017-01-01 12:01:0112:01:01abcdef"))
	result = tk.MustQuery("select concat(null)")
	result.Check(testkit.Rows("<nil>"))
	result = tk.MustQuery("select concat(null, a, b) from t")
	result.Check(testkit.Rows("<nil>"))
	tk.MustExec("drop table if exists t")
	// Fix issue 9123
	tk.MustExec("create table t(a char(32) not null, b float default '0') engine=innodb default charset=utf8mb4")
	tk.MustExec("insert into t value('0a6f9d012f98467f8e671e9870044528', 208.867)")
	result = tk.MustQuery("select concat_ws( ',', b) from t where a = '0a6f9d012f98467f8e671e9870044528';")
	result.Check(testkit.Rows("208.867"))

	// for concat_ws
	tk.MustExec("drop table if exists t")
	tk.MustExec("create table t(a int, b double, c datetime, d time, e char(20))")
	tk.MustExec(`insert into t values(1, 1.1, "2017-01-01 12:01:01", "12:01:01", "abcdef")`)
	result = tk.MustQuery("select concat_ws('|', a, b, c, d, e) from t")
	result.Check(testkit.Rows("1|1.1|2017-01-01 12:01:01|12:01:01|abcdef"))
	result = tk.MustQuery("select concat_ws(null, null)")
	result.Check(testkit.Rows("<nil>"))
	result = tk.MustQuery("select concat_ws(null, a, b) from t")
	result.Check(testkit.Rows("<nil>"))
	result = tk.MustQuery("select concat_ws(',', 'a', 'b')")
	result.Check(testkit.Rows("a,b"))
	result = tk.MustQuery("select concat_ws(',','First name',NULL,'Last Name')")
	result.Check(testkit.Rows("First name,Last Name"))

	tk.MustExec(`drop table if exists t;`)
	tk.MustExec(`create table t(a tinyint(2), b varchar(10));`)
	tk.MustExec(`insert into t values (1, 'a'), (12, 'a'), (126, 'a'), (127, 'a')`)
	tk.MustQuery(`select concat_ws('#', a, b) from t;`).Check(testkit.Rows(
		`1#a`,
		`12#a`,
		`126#a`,
		`127#a`,
	))

	tk.MustExec("drop table if exists t")
	tk.MustExec("create table t(a binary(3))")
	tk.MustExec("insert into t values('a')")
	result = tk.MustQuery(`select concat_ws(',', a, 'test') = 'a\0\0,test' from t`)
	result.Check(testkit.Rows("1"))

	// for ascii
	tk.MustExec("drop table if exists t")
	tk.MustExec("create table t(a char(10), b int, c double, d datetime, e time, f bit(4))")
	tk.MustExec(`insert into t values('2', 2, 2.3, "2017-01-01 12:01:01", "12:01:01", 0b1010)`)
	result = tk.MustQuery("select ascii(a), ascii(b), ascii(c), ascii(d), ascii(e), ascii(f) from t")
	result.Check(testkit.Rows("50 50 50 50 49 10"))
	result = tk.MustQuery("select ascii('123'), ascii(123), ascii(''), ascii('你好'), ascii(NULL)")
	result.Check(testkit.Rows("49 49 0 228 <nil>"))

	// for lower
	tk.MustExec("drop table if exists t")
	tk.MustExec("create table t(a int, b double, c datetime, d time, e char(20), f binary(3), g binary(3))")
	tk.MustExec(`insert into t values(1, 1.1, "2017-01-01 12:01:01", "12:01:01", "abcdef", 'aa', 'BB')`)
	result = tk.MustQuery("select lower(a), lower(b), lower(c), lower(d), lower(e), lower(f), lower(g), lower(null) from t")
	result.Check(testkit.Rows("1 1.1 2017-01-01 12:01:01 12:01:01 abcdef aa\x00 BB\x00 <nil>"))

	// for upper
	result = tk.MustQuery("select upper(a), upper(b), upper(c), upper(d), upper(e), upper(f), upper(g), upper(null) from t")
	result.Check(testkit.Rows("1 1.1 2017-01-01 12:01:01 12:01:01 ABCDEF aa\x00 BB\x00 <nil>"))

	// for strcmp
	tk.MustExec("drop table if exists t")
	tk.MustExec("create table t(a char(10), b int, c double, d datetime, e time)")
	tk.MustExec(`insert into t values("123", 123, 12.34, "2017-01-01 12:01:01", "12:01:01")`)
	result = tk.MustQuery(`select strcmp(a, "123"), strcmp(b, "123"), strcmp(c, "12.34"), strcmp(d, "2017-01-01 12:01:01"), strcmp(e, "12:01:01") from t`)
	result.Check(testkit.Rows("0 0 0 0 0"))
	result = tk.MustQuery(`select strcmp("1", "123"), strcmp("123", "1"), strcmp("123", "45"), strcmp("123", null), strcmp(null, "123")`)
	result.Check(testkit.Rows("-1 1 -1 <nil> <nil>"))
	result = tk.MustQuery(`select strcmp("", "123"), strcmp("123", ""), strcmp("", ""), strcmp("", null), strcmp(null, "")`)
	result.Check(testkit.Rows("-1 1 0 <nil> <nil>"))

	// for left
	tk.MustExec("drop table if exists t")
	tk.MustExec("create table t(a char(10), b int, c double, d datetime, e time)")
	tk.MustExec(`insert into t values('abcde', 1234, 12.34, "2017-01-01 12:01:01", "12:01:01")`)
	result = tk.MustQuery("select left(a, 2), left(b, 2), left(c, 2), left(d, 2), left(e, 2) from t")
	result.Check(testkit.Rows("ab 12 12 20 12"))
	result = tk.MustQuery(`select left("abc", 0), left("abc", -1), left(NULL, 1), left("abc", NULL)`)
	result.Check(testkit.Rows("  <nil> <nil>"))
	result = tk.MustQuery(`select left("abc", "a"), left("abc", 1.9), left("abc", 1.2)`)
	result.Check(testkit.Rows(" ab a"))
	result = tk.MustQuery(`select left("中文abc", 2), left("中文abc", 3), left("中文abc", 4)`)
	result.Check(testkit.Rows("中文 中文a 中文ab"))
	// for right, reuse the table created for left
	result = tk.MustQuery("select right(a, 3), right(b, 3), right(c, 3), right(d, 3), right(e, 3) from t")
	result.Check(testkit.Rows("cde 234 .34 :01 :01"))
	result = tk.MustQuery(`select right("abcde", 0), right("abcde", -1), right("abcde", 100), right(NULL, 1), right("abcde", NULL)`)
	result.Check(testkit.Rows("  abcde <nil> <nil>"))
	result = tk.MustQuery(`select right("abcde", "a"), right("abcde", 1.9), right("abcde", 1.2)`)
	result.Check(testkit.Rows(" de e"))
	result = tk.MustQuery(`select right("中文abc", 2), right("中文abc", 4), right("中文abc", 5)`)
	result.Check(testkit.Rows("bc 文abc 中文abc"))
	tk.MustExec("drop table if exists t")
	tk.MustExec("create table t(a binary(10))")
	tk.MustExec(`insert into t select "中文abc"`)
	result = tk.MustQuery(`select left(a, 3), left(a, 6), left(a, 7) from t`)
	result.Check(testkit.Rows("中 中文 中文a"))
	result = tk.MustQuery(`select right(a, 2), right(a, 7) from t`)
	result.Check(testkit.Rows("c\x00 文abc\x00"))

	// for ord
	tk.MustExec("drop table if exists t")
	tk.MustExec("create table t(a char(10), b int, c double, d datetime, e time, f bit(4), g binary(20), h blob(10), i text(30))")
	tk.MustExec(`insert into t values('2', 2, 2.3, "2017-01-01 12:01:01", "12:01:01", 0b1010, "512", "48", "tidb")`)
	result = tk.MustQuery("select ord(a), ord(b), ord(c), ord(d), ord(e), ord(f), ord(g), ord(h), ord(i) from t")
	result.Check(testkit.Rows("50 50 50 50 49 10 53 52 116"))
	result = tk.MustQuery("select ord('123'), ord(123), ord(''), ord('你好'), ord(NULL), ord('👍')")
	result.Check(testkit.Rows("49 49 0 14990752 <nil> 4036989325"))
	result = tk.MustQuery("select ord(X''), ord(X'6161'), ord(X'e4bd'), ord(X'e4bda0'), ord(_ascii'你'), ord(_latin1'你')")
	result.Check(testkit.Rows("0 97 228 228 228 228"))

	// for space
	result = tk.MustQuery(`select space(0), space(2), space(-1), space(1.1), space(1.9)`)
	result.Check(testutil.RowsWithSep(",", ",  ,, ,  "))
	result = tk.MustQuery(`select space("abc"), space("2"), space("1.1"), space(''), space(null)`)
	result.Check(testutil.RowsWithSep(",", ",  , ,,<nil>"))

	// for replace
	tk.MustExec("drop table if exists t")
	tk.MustExec("create table t(a char(20), b int, c double, d datetime, e time)")
	tk.MustExec(`insert into t values('www.mysql.com', 1234, 12.34, "2017-01-01 12:01:01", "12:01:01")`)
	result = tk.MustQuery(`select replace(a, 'mysql', 'pingcap'), replace(b, 2, 55), replace(c, 34, 0), replace(d, '-', '/'), replace(e, '01', '22') from t`)
	result.Check(testutil.RowsWithSep(",", "www.pingcap.com,15534,12.0,2017/01/01 12:01:01,12:22:22"))
	result = tk.MustQuery(`select replace('aaa', 'a', ''), replace(null, 'a', 'b'), replace('a', null, 'b'), replace('a', 'b', null)`)
	result.Check(testkit.Rows(" <nil> <nil> <nil>"))

	// for tobase64
	tk.MustExec("drop table if exists t")
	tk.MustExec("create table t(a int, b double, c datetime, d time, e char(20), f bit(10), g binary(20), h blob(10))")
	tk.MustExec(`insert into t values(1, 1.1, "2017-01-01 12:01:01", "12:01:01", "abcdef", 0b10101, "512", "abc")`)
	result = tk.MustQuery("select to_base64(a), to_base64(b), to_base64(c), to_base64(d), to_base64(e), to_base64(f), to_base64(g), to_base64(h), to_base64(null) from t")
	result.Check(testkit.Rows("MQ== MS4x MjAxNy0wMS0wMSAxMjowMTowMQ== MTI6MDE6MDE= YWJjZGVm ABU= NTEyAAAAAAAAAAAAAAAAAAAAAAA= YWJj <nil>"))

	// for from_base64
	result = tk.MustQuery(`select from_base64("abcd"), from_base64("asc")`)
	result.Check(testkit.Rows("i\xb7\x1d <nil>"))
	result = tk.MustQuery(`select from_base64("MQ=="), from_base64(1234)`)
	result.Check(testkit.Rows("1 \xd7m\xf8"))

	// for substr
	tk.MustExec("drop table if exists t")
	tk.MustExec("create table t(a char(10), b int, c double, d datetime, e time)")
	tk.MustExec(`insert into t values('Sakila', 12345, 123.45, "2017-01-01 12:01:01", "12:01:01")`)
	result = tk.MustQuery(`select substr(a, 3), substr(b, 2, 3), substr(c, -3), substr(d, -8), substr(e, -3, 100) from t`)
	result.Check(testkit.Rows("kila 234 .45 12:01:01 :01"))
	result = tk.MustQuery(`select substr('Sakila', 100), substr('Sakila', -100), substr('Sakila', -5, 3), substr('Sakila', 2, -1)`)
	result.Check(testutil.RowsWithSep(",", ",,aki,"))
	result = tk.MustQuery(`select substr('foobarbar' from 4), substr('Sakila' from -4 for 2)`)
	result.Check(testkit.Rows("barbar ki"))
	result = tk.MustQuery(`select substr(null, 2, 3), substr('foo', null, 3), substr('foo', 2, null)`)
	result.Check(testkit.Rows("<nil> <nil> <nil>"))
	result = tk.MustQuery(`select substr('中文abc', 2), substr('中文abc', 3), substr("中文abc", 1, 2)`)
	result.Check(testkit.Rows("文abc abc 中文"))
	tk.MustExec("drop table if exists t")
	tk.MustExec("create table t(a binary(10))")
	tk.MustExec(`insert into t select "中文abc"`)
	result = tk.MustQuery(`select substr(a, 4), substr(a, 1, 3), substr(a, 1, 6) from t`)
	result.Check(testkit.Rows("文abc\x00 中 中文"))
	result = tk.MustQuery(`select substr("string", -1), substr("string", -2), substr("中文", -1), substr("中文", -2) from t`)
	result.Check(testkit.Rows("g ng 文 中文"))

	// for bit_length
	tk.MustExec("drop table if exists t")
	tk.MustExec("create table t(a int, b double, c datetime, d time, e char(20), f bit(10), g binary(20), h varbinary(20))")
	tk.MustExec(`insert into t values(1, 1.1, "2017-01-01 12:01:01", "12:01:01", "abcdef", 0b10101, "g", "h")`)
	result = tk.MustQuery("select bit_length(a), bit_length(b), bit_length(c), bit_length(d), bit_length(e), bit_length(f), bit_length(g), bit_length(h), bit_length(null) from t")
	result.Check(testkit.Rows("8 24 152 64 48 16 160 8 <nil>"))

	// for substring_index
	tk.MustExec("drop table if exists t")
	tk.MustExec("create table t(a char(20), b int, c double, d datetime, e time)")
	tk.MustExec(`insert into t values('www.pingcap.com', 12345, 123.45, "2017-01-01 12:01:01", "12:01:01")`)
	result = tk.MustQuery(`select substring_index(a, '.', 2), substring_index(b, '.', 2), substring_index(c, '.', -1), substring_index(d, '-', 1), substring_index(e, ':', -2) from t`)
	result.Check(testkit.Rows("www.pingcap 12345 45 2017 01:01"))
	result = tk.MustQuery(`select substring_index('www.pingcap.com', '.', 0), substring_index('www.pingcap.com', '.', 100), substring_index('www.pingcap.com', '.', -100)`)
	result.Check(testkit.Rows(" www.pingcap.com www.pingcap.com"))
	tk.MustQuery(`select substring_index('xyz', 'abc', 9223372036854775808)`).Check(testkit.Rows(``))
	result = tk.MustQuery(`select substring_index('www.pingcap.com', 'd', 1), substring_index('www.pingcap.com', '', 1), substring_index('', '.', 1)`)
	result.Check(testutil.RowsWithSep(",", "www.pingcap.com,,"))
	result = tk.MustQuery(`select substring_index(null, '.', 1), substring_index('www.pingcap.com', null, 1), substring_index('www.pingcap.com', '.', null)`)
	result.Check(testkit.Rows("<nil> <nil> <nil>"))

	// for hex
	tk.MustExec("drop table if exists t")
	tk.MustExec("create table t(a char(20), b int, c double, d datetime, e time, f decimal(5, 2), g bit(4))")
	tk.MustExec(`insert into t values('www.pingcap.com', 12345, 123.45, "2017-01-01 12:01:01", "12:01:01", 123.45, 0b1100)`)
	result = tk.MustQuery(`select hex(a), hex(b), hex(c), hex(d), hex(e), hex(f), hex(g) from t`)
	result.Check(testkit.Rows("7777772E70696E676361702E636F6D 3039 7B 323031372D30312D30312031323A30313A3031 31323A30313A3031 7B C"))
	result = tk.MustQuery(`select hex('abc'), hex('你好'), hex(12), hex(12.3), hex(12.8)`)
	result.Check(testkit.Rows("616263 E4BDA0E5A5BD C C D"))
	result = tk.MustQuery(`select hex(-1), hex(-12.3), hex(-12.8), hex(0x12), hex(null)`)
	result.Check(testkit.Rows("FFFFFFFFFFFFFFFF FFFFFFFFFFFFFFF4 FFFFFFFFFFFFFFF3 12 <nil>"))
	tk.MustExec("drop table if exists t")
	tk.MustExec("CREATE TABLE t(i int primary key auto_increment, a binary, b binary(0), c binary(20), d binary(255)) character set utf8 collate utf8_bin;")
	tk.MustExec("insert into t(a, b, c, d) values ('a', NULL, 'a','a');")
	tk.MustQuery("select i, hex(a), hex(b), hex(c), hex(d) from t;").Check(testkit.Rows("1 61 <nil> 6100000000000000000000000000000000000000 610000000000000000000000000000000000000000000000000000000000000000000000000000000000000000000000000000000000000000000000000000000000000000000000000000000000000000000000000000000000000000000000000000000000000000000000000000000000000000000000000000000000000000000000000000000000000000000000000000000000000000000000000000000000000000000000000000000000000000000000000000000000000000000000000000000000000000000000000000000000000000000000000000000000000000000000000000000000000000000000000000000000000000000000000000"))

	// for unhex
	result = tk.MustQuery(`select unhex('4D7953514C'), unhex('313233'), unhex(313233), unhex('')`)
	result.Check(testkit.Rows("MySQL 123 123 "))
	result = tk.MustQuery(`select unhex('string'), unhex('你好'), unhex(123.4), unhex(null)`)
	result.Check(testkit.Rows("<nil> <nil> <nil> <nil>"))

	// for ltrim and rtrim
	result = tk.MustQuery(`select ltrim('   bar   '), ltrim('bar'), ltrim(''), ltrim(null)`)
	result.Check(testutil.RowsWithSep(",", "bar   ,bar,,<nil>"))
	result = tk.MustQuery(`select rtrim('   bar   '), rtrim('bar'), rtrim(''), rtrim(null)`)
	result.Check(testutil.RowsWithSep(",", "   bar,bar,,<nil>"))
	result = tk.MustQuery(`select ltrim("\t   bar   "), ltrim("   \tbar"), ltrim("\n  bar"), ltrim("\r  bar")`)
	result.Check(testutil.RowsWithSep(",", "\t   bar   ,\tbar,\n  bar,\r  bar"))
	result = tk.MustQuery(`select rtrim("   bar   \t"), rtrim("bar\t   "), rtrim("bar   \n"), rtrim("bar   \r")`)
	result.Check(testutil.RowsWithSep(",", "   bar   \t,bar\t,bar   \n,bar   \r"))

	// for reverse
	tk.MustExec(`DROP TABLE IF EXISTS t;`)
	tk.MustExec(`CREATE TABLE t(a BINARY(6));`)
	tk.MustExec(`INSERT INTO t VALUES("中文");`)
	result = tk.MustQuery(`SELECT a, REVERSE(a), REVERSE("中文"), REVERSE("123 ") FROM t;`)
	result.Check(testkit.Rows("中文 \x87\x96歸\xe4 文中  321"))
	result = tk.MustQuery(`SELECT REVERSE(123), REVERSE(12.09) FROM t;`)
	result.Check(testkit.Rows("321 90.21"))

	// for trim
	result = tk.MustQuery(`select trim('   bar   '), trim(leading 'x' from 'xxxbarxxx'), trim(trailing 'xyz' from 'barxxyz'), trim(both 'x' from 'xxxbarxxx')`)
	result.Check(testkit.Rows("bar barxxx barx bar"))
	result = tk.MustQuery(`select trim('\t   bar\n   '), trim('   \rbar   \t')`)
	result.Check(testutil.RowsWithSep(",", "\t   bar\n,\rbar   \t"))
	result = tk.MustQuery(`select trim(leading from '   bar'), trim('x' from 'xxxbarxxx'), trim('x' from 'bar'), trim('' from '   bar   ')`)
	result.Check(testutil.RowsWithSep(",", "bar,bar,bar,   bar   "))
	result = tk.MustQuery(`select trim(''), trim('x' from '')`)
	result.Check(testutil.RowsWithSep(",", ","))
	result = tk.MustQuery(`select trim(null from 'bar'), trim('x' from null), trim(null), trim(leading null from 'bar')`)
	// FIXME: the result for trim(leading null from 'bar') should be <nil>, current is 'bar'
	result.Check(testkit.Rows("<nil> <nil> <nil> bar"))

	// for locate
	tk.MustExec("drop table if exists t")
	tk.MustExec("create table t(a char(20), b int, c double, d datetime, e time, f binary(5))")
	tk.MustExec(`insert into t values('www.pingcap.com', 12345, 123.45, "2017-01-01 12:01:01", "12:01:01", "HelLo")`)
	result = tk.MustQuery(`select locate(".ping", a), locate(".ping", a, 5) from t`)
	result.Check(testkit.Rows("4 0"))
	result = tk.MustQuery(`select locate("234", b), locate("235", b, 10) from t`)
	result.Check(testkit.Rows("2 0"))
	result = tk.MustQuery(`select locate(".45", c), locate(".35", b) from t`)
	result.Check(testkit.Rows("4 0"))
	result = tk.MustQuery(`select locate("El", f), locate("ll", f), locate("lL", f), locate("Lo", f), locate("lo", f) from t`)
	result.Check(testkit.Rows("0 0 3 4 0"))
	result = tk.MustQuery(`select locate("01 12", d) from t`)
	result.Check(testkit.Rows("9"))
	result = tk.MustQuery(`select locate("文", "中文字符串", 2)`)
	result.Check(testkit.Rows("2"))
	result = tk.MustQuery(`select locate("文", "中文字符串", 3)`)
	result.Check(testkit.Rows("0"))
	result = tk.MustQuery(`select locate("文", "中文字符串")`)
	result.Check(testkit.Rows("2"))

	// for bin
	result = tk.MustQuery(`select bin(-1);`)
	result.Check(testkit.Rows("1111111111111111111111111111111111111111111111111111111111111111"))
	result = tk.MustQuery(`select bin(5);`)
	result.Check(testkit.Rows("101"))
	result = tk.MustQuery(`select bin("中文");`)
	result.Check(testkit.Rows("0"))

	// for character_length
	result = tk.MustQuery(`select character_length(null), character_length("Hello"), character_length("a中b文c"),
	character_length(123), character_length(12.3456);`)
	result.Check(testkit.Rows("<nil> 5 5 3 7"))

	// for char_length
	result = tk.MustQuery(`select char_length(null), char_length("Hello"), char_length("a中b文c"), char_length(123),char_length(12.3456);`)
	result.Check(testkit.Rows("<nil> 5 5 3 7"))
	result = tk.MustQuery(`select char_length(null), char_length("Hello"), char_length("a 中 b 文 c"), char_length("НОЧЬ НА ОКРАИНЕ МОСКВЫ");`)
	result.Check(testkit.Rows("<nil> 5 9 22"))
	// for char_length, binary string type
	result = tk.MustQuery(`select char_length(null), char_length(binary("Hello")), char_length(binary("a 中 b 文 c")), char_length(binary("НОЧЬ НА ОКРАИНЕ МОСКВЫ"));`)
	result.Check(testkit.Rows("<nil> 5 13 41"))

	// for elt
	result = tk.MustQuery(`select elt(0, "abc", "def"), elt(2, "hello", "中文", "tidb"), elt(4, "hello", "中文",
	"tidb");`)
	result.Check(testkit.Rows("<nil> 中文 <nil>"))

	// for instr
	result = tk.MustQuery(`select instr("中国", "国"), instr("中国", ""), instr("abc", ""), instr("", ""), instr("", "abc");`)
	result.Check(testkit.Rows("2 1 1 1 0"))
	result = tk.MustQuery(`select instr("中国", null), instr(null, ""), instr(null, null);`)
	result.Check(testkit.Rows("<nil> <nil> <nil>"))
	tk.MustExec(`drop table if exists t;`)
	tk.MustExec(`create table t(a binary(20), b char(20));`)
	tk.MustExec(`insert into t values("中国", cast("国" as binary)), ("中国", ""), ("abc", ""), ("", ""), ("", "abc");`)
	result = tk.MustQuery(`select instr(a, b) from t;`)
	result.Check(testkit.Rows("4", "1", "1", "1", "0"))

	// for oct
	result = tk.MustQuery(`select oct("aaaa"), oct("-1.9"),  oct("-9999999999999999999999999"), oct("9999999999999999999999999");`)
	result.Check(testkit.Rows("0 1777777777777777777777 1777777777777777777777 1777777777777777777777"))
	result = tk.MustQuery(`select oct(-1.9), oct(1.9), oct(-1), oct(1), oct(-9999999999999999999999999), oct(9999999999999999999999999);`)
	result.Check(testkit.Rows("1777777777777777777777 1 1777777777777777777777 1 1777777777777777777777 1777777777777777777777"))

	// #issue 4356
	tk.MustExec("drop table if exists t")
	tk.MustExec("CREATE TABLE t (b BIT(8));")
	tk.MustExec(`INSERT INTO t SET b = b'11111111';`)
	tk.MustExec(`INSERT INTO t SET b = b'1010';`)
	tk.MustExec(`INSERT INTO t SET b = b'0101';`)
	result = tk.MustQuery(`SELECT b+0, BIN(b), OCT(b), HEX(b) FROM t;`)
	result.Check(testkit.Rows("255 11111111 377 FF", "10 1010 12 A", "5 101 5 5"))

	// for find_in_set
	result = tk.MustQuery(`select find_in_set("", ""), find_in_set("", ","), find_in_set("中文", "字符串,中文"), find_in_set("b,", "a,b,c,d");`)
	result.Check(testkit.Rows("0 1 2 0"))
	result = tk.MustQuery(`select find_in_set(NULL, ""), find_in_set("", NULL), find_in_set(1, "2,3,1");`)
	result.Check(testkit.Rows("<nil> <nil> 3"))

	// for make_set
	result = tk.MustQuery(`select make_set(0, "12"), make_set(3, "aa", "11"), make_set(3, NULL, "中文"), make_set(NULL, "aa");`)
	result.Check(testkit.Rows(" aa,11 中文 <nil>"))

	// for quote
	result = tk.MustQuery(`select quote("aaaa"), quote(""), quote("\"\""), quote("\n\n");`)
	result.Check(testkit.Rows("'aaaa' '' '\"\"' '\n\n'"))
	result = tk.MustQuery(`select quote(0121), quote(0000), quote("中文"), quote(NULL);`)
	result.Check(testkit.Rows("'121' '0' '中文' NULL"))
	tk.MustQuery(`select quote(null) is NULL;`).Check(testkit.Rows(`0`))
	tk.MustQuery(`select quote(null) is NOT NULL;`).Check(testkit.Rows(`1`))
	tk.MustQuery(`select length(quote(null));`).Check(testkit.Rows(`4`))
	tk.MustQuery(`select quote(null) REGEXP binary 'null'`).Check(testkit.Rows(`0`))
	tk.MustQuery(`select quote(null) REGEXP binary 'NULL'`).Check(testkit.Rows(`1`))
	tk.MustQuery(`select quote(null) REGEXP 'NULL'`).Check(testkit.Rows(`1`))
	tk.MustQuery(`select quote(null) REGEXP 'null'`).Check(testkit.Rows(`0`))

	// for convert
	result = tk.MustQuery(`select convert("123" using "binary"), convert("中文" using "binary"), convert("中文" using "utf8"), convert("中文" using "utf8mb4"), convert(cast("中文" as binary) using "utf8");`)
	result.Check(testkit.Rows("123 中文 中文 中文 中文"))
	// Charset 866 does not have a default collation configured currently, so this will return error.
	err = tk.ExecToErr(`select convert("123" using "866");`)
	c.Assert(err.Error(), Equals, "[parser:1115]Unknown character set: '866'")
	// Test case in issue #4436.
	tk.MustExec("drop table if exists t;")
	tk.MustExec("create table t(a char(20));")
	err = tk.ExecToErr("select convert(a using a) from t;")
	c.Assert(err.Error(), Equals, "[parser:1115]Unknown character set: 'a'")

	// for insert
	result = tk.MustQuery(`select insert("中文", 1, 1, cast("aaa" as binary)), insert("ba", -1, 1, "aaa"), insert("ba", 1, 100, "aaa"), insert("ba", 100, 1, "aaa");`)
	result.Check(testkit.Rows("aaa文 ba aaa ba"))
	result = tk.MustQuery(`select insert("bb", NULL, 1, "aa"), insert("bb", 1, NULL, "aa"), insert(NULL, 1, 1, "aaa"), insert("bb", 1, 1, NULL);`)
	result.Check(testkit.Rows("<nil> <nil> <nil> <nil>"))
	result = tk.MustQuery(`SELECT INSERT("bb", 0, 1, NULL), INSERT("bb", 0, NULL, "aaa");`)
	result.Check(testkit.Rows("<nil> <nil>"))
	result = tk.MustQuery(`SELECT INSERT("中文", 0, 1, NULL), INSERT("中文", 0, NULL, "aaa");`)
	result.Check(testkit.Rows("<nil> <nil>"))

	// for export_set
	result = tk.MustQuery(`select export_set(7, "1", "0", ",", 65);`)
	result.Check(testkit.Rows("1,1,1,0,0,0,0,0,0,0,0,0,0,0,0,0,0,0,0,0,0,0,0,0,0,0,0,0,0,0,0,0,0,0,0,0,0,0,0,0,0,0,0,0,0,0,0,0,0,0,0,0,0,0,0,0,0,0,0,0,0,0,0,0"))
	result = tk.MustQuery(`select export_set(7, "1", "0", ",", -1);`)
	result.Check(testkit.Rows("1,1,1,0,0,0,0,0,0,0,0,0,0,0,0,0,0,0,0,0,0,0,0,0,0,0,0,0,0,0,0,0,0,0,0,0,0,0,0,0,0,0,0,0,0,0,0,0,0,0,0,0,0,0,0,0,0,0,0,0,0,0,0,0"))
	result = tk.MustQuery(`select export_set(7, "1", "0", ",");`)
	result.Check(testkit.Rows("1,1,1,0,0,0,0,0,0,0,0,0,0,0,0,0,0,0,0,0,0,0,0,0,0,0,0,0,0,0,0,0,0,0,0,0,0,0,0,0,0,0,0,0,0,0,0,0,0,0,0,0,0,0,0,0,0,0,0,0,0,0,0,0"))
	result = tk.MustQuery(`select export_set(7, "1", "0");`)
	result.Check(testkit.Rows("1,1,1,0,0,0,0,0,0,0,0,0,0,0,0,0,0,0,0,0,0,0,0,0,0,0,0,0,0,0,0,0,0,0,0,0,0,0,0,0,0,0,0,0,0,0,0,0,0,0,0,0,0,0,0,0,0,0,0,0,0,0,0,0"))
	result = tk.MustQuery(`select export_set(NULL, "1", "0", ",", 65);`)
	result.Check(testkit.Rows("<nil>"))
	result = tk.MustQuery(`select export_set(7, "1", "0", ",", 1);`)
	result.Check(testkit.Rows("1"))

	// for format
	result = tk.MustQuery(`select format(12332.1, 4), format(12332.2, 0), format(12332.2, 2,'en_US');`)
	result.Check(testkit.Rows("12,332.1000 12,332 12,332.20"))
	result = tk.MustQuery(`select format(NULL, 4), format(12332.2, NULL);`)
	result.Check(testkit.Rows("<nil> <nil>"))
	result = tk.MustQuery(`select format(12332.2, 2,'es_EC');`)
	result.Check(testkit.Rows("12,332.20"))
	tk.MustQuery("show warnings").Check(testkit.Rows("Warning 1649 Unknown locale: 'es_EC'"))

	// for field
	result = tk.MustQuery(`select field(1, 2, 1), field(1, 0, NULL), field(1, NULL, 2, 1), field(NULL, 1, 2, NULL);`)
	result.Check(testkit.Rows("2 0 3 0"))
	result = tk.MustQuery(`select field("1", 2, 1), field(1, "0", NULL), field("1", NULL, 2, 1), field(NULL, 1, "2", NULL);`)
	result.Check(testkit.Rows("2 0 3 0"))
	result = tk.MustQuery(`select field("1", 2, 1), field(1, "abc", NULL), field("1", NULL, 2, 1), field(NULL, 1, "2", NULL);`)
	result.Check(testkit.Rows("2 0 3 0"))
	result = tk.MustQuery(`select field("abc", "a", 1), field(1.3, "1.3", 1.5);`)
	result.Check(testkit.Rows("1 1"))

	tk.MustExec("drop table if exists t")
	tk.MustExec("create table t(a decimal(11, 8), b decimal(11,8))")
	tk.MustExec("insert into t values('114.57011441','38.04620115'), ('-38.04620119', '38.04620115');")
	result = tk.MustQuery("select a,b,concat_ws(',',a,b) from t")
	result.Check(testkit.Rows("114.57011441 38.04620115 114.57011441,38.04620115",
		"-38.04620119 38.04620115 -38.04620119,38.04620115"))
}

func (s *testIntegrationSuite2) TestEncryptionBuiltin(c *C) {
	defer s.cleanEnv(c)
	tk := testkit.NewTestKit(c, s.store)
	tk.MustExec("use test")
	ctx := context.Background()

	// for password
	tk.MustExec("drop table if exists t")
	tk.MustExec("create table t(a char(41), b char(41), c char(41))")
	tk.MustExec(`insert into t values(NULL, '', 'abc')`)
	result := tk.MustQuery("select password(a) from t")
	result.Check(testkit.Rows(""))
	result = tk.MustQuery("select password(b) from t")
	result.Check(testkit.Rows(""))
	result = tk.MustQuery("select password(c) from t")
	result.Check(testkit.Rows("*0D3CED9BEC10A777AEC23CCC353A8C08A633045E"))

	// for md5
	tk.MustExec("drop table if exists t")
	tk.MustExec("create table t(a char(10), b int, c double, d datetime, e time, f bit(4), g binary(20), h blob(10), i text(30))")
	tk.MustExec(`insert into t values('2', 2, 2.3, "2017-01-01 12:01:01", "12:01:01", 0b1010, "512", "48", "tidb")`)
	result = tk.MustQuery("select md5(a), md5(b), md5(c), md5(d), md5(e), md5(f), md5(g), md5(h), md5(i) from t")
	result.Check(testkit.Rows("c81e728d9d4c2f636f067f89cc14862c c81e728d9d4c2f636f067f89cc14862c 1a18da63cbbfb49cb9616e6bfd35f662 bad2fa88e1f35919ec7584cc2623a310 991f84d41d7acff6471e536caa8d97db 68b329da9893e34099c7d8ad5cb9c940 5c9f0e9b3b36276731bfba852a73ccc6 642e92efb79421734881b53e1e1b18b6 c337e11bfca9f12ae9b1342901e04379"))
	result = tk.MustQuery("select md5('123'), md5(123), md5(''), md5('你好'), md5(NULL), md5('👍')")
	result.Check(testkit.Rows(`202cb962ac59075b964b07152d234b70 202cb962ac59075b964b07152d234b70 d41d8cd98f00b204e9800998ecf8427e 7eca689f0d3389d9dea66ae112e5cfd7 <nil> 0215ac4dab1ecaf71d83f98af5726984`))

	// for sha/sha1
	tk.MustExec("drop table if exists t")
	tk.MustExec("create table t(a char(10), b int, c double, d datetime, e time, f bit(4), g binary(20), h blob(10), i text(30))")
	tk.MustExec(`insert into t values('2', 2, 2.3, "2017-01-01 12:01:01", "12:01:01", 0b1010, "512", "48", "tidb")`)
	result = tk.MustQuery("select sha1(a), sha1(b), sha1(c), sha1(d), sha1(e), sha1(f), sha1(g), sha1(h), sha1(i) from t")
	result.Check(testkit.Rows("da4b9237bacccdf19c0760cab7aec4a8359010b0 da4b9237bacccdf19c0760cab7aec4a8359010b0 ce0d88c5002b6cf7664052f1fc7d652cbdadccec 6c6956de323692298e4e5ad3028ff491f7ad363c 1906f8aeb5a717ca0f84154724045839330b0ea9 adc83b19e793491b1c6ea0fd8b46cd9f32e592fc 9aadd14ceb737b28697b8026f205f4b3e31de147 64e095fe763fc62418378753f9402623bea9e227 4df56fc09a3e66b48fb896e90b0a6fc02c978e9e"))
	result = tk.MustQuery("select sha1('123'), sha1(123), sha1(''), sha1('你好'), sha1(NULL)")
	result.Check(testkit.Rows(`40bd001563085fc35165329ea1ff5c5ecbdbbeef 40bd001563085fc35165329ea1ff5c5ecbdbbeef da39a3ee5e6b4b0d3255bfef95601890afd80709 440ee0853ad1e99f962b63e459ef992d7c211722 <nil>`))
	tk.MustExec("drop table if exists t")
	tk.MustExec("create table t(a char(10), b int, c double, d datetime, e time, f bit(4), g binary(20), h blob(10), i text(30))")
	tk.MustExec(`insert into t values('2', 2, 2.3, "2017-01-01 12:01:01", "12:01:01", 0b1010, "512", "48", "tidb")`)
	result = tk.MustQuery("select sha(a), sha(b), sha(c), sha(d), sha(e), sha(f), sha(g), sha(h), sha(i) from t")
	result.Check(testkit.Rows("da4b9237bacccdf19c0760cab7aec4a8359010b0 da4b9237bacccdf19c0760cab7aec4a8359010b0 ce0d88c5002b6cf7664052f1fc7d652cbdadccec 6c6956de323692298e4e5ad3028ff491f7ad363c 1906f8aeb5a717ca0f84154724045839330b0ea9 adc83b19e793491b1c6ea0fd8b46cd9f32e592fc 9aadd14ceb737b28697b8026f205f4b3e31de147 64e095fe763fc62418378753f9402623bea9e227 4df56fc09a3e66b48fb896e90b0a6fc02c978e9e"))
	result = tk.MustQuery("select sha('123'), sha(123), sha(''), sha('你好'), sha(NULL)")
	result.Check(testkit.Rows(`40bd001563085fc35165329ea1ff5c5ecbdbbeef 40bd001563085fc35165329ea1ff5c5ecbdbbeef da39a3ee5e6b4b0d3255bfef95601890afd80709 440ee0853ad1e99f962b63e459ef992d7c211722 <nil>`))

	// for sha2
	tk.MustExec("drop table if exists t")
	tk.MustExec("create table t(a char(10), b int, c double, d datetime, e time, f bit(4), g binary(20), h blob(10), i text(30))")
	tk.MustExec(`insert into t values('2', 2, 2.3, "2017-01-01 12:01:01", "12:01:01", 0b1010, "512", "48", "tidb")`)
	result = tk.MustQuery("select sha2(a, 224), sha2(b, 0), sha2(c, 512), sha2(d, 256), sha2(e, 384), sha2(f, 0), sha2(g, 512), sha2(h, 256), sha2(i, 224) from t")
	result.Check(testkit.Rows("58b2aaa0bfae7acc021b3260e941117b529b2e69de878fd7d45c61a9 d4735e3a265e16eee03f59718b9b5d03019c07d8b6c51f90da3a666eec13ab35 42415572557b0ca47e14fa928e83f5746d33f90c74270172cc75c61a78db37fe1485159a4fd75f33ab571b154572a5a300938f7d25969bdd05d8ac9dd6c66123 8c2fa3f276952c92b0b40ed7d27454e44b8399a19769e6bceb40da236e45a20a b11d35f1a37e54d5800d210d8e6b80b42c9f6d20ea7ae548c762383ebaa12c5954c559223c6c7a428e37af96bb4f1e0d 01ba4719c80b6fe911b091a7c05124b64eeece964e09c058ef8f9805daca546b 9550da35ea1683abaf5bfa8de68fe02b9c6d756c64589d1ef8367544c254f5f09218a6466cadcee8d74214f0c0b7fb342d1a9f3bd4d406aacf7be59c327c9306 98010bd9270f9b100b6214a21754fd33bdc8d41b2bc9f9dd16ff54d3c34ffd71 a7cddb7346fbc66ab7f803e865b74cbd99aace8e7dabbd8884c148cb"))
	result = tk.MustQuery("select sha2('123', 512), sha2(123, 512), sha2('', 512), sha2('你好', 224), sha2(NULL, 256), sha2('foo', 123)")
	result.Check(testkit.Rows(`3c9909afec25354d551dae21590bb26e38d53f2173b8d3dc3eee4c047e7ab1c1eb8b85103e3be7ba613b31bb5c9c36214dc9f14a42fd7a2fdb84856bca5c44c2 3c9909afec25354d551dae21590bb26e38d53f2173b8d3dc3eee4c047e7ab1c1eb8b85103e3be7ba613b31bb5c9c36214dc9f14a42fd7a2fdb84856bca5c44c2 cf83e1357eefb8bdf1542850d66d8007d620e4050b5715dc83f4a921d36ce9ce47d0d13c5d85f2b0ff8318d2877eec2f63b931bd47417a81a538327af927da3e e91f006ed4e0882de2f6a3c96ec228a6a5c715f356d00091bce842b5 <nil> <nil>`))

	// for AES_ENCRYPT
	tk.MustExec("drop table if exists t")
	tk.MustExec("create table t(a char(10), b int, c double, d datetime, e time, f bit(4), g binary(20), h blob(10), i text(30))")
	tk.MustExec(`insert into t values('2', 2, 2.3, "2017-01-01 12:01:01", "12:01:01", 0b1010, "512", "48", "tidb")`)
	tk.MustExec("SET block_encryption_mode='aes-128-ecb';")
	result = tk.MustQuery("select HEX(AES_ENCRYPT(a, 'key')), HEX(AES_ENCRYPT(b, 'key')), HEX(AES_ENCRYPT(c, 'key')), HEX(AES_ENCRYPT(d, 'key')), HEX(AES_ENCRYPT(e, 'key')), HEX(AES_ENCRYPT(f, 'key')), HEX(AES_ENCRYPT(g, 'key')), HEX(AES_ENCRYPT(h, 'key')), HEX(AES_ENCRYPT(i, 'key')) from t")
	result.Check(testkit.Rows("B3800B3A3CB4ECE2051A3E80FE373EAC B3800B3A3CB4ECE2051A3E80FE373EAC 9E018F7F2838DBA23C57F0E4CCF93287 E764D3E9D4AF8F926CD0979DDB1D0AF40C208B20A6C39D5D028644885280973A C452FFEEB76D3F5E9B26B8D48F7A228C 181BD5C81CBD36779A3C9DD5FF486B35 CE15F14AC7FF4E56ECCF148DE60E4BEDBDB6900AD51383970A5F32C59B3AC6E3 E1B29995CCF423C75519790F54A08CD2 84525677E95AC97698D22E1125B67E92"))
	result = tk.MustQuery("select HEX(AES_ENCRYPT('123', 'foobar')), HEX(AES_ENCRYPT(123, 'foobar')), HEX(AES_ENCRYPT('', 'foobar')), HEX(AES_ENCRYPT('你好', 'foobar')), AES_ENCRYPT(NULL, 'foobar')")
	result.Check(testkit.Rows(`45ABDD5C4802EFA6771A94C43F805208 45ABDD5C4802EFA6771A94C43F805208 791F1AEB6A6B796E6352BF381895CA0E D0147E2EB856186F146D9F6DE33F9546 <nil>`))
	result = tk.MustQuery("select HEX(AES_ENCRYPT(a, 'key', 'iv')), HEX(AES_ENCRYPT(b, 'key', 'iv')) from t")
	result.Check(testkit.Rows("B3800B3A3CB4ECE2051A3E80FE373EAC B3800B3A3CB4ECE2051A3E80FE373EAC"))
	tk.MustQuery("show warnings").Check(testutil.RowsWithSep("|", "Warning|1618|<IV> option ignored", "Warning|1618|<IV> option ignored"))
	tk.MustExec("SET block_encryption_mode='aes-128-cbc';")
	result = tk.MustQuery("select HEX(AES_ENCRYPT(a, 'key', '1234567890123456')), HEX(AES_ENCRYPT(b, 'key', '1234567890123456')), HEX(AES_ENCRYPT(c, 'key', '1234567890123456')), HEX(AES_ENCRYPT(d, 'key', '1234567890123456')), HEX(AES_ENCRYPT(e, 'key', '1234567890123456')), HEX(AES_ENCRYPT(f, 'key', '1234567890123456')), HEX(AES_ENCRYPT(g, 'key', '1234567890123456')), HEX(AES_ENCRYPT(h, 'key', '1234567890123456')), HEX(AES_ENCRYPT(i, 'key', '1234567890123456')) from t")
	result.Check(testkit.Rows("341672829F84CB6B0BE690FEC4C4DAE9 341672829F84CB6B0BE690FEC4C4DAE9 D43734E147A12BB96C6897C4BBABA283 16F2C972411948DCEF3659B726D2CCB04AD1379A1A367FA64242058A50211B67 41E71D0C58967C1F50EEC074523946D1 1117D292E2D39C3EAA3B435371BE56FC 8ACB7ECC0883B672D7BD1CFAA9FA5FAF5B731ADE978244CD581F114D591C2E7E D2B13C30937E3251AEDA73859BA32E4B 2CF4A6051FF248A67598A17AA2C17267"))
	result = tk.MustQuery("select HEX(AES_ENCRYPT('123', 'foobar', '1234567890123456')), HEX(AES_ENCRYPT(123, 'foobar', '1234567890123456')), HEX(AES_ENCRYPT('', 'foobar', '1234567890123456')), HEX(AES_ENCRYPT('你好', 'foobar', '1234567890123456')), AES_ENCRYPT(NULL, 'foobar', '1234567890123456')")
	result.Check(testkit.Rows(`80D5646F07B4654B05A02D9085759770 80D5646F07B4654B05A02D9085759770 B3C14BA15030D2D7E99376DBE011E752 0CD2936EE4FEC7A8CDF6208438B2BC05 <nil>`))
	tk.MustExec("SET block_encryption_mode='aes-128-ofb';")
	result = tk.MustQuery("select HEX(AES_ENCRYPT(a, 'key', '1234567890123456')), HEX(AES_ENCRYPT(b, 'key', '1234567890123456')), HEX(AES_ENCRYPT(c, 'key', '1234567890123456')), HEX(AES_ENCRYPT(d, 'key', '1234567890123456')), HEX(AES_ENCRYPT(e, 'key', '1234567890123456')), HEX(AES_ENCRYPT(f, 'key', '1234567890123456')), HEX(AES_ENCRYPT(g, 'key', '1234567890123456')), HEX(AES_ENCRYPT(h, 'key', '1234567890123456')), HEX(AES_ENCRYPT(i, 'key', '1234567890123456')) from t")
	result.Check(testkit.Rows("40 40 40C35C 40DD5EBDFCAA397102386E27DDF97A39ECCEC5 43DF55BAE0A0386D 78 47DC5D8AD19A085C32094E16EFC34A08D6FEF459 46D5 06840BE8"))
	result = tk.MustQuery("select HEX(AES_ENCRYPT('123', 'foobar', '1234567890123456')), HEX(AES_ENCRYPT(123, 'foobar', '1234567890123456')), HEX(AES_ENCRYPT('', 'foobar', '1234567890123456')), HEX(AES_ENCRYPT('你好', 'foobar', '1234567890123456')), AES_ENCRYPT(NULL, 'foobar', '1234567890123456')")
	result.Check(testkit.Rows(`48E38A 48E38A  9D6C199101C3 <nil>`))
	tk.MustExec("SET block_encryption_mode='aes-192-ofb';")
	result = tk.MustQuery("select HEX(AES_ENCRYPT(a, 'key', '1234567890123456')), HEX(AES_ENCRYPT(b, 'key', '1234567890123456')), HEX(AES_ENCRYPT(c, 'key', '1234567890123456')), HEX(AES_ENCRYPT(d, 'key', '1234567890123456')), HEX(AES_ENCRYPT(e, 'key', '1234567890123456')), HEX(AES_ENCRYPT(f, 'key', '1234567890123456')), HEX(AES_ENCRYPT(g, 'key', '1234567890123456')), HEX(AES_ENCRYPT(h, 'key', '1234567890123456')), HEX(AES_ENCRYPT(i, 'key', '1234567890123456')) from t")
	result.Check(testkit.Rows("4B 4B 4B573F 4B493D42572E6477233A429BF3E0AD39DB816D 484B36454B24656B 73 4C483E757A1E555A130B62AAC1DA9D08E1B15C47 4D41 0D106817"))
	result = tk.MustQuery("select HEX(AES_ENCRYPT('123', 'foobar', '1234567890123456')), HEX(AES_ENCRYPT(123, 'foobar', '1234567890123456')), HEX(AES_ENCRYPT('', 'foobar', '1234567890123456')), HEX(AES_ENCRYPT('你好', 'foobar', '1234567890123456')), AES_ENCRYPT(NULL, 'foobar', '1234567890123456')")
	result.Check(testkit.Rows(`3A76B0 3A76B0  EFF92304268E <nil>`))
	tk.MustExec("SET block_encryption_mode='aes-256-ofb';")
	result = tk.MustQuery("select HEX(AES_ENCRYPT(a, 'key', '1234567890123456')), HEX(AES_ENCRYPT(b, 'key', '1234567890123456')), HEX(AES_ENCRYPT(c, 'key', '1234567890123456')), HEX(AES_ENCRYPT(d, 'key', '1234567890123456')), HEX(AES_ENCRYPT(e, 'key', '1234567890123456')), HEX(AES_ENCRYPT(f, 'key', '1234567890123456')), HEX(AES_ENCRYPT(g, 'key', '1234567890123456')), HEX(AES_ENCRYPT(h, 'key', '1234567890123456')), HEX(AES_ENCRYPT(i, 'key', '1234567890123456')) from t")
	result.Check(testkit.Rows("16 16 16D103 16CF01CBC95D33E2ED721CBD930262415A69AD 15CD0ACCD55732FE 2E 11CE02FCE46D02CFDD433C8CA138527060599C35 10C7 5096549E"))
	result = tk.MustQuery("select HEX(AES_ENCRYPT('123', 'foobar', '1234567890123456')), HEX(AES_ENCRYPT(123, 'foobar', '1234567890123456')), HEX(AES_ENCRYPT('', 'foobar', '1234567890123456')), HEX(AES_ENCRYPT('你好', 'foobar', '1234567890123456')), AES_ENCRYPT(NULL, 'foobar', '1234567890123456')")
	result.Check(testkit.Rows(`E842C5 E842C5  3DCD5646767D <nil>`))

	// for AES_DECRYPT
	tk.MustExec("SET block_encryption_mode='aes-128-ecb';")
	result = tk.MustQuery("select AES_DECRYPT(AES_ENCRYPT('foo', 'bar'), 'bar')")
	result.Check(testkit.Rows("foo"))
	result = tk.MustQuery("select AES_DECRYPT(UNHEX('45ABDD5C4802EFA6771A94C43F805208'), 'foobar'), AES_DECRYPT(UNHEX('791F1AEB6A6B796E6352BF381895CA0E'), 'foobar'), AES_DECRYPT(UNHEX('D0147E2EB856186F146D9F6DE33F9546'), 'foobar'), AES_DECRYPT(NULL, 'foobar'), AES_DECRYPT('SOME_THING_STRANGE', 'foobar')")
	result.Check(testkit.Rows(`123  你好 <nil> <nil>`))
	tk.MustExec("SET block_encryption_mode='aes-128-cbc';")
	result = tk.MustQuery("select AES_DECRYPT(AES_ENCRYPT('foo', 'bar', '1234567890123456'), 'bar', '1234567890123456')")
	result.Check(testkit.Rows("foo"))
	result = tk.MustQuery("select AES_DECRYPT(UNHEX('80D5646F07B4654B05A02D9085759770'), 'foobar', '1234567890123456'), AES_DECRYPT(UNHEX('B3C14BA15030D2D7E99376DBE011E752'), 'foobar', '1234567890123456'), AES_DECRYPT(UNHEX('0CD2936EE4FEC7A8CDF6208438B2BC05'), 'foobar', '1234567890123456'), AES_DECRYPT(NULL, 'foobar', '1234567890123456'), AES_DECRYPT('SOME_THING_STRANGE', 'foobar', '1234567890123456')")
	result.Check(testkit.Rows(`123  你好 <nil> <nil>`))
	tk.MustExec("SET block_encryption_mode='aes-128-ofb';")
	result = tk.MustQuery("select AES_DECRYPT(AES_ENCRYPT('foo', 'bar', '1234567890123456'), 'bar', '1234567890123456')")
	result.Check(testkit.Rows("foo"))
	result = tk.MustQuery("select AES_DECRYPT(UNHEX('48E38A'), 'foobar', '1234567890123456'), AES_DECRYPT(UNHEX(''), 'foobar', '1234567890123456'), AES_DECRYPT(UNHEX('9D6C199101C3'), 'foobar', '1234567890123456'), AES_DECRYPT(NULL, 'foobar', '1234567890123456'), HEX(AES_DECRYPT('SOME_THING_STRANGE', 'foobar', '1234567890123456'))")
	result.Check(testkit.Rows(`123  你好 <nil> 2A9EF431FB2ACB022D7F2E7C71EEC48C7D2B`))
	tk.MustExec("SET block_encryption_mode='aes-192-ofb';")
	result = tk.MustQuery("select AES_DECRYPT(AES_ENCRYPT('foo', 'bar', '1234567890123456'), 'bar', '1234567890123456')")
	result.Check(testkit.Rows("foo"))
	result = tk.MustQuery("select AES_DECRYPT(UNHEX('3A76B0'), 'foobar', '1234567890123456'), AES_DECRYPT(UNHEX(''), 'foobar', '1234567890123456'), AES_DECRYPT(UNHEX('EFF92304268E'), 'foobar', '1234567890123456'), AES_DECRYPT(NULL, 'foobar', '1234567890123456'), HEX(AES_DECRYPT('SOME_THING_STRANGE', 'foobar', '1234567890123456'))")
	result.Check(testkit.Rows(`123  你好 <nil> 580BCEA4DC67CF33FF2C7C570D36ECC89437`))
	tk.MustExec("SET block_encryption_mode='aes-256-ofb';")
	result = tk.MustQuery("select AES_DECRYPT(AES_ENCRYPT('foo', 'bar', '1234567890123456'), 'bar', '1234567890123456')")
	result.Check(testkit.Rows("foo"))
	result = tk.MustQuery("select AES_DECRYPT(UNHEX('E842C5'), 'foobar', '1234567890123456'), AES_DECRYPT(UNHEX(''), 'foobar', '1234567890123456'), AES_DECRYPT(UNHEX('3DCD5646767D'), 'foobar', '1234567890123456'), AES_DECRYPT(NULL, 'foobar', '1234567890123456'), HEX(AES_DECRYPT('SOME_THING_STRANGE', 'foobar', '1234567890123456'))")
	result.Check(testkit.Rows(`123  你好 <nil> 8A3FBBE68C9465834584430E3AEEBB04B1F5`))

	// for COMPRESS
	tk.MustExec("DROP TABLE IF EXISTS t1;")
	tk.MustExec("CREATE TABLE t1(a VARCHAR(1000));")
	tk.MustExec("INSERT INTO t1 VALUES('12345'), ('23456');")
	result = tk.MustQuery("SELECT HEX(COMPRESS(a)) FROM t1;")
	result.Check(testkit.Rows("05000000789C323432363105040000FFFF02F80100", "05000000789C323236313503040000FFFF03070105"))
	tk.MustExec("DROP TABLE IF EXISTS t2;")
	tk.MustExec("CREATE TABLE t2(a VARCHAR(1000), b VARBINARY(1000));")
	tk.MustExec("INSERT INTO t2 (a, b) SELECT a, COMPRESS(a) from t1;")
	result = tk.MustQuery("SELECT a, HEX(b) FROM t2;")
	result.Check(testkit.Rows("12345 05000000789C323432363105040000FFFF02F80100", "23456 05000000789C323236313503040000FFFF03070105"))

	// for UNCOMPRESS
	result = tk.MustQuery("SELECT UNCOMPRESS(COMPRESS('123'))")
	result.Check(testkit.Rows("123"))
	result = tk.MustQuery("SELECT UNCOMPRESS(UNHEX('03000000789C3334320600012D0097'))")
	result.Check(testkit.Rows("123"))
	result = tk.MustQuery("SELECT UNCOMPRESS(UNHEX('03000000789C32343206040000FFFF012D0097'))")
	result.Check(testkit.Rows("123"))
	tk.MustExec("INSERT INTO t2 VALUES ('12345', UNHEX('05000000789C3334323631050002F80100'))")
	result = tk.MustQuery("SELECT UNCOMPRESS(a), UNCOMPRESS(b) FROM t2;")
	result.Check(testkit.Rows("<nil> 12345", "<nil> 23456", "<nil> 12345"))

	// for UNCOMPRESSED_LENGTH
	result = tk.MustQuery("SELECT UNCOMPRESSED_LENGTH(COMPRESS('123'))")
	result.Check(testkit.Rows("3"))
	result = tk.MustQuery("SELECT UNCOMPRESSED_LENGTH(UNHEX('03000000789C3334320600012D0097'))")
	result.Check(testkit.Rows("3"))
	result = tk.MustQuery("SELECT UNCOMPRESSED_LENGTH(UNHEX('03000000789C32343206040000FFFF012D0097'))")
	result.Check(testkit.Rows("3"))
	result = tk.MustQuery("SELECT UNCOMPRESSED_LENGTH('')")
	result.Check(testkit.Rows("0"))
	result = tk.MustQuery("SELECT UNCOMPRESSED_LENGTH(UNHEX('0100'))")
	result.Check(testkit.Rows("0"))
	result = tk.MustQuery("SELECT UNCOMPRESSED_LENGTH(a), UNCOMPRESSED_LENGTH(b) FROM t2;")
	result.Check(testkit.Rows("875770417 5", "892613426 5", "875770417 5"))

	// for RANDOM_BYTES
	lengths := []int{0, -5, 1025, 4000}
	for _, len := range lengths {
		rs, err := tk.Exec(fmt.Sprintf("SELECT RANDOM_BYTES(%d);", len))
		c.Assert(err, IsNil, Commentf("%v", len))
		_, err = session.GetRows4Test(ctx, tk.Se, rs)
		c.Assert(err, NotNil, Commentf("%v", len))
		terr := errors.Cause(err).(*terror.Error)
		c.Assert(terr.Code(), Equals, errors.ErrCode(mysql.ErrDataOutOfRange), Commentf("%v", len))
		c.Assert(rs.Close(), IsNil)
	}
	tk.MustQuery("SELECT RANDOM_BYTES('1');")
	tk.MustQuery("SELECT RANDOM_BYTES(1024);")
	result = tk.MustQuery("SELECT RANDOM_BYTES(NULL);")
	result.Check(testkit.Rows("<nil>"))
}

func (s *testIntegrationSuite2) TestTimeBuiltin(c *C) {
	originSQLMode := s.ctx.GetSessionVars().StrictSQLMode
	s.ctx.GetSessionVars().StrictSQLMode = true
	defer func() {
		s.ctx.GetSessionVars().StrictSQLMode = originSQLMode
		s.cleanEnv(c)
	}()
	tk := testkit.NewTestKit(c, s.store)
	tk.MustExec("use test")

	// for makeDate
	tk.MustExec("drop table if exists t")
	tk.MustExec("create table t(a int, b double, c datetime, d time, e char(20), f bit(10))")
	tk.MustExec(`insert into t values(1, 1.1, "2017-01-01 12:01:01", "12:01:01", "abcdef", 0b10101)`)
	result := tk.MustQuery("select makedate(a,a), makedate(b,b), makedate(c,c), makedate(d,d), makedate(e,e), makedate(f,f), makedate(null,null), makedate(a,b) from t")
	result.Check(testkit.Rows("2001-01-01 2001-01-01 <nil> <nil> <nil> 2021-01-21 <nil> 2001-01-01"))

	// for date
	result = tk.MustQuery(`select date("2019-09-12"), date("2019-09-12 12:12:09"), date("2019-09-12 12:12:09.121212");`)
	result.Check(testkit.Rows("2019-09-12 2019-09-12 2019-09-12"))
	result = tk.MustQuery(`select date("0000-00-00"), date("0000-00-00 12:12:09"), date("0000-00-00 00:00:00.121212"), date("0000-00-00 00:00:00.000000");`)
	result.Check(testkit.Rows("<nil> 0000-00-00 0000-00-00 <nil>"))
	result = tk.MustQuery(`select date("aa"), date(12.1), date("");`)
	result.Check(testkit.Rows("<nil> <nil> <nil>"))

	// for year
	result = tk.MustQuery(`select year("2013-01-09"), year("2013-00-09"), year("000-01-09"), year("1-01-09"), year("20131-01-09"), year(null);`)
	result.Check(testkit.Rows("2013 2013 0 1 <nil> <nil>"))
	result = tk.MustQuery(`select year("2013-00-00"), year("2013-00-00 00:00:00"), year("0000-00-00 12:12:12"), year("2017-00-00 12:12:12");`)
	result.Check(testkit.Rows("2013 2013 0 2017"))
	result = tk.MustQuery(`select year("aa"), year(2013), year(2012.09), year("1-01"), year("-09");`)
	result.Check(testkit.Rows("<nil> <nil> <nil> <nil> <nil>"))
	tk.MustExec(`drop table if exists t`)
	tk.MustExec(`create table t(a bigint)`)
	_, err := tk.Exec(`insert into t select year("aa")`)
	c.Assert(err, NotNil)
	c.Assert(terror.ErrorEqual(err, types.ErrWrongValue), IsTrue, Commentf("err %v", err))
	tk.MustExec(`set sql_mode='STRICT_TRANS_TABLES'`) // without zero date
	tk.MustExec(`insert into t select year("0000-00-00 00:00:00")`)
	tk.MustExec(`set sql_mode="NO_ZERO_DATE";`) // with zero date
	tk.MustExec(`insert into t select year("0000-00-00 00:00:00")`)
	tk.MustQuery("show warnings").Check(testutil.RowsWithSep("|", "Warning|1292|Incorrect datetime value: '0000-00-00 00:00:00.000000'"))
	tk.MustExec(`set sql_mode="NO_ZERO_DATE,STRICT_TRANS_TABLES";`)
	_, err = tk.Exec(`insert into t select year("0000-00-00 00:00:00");`)
	c.Assert(err, NotNil)
	c.Assert(types.ErrWrongValue.Equal(err), IsTrue, Commentf("err %v", err))
	tk.MustExec(`insert into t select 1`)
	tk.MustExec(`set sql_mode="STRICT_TRANS_TABLES,NO_ENGINE_SUBSTITUTION";`)
	_, err = tk.Exec(`update t set a = year("aa")`)
	c.Assert(terror.ErrorEqual(err, types.ErrWrongValue), IsTrue, Commentf("err %v", err))
	_, err = tk.Exec(`delete from t where a = year("aa")`)
	// Only `code` can be used to compare because the error `class` information
	// will be lost after expression push-down
	c.Assert(errors.Cause(err).(*terror.Error).Code(), Equals, types.ErrWrongValue.Code(), Commentf("err %v", err))

	// for month
	result = tk.MustQuery(`select month("2013-01-09"), month("2013-00-09"), month("000-01-09"), month("1-01-09"), month("20131-01-09"), month(null);`)
	result.Check(testkit.Rows("1 0 1 1 <nil> <nil>"))
	result = tk.MustQuery(`select month("2013-00-00"), month("2013-00-00 00:00:00"), month("0000-00-00 12:12:12"), month("2017-00-00 12:12:12");`)
	result.Check(testkit.Rows("0 0 0 0"))
	result = tk.MustQuery(`select month("aa"), month(2013), month(2012.09), month("1-01"), month("-09");`)
	result.Check(testkit.Rows("<nil> <nil> <nil> <nil> <nil>"))
	result = tk.MustQuery(`select month("2013-012-09"), month("2013-0000000012-09"), month("2013-30-09"), month("000-41-09");`)
	result.Check(testkit.Rows("12 12 <nil> <nil>"))
	tk.MustExec(`drop table if exists t`)
	tk.MustExec(`create table t(a bigint)`)
	_, err = tk.Exec(`insert into t select month("aa")`)
	c.Assert(err, NotNil)
	c.Assert(terror.ErrorEqual(err, types.ErrWrongValue), IsTrue, Commentf("err: %v", err))
	tk.MustExec(`insert into t select month("0000-00-00 00:00:00")`)
	tk.MustExec(`set sql_mode="NO_ZERO_DATE";`)
	tk.MustExec(`insert into t select month("0000-00-00 00:00:00")`)
	tk.MustQuery("show warnings").Check(testutil.RowsWithSep("|", "Warning|1292|Incorrect datetime value: '0000-00-00 00:00:00.000000'"))
	tk.MustExec(`set sql_mode="NO_ZERO_DATE,STRICT_TRANS_TABLES";`)
	_, err = tk.Exec(`insert into t select month("0000-00-00 00:00:00");`)
	c.Assert(err, NotNil)
	c.Assert(types.ErrWrongValue.Equal(err), IsTrue, Commentf("err %v", err))
	tk.MustExec(`insert into t select 1`)
	tk.MustExec(`set sql_mode="STRICT_TRANS_TABLES,NO_ENGINE_SUBSTITUTION";`)
	tk.MustExec(`insert into t select 1`)
	_, err = tk.Exec(`update t set a = month("aa")`)
	c.Assert(terror.ErrorEqual(err, types.ErrWrongValue), IsTrue)
	_, err = tk.Exec(`delete from t where a = month("aa")`)
	c.Assert(errors.Cause(err).(*terror.Error).Code(), Equals, types.ErrWrongValue.Code(), Commentf("err %v", err))

	// for week
	result = tk.MustQuery(`select week("2012-12-22"), week("2012-12-22", -2), week("2012-12-22", 0), week("2012-12-22", 1), week("2012-12-22", 2), week("2012-12-22", 200);`)
	result.Check(testkit.Rows("51 51 51 51 51 51"))
	result = tk.MustQuery(`select week("2008-02-20"), week("2008-02-20", 0), week("2008-02-20", 1), week("2009-02-20", 2), week("2008-02-20", 3), week("2008-02-20", 4);`)
	result.Check(testkit.Rows("7 7 8 7 8 8"))
	result = tk.MustQuery(`select week("2008-02-20", 5), week("2008-02-20", 6), week("2009-02-20", 7), week("2008-02-20", 8), week("2008-02-20", 9);`)
	result.Check(testkit.Rows("7 8 7 7 8"))
	result = tk.MustQuery(`select week("aa", 1), week(null, 2), week(11, 2), week(12.99, 2);`)
	result.Check(testkit.Rows("<nil> <nil> <nil> <nil>"))
	result = tk.MustQuery(`select week("aa"), week(null), week(11), week(12.99);`)
	result.Check(testkit.Rows("<nil> <nil> <nil> <nil>"))
	tk.MustExec(`drop table if exists t`)
	tk.MustExec(`create table t(a datetime)`)
	_, err = tk.Exec(`insert into t select week("aa", 1)`)
	c.Assert(err, NotNil)
	c.Assert(terror.ErrorEqual(err, types.ErrWrongValue), IsTrue)
	tk.MustExec(`insert into t select now()`)
	_, err = tk.Exec(`update t set a = week("aa", 1)`)
	c.Assert(terror.ErrorEqual(err, types.ErrWrongValue), IsTrue)
	_, err = tk.Exec(`delete from t where a = week("aa", 1)`)
	c.Assert(terror.ErrorEqual(err, types.ErrWrongValue), IsTrue)

	// for weekofyear
	result = tk.MustQuery(`select weekofyear("2012-12-22"), weekofyear("2008-02-20"), weekofyear("aa"), weekofyear(null), weekofyear(11), weekofyear(12.99);`)
	result.Check(testkit.Rows("51 8 <nil> <nil> <nil> <nil>"))
	tk.MustExec(`drop table if exists t`)
	tk.MustExec(`create table t(a bigint)`)
	_, err = tk.Exec(`insert into t select weekofyear("aa")`)
	c.Assert(err, NotNil)
	c.Assert(terror.ErrorEqual(err, types.ErrWrongValue), IsTrue)
	tk.MustExec(`insert into t select 1`)
	_, err = tk.Exec(`update t set a = weekofyear("aa")`)
	c.Assert(terror.ErrorEqual(err, types.ErrWrongValue), IsTrue)
	_, err = tk.Exec(`delete from t where a = weekofyear("aa")`)
	c.Assert(terror.ErrorEqual(err, types.ErrWrongValue), IsTrue)

	// for weekday
	result = tk.MustQuery(`select weekday("2012-12-20"), weekday("2012-12-21"), weekday("2012-12-22"), weekday("2012-12-23"), weekday("2012-12-24"), weekday("2012-12-25"), weekday("2012-12-26"), weekday("2012-12-27");`)
	result.Check(testkit.Rows("3 4 5 6 0 1 2 3"))
	result = tk.MustQuery(`select weekday("2012-12-90"), weekday("0000-00-00"), weekday("aa"), weekday(null), weekday(11), weekday(12.99);`)
	result.Check(testkit.Rows("<nil> <nil> <nil> <nil> <nil> <nil>"))

	// for quarter
	result = tk.MustQuery(`select quarter("2012-00-20"), quarter("2012-01-21"), quarter("2012-03-22"), quarter("2012-05-23"), quarter("2012-08-24"), quarter("2012-09-25"), quarter("2012-11-26"), quarter("2012-12-27");`)
	result.Check(testkit.Rows("0 1 1 2 3 3 4 4"))
	result = tk.MustQuery(`select quarter("2012-14-20"), quarter("aa"), quarter(null), quarter(11), quarter(12.99);`)
	result.Check(testkit.Rows("<nil> <nil> <nil> <nil> <nil>"))
	result = tk.MustQuery(`select quarter("0000-00-00"), quarter("0000-00-00 00:00:00");`)
	result.Check(testkit.Rows("<nil> <nil>"))
	tk.MustQuery("show warnings").Check(testutil.RowsWithSep("|",
		"Warning|1292|Incorrect datetime value: '0000-00-00 00:00:00.000000'",
		"Warning|1292|Incorrect datetime value: '0000-00-00 00:00:00.000000'"))
	result = tk.MustQuery(`select quarter(0), quarter(0.0), quarter(0e1), quarter(0.00);`)
	result.Check(testkit.Rows("0 0 0 0"))
	tk.MustQuery("show warnings").Check(testkit.Rows())

	// for from_days
	result = tk.MustQuery(`select from_days(0), from_days(-199), from_days(1111), from_days(120), from_days(1), from_days(1111111), from_days(9999999), from_days(22222);`)
	result.Check(testkit.Rows("0000-00-00 0000-00-00 0003-01-16 0000-00-00 0000-00-00 3042-02-13 0000-00-00 0060-11-03"))
	result = tk.MustQuery(`select from_days("2012-14-20"), from_days("111a"), from_days("aa"), from_days(null), from_days("123asf"), from_days(12.99);`)
	result.Check(testkit.Rows("0005-07-05 0000-00-00 0000-00-00 <nil> 0000-00-00 0000-00-00"))

	// Fix issue #3923
	result = tk.MustQuery("select timediff(cast('2004-12-30 12:00:00' as time), '12:00:00');")
	result.Check(testkit.Rows("00:00:00"))
	result = tk.MustQuery("select timediff('12:00:00', cast('2004-12-30 12:00:00' as time));")
	result.Check(testkit.Rows("00:00:00"))
	result = tk.MustQuery("select timediff(cast('2004-12-30 12:00:00' as time), '2004-12-30 12:00:00');")
	result.Check(testkit.Rows("<nil>"))
	result = tk.MustQuery("select timediff('2004-12-30 12:00:00', cast('2004-12-30 12:00:00' as time));")
	result.Check(testkit.Rows("<nil>"))
	result = tk.MustQuery("select timediff(cast('2004-12-30 12:00:01' as datetime), '2004-12-30 12:00:00');")
	result.Check(testkit.Rows("00:00:01"))
	result = tk.MustQuery("select timediff('2004-12-30 12:00:00', cast('2004-12-30 12:00:01' as datetime));")
	result.Check(testkit.Rows("-00:00:01"))
	result = tk.MustQuery("select timediff(cast('2004-12-30 12:00:01' as time), '-34 00:00:00');")
	result.Check(testkit.Rows("828:00:01"))
	result = tk.MustQuery("select timediff('-34 00:00:00', cast('2004-12-30 12:00:01' as time));")
	result.Check(testkit.Rows("-828:00:01"))
	result = tk.MustQuery("select timediff(cast('2004-12-30 12:00:01' as datetime), cast('2004-12-30 11:00:01' as datetime));")
	result.Check(testkit.Rows("01:00:00"))
	result = tk.MustQuery("select timediff(cast('2004-12-30 12:00:01' as datetime), '2004-12-30 12:00:00.1');")
	result.Check(testkit.Rows("00:00:00.9"))
	result = tk.MustQuery("select timediff('2004-12-30 12:00:00.1', cast('2004-12-30 12:00:01' as datetime));")
	result.Check(testkit.Rows("-00:00:00.9"))
	result = tk.MustQuery("select timediff(cast('2004-12-30 12:00:01' as datetime), '-34 124:00:00');")
	result.Check(testkit.Rows("<nil>"))
	result = tk.MustQuery("select timediff('-34 124:00:00', cast('2004-12-30 12:00:01' as datetime));")
	result.Check(testkit.Rows("<nil>"))
	result = tk.MustQuery("select timediff(cast('2004-12-30 12:00:01' as time), '-34 124:00:00');")
	result.Check(testkit.Rows("838:59:59"))
	result = tk.MustQuery("select timediff('-34 124:00:00', cast('2004-12-30 12:00:01' as time));")
	result.Check(testkit.Rows("-838:59:59"))
	result = tk.MustQuery("select timediff(cast('2004-12-30' as datetime), '12:00:00');")
	result.Check(testkit.Rows("<nil>"))
	result = tk.MustQuery("select timediff('12:00:00', cast('2004-12-30' as datetime));")
	result.Check(testkit.Rows("<nil>"))
	result = tk.MustQuery("select timediff('12:00:00', '-34 12:00:00');")
	result.Check(testkit.Rows("838:59:59"))
	result = tk.MustQuery("select timediff('12:00:00', '34 12:00:00');")
	result.Check(testkit.Rows("-816:00:00"))
	result = tk.MustQuery("select timediff('2014-1-2 12:00:00', '-34 12:00:00');")
	result.Check(testkit.Rows("<nil>"))
	result = tk.MustQuery("select timediff('-34 12:00:00', '2014-1-2 12:00:00');")
	result.Check(testkit.Rows("<nil>"))
	result = tk.MustQuery("select timediff('2014-1-2 12:00:00', '12:00:00');")
	result.Check(testkit.Rows("<nil>"))
	result = tk.MustQuery("select timediff('12:00:00', '2014-1-2 12:00:00');")
	result.Check(testkit.Rows("<nil>"))
	result = tk.MustQuery("select timediff('2014-1-2 12:00:00', '2014-1-1 12:00:00');")
	result.Check(testkit.Rows("24:00:00"))
	tk.MustQuery("select timediff(cast('10:10:10' as time), cast('10:10:11' as time))").Check(testkit.Rows("-00:00:01"))

	result = tk.MustQuery("select timestampadd(MINUTE, 1, '2003-01-02'), timestampadd(WEEK, 1, '2003-01-02 23:59:59')" +
		", timestampadd(MICROSECOND, 1, 950501);")
	result.Check(testkit.Rows("2003-01-02 00:01:00 2003-01-09 23:59:59 1995-05-01 00:00:00.000001"))
	result = tk.MustQuery("select timestampadd(day, 2, 950501), timestampadd(MINUTE, 37.5,'2003-01-02'), timestampadd(MINUTE, 37.49,'2003-01-02')," +
		" timestampadd(YeAr, 1, '2003-01-02');")
	result.Check(testkit.Rows("1995-05-03 00:00:00 2003-01-02 00:38:00 2003-01-02 00:37:00 2004-01-02 00:00:00"))
	result = tk.MustQuery("select to_seconds(950501), to_seconds('2009-11-29'), to_seconds('2009-11-29 13:43:32'), to_seconds('09-11-29 13:43:32');")
	result.Check(testkit.Rows("62966505600 63426672000 63426721412 63426721412"))
	result = tk.MustQuery("select to_days(950501), to_days('2007-10-07'), to_days('2007-10-07 00:00:59'), to_days('0000-01-01')")
	result.Check(testkit.Rows("728779 733321 733321 1"))

	result = tk.MustQuery("select last_day('2003-02-05'), last_day('2004-02-05'), last_day('2004-01-01 01:01:01'), last_day(950501);")
	result.Check(testkit.Rows("2003-02-28 2004-02-29 2004-01-31 1995-05-31"))

	tk.MustExec("SET SQL_MODE='';")
	result = tk.MustQuery("select last_day('0000-00-00');")
	result.Check(testkit.Rows("<nil>"))
	result = tk.MustQuery("select to_days('0000-00-00');")
	result.Check(testkit.Rows("<nil>"))
	result = tk.MustQuery("select to_seconds('0000-00-00');")
	result.Check(testkit.Rows("<nil>"))

	result = tk.MustQuery("select timestamp('2003-12-31'), timestamp('2003-12-31 12:00:00','12:00:00');")
	result.Check(testkit.Rows("2003-12-31 00:00:00 2004-01-01 00:00:00"))
	result = tk.MustQuery("select timestamp(20170118123950.123), timestamp(20170118123950.999);")
	result.Check(testkit.Rows("2017-01-18 12:39:50.123 2017-01-18 12:39:50.999"))
	// Issue https://github.com/pingcap/tidb/issues/20003
	result = tk.MustQuery("select timestamp(0.0001, 0.00001);")
	result.Check(testkit.Rows("<nil>"))
	result = tk.MustQuery("select timestamp('2003-12-31', '01:01:01.01'), timestamp('2003-12-31 12:34', '01:01:01.01')," +
		" timestamp('2008-12-31','00:00:00.0'), timestamp('2008-12-31 00:00:00.000');")

	tk.MustQuery(`select timestampadd(second, 1, cast("2001-01-01" as date))`).Check(testkit.Rows("2001-01-01 00:00:01"))
	tk.MustQuery(`select timestampadd(hour, 1, cast("2001-01-01" as date))`).Check(testkit.Rows("2001-01-01 01:00:00"))
	tk.MustQuery(`select timestampadd(day, 1, cast("2001-01-01" as date))`).Check(testkit.Rows("2001-01-02"))
	tk.MustQuery(`select timestampadd(month, 1, cast("2001-01-01" as date))`).Check(testkit.Rows("2001-02-01"))
	tk.MustQuery(`select timestampadd(year, 1, cast("2001-01-01" as date))`).Check(testkit.Rows("2002-01-01"))
	tk.MustQuery(`select timestampadd(second, 1, cast("2001-01-01" as datetime))`).Check(testkit.Rows("2001-01-01 00:00:01"))
	tk.MustQuery(`select timestampadd(hour, 1, cast("2001-01-01" as datetime))`).Check(testkit.Rows("2001-01-01 01:00:00"))
	tk.MustQuery(`select timestampadd(day, 1, cast("2001-01-01" as datetime))`).Check(testkit.Rows("2001-01-02 00:00:00"))
	tk.MustQuery(`select timestampadd(month, 1, cast("2001-01-01" as datetime))`).Check(testkit.Rows("2001-02-01 00:00:00"))
	tk.MustQuery(`select timestampadd(year, 1, cast("2001-01-01" as datetime))`).Check(testkit.Rows("2002-01-01 00:00:00"))

	result.Check(testkit.Rows("2003-12-31 01:01:01.01 2003-12-31 13:35:01.01 2008-12-31 00:00:00.0 2008-12-31 00:00:00.000"))
	result = tk.MustQuery("select timestamp('2003-12-31', 1), timestamp('2003-12-31', -1);")
	result.Check(testkit.Rows("2003-12-31 00:00:01 2003-12-30 23:59:59"))
	result = tk.MustQuery("select timestamp('2003-12-31', '2000-12-12 01:01:01.01'), timestamp('2003-14-31','01:01:01.01');")
	result.Check(testkit.Rows("<nil> <nil>"))

	result = tk.MustQuery("select TIMESTAMPDIFF(MONTH,'2003-02-01','2003-05-01'), TIMESTAMPDIFF(yEaR,'2002-05-01', " +
		"'2001-01-01'), TIMESTAMPDIFF(minute,binary('2003-02-01'),'2003-05-01 12:05:55'), TIMESTAMPDIFF(day," +
		"'1995-05-02', 950501);")
	result.Check(testkit.Rows("3 -1 128885 -1"))

	result = tk.MustQuery("select datediff('2007-12-31 23:59:59','2007-12-30'), datediff('2010-11-30 23:59:59', " +
		"'2010-12-31'), datediff(950501,'2016-01-13'), datediff(950501.9,'2016-01-13'), datediff(binary(950501), '2016-01-13');")
	result.Check(testkit.Rows("1 -31 -7562 -7562 -7562"))
	result = tk.MustQuery("select datediff('0000-01-01','0001-01-01'), datediff('0001-00-01', '0001-00-01'), datediff('0001-01-00','0001-01-00'), datediff('2017-01-01','2017-01-01');")
	result.Check(testkit.Rows("-365 <nil> <nil> 0"))

	// for ADDTIME
	result = tk.MustQuery("select addtime('01:01:11', '00:00:01.013'), addtime('01:01:11.00', '00:00:01'), addtime" +
		"('2017-01-01 01:01:11.12', '00:00:01'), addtime('2017-01-01 01:01:11.12', '00:00:01.88');")
	result.Check(testkit.Rows("01:01:12.013000 01:01:12 2017-01-01 01:01:12.120000 2017-01-01 01:01:13"))
	result = tk.MustQuery("select addtime(cast('01:01:11' as time(4)), '00:00:01.013'), addtime(cast('01:01:11.00' " +
		"as datetime(3)), '00:00:01')," + " addtime(cast('2017-01-01 01:01:11.12' as date), '00:00:01'), addtime(cast" +
		"(cast('2017-01-01 01:01:11.12' as date) as datetime(2)), '00:00:01.88');")
	result.Check(testkit.Rows("01:01:12.0130 2001-01-11 00:00:01.000 00:00:01 2017-01-01 00:00:01.88"))
	result = tk.MustQuery("select addtime('2017-01-01 01:01:01', 5), addtime('2017-01-01 01:01:01', -5), addtime('2017-01-01 01:01:01', 0.0), addtime('2017-01-01 01:01:01', 1.34);")
	result.Check(testkit.Rows("2017-01-01 01:01:06 2017-01-01 01:00:56 2017-01-01 01:01:01 2017-01-01 01:01:02.340000"))
	result = tk.MustQuery("select addtime(cast('01:01:11.00' as datetime(3)), cast('00:00:01' as time)), addtime(cast('01:01:11.00' as datetime(3)), cast('00:00:01' as time(5)))")
	result.Check(testkit.Rows("2001-01-11 00:00:01.000 2001-01-11 00:00:01.00000"))
	result = tk.MustQuery("select addtime(cast('01:01:11.00' as date), cast('00:00:01' as time));")
	result.Check(testkit.Rows("00:00:01"))
	tk.MustExec("drop table if exists t")
	tk.MustExec("create table t(a datetime, b timestamp, c time)")
	tk.MustExec(`insert into t values("2017-01-01 12:30:31", "2017-01-01 12:30:31", "01:01:01")`)
	result = tk.MustQuery("select addtime(a, b), addtime(cast(a as date), b), addtime(b,a), addtime(a,c), addtime(b," +
		"c), addtime(c,a), addtime(c,b)" +
		" from t;")
	result.Check(testkit.Rows("<nil> <nil> <nil> 2017-01-01 13:31:32 2017-01-01 13:31:32 <nil> <nil>"))
	result = tk.MustQuery("select addtime('01:01:11', cast('1' as time))")
	result.Check(testkit.Rows("01:01:12"))
	tk.MustQuery("select addtime(cast(null as char(20)), cast('1' as time))").Check(testkit.Rows("<nil>"))
	c.Assert(tk.QueryToErr(`select addtime("01:01:11", cast('sdf' as time))`), IsNil)
	tk.MustQuery(`select addtime("01:01:11", cast(null as char(20)))`).Check(testkit.Rows("<nil>"))
	tk.MustQuery(`select addtime(cast(1 as time), cast(1 as time))`).Check(testkit.Rows("00:00:02"))
	tk.MustQuery(`select addtime(cast(null as time), cast(1 as time))`).Check(testkit.Rows("<nil>"))
	tk.MustQuery(`select addtime(cast(1 as time), cast(null as time))`).Check(testkit.Rows("<nil>"))

	// for SUBTIME
	result = tk.MustQuery("select subtime('01:01:11', '00:00:01.013'), subtime('01:01:11.00', '00:00:01'), subtime" +
		"('2017-01-01 01:01:11.12', '00:00:01'), subtime('2017-01-01 01:01:11.12', '00:00:01.88');")
	result.Check(testkit.Rows("01:01:09.987000 01:01:10 2017-01-01 01:01:10.120000 2017-01-01 01:01:09.240000"))
	result = tk.MustQuery("select subtime(cast('01:01:11' as time(4)), '00:00:01.013'), subtime(cast('01:01:11.00' " +
		"as datetime(3)), '00:00:01')," + " subtime(cast('2017-01-01 01:01:11.12' as date), '00:00:01'), subtime(cast" +
		"(cast('2017-01-01 01:01:11.12' as date) as datetime(2)), '00:00:01.88');")
	result.Check(testkit.Rows("01:01:09.9870 2001-01-10 23:59:59.000 -00:00:01 2016-12-31 23:59:58.12"))
	result = tk.MustQuery("select subtime('2017-01-01 01:01:01', 5), subtime('2017-01-01 01:01:01', -5), subtime('2017-01-01 01:01:01', 0.0), subtime('2017-01-01 01:01:01', 1.34);")
	result.Check(testkit.Rows("2017-01-01 01:00:56 2017-01-01 01:01:06 2017-01-01 01:01:01 2017-01-01 01:00:59.660000"))
	result = tk.MustQuery("select subtime('01:01:11', '0:0:1.013'), subtime('01:01:11.00', '0:0:1'), subtime('2017-01-01 01:01:11.12', '0:0:1'), subtime('2017-01-01 01:01:11.12', '0:0:1.120000');")
	result.Check(testkit.Rows("01:01:09.987000 01:01:10 2017-01-01 01:01:10.120000 2017-01-01 01:01:10"))
	result = tk.MustQuery("select subtime(cast('01:01:11.00' as datetime(3)), cast('00:00:01' as time)), subtime(cast('01:01:11.00' as datetime(3)), cast('00:00:01' as time(5)))")
	result.Check(testkit.Rows("2001-01-10 23:59:59.000 2001-01-10 23:59:59.00000"))
	result = tk.MustQuery("select subtime(cast('01:01:11.00' as date), cast('00:00:01' as time));")
	result.Check(testkit.Rows("-00:00:01"))
	result = tk.MustQuery("select subtime(a, b), subtime(cast(a as date), b), subtime(b,a), subtime(a,c), subtime(b," +
		"c), subtime(c,a), subtime(c,b) from t;")
	result.Check(testkit.Rows("<nil> <nil> <nil> 2017-01-01 11:29:30 2017-01-01 11:29:30 <nil> <nil>"))
	tk.MustQuery("select subtime(cast('10:10:10' as time), cast('9:10:10' as time))").Check(testkit.Rows("01:00:00"))
	tk.MustQuery("select subtime('10:10:10', cast('9:10:10' as time))").Check(testkit.Rows("01:00:00"))

	// ADDTIME & SUBTIME issue #5966
	tk.MustExec("drop table if exists t")
	tk.MustExec("create table t(a datetime, b timestamp, c time, d date, e bit(1))")
	tk.MustExec(`insert into t values("2017-01-01 12:30:31", "2017-01-01 12:30:31", "01:01:01", "2017-01-01", 0b1)`)

	result = tk.MustQuery("select addtime(a, e), addtime(b, e), addtime(c, e), addtime(d, e) from t")
	result.Check(testkit.Rows("<nil> <nil> <nil> <nil>"))
	result = tk.MustQuery("select addtime('2017-01-01 01:01:01', 0b1), addtime('2017-01-01', b'1'), addtime('01:01:01', 0b1011)")
	result.Check(testkit.Rows("<nil> <nil> <nil>"))
	result = tk.MustQuery("select addtime('2017-01-01', 1), addtime('2017-01-01 01:01:01', 1), addtime(cast('2017-01-01' as date), 1)")
	result.Check(testkit.Rows("2017-01-01 00:00:01 2017-01-01 01:01:02 00:00:01"))
	result = tk.MustQuery("select subtime(a, e), subtime(b, e), subtime(c, e), subtime(d, e) from t")
	result.Check(testkit.Rows("<nil> <nil> <nil> <nil>"))
	result = tk.MustQuery("select subtime('2017-01-01 01:01:01', 0b1), subtime('2017-01-01', b'1'), subtime('01:01:01', 0b1011)")
	result.Check(testkit.Rows("<nil> <nil> <nil>"))
	result = tk.MustQuery("select subtime('2017-01-01', 1), subtime('2017-01-01 01:01:01', 1), subtime(cast('2017-01-01' as date), 1)")
	result.Check(testkit.Rows("2016-12-31 23:59:59 2017-01-01 01:01:00 -00:00:01"))

	result = tk.MustQuery("select addtime(-32073, 0), addtime(0, -32073);")
	result.Check(testkit.Rows("<nil> <nil>"))
	tk.MustQuery("show warnings").Check(testutil.RowsWithSep("|",
		"Warning|1292|Truncated incorrect time value: '-32073'",
		"Warning|1292|Truncated incorrect time value: '-32073'"))
	result = tk.MustQuery("select addtime(-32073, c), addtime(c, -32073) from t;")
	result.Check(testkit.Rows("<nil> <nil>"))
	tk.MustQuery("show warnings").Check(testutil.RowsWithSep("|",
		"Warning|1292|Truncated incorrect time value: '-32073'",
		"Warning|1292|Truncated incorrect time value: '-32073'"))
	result = tk.MustQuery("select addtime(a, -32073), addtime(b, -32073), addtime(d, -32073) from t;")
	result.Check(testkit.Rows("<nil> <nil> <nil>"))
	tk.MustQuery("show warnings").Check(testutil.RowsWithSep("|",
		"Warning|1292|Truncated incorrect time value: '-32073'",
		"Warning|1292|Truncated incorrect time value: '-32073'",
		"Warning|1292|Truncated incorrect time value: '-32073'"))

	result = tk.MustQuery("select subtime(-32073, 0), subtime(0, -32073);")
	result.Check(testkit.Rows("<nil> <nil>"))
	tk.MustQuery("show warnings").Check(testutil.RowsWithSep("|",
		"Warning|1292|Truncated incorrect time value: '-32073'",
		"Warning|1292|Truncated incorrect time value: '-32073'"))
	result = tk.MustQuery("select subtime(-32073, c), subtime(c, -32073) from t;")
	result.Check(testkit.Rows("<nil> <nil>"))
	tk.MustQuery("show warnings").Check(testutil.RowsWithSep("|",
		"Warning|1292|Truncated incorrect time value: '-32073'",
		"Warning|1292|Truncated incorrect time value: '-32073'"))
	result = tk.MustQuery("select subtime(a, -32073), subtime(b, -32073), subtime(d, -32073) from t;")
	result.Check(testkit.Rows("<nil> <nil> <nil>"))
	tk.MustQuery("show warnings").Check(testutil.RowsWithSep("|",
		"Warning|1292|Truncated incorrect time value: '-32073'",
		"Warning|1292|Truncated incorrect time value: '-32073'",
		"Warning|1292|Truncated incorrect time value: '-32073'"))

	// fixed issue #3986
	tk.MustExec("SET SQL_MODE='NO_ENGINE_SUBSTITUTION';")
	tk.MustExec("SET TIME_ZONE='+03:00';")
	tk.MustExec("DROP TABLE IF EXISTS t;")
	tk.MustExec("CREATE TABLE t (ix TIMESTAMP NOT NULL DEFAULT CURRENT_TIMESTAMP ON UPDATE CURRENT_TIMESTAMP);")
	tk.MustExec("INSERT INTO t VALUES (0), (20030101010160), (20030101016001), (20030101240101), (20030132010101), (20031301010101), (20031200000000), (20030000000000);")
	result = tk.MustQuery("SELECT CAST(ix AS SIGNED) FROM t;")
	result.Check(testkit.Rows("0", "0", "0", "0", "0", "0", "0", "0"))

	// test time
	result = tk.MustQuery("select time('2003-12-31 01:02:03')")
	result.Check(testkit.Rows("01:02:03"))
	result = tk.MustQuery("select time('2003-12-31 01:02:03.000123')")
	result.Check(testkit.Rows("01:02:03.000123"))
	result = tk.MustQuery("select time('01:02:03.000123')")
	result.Check(testkit.Rows("01:02:03.000123"))
	result = tk.MustQuery("select time('01:02:03')")
	result.Check(testkit.Rows("01:02:03"))
	result = tk.MustQuery("select time('-838:59:59.000000')")
	result.Check(testkit.Rows("-838:59:59.000000"))
	result = tk.MustQuery("select time('-838:59:59.000001')")
	result.Check(testkit.Rows("-838:59:59.000000"))
	result = tk.MustQuery("select time('-839:59:59.000000')")
	result.Check(testkit.Rows("-838:59:59.000000"))
	result = tk.MustQuery("select time('840:59:59.000000')")
	result.Check(testkit.Rows("838:59:59.000000"))
	// FIXME: #issue 4193
	// result = tk.MustQuery("select time('840:59:60.000000')")
	// result.Check(testkit.Rows("<nil>"))
	// result = tk.MustQuery("select time('800:59:59.9999999')")
	// result.Check(testkit.Rows("801:00:00.000000"))
	// result = tk.MustQuery("select time('12003-12-10 01:02:03.000123')")
	// result.Check(testkit.Rows("<nil>")
	// result = tk.MustQuery("select time('')")
	// result.Check(testkit.Rows("<nil>")
	// result = tk.MustQuery("select time('2003-12-10-10 01:02:03.000123')")
	// result.Check(testkit.Rows("00:20:03")

	// Issue 20995
	result = tk.MustQuery("select time('0.1234567')")
	result.Check(testkit.Rows("00:00:00.123457"))

	// for hour
	result = tk.MustQuery(`SELECT hour("12:13:14.123456"), hour("12:13:14.000010"), hour("272:59:55"), hour(020005), hour(null), hour("27aaaa2:59:55");`)
	result.Check(testkit.Rows("12 12 272 2 <nil> <nil>"))

	// for hour, issue #4340
	result = tk.MustQuery(`SELECT HOUR(20171222020005);`)
	result.Check(testkit.Rows("2"))
	result = tk.MustQuery(`SELECT HOUR(20171222020005.1);`)
	result.Check(testkit.Rows("2"))
	result = tk.MustQuery(`SELECT HOUR(20171222020005.1e0);`)
	result.Check(testkit.Rows("2"))
	result = tk.MustQuery(`SELECT HOUR("20171222020005");`)
	result.Check(testkit.Rows("2"))
	result = tk.MustQuery(`SELECT HOUR("20171222020005.1");`)
	result.Check(testkit.Rows("2"))
	result = tk.MustQuery(`select hour(20171222);`)
	result.Check(testkit.Rows("<nil>"))
	result = tk.MustQuery(`select hour(8381222);`)
	result.Check(testkit.Rows("838"))
	result = tk.MustQuery(`select hour(10000000000);`)
	result.Check(testkit.Rows("<nil>"))
	result = tk.MustQuery(`select hour(10100000000);`)
	result.Check(testkit.Rows("<nil>"))
	result = tk.MustQuery(`select hour(10001000000);`)
	result.Check(testkit.Rows("<nil>"))
	result = tk.MustQuery(`select hour(10101000000);`)
	result.Check(testkit.Rows("0"))

	// for minute
	result = tk.MustQuery(`SELECT minute("12:13:14.123456"), minute("12:13:14.000010"), minute("272:59:55"), minute(null), minute("27aaaa2:59:55");`)
	result.Check(testkit.Rows("13 13 59 <nil> <nil>"))

	// for second
	result = tk.MustQuery(`SELECT second("12:13:14.123456"), second("12:13:14.000010"), second("272:59:55"), second(null), second("27aaaa2:59:55");`)
	result.Check(testkit.Rows("14 14 55 <nil> <nil>"))

	// for microsecond
	result = tk.MustQuery(`SELECT microsecond("12:00:00.123456"), microsecond("12:00:00.000010"), microsecond(null), microsecond("27aaaa2:59:55");`)
	result.Check(testkit.Rows("123456 10 <nil> <nil>"))

	// for period_add
	result = tk.MustQuery(`SELECT period_add(200807, 2), period_add(200807, -2);`)
	result.Check(testkit.Rows("200809 200805"))
	result = tk.MustQuery(`SELECT period_add(NULL, 2), period_add(-191, NULL), period_add(NULL, NULL), period_add(12.09, -2), period_add("200207aa", "1aa");`)
	result.Check(testkit.Rows("<nil> <nil> <nil> 200010 200208"))
	for _, errPeriod := range []string{
		"period_add(0, 20)", "period_add(0, 0)", "period_add(-1, 1)", "period_add(200013, 1)", "period_add(-200012, 1)", "period_add('', '')",
	} {
		err := tk.QueryToErr(fmt.Sprintf("SELECT %v;", errPeriod))
		c.Assert(err.Error(), Equals, "[expression:1210]Incorrect arguments to period_add")
	}

	// for period_diff
	result = tk.MustQuery(`SELECT period_diff(200807, 200705), period_diff(200807, 200908);`)
	result.Check(testkit.Rows("14 -13"))
	result = tk.MustQuery(`SELECT period_diff(NULL, 2), period_diff(-191, NULL), period_diff(NULL, NULL), period_diff(12.09, 2), period_diff("12aa", "11aa");`)
	result.Check(testkit.Rows("<nil> <nil> <nil> 10 1"))
	for _, errPeriod := range []string{
		"period_diff(-00013,1)", "period_diff(00013,1)", "period_diff(0, 0)", "period_diff(200013, 1)", "period_diff(5612, 4513)", "period_diff('', '')",
	} {
		err := tk.QueryToErr(fmt.Sprintf("SELECT %v;", errPeriod))
		c.Assert(err.Error(), Equals, "[expression:1210]Incorrect arguments to period_diff")
	}

	// TODO: fix `CAST(xx as duration)` and release the test below:
	// result = tk.MustQuery(`SELECT hour("aaa"), hour(123456), hour(1234567);`)
	// result = tk.MustQuery(`SELECT minute("aaa"), minute(123456), minute(1234567);`)
	// result = tk.MustQuery(`SELECT second("aaa"), second(123456), second(1234567);`)
	// result = tk.MustQuery(`SELECT microsecond("aaa"), microsecond(123456), microsecond(1234567);`)

	// for time_format
	result = tk.MustQuery("SELECT TIME_FORMAT('150:02:28', '%H:%i:%s %p');")
	result.Check(testkit.Rows("150:02:28 AM"))
	result = tk.MustQuery("SELECT TIME_FORMAT('bad string', '%H:%i:%s %p');")
	result.Check(testkit.Rows("<nil>"))
	result = tk.MustQuery("SELECT TIME_FORMAT(null, '%H:%i:%s %p');")
	result.Check(testkit.Rows("<nil>"))
	result = tk.MustQuery("SELECT TIME_FORMAT(123, '%H:%i:%s %p');")
	result.Check(testkit.Rows("00:01:23 AM"))
	result = tk.MustQuery("SELECT TIME_FORMAT('24:00:00', '%r');")
	result.Check(testkit.Rows("12:00:00 AM"))
	result = tk.MustQuery("SELECT TIME_FORMAT('25:00:00', '%r');")
	result.Check(testkit.Rows("01:00:00 AM"))
	result = tk.MustQuery("SELECT TIME_FORMAT('24:00:00', '%l %p');")
	result.Check(testkit.Rows("12 AM"))

	// for date_format
	result = tk.MustQuery(`SELECT DATE_FORMAT('2017-06-15', '%W %M %e %Y %r %y');`)
	result.Check(testkit.Rows("Thursday June 15 2017 12:00:00 AM 17"))
	result = tk.MustQuery(`SELECT DATE_FORMAT(151113102019.12, '%W %M %e %Y %r %y');`)
	result.Check(testkit.Rows("Friday November 13 2015 10:20:19 AM 15"))
	result = tk.MustQuery(`SELECT DATE_FORMAT('0000-00-00', '%W %M %e %Y %r %y');`)
	result.Check(testkit.Rows("<nil>"))
	tk.MustQuery("show warnings").Check(testutil.RowsWithSep("|",
		"Warning|1292|Incorrect datetime value: '0000-00-00 00:00:00.000000'"))
	result = tk.MustQuery(`SELECT DATE_FORMAT('0', '%W %M %e %Y %r %y'), DATE_FORMAT('0.0', '%W %M %e %Y %r %y'), DATE_FORMAT(0, 0);`)
	result.Check(testkit.Rows("<nil> <nil> 0"))
	tk.MustQuery("show warnings").Check(testutil.RowsWithSep("|",
		"Warning|1292|Incorrect time value: '0'",
		"Warning|1292|Incorrect datetime value: '0.0'"))
	result = tk.MustQuery(`SELECT DATE_FORMAT(0, '%W %M %e %Y %r %y'), DATE_FORMAT(0.0, '%W %M %e %Y %r %y');`)
	result.Check(testkit.Rows("<nil> <nil>"))
	tk.MustQuery("show warnings").Check(testkit.Rows())

	// for yearweek
	result = tk.MustQuery(`select yearweek("2014-12-27"), yearweek("2014-29-27"), yearweek("2014-00-27"), yearweek("2014-12-27 12:38:32"), yearweek("2014-12-27 12:38:32.1111111"), yearweek("2014-12-27 12:90:32"), yearweek("2014-12-27 89:38:32.1111111");`)
	result.Check(testkit.Rows("201451 <nil> <nil> 201451 201451 <nil> <nil>"))
	result = tk.MustQuery(`select yearweek(12121), yearweek(1.00009), yearweek("aaaaa"), yearweek(""), yearweek(NULL);`)
	result.Check(testkit.Rows("<nil> <nil> <nil> <nil> <nil>"))
	result = tk.MustQuery(`select yearweek("0000-00-00"), yearweek("2019-01-29", "aa"), yearweek("2011-01-01", null);`)
	result.Check(testkit.Rows("<nil> 201904 201052"))

	// for dayOfWeek, dayOfMonth, dayOfYear
	result = tk.MustQuery(`select dayOfWeek(null), dayOfWeek("2017-08-12"), dayOfWeek("0000-00-00"), dayOfWeek("2017-00-00"), dayOfWeek("0000-00-00 12:12:12"), dayOfWeek("2017-00-00 12:12:12")`)
	result.Check(testkit.Rows("<nil> 7 <nil> <nil> <nil> <nil>"))
	result = tk.MustQuery(`select dayOfYear(null), dayOfYear("2017-08-12"), dayOfYear("0000-00-00"), dayOfYear("2017-00-00"), dayOfYear("0000-00-00 12:12:12"), dayOfYear("2017-00-00 12:12:12")`)
	result.Check(testkit.Rows("<nil> 224 <nil> <nil> <nil> <nil>"))
	result = tk.MustQuery(`select dayOfMonth(null), dayOfMonth("2017-08-12"), dayOfMonth("0000-00-00"), dayOfMonth("2017-00-00"), dayOfMonth("0000-00-00 12:12:12"), dayOfMonth("2017-00-00 12:12:12")`)
	result.Check(testkit.Rows("<nil> 12 0 0 0 0"))

	tk.MustExec("set sql_mode = 'NO_ZERO_DATE'")
	result = tk.MustQuery(`select dayOfWeek(null), dayOfWeek("2017-08-12"), dayOfWeek("0000-00-00"), dayOfWeek("2017-00-00"), dayOfWeek("0000-00-00 12:12:12"), dayOfWeek("2017-00-00 12:12:12")`)
	result.Check(testkit.Rows("<nil> 7 <nil> <nil> <nil> <nil>"))
	result = tk.MustQuery(`select dayOfYear(null), dayOfYear("2017-08-12"), dayOfYear("0000-00-00"), dayOfYear("2017-00-00"), dayOfYear("0000-00-00 12:12:12"), dayOfYear("2017-00-00 12:12:12")`)
	result.Check(testkit.Rows("<nil> 224 <nil> <nil> <nil> <nil>"))
	result = tk.MustQuery(`select dayOfMonth(null), dayOfMonth("2017-08-12"), dayOfMonth("0000-00-00"), dayOfMonth("2017-00-00"), dayOfMonth("0000-00-00 12:12:12"), dayOfMonth("2017-00-00 12:12:12")`)
	result.Check(testkit.Rows("<nil> 12 <nil> 0 0 0"))

	tk.MustExec(`drop table if exists t`)
	tk.MustExec(`create table t(a bigint)`)
	tk.MustExec(`insert into t value(1)`)
	tk.MustExec("set sql_mode = 'STRICT_TRANS_TABLES'")

	_, err = tk.Exec("insert into t value(dayOfWeek('0000-00-00'))")
	c.Assert(table.ErrTruncatedWrongValueForField.Equal(err), IsTrue, Commentf("%v", err))
	_, err = tk.Exec(`update t set a = dayOfWeek("0000-00-00")`)
	c.Assert(types.ErrWrongValue.Equal(err), IsTrue)
	_, err = tk.Exec(`delete from t where a = dayOfWeek(123)`)
	c.Assert(err, IsNil)

	tk.MustExec("insert into t value(dayOfMonth('2017-00-00'))")
	tk.MustExec("insert into t value(dayOfMonth('0000-00-00'))")
	tk.MustExec(`update t set a = dayOfMonth("0000-00-00")`)
	tk.MustExec("set sql_mode = 'NO_ZERO_DATE';")
	tk.MustExec("insert into t value(dayOfMonth('0000-00-00'))")
	tk.MustQuery("show warnings").Check(testutil.RowsWithSep("|", "Warning|1292|Incorrect datetime value: '0000-00-00 00:00:00.000000'"))
	tk.MustExec(`update t set a = dayOfMonth("0000-00-00")`)
	tk.MustExec("set sql_mode = 'NO_ZERO_DATE,STRICT_TRANS_TABLES';")
	_, err = tk.Exec("insert into t value(dayOfMonth('0000-00-00'))")
	c.Assert(table.ErrTruncatedWrongValueForField.Equal(err), IsTrue)
	tk.MustExec("insert into t value(0)")
	_, err = tk.Exec(`update t set a = dayOfMonth("0000-00-00")`)
	c.Assert(types.ErrWrongValue.Equal(err), IsTrue)
	_, err = tk.Exec(`delete from t where a = dayOfMonth(123)`)
	c.Assert(err, IsNil)

	_, err = tk.Exec("insert into t value(dayOfYear('0000-00-00'))")
	c.Assert(table.ErrTruncatedWrongValueForField.Equal(err), IsTrue)
	_, err = tk.Exec(`update t set a = dayOfYear("0000-00-00")`)
	c.Assert(types.ErrWrongValue.Equal(err), IsTrue)
	_, err = tk.Exec(`delete from t where a = dayOfYear(123)`)
	c.Assert(err, IsNil)

	tk.MustExec("set sql_mode = ''")

	// for unix_timestamp
	tk.MustExec("SET time_zone = '+00:00';")
	result = tk.MustQuery("SELECT UNIX_TIMESTAMP(151113);")
	result.Check(testkit.Rows("1447372800"))
	result = tk.MustQuery("SELECT UNIX_TIMESTAMP(20151113);")
	result.Check(testkit.Rows("1447372800"))
	result = tk.MustQuery("SELECT UNIX_TIMESTAMP(151113102019);")
	result.Check(testkit.Rows("1447410019"))
	result = tk.MustQuery("SELECT UNIX_TIMESTAMP(151113102019e0);")
	result.Check(testkit.Rows("1447410019.000000"))
	result = tk.MustQuery("SELECT UNIX_TIMESTAMP(15111310201912e-2);")
	result.Check(testkit.Rows("1447410019.120000"))
	result = tk.MustQuery("SELECT UNIX_TIMESTAMP(151113102019.12);")
	result.Check(testkit.Rows("1447410019.12"))
	result = tk.MustQuery("SELECT UNIX_TIMESTAMP(151113102019.1234567);")
	result.Check(testkit.Rows("1447410019.123457"))
	result = tk.MustQuery("SELECT UNIX_TIMESTAMP(20151113102019);")
	result.Check(testkit.Rows("1447410019"))
	result = tk.MustQuery("SELECT UNIX_TIMESTAMP('2015-11-13 10:20:19');")
	result.Check(testkit.Rows("1447410019"))
	result = tk.MustQuery("SELECT UNIX_TIMESTAMP('2015-11-13 10:20:19.012');")
	result.Check(testkit.Rows("1447410019.012"))
	result = tk.MustQuery("SELECT UNIX_TIMESTAMP('1970-01-01 00:00:00');")
	result.Check(testkit.Rows("0"))
	result = tk.MustQuery("SELECT UNIX_TIMESTAMP('1969-12-31 23:59:59');")
	result.Check(testkit.Rows("0"))
	result = tk.MustQuery("SELECT UNIX_TIMESTAMP('1970-13-01 00:00:00');")
	// FIXME: MySQL returns 0 here.
	result.Check(testkit.Rows("<nil>"))
	result = tk.MustQuery("SELECT UNIX_TIMESTAMP('2038-01-19 03:14:07.999999');")
	result.Check(testkit.Rows("2147483647.999999"))
	result = tk.MustQuery("SELECT UNIX_TIMESTAMP('2038-01-19 03:14:08');")
	result.Check(testkit.Rows("0"))
	result = tk.MustQuery("SELECT UNIX_TIMESTAMP(0);")
	result.Check(testkit.Rows("0"))
	// result = tk.MustQuery("SELECT UNIX_TIMESTAMP(-1);")
	// result.Check(testkit.Rows("0"))
	// result = tk.MustQuery("SELECT UNIX_TIMESTAMP(12345);")
	// result.Check(testkit.Rows("0"))
	result = tk.MustQuery("SELECT UNIX_TIMESTAMP('2017-01-01')")
	result.Check(testkit.Rows("1483228800"))
	// Test different time zone.
	tk.MustExec("SET time_zone = '+08:00';")
	result = tk.MustQuery("SELECT UNIX_TIMESTAMP('1970-01-01 00:00:00');")
	result.Check(testkit.Rows("0"))
	result = tk.MustQuery("SELECT UNIX_TIMESTAMP('1970-01-01 08:00:00');")
	result.Check(testkit.Rows("0"))
	result = tk.MustQuery("SELECT UNIX_TIMESTAMP('2015-11-13 18:20:19.012'), UNIX_TIMESTAMP('2015-11-13 18:20:19.0123');")
	result.Check(testkit.Rows("1447410019.012 1447410019.0123"))
	result = tk.MustQuery("SELECT UNIX_TIMESTAMP('2038-01-19 11:14:07.999999');")
	result.Check(testkit.Rows("2147483647.999999"))

	result = tk.MustQuery("SELECT TIME_FORMAT('bad string', '%H:%i:%s %p');")
	result.Check(testkit.Rows("<nil>"))
	result = tk.MustQuery("SELECT TIME_FORMAT(null, '%H:%i:%s %p');")
	result.Check(testkit.Rows("<nil>"))
	result = tk.MustQuery("SELECT TIME_FORMAT(123, '%H:%i:%s %p');")
	result.Check(testkit.Rows("00:01:23 AM"))

	// for monthname
	tk.MustExec(`drop table if exists t`)
	tk.MustExec(`create table t(a varchar(10))`)
	tk.MustExec(`insert into t value("abc")`)
	tk.MustExec("set sql_mode = 'STRICT_TRANS_TABLES'")

	tk.MustExec("insert into t value(monthname('0000-00-00'))")
	tk.MustExec(`update t set a = monthname("0000-00-00")`)
	tk.MustExec("set sql_mode = 'NO_ZERO_DATE'")
	tk.MustExec("insert into t value(monthname('0000-00-00'))")
	tk.MustQuery("show warnings").Check(testutil.RowsWithSep("|", "Warning|1292|Incorrect datetime value: '0000-00-00 00:00:00.000000'"))
	tk.MustExec(`update t set a = monthname("0000-00-00")`)
	tk.MustExec("set sql_mode = ''")
	tk.MustExec("insert into t value(monthname('0000-00-00'))")
	tk.MustExec("set sql_mode = 'STRICT_TRANS_TABLES,NO_ZERO_DATE'")
	_, err = tk.Exec(`update t set a = monthname("0000-00-00")`)
	c.Assert(types.ErrWrongValue.Equal(err), IsTrue)
	_, err = tk.Exec(`delete from t where a = monthname(123)`)
	c.Assert(err, IsNil)
	result = tk.MustQuery(`select monthname("2017-12-01"), monthname("0000-00-00"), monthname("0000-01-00"), monthname("0000-01-00 00:00:00")`)
	result.Check(testkit.Rows("December <nil> January January"))
	tk.MustQuery("show warnings").Check(testutil.RowsWithSep("|", "Warning|1292|Incorrect datetime value: '0000-00-00 00:00:00.000000'"))

	// for dayname
	tk.MustExec(`drop table if exists t`)
	tk.MustExec(`create table t(a varchar(10))`)
	tk.MustExec(`insert into t value("abc")`)
	tk.MustExec("set sql_mode = 'STRICT_TRANS_TABLES'")

	_, err = tk.Exec("insert into t value(dayname('0000-00-00'))")
	c.Assert(table.ErrTruncatedWrongValueForField.Equal(err), IsTrue)
	_, err = tk.Exec(`update t set a = dayname("0000-00-00")`)
	c.Assert(types.ErrWrongValue.Equal(err), IsTrue)
	_, err = tk.Exec(`delete from t where a = dayname(123)`)
	c.Assert(err, IsNil)
	result = tk.MustQuery(`select dayname("2017-12-01"), dayname("0000-00-00"), dayname("0000-01-00"), dayname("0000-01-00 00:00:00")`)
	result.Check(testkit.Rows("Friday <nil> <nil> <nil>"))
	tk.MustQuery("show warnings").Check(testutil.RowsWithSep("|",
		"Warning|1292|Incorrect datetime value: '0000-00-00 00:00:00.000000'",
		"Warning|1292|Incorrect datetime value: '0000-01-00 00:00:00.000000'",
		"Warning|1292|Incorrect datetime value: '0000-01-00 00:00:00.000000'"))
	// for dayname implicit cast to boolean and real
	result = tk.MustQuery(`select 1 from dual where dayname('2016-03-07')`)
	result.Check(testkit.Rows())
	result = tk.MustQuery(`select 1 from dual where dayname('2016-03-07') is true`)
	result.Check(testkit.Rows())
	result = tk.MustQuery(`select 1 from dual where dayname('2016-03-07') is false`)
	result.Check(testkit.Rows("1"))
	result = tk.MustQuery(`select 1 from dual where dayname('2016-03-08')`)
	result.Check(testkit.Rows("1"))
	result = tk.MustQuery(`select 1 from dual where dayname('2016-03-08') is true`)
	result.Check(testkit.Rows("1"))
	result = tk.MustQuery(`select 1 from dual where dayname('2016-03-08') is false`)
	result.Check(testkit.Rows())
	result = tk.MustQuery(`select cast(dayname("2016-03-07") as double), cast(dayname("2016-03-08") as double)`)
	result.Check(testkit.Rows("0 1"))

	// for sec_to_time
	result = tk.MustQuery("select sec_to_time(NULL)")
	result.Check(testkit.Rows("<nil>"))
	result = tk.MustQuery("select sec_to_time(2378), sec_to_time(3864000), sec_to_time(-3864000)")
	result.Check(testkit.Rows("00:39:38 838:59:59 -838:59:59"))
	result = tk.MustQuery("select sec_to_time(86401.4), sec_to_time(-86401.4), sec_to_time(864014e-1), sec_to_time(-864014e-1), sec_to_time('86401.4'), sec_to_time('-86401.4')")
	result.Check(testkit.Rows("24:00:01.4 -24:00:01.4 24:00:01.400000 -24:00:01.400000 24:00:01.400000 -24:00:01.400000"))
	result = tk.MustQuery("select sec_to_time(86401.54321), sec_to_time(86401.543212345)")
	result.Check(testkit.Rows("24:00:01.54321 24:00:01.543212"))
	result = tk.MustQuery("select sec_to_time('123.4'), sec_to_time('123.4567891'), sec_to_time('123')")
	result.Check(testkit.Rows("00:02:03.400000 00:02:03.456789 00:02:03.000000"))

	// for time_to_sec
	result = tk.MustQuery("select time_to_sec(NULL)")
	result.Check(testkit.Rows("<nil>"))
	result = tk.MustQuery("select time_to_sec('22:23:00'), time_to_sec('00:39:38'), time_to_sec('23:00'), time_to_sec('00:00'), time_to_sec('00:00:00'), time_to_sec('23:59:59')")
	result.Check(testkit.Rows("80580 2378 82800 0 0 86399"))
	result = tk.MustQuery("select time_to_sec('1:0'), time_to_sec('1:00'), time_to_sec('1:0:0'), time_to_sec('-02:00'), time_to_sec('-02:00:05'), time_to_sec('020005')")
	result.Check(testkit.Rows("3600 3600 3600 -7200 -7205 7205"))
	result = tk.MustQuery("select time_to_sec('20171222020005'), time_to_sec(020005), time_to_sec(20171222020005), time_to_sec(171222020005)")
	result.Check(testkit.Rows("7205 7205 7205 7205"))

	// for str_to_date
	result = tk.MustQuery("select str_to_date('01-01-2017', '%d-%m-%Y'), str_to_date('59:20:12 01-01-2017', '%s:%i:%H %d-%m-%Y'), str_to_date('59:20:12', '%s:%i:%H')")
	result.Check(testkit.Rows("2017-01-01 2017-01-01 12:20:59 12:20:59"))
	result = tk.MustQuery("select str_to_date('aaa01-01-2017', 'aaa%d-%m-%Y'), str_to_date('59:20:12 aaa01-01-2017', '%s:%i:%H aaa%d-%m-%Y'), str_to_date('59:20:12aaa', '%s:%i:%Haaa')")
	result.Check(testkit.Rows("2017-01-01 2017-01-01 12:20:59 12:20:59"))

	result = tk.MustQuery("select str_to_date('01-01-2017', '%d'), str_to_date('59', '%d-%Y')")
	// TODO: MySQL returns "<nil> <nil>".
	result.Check(testkit.Rows("0000-00-01 <nil>"))
	result = tk.MustQuery("show warnings")
	result.Sort().Check(testutil.RowsWithSep("|",
		"Warning|1292|Incorrect datetime value: '0000-00-00 00:00:00'",
		"Warning|1292|Truncated incorrect datetime value: '01-01-2017'"))

	result = tk.MustQuery("select str_to_date('2018-6-1', '%Y-%m-%d'), str_to_date('2018-6-1', '%Y-%c-%d'), str_to_date('59:20:1', '%s:%i:%k'), str_to_date('59:20:1', '%s:%i:%l')")
	result.Check(testkit.Rows("2018-06-01 2018-06-01 01:20:59 01:20:59"))

	result = tk.MustQuery("select str_to_date('2020-07-04 11:22:33 PM c', '%Y-%m-%d %r')")
	result.Check(testkit.Rows("2020-07-04 23:22:33"))
	result = tk.MustQuery("show warnings")
	result.Check(testutil.RowsWithSep("|", "Warning|1292|Truncated incorrect datetime value: '2020-07-04 11:22:33 PM c'"))

	result = tk.MustQuery("select str_to_date('11:22:33 PM', ' %r')")
	result.Check(testkit.Rows("23:22:33"))
	result = tk.MustQuery("show warnings")
	result.Check(testkit.Rows())

	// for maketime
	tk.MustExec(`drop table if exists t`)
	tk.MustExec(`create table t(a double, b float, c decimal(10,4));`)
	tk.MustExec(`insert into t value(1.23, 2.34, 3.1415)`)
	result = tk.MustQuery("select maketime(1,1,a), maketime(2,2,b), maketime(3,3,c) from t;")
	result.Check(testkit.Rows("01:01:01.230000 02:02:02.340000 03:03:03.1415"))
	result = tk.MustQuery("select maketime(12, 13, 14), maketime('12', '15', 30.1), maketime(0, 1, 59.1), maketime(0, 1, '59.1'), maketime(0, 1, 59.5)")
	result.Check(testkit.Rows("12:13:14 12:15:30.1 00:01:59.1 00:01:59.100000 00:01:59.5"))
	result = tk.MustQuery("select maketime(12, 15, 60), maketime(12, 15, '60'), maketime(12, 60, 0), maketime(12, 15, null)")
	result.Check(testkit.Rows("<nil> <nil> <nil> <nil>"))
	result = tk.MustQuery("select maketime('', '', ''), maketime('h', 'm', 's');")
	result.Check(testkit.Rows("00:00:00.000000 00:00:00.000000"))

	// for get_format
	result = tk.MustQuery(`select GET_FORMAT(DATE,'USA'), GET_FORMAT(DATE,'JIS'), GET_FORMAT(DATE,'ISO'), GET_FORMAT(DATE,'EUR'),
	GET_FORMAT(DATE,'INTERNAL'), GET_FORMAT(DATETIME,'USA') , GET_FORMAT(DATETIME,'JIS'), GET_FORMAT(DATETIME,'ISO'),
	GET_FORMAT(DATETIME,'EUR') , GET_FORMAT(DATETIME,'INTERNAL'), GET_FORMAT(TIME,'USA') , GET_FORMAT(TIME,'JIS'),
	GET_FORMAT(TIME,'ISO'), GET_FORMAT(TIME,'EUR'), GET_FORMAT(TIME,'INTERNAL')`)
	result.Check(testkit.Rows("%m.%d.%Y %Y-%m-%d %Y-%m-%d %d.%m.%Y %Y%m%d %Y-%m-%d %H.%i.%s %Y-%m-%d %H:%i:%s %Y-%m-%d %H:%i:%s %Y-%m-%d %H.%i.%s %Y%m%d%H%i%s %h:%i:%s %p %H:%i:%s %H:%i:%s %H.%i.%s %H%i%s"))

	// for convert_tz
	result = tk.MustQuery(`select convert_tz("2004-01-01 12:00:00", "+00:00", "+10:32"), convert_tz("2004-01-01 12:00:00.01", "+00:00", "+10:32"), convert_tz("2004-01-01 12:00:00.01234567", "+00:00", "+10:32");`)
	result.Check(testkit.Rows("2004-01-01 22:32:00 2004-01-01 22:32:00.01 2004-01-01 22:32:00.012346"))
	result = tk.MustQuery(`select convert_tz(20040101, "+00:00", "+10:32"), convert_tz(20040101.01, "+00:00", "+10:32"), convert_tz(20040101.01234567, "+00:00", "+10:32");`)
	result.Check(testkit.Rows("2004-01-01 10:32:00 2004-01-01 10:32:00.00 2004-01-01 10:32:00.000000"))
	result = tk.MustQuery(`select convert_tz(NULL, "+00:00", "+10:32"), convert_tz("2004-01-01 12:00:00", NULL, "+10:32"), convert_tz("2004-01-01 12:00:00", "+00:00", NULL);`)
	result.Check(testkit.Rows("<nil> <nil> <nil>"))
	result = tk.MustQuery(`select convert_tz("a", "+00:00", "+10:32"), convert_tz("2004-01-01 12:00:00", "a", "+10:32"), convert_tz("2004-01-01 12:00:00", "+00:00", "a");`)
	result.Check(testkit.Rows("<nil> <nil> <nil>"))
	result = tk.MustQuery(`select convert_tz("", "+00:00", "+10:32"), convert_tz("2004-01-01 12:00:00", "", "+10:32"), convert_tz("2004-01-01 12:00:00", "+00:00", "");`)
	result.Check(testkit.Rows("<nil> <nil> <nil>"))
	result = tk.MustQuery(`select convert_tz("0", "+00:00", "+10:32"), convert_tz("2004-01-01 12:00:00", "0", "+10:32"), convert_tz("2004-01-01 12:00:00", "+00:00", "0");`)
	result.Check(testkit.Rows("<nil> <nil> <nil>"))

	// for from_unixtime
	tk.MustExec(`set @@session.time_zone = "+08:00"`)
	result = tk.MustQuery(`select from_unixtime(20170101), from_unixtime(20170101.9999999), from_unixtime(20170101.999), from_unixtime(20170101.999, "%Y %D %M %h:%i:%s %x"), from_unixtime(20170101.999, "%Y %D %M %h:%i:%s %x")`)
	result.Check(testkit.Rows("1970-08-22 18:48:21 1970-08-22 18:48:22.000000 1970-08-22 18:48:21.999 1970 22nd August 06:48:21 1970 1970 22nd August 06:48:21 1970"))
	tk.MustExec(`set @@session.time_zone = "+00:00"`)
	result = tk.MustQuery(`select from_unixtime(20170101), from_unixtime(20170101.9999999), from_unixtime(20170101.999), from_unixtime(20170101.999, "%Y %D %M %h:%i:%s %x"), from_unixtime(20170101.999, "%Y %D %M %h:%i:%s %x")`)
	result.Check(testkit.Rows("1970-08-22 10:48:21 1970-08-22 10:48:22.000000 1970-08-22 10:48:21.999 1970 22nd August 10:48:21 1970 1970 22nd August 10:48:21 1970"))
	tk.MustExec(`set @@session.time_zone = @@global.time_zone`)

	// for extract
	result = tk.MustQuery(`select extract(day from '800:12:12'), extract(hour from '800:12:12'), extract(month from 20170101), extract(day_second from '2017-01-01 12:12:12')`)
	result.Check(testkit.Rows("12 800 1 1121212"))
	result = tk.MustQuery("select extract(day_microsecond from '2017-01-01 12:12:12'), extract(day_microsecond from '01 12:12:12'), extract(day_microsecond from '12:12:12'), extract(day_microsecond from '01 00:00:00.89')")
	result.Check(testkit.Rows("1121212000000 361212000000 121212000000 240000890000"))
	result = tk.MustQuery("select extract(day_second from '2017-01-01 12:12:12'), extract(day_second from '01 12:12:12'), extract(day_second from '12:12:12'), extract(day_second from '01 00:00:00.89')")
	result.Check(testkit.Rows("1121212 361212 121212 240000"))
	result = tk.MustQuery("select extract(day_minute from '2017-01-01 12:12:12'), extract(day_minute from '01 12:12:12'), extract(day_minute from '12:12:12'), extract(day_minute from '01 00:00:00.89')")
	result.Check(testkit.Rows("11212 3612 1212 2400"))
	result = tk.MustQuery("select extract(day_hour from '2017-01-01 12:12:12'), extract(day_hour from '01 12:12:12'), extract(day_hour from '12:12:12'), extract(day_hour from '01 00:00:00.89')")
	result.Check(testkit.Rows("112 36 12 24"))

	// for adddate, subdate
	dateArithmeticalTests := []struct {
		Date      string
		Interval  string
		Unit      string
		AddResult string
		SubResult string
	}{
		{"\"2011-11-11\"", "1", "DAY", "2011-11-12", "2011-11-10"},
		{"NULL", "1", "DAY", "<nil>", "<nil>"},
		{"\"2011-11-11\"", "NULL", "DAY", "<nil>", "<nil>"},
		{"\"2011-11-11 10:10:10\"", "1000", "MICROSECOND", "2011-11-11 10:10:10.001000", "2011-11-11 10:10:09.999000"},
		{"\"2011-11-11 10:10:10\"", "\"10\"", "SECOND", "2011-11-11 10:10:20", "2011-11-11 10:10:00"},
		{"\"2011-11-11 10:10:10\"", "\"10\"", "MINUTE", "2011-11-11 10:20:10", "2011-11-11 10:00:10"},
		{"\"2011-11-11 10:10:10\"", "\"10\"", "HOUR", "2011-11-11 20:10:10", "2011-11-11 00:10:10"},
		{"\"2011-11-11 10:10:10\"", "\"11\"", "DAY", "2011-11-22 10:10:10", "2011-10-31 10:10:10"},
		{"\"2011-11-11 10:10:10\"", "\"2\"", "WEEK", "2011-11-25 10:10:10", "2011-10-28 10:10:10"},
		{"\"2011-11-11 10:10:10\"", "\"2\"", "MONTH", "2012-01-11 10:10:10", "2011-09-11 10:10:10"},
		{"\"2011-11-11 10:10:10\"", "\"4\"", "QUARTER", "2012-11-11 10:10:10", "2010-11-11 10:10:10"},
		{"\"2011-11-11 10:10:10\"", "\"2\"", "YEAR", "2013-11-11 10:10:10", "2009-11-11 10:10:10"},
		{"\"2011-11-11 10:10:10\"", "\"10.00100000\"", "SECOND_MICROSECOND", "2011-11-11 10:10:20.100000", "2011-11-11 10:09:59.900000"},
		{"\"2011-11-11 10:10:10\"", "\"10.0010000000\"", "SECOND_MICROSECOND", "2011-11-11 10:10:30", "2011-11-11 10:09:50"},
		{"\"2011-11-11 10:10:10\"", "\"10.0010000010\"", "SECOND_MICROSECOND", "2011-11-11 10:10:30.000010", "2011-11-11 10:09:49.999990"},
		{"\"2011-11-11 10:10:10\"", "\"10:10.100\"", "MINUTE_MICROSECOND", "2011-11-11 10:20:20.100000", "2011-11-11 09:59:59.900000"},
		{"\"2011-11-11 10:10:10\"", "\"10:10\"", "MINUTE_SECOND", "2011-11-11 10:20:20", "2011-11-11 10:00:00"},
		{"\"2011-11-11 10:10:10\"", "\"10:10:10.100\"", "HOUR_MICROSECOND", "2011-11-11 20:20:20.100000", "2011-11-10 23:59:59.900000"},
		{"\"2011-11-11 10:10:10\"", "\"10:10:10\"", "HOUR_SECOND", "2011-11-11 20:20:20", "2011-11-11 00:00:00"},
		{"\"2011-11-11 10:10:10\"", "\"10:10\"", "HOUR_MINUTE", "2011-11-11 20:20:10", "2011-11-11 00:00:10"},
		{"\"2011-11-11 10:10:10\"", "\"11 10:10:10.100\"", "DAY_MICROSECOND", "2011-11-22 20:20:20.100000", "2011-10-30 23:59:59.900000"},
		{"\"2011-11-11 10:10:10\"", "\"11 10:10:10\"", "DAY_SECOND", "2011-11-22 20:20:20", "2011-10-31 00:00:00"},
		{"\"2011-11-11 10:10:10\"", "\"11 10:10\"", "DAY_MINUTE", "2011-11-22 20:20:10", "2011-10-31 00:00:10"},
		{"\"2011-11-11 10:10:10\"", "\"11 10\"", "DAY_HOUR", "2011-11-22 20:10:10", "2011-10-31 00:10:10"},
		{"\"2011-11-11 10:10:10\"", "\"11-1\"", "YEAR_MONTH", "2022-12-11 10:10:10", "2000-10-11 10:10:10"},
		{"\"2011-11-11 10:10:10\"", "\"11-11\"", "YEAR_MONTH", "2023-10-11 10:10:10", "1999-12-11 10:10:10"},
		{"\"2011-11-11 10:10:10\"", "\"20\"", "DAY", "2011-12-01 10:10:10", "2011-10-22 10:10:10"},
		{"\"2011-11-11 10:10:10\"", "19.88", "DAY", "2011-12-01 10:10:10", "2011-10-22 10:10:10"},
		{"\"2011-11-11 10:10:10\"", "\"19.88\"", "DAY", "2011-11-30 10:10:10", "2011-10-23 10:10:10"},
		{"\"2011-11-11 10:10:10\"", "\"prefix19suffix\"", "DAY", "2011-11-30 10:10:10", "2011-10-23 10:10:10"},
		{"\"2011-11-11 10:10:10\"", "\"20-11\"", "DAY", "2011-12-01 10:10:10", "2011-10-22 10:10:10"},
		{"\"2011-11-11 10:10:10\"", "\"20,11\"", "daY", "2011-12-01 10:10:10", "2011-10-22 10:10:10"},
		{"\"2011-11-11 10:10:10\"", "\"1000\"", "dAy", "2014-08-07 10:10:10", "2009-02-14 10:10:10"},
		{"\"2011-11-11 10:10:10\"", "\"true\"", "Day", "2011-11-12 10:10:10", "2011-11-10 10:10:10"},
		{"\"2011-11-11 10:10:10\"", "true", "Day", "2011-11-12 10:10:10", "2011-11-10 10:10:10"},
		{"\"2011-11-11\"", "1", "DAY", "2011-11-12", "2011-11-10"},
		{"\"2011-11-11\"", "10", "HOUR", "2011-11-11 10:00:00", "2011-11-10 14:00:00"},
		{"\"2011-11-11\"", "10", "MINUTE", "2011-11-11 00:10:00", "2011-11-10 23:50:00"},
		{"\"2011-11-11\"", "10", "SECOND", "2011-11-11 00:00:10", "2011-11-10 23:59:50"},
		{"\"2011-11-11\"", "\"10:10\"", "HOUR_MINUTE", "2011-11-11 10:10:00", "2011-11-10 13:50:00"},
		{"\"2011-11-11\"", "\"10:10:10\"", "HOUR_SECOND", "2011-11-11 10:10:10", "2011-11-10 13:49:50"},
		{"\"2011-11-11\"", "\"10:10:10.101010\"", "HOUR_MICROSECOND", "2011-11-11 10:10:10.101010", "2011-11-10 13:49:49.898990"},
		{"\"2011-11-11\"", "\"10:10\"", "MINUTE_SECOND", "2011-11-11 00:10:10", "2011-11-10 23:49:50"},
		{"\"2011-11-11\"", "\"10:10.101010\"", "MINUTE_MICROSECOND", "2011-11-11 00:10:10.101010", "2011-11-10 23:49:49.898990"},
		{"\"2011-11-11\"", "\"10.101010\"", "SECOND_MICROSECOND", "2011-11-11 00:00:10.101010", "2011-11-10 23:59:49.898990"},
		{"\"2011-11-11 00:00:00\"", "1", "DAY", "2011-11-12 00:00:00", "2011-11-10 00:00:00"},
		{"\"2011-11-11 00:00:00\"", "10", "HOUR", "2011-11-11 10:00:00", "2011-11-10 14:00:00"},
		{"\"2011-11-11 00:00:00\"", "10", "MINUTE", "2011-11-11 00:10:00", "2011-11-10 23:50:00"},
		{"\"2011-11-11 00:00:00\"", "10", "SECOND", "2011-11-11 00:00:10", "2011-11-10 23:59:50"},

		{"\"2011-11-11\"", "\"abc1000\"", "MICROSECOND", "2011-11-11 00:00:00", "2011-11-11 00:00:00"},
		{"\"20111111 10:10:10\"", "\"1\"", "DAY", "<nil>", "<nil>"},
		{"\"2011-11-11\"", "\"10\"", "SECOND_MICROSECOND", "2011-11-11 00:00:00.100000", "2011-11-10 23:59:59.900000"},
		{"\"2011-11-11\"", "\"10.0000\"", "MINUTE_MICROSECOND", "2011-11-11 00:00:10", "2011-11-10 23:59:50"},
		{"\"2011-11-11\"", "\"10:10:10\"", "MINUTE_MICROSECOND", "2011-11-11 00:10:10.100000", "2011-11-10 23:49:49.900000"},

		{"cast(\"2011-11-11\" as datetime)", "\"10:10:10\"", "MINUTE_MICROSECOND", "2011-11-11 00:10:10.100000", "2011-11-10 23:49:49.900000"},
		{"cast(\"2011-11-11 00:00:00\" as datetime)", "1", "DAY", "2011-11-12 00:00:00", "2011-11-10 00:00:00"},
		{"cast(\"2011-11-11 00:00:00\" as datetime)", "10", "HOUR", "2011-11-11 10:00:00", "2011-11-10 14:00:00"},
		{"cast(\"2011-11-11 00:00:00\" as datetime)", "10", "MINUTE", "2011-11-11 00:10:00", "2011-11-10 23:50:00"},
		{"cast(\"2011-11-11 00:00:00\" as datetime)", "10", "SECOND", "2011-11-11 00:00:10", "2011-11-10 23:59:50"},

		{"cast(\"2011-11-11 00:00:00\" as datetime)", "\"1\"", "DAY", "2011-11-12 00:00:00", "2011-11-10 00:00:00"},
		{"cast(\"2011-11-11 00:00:00\" as datetime)", "\"10\"", "HOUR", "2011-11-11 10:00:00", "2011-11-10 14:00:00"},
		{"cast(\"2011-11-11 00:00:00\" as datetime)", "\"10\"", "MINUTE", "2011-11-11 00:10:00", "2011-11-10 23:50:00"},
		{"cast(\"2011-11-11 00:00:00\" as datetime)", "\"10\"", "SECOND", "2011-11-11 00:00:10", "2011-11-10 23:59:50"},

		{"cast(\"2011-11-11\" as date)", "\"10:10:10\"", "MINUTE_MICROSECOND", "2011-11-11 00:10:10.100000", "2011-11-10 23:49:49.900000"},
		{"cast(\"2011-11-11 00:00:00\" as date)", "1", "DAY", "2011-11-12", "2011-11-10"},
		{"cast(\"2011-11-11 00:00:00\" as date)", "10", "HOUR", "2011-11-11 10:00:00", "2011-11-10 14:00:00"},
		{"cast(\"2011-11-11 00:00:00\" as date)", "10", "MINUTE", "2011-11-11 00:10:00", "2011-11-10 23:50:00"},
		{"cast(\"2011-11-11 00:00:00\" as date)", "10", "SECOND", "2011-11-11 00:00:10", "2011-11-10 23:59:50"},

		{"cast(\"2011-11-11 00:00:00\" as date)", "\"1\"", "DAY", "2011-11-12", "2011-11-10"},
		{"cast(\"2011-11-11 00:00:00\" as date)", "\"10\"", "HOUR", "2011-11-11 10:00:00", "2011-11-10 14:00:00"},
		{"cast(\"2011-11-11 00:00:00\" as date)", "\"10\"", "MINUTE", "2011-11-11 00:10:00", "2011-11-10 23:50:00"},
		{"cast(\"2011-11-11 00:00:00\" as date)", "\"10\"", "SECOND", "2011-11-11 00:00:10", "2011-11-10 23:59:50"},

		// interval decimal support
		{"\"2011-01-01 00:00:00\"", "10.10", "YEAR_MONTH", "2021-11-01 00:00:00", "2000-03-01 00:00:00"},
		{"\"2011-01-01 00:00:00\"", "10.10", "DAY_HOUR", "2011-01-11 10:00:00", "2010-12-21 14:00:00"},
		{"\"2011-01-01 00:00:00\"", "10.10", "HOUR_MINUTE", "2011-01-01 10:10:00", "2010-12-31 13:50:00"},
		{"\"2011-01-01 00:00:00\"", "10.10", "DAY_MINUTE", "2011-01-01 10:10:00", "2010-12-31 13:50:00"},
		{"\"2011-01-01 00:00:00\"", "10.10", "DAY_SECOND", "2011-01-01 00:10:10", "2010-12-31 23:49:50"},
		{"\"2011-01-01 00:00:00\"", "10.10", "HOUR_SECOND", "2011-01-01 00:10:10", "2010-12-31 23:49:50"},
		{"\"2011-01-01 00:00:00\"", "10.10", "MINUTE_SECOND", "2011-01-01 00:10:10", "2010-12-31 23:49:50"},
		{"\"2011-01-01 00:00:00\"", "10.10", "DAY_MICROSECOND", "2011-01-01 00:00:10.100000", "2010-12-31 23:59:49.900000"},
		{"\"2011-01-01 00:00:00\"", "10.10", "HOUR_MICROSECOND", "2011-01-01 00:00:10.100000", "2010-12-31 23:59:49.900000"},
		{"\"2011-01-01 00:00:00\"", "10.10", "MINUTE_MICROSECOND", "2011-01-01 00:00:10.100000", "2010-12-31 23:59:49.900000"},
		{"\"2011-01-01 00:00:00\"", "10.10", "SECOND_MICROSECOND", "2011-01-01 00:00:10.100000", "2010-12-31 23:59:49.900000"},
		{"\"2011-01-01 00:00:00\"", "10.10", "YEAR", "2021-01-01 00:00:00", "2001-01-01 00:00:00"},
		{"\"2011-01-01 00:00:00\"", "10.10", "QUARTER", "2013-07-01 00:00:00", "2008-07-01 00:00:00"},
		{"\"2011-01-01 00:00:00\"", "10.10", "MONTH", "2011-11-01 00:00:00", "2010-03-01 00:00:00"},
		{"\"2011-01-01 00:00:00\"", "10.10", "WEEK", "2011-03-12 00:00:00", "2010-10-23 00:00:00"},
		{"\"2011-01-01 00:00:00\"", "10.10", "DAY", "2011-01-11 00:00:00", "2010-12-22 00:00:00"},
		{"\"2011-01-01 00:00:00\"", "10.10", "HOUR", "2011-01-01 10:00:00", "2010-12-31 14:00:00"},
		{"\"2011-01-01 00:00:00\"", "10.10", "MINUTE", "2011-01-01 00:10:00", "2010-12-31 23:50:00"},
		{"\"2011-01-01 00:00:00\"", "10.10", "SECOND", "2011-01-01 00:00:10.100000", "2010-12-31 23:59:49.900000"},
		{"\"2011-01-01 00:00:00\"", "10.10", "MICROSECOND", "2011-01-01 00:00:00.000010", "2010-12-31 23:59:59.999990"},
		{"\"2011-01-01 00:00:00\"", "10.90", "MICROSECOND", "2011-01-01 00:00:00.000011", "2010-12-31 23:59:59.999989"},

		{"\"2009-01-01\"", "6/4", "HOUR_MINUTE", "2009-01-04 12:20:00", "2008-12-28 11:40:00"},
		{"\"2009-01-01\"", "6/0", "HOUR_MINUTE", "<nil>", "<nil>"},
		{"\"1970-01-01 12:00:00\"", "CAST(6/4 AS DECIMAL(3,1))", "HOUR_MINUTE", "1970-01-01 13:05:00", "1970-01-01 10:55:00"},
		// for issue #8077
		{"\"2012-01-02\"", "\"prefix8\"", "HOUR", "2012-01-02 08:00:00", "2012-01-01 16:00:00"},
		{"\"2012-01-02\"", "\"prefix8prefix\"", "HOUR", "2012-01-02 08:00:00", "2012-01-01 16:00:00"},
		{"\"2012-01-02\"", "\"8:00\"", "HOUR", "2012-01-02 08:00:00", "2012-01-01 16:00:00"},
		{"\"2012-01-02\"", "\"8:00:00\"", "HOUR", "2012-01-02 08:00:00", "2012-01-01 16:00:00"},
	}
	for _, tc := range dateArithmeticalTests {
		addDate := fmt.Sprintf("select adddate(%s, interval %s %s);", tc.Date, tc.Interval, tc.Unit)
		subDate := fmt.Sprintf("select subdate(%s, interval %s %s);", tc.Date, tc.Interval, tc.Unit)
		result = tk.MustQuery(addDate)
		result.Check(testkit.Rows(tc.AddResult))
		result = tk.MustQuery(subDate)
		result.Check(testkit.Rows(tc.SubResult))
	}
	tk.MustQuery(`select subdate(cast("2000-02-01" as datetime), cast(1 as decimal))`).Check(testkit.Rows("2000-01-31 00:00:00"))
	tk.MustQuery(`select subdate(cast("2000-02-01" as datetime), cast(null as decimal))`).Check(testkit.Rows("<nil>"))
	tk.MustQuery(`select subdate(cast(null as datetime), cast(1 as decimal))`).Check(testkit.Rows("<nil>"))
	tk.MustQuery(`select subdate(cast("2000-02-01" as datetime), cast("xxx" as decimal))`).Check(testkit.Rows("2000-02-01 00:00:00"))
	tk.MustQuery(`select subdate(cast("xxx" as datetime), cast(1 as decimal))`).Check(testkit.Rows("<nil>"))
	tk.MustQuery(`select subdate(cast(20000101 as SIGNED), cast("1" as decimal))`).Check(testkit.Rows("1999-12-31"))
	tk.MustQuery(`select subdate(cast(20000101 as SIGNED), cast("xxx" as decimal))`).Check(testkit.Rows("2000-01-01"))
	tk.MustQuery(`select subdate(cast("abc" as SIGNED), cast("1" as decimal))`).Check(testkit.Rows("<nil>"))
	tk.MustQuery(`select subdate(cast(null as SIGNED), cast("1" as decimal))`).Check(testkit.Rows("<nil>"))
	tk.MustQuery(`select subdate(cast(20000101 as SIGNED), cast(null as decimal))`).Check(testkit.Rows("<nil>"))
	tk.MustQuery(`select adddate(cast("2000-02-01" as datetime), cast(1 as decimal))`).Check(testkit.Rows("2000-02-02 00:00:00"))
	tk.MustQuery(`select adddate(cast("2000-02-01" as datetime), cast(null as decimal))`).Check(testkit.Rows("<nil>"))
	tk.MustQuery(`select adddate(cast(null as datetime), cast(1 as decimal))`).Check(testkit.Rows("<nil>"))
	tk.MustQuery(`select adddate(cast("2000-02-01" as datetime), cast("xxx" as decimal))`).Check(testkit.Rows("2000-02-01 00:00:00"))
	tk.MustQuery(`select adddate(cast("xxx" as datetime), cast(1 as decimal))`).Check(testkit.Rows("<nil>"))
	tk.MustQuery(`select adddate(cast("2000-02-01" as datetime), cast(1 as SIGNED))`).Check(testkit.Rows("2000-02-02 00:00:00"))
	tk.MustQuery(`select adddate(cast("2000-02-01" as datetime), cast(null as SIGNED))`).Check(testkit.Rows("<nil>"))
	tk.MustQuery(`select adddate(cast(null as datetime), cast(1 as SIGNED))`).Check(testkit.Rows("<nil>"))
	tk.MustQuery(`select adddate(cast("2000-02-01" as datetime), cast("xxx" as SIGNED))`).Check(testkit.Rows("2000-02-01 00:00:00"))
	tk.MustQuery(`select adddate(cast("xxx" as datetime), cast(1 as SIGNED))`).Check(testkit.Rows("<nil>"))
	tk.MustQuery(`select adddate(20100101, cast(1 as decimal))`).Check(testkit.Rows("2010-01-02"))
	tk.MustQuery(`select adddate(cast('10:10:10' as time), 1)`).Check(testkit.Rows("34:10:10"))
	tk.MustQuery(`select adddate(cast('10:10:10' as time), cast(1 as decimal))`).Check(testkit.Rows("34:10:10"))

	// for localtime, localtimestamp
	result = tk.MustQuery(`select localtime() = now(), localtime = now(), localtimestamp() = now(), localtimestamp = now()`)
	result.Check(testkit.Rows("1 1 1 1"))

	// for current_timestamp, current_timestamp()
	result = tk.MustQuery(`select current_timestamp() = now(), current_timestamp = now()`)
	result.Check(testkit.Rows("1 1"))

	// for tidb_parse_tso
	tk.MustExec("SET time_zone = '+00:00';")
	result = tk.MustQuery(`select tidb_parse_tso(404411537129996288)`)
	result.Check(testkit.Rows("2018-11-20 09:53:04.877000"))
	result = tk.MustQuery(`select tidb_parse_tso("404411537129996288")`)
	result.Check(testkit.Rows("2018-11-20 09:53:04.877000"))
	result = tk.MustQuery(`select tidb_parse_tso(1)`)
	result.Check(testkit.Rows("1970-01-01 00:00:00.000000"))
	result = tk.MustQuery(`select tidb_parse_tso(0)`)
	result.Check(testkit.Rows("<nil>"))
	result = tk.MustQuery(`select tidb_parse_tso(-1)`)
	result.Check(testkit.Rows("<nil>"))

	// fix issue 10308
	result = tk.MustQuery("select time(\"- -\");")
	result.Check(testkit.Rows("00:00:00"))
	tk.MustQuery("show warnings;").Check(testkit.Rows("Warning 1292 Truncated incorrect time value: '- -'"))
	result = tk.MustQuery("select time(\"---1\");")
	result.Check(testkit.Rows("00:00:00"))
	tk.MustQuery("show warnings;").Check(testkit.Rows("Warning 1292 Truncated incorrect time value: '---1'"))
	result = tk.MustQuery("select time(\"-- --1\");")
	result.Check(testkit.Rows("00:00:00"))
	tk.MustQuery("show warnings;").Check(testkit.Rows("Warning 1292 Truncated incorrect time value: '-- --1'"))

	// fix issue #15185
	result = tk.MustQuery(`select timestamp(11111.1111)`)
	result.Check(testkit.Rows("2001-11-11 00:00:00.0000"))
	result = tk.MustQuery(`select timestamp(cast(11111.1111 as decimal(60, 5)))`)
	result.Check(testkit.Rows("2001-11-11 00:00:00.00000"))
	result = tk.MustQuery(`select timestamp(1021121141105.4324)`)
	result.Check(testkit.Rows("0102-11-21 14:11:05.4324"))
	result = tk.MustQuery(`select timestamp(cast(1021121141105.4324 as decimal(60, 5)))`)
	result.Check(testkit.Rows("0102-11-21 14:11:05.43240"))
	result = tk.MustQuery(`select timestamp(21121141105.101)`)
	result.Check(testkit.Rows("2002-11-21 14:11:05.101"))
	result = tk.MustQuery(`select timestamp(cast(21121141105.101 as decimal(60, 5)))`)
	result.Check(testkit.Rows("2002-11-21 14:11:05.10100"))
	result = tk.MustQuery(`select timestamp(1121141105.799055)`)
	result.Check(testkit.Rows("2000-11-21 14:11:05.799055"))
	result = tk.MustQuery(`select timestamp(cast(1121141105.799055 as decimal(60, 5)))`)
	result.Check(testkit.Rows("2000-11-21 14:11:05.79906"))
	result = tk.MustQuery(`select timestamp(121141105.123)`)
	result.Check(testkit.Rows("2000-01-21 14:11:05.123"))
	result = tk.MustQuery(`select timestamp(cast(121141105.123 as decimal(60, 5)))`)
	result.Check(testkit.Rows("2000-01-21 14:11:05.12300"))
	result = tk.MustQuery(`select timestamp(1141105)`)
	result.Check(testkit.Rows("0114-11-05 00:00:00"))
	result = tk.MustQuery(`select timestamp(cast(1141105 as decimal(60, 5)))`)
	result.Check(testkit.Rows("0114-11-05 00:00:00.00000"))
	result = tk.MustQuery(`select timestamp(41105.11)`)
	result.Check(testkit.Rows("2004-11-05 00:00:00.00"))
	result = tk.MustQuery(`select timestamp(cast(41105.11 as decimal(60, 5)))`)
	result.Check(testkit.Rows("2004-11-05 00:00:00.00000"))
	result = tk.MustQuery(`select timestamp(1105.3)`)
	result.Check(testkit.Rows("2000-11-05 00:00:00.0"))
	result = tk.MustQuery(`select timestamp(cast(1105.3 as decimal(60, 5)))`)
	result.Check(testkit.Rows("2000-11-05 00:00:00.00000"))
	result = tk.MustQuery(`select timestamp(105)`)
	result.Check(testkit.Rows("2000-01-05 00:00:00"))
	result = tk.MustQuery(`select timestamp(cast(105 as decimal(60, 5)))`)
	result.Check(testkit.Rows("2000-01-05 00:00:00.00000"))
}

func (s *testIntegrationSuite) TestOpBuiltin(c *C) {
	defer s.cleanEnv(c)
	tk := testkit.NewTestKit(c, s.store)
	tk.MustExec("use test")

	// for logicAnd
	result := tk.MustQuery("select 1 && 1, 1 && 0, 0 && 1, 0 && 0, 2 && -1, null && 1, '1a' && 'a'")
	result.Check(testkit.Rows("1 0 0 0 1 <nil> 0"))
	// for bitNeg
	result = tk.MustQuery("select ~123, ~-123, ~null")
	result.Check(testkit.Rows("18446744073709551492 122 <nil>"))
	// for logicNot
	result = tk.MustQuery("select !1, !123, !0, !null")
	result.Check(testkit.Rows("0 0 1 <nil>"))
	// for logicalXor
	result = tk.MustQuery("select 1 xor 1, 1 xor 0, 0 xor 1, 0 xor 0, 2 xor -1, null xor 1, '1a' xor 'a'")
	result.Check(testkit.Rows("0 1 1 0 0 <nil> 1"))
	// for bitAnd
	result = tk.MustQuery("select 123 & 321, -123 & 321, null & 1")
	result.Check(testkit.Rows("65 257 <nil>"))
	// for bitOr
	result = tk.MustQuery("select 123 | 321, -123 | 321, null | 1")
	result.Check(testkit.Rows("379 18446744073709551557 <nil>"))
	// for bitXor
	result = tk.MustQuery("select 123 ^ 321, -123 ^ 321, null ^ 1")
	result.Check(testkit.Rows("314 18446744073709551300 <nil>"))
	// for leftShift
	result = tk.MustQuery("select 123 << 2, -123 << 2, null << 1")
	result.Check(testkit.Rows("492 18446744073709551124 <nil>"))
	// for rightShift
	result = tk.MustQuery("select 123 >> 2, -123 >> 2, null >> 1")
	result.Check(testkit.Rows("30 4611686018427387873 <nil>"))
	// for logicOr
	result = tk.MustQuery("select 1 || 1, 1 || 0, 0 || 1, 0 || 0, 2 || -1, null || 1, '1a' || 'a'")
	result.Check(testkit.Rows("1 1 1 0 1 1 1"))
	// for unaryPlus
	result = tk.MustQuery(`select +1, +0, +(-9), +(-0.001), +0.999, +null, +"aaa"`)
	result.Check(testkit.Rows("1 0 -9 -0.001 0.999 <nil> aaa"))
	// for unaryMinus
	tk.MustExec("drop table if exists f")
	tk.MustExec("create table f(a decimal(65,0))")
	tk.MustExec("insert into f value (-17000000000000000000)")
	result = tk.MustQuery("select a from f")
	result.Check(testkit.Rows("-17000000000000000000"))
}

func (s *testIntegrationSuite) TestDatetimeOverflow(c *C) {
	defer s.cleanEnv(c)
	tk := testkit.NewTestKit(c, s.store)
	tk.MustExec("use test")

	tk.MustExec("create table t1 (d date)")
	tk.MustExec("set sql_mode='traditional'")
	overflowSQLs := []string{
		"insert into t1 (d) select date_add('2000-01-01',interval 8000 year)",
		"insert into t1 (d) select date_sub('2000-01-01', INTERVAL 2001 YEAR)",
		"insert into t1 (d) select date_add('9999-12-31',interval 1 year)",
		"insert into t1 (d) select date_add('9999-12-31',interval 1 day)",
	}

	for _, sql := range overflowSQLs {
		_, err := tk.Exec(sql)
		c.Assert(err.Error(), Equals, "[types:1441]Datetime function: datetime field overflow")
	}

	tk.MustExec("set sql_mode=''")
	for _, sql := range overflowSQLs {
		tk.MustExec(sql)
	}

	rows := make([]string, 0, len(overflowSQLs))
	for range overflowSQLs {
		rows = append(rows, "<nil>")
	}
	tk.MustQuery("select * from t1").Check(testkit.Rows(rows...))

	// Fix ISSUE 11256
	tk.MustQuery(`select DATE_ADD('2000-04-13 07:17:02',INTERVAL -1465647104 YEAR);`).Check(testkit.Rows("<nil>"))
	tk.MustQuery(`select DATE_ADD('2008-11-23 22:47:31',INTERVAL 266076160 QUARTER);`).Check(testkit.Rows("<nil>"))
	tk.MustQuery(`select DATE_SUB('2000-04-13 07:17:02',INTERVAL 1465647104 YEAR);`).Check(testkit.Rows("<nil>"))
	tk.MustQuery(`select DATE_SUB('2008-11-23 22:47:31',INTERVAL -266076160 QUARTER);`).Check(testkit.Rows("<nil>"))
}

func (s *testIntegrationSuite2) TestBuiltin(c *C) {
	defer s.cleanEnv(c)
	tk := testkit.NewTestKit(c, s.store)
	tk.MustExec("use test")

	// for is true && is false
	tk.MustExec("drop table if exists t")
	tk.MustExec("create table t (a int, b int, index idx_b (b))")
	tk.MustExec("insert t values (1, 1)")
	tk.MustExec("insert t values (2, 2)")
	tk.MustExec("insert t values (3, 2)")
	result := tk.MustQuery("select * from t where b is true")
	result.Check(testkit.Rows("1 1", "2 2", "3 2"))
	result = tk.MustQuery("select all + a from t where a = 1")
	result.Check(testkit.Rows("1"))
	result = tk.MustQuery("select * from t where a is false")
	result.Check(nil)
	result = tk.MustQuery("select * from t where a is not true")
	result.Check(nil)
	result = tk.MustQuery(`select 1 is true, 0 is true, null is true, "aaa" is true, "" is true, -12.00 is true, 0.0 is true, 0.0000001 is true;`)
	result.Check(testkit.Rows("1 0 0 0 0 1 0 1"))
	result = tk.MustQuery(`select 1 is false, 0 is false, null is false, "aaa" is false, "" is false, -12.00 is false, 0.0 is false, 0.0000001 is false;`)
	result.Check(testkit.Rows("0 1 0 1 1 0 1 0"))
	// Issue https://github.com/pingcap/tidb/issues/19986
	result = tk.MustQuery("select 1 from dual where sec_to_time(2/10) is true")
	result.Check(testkit.Rows("1"))
	result = tk.MustQuery("select 1 from dual where sec_to_time(2/10) is false")
	result.Check(nil)
	// Issue https://github.com/pingcap/tidb/issues/19999
	result = tk.MustQuery("select 1 from dual where timediff((7/'2014-07-07 02:30:02'),'2012-01-16') is true")
	result.Check(testkit.Rows("1"))
	result = tk.MustQuery("select 1 from dual where timediff((7/'2014-07-07 02:30:02'),'2012-01-16') is false")
	result.Check(nil)
	// Issue https://github.com/pingcap/tidb/issues/20001
	result = tk.MustQuery("select 1 from dual where time(0.0001) is true")
	result.Check(testkit.Rows("1"))
	result = tk.MustQuery("select 1 from dual where time(0.0001) is false")
	result.Check(nil)

	// for in
	result = tk.MustQuery("select * from t where b in (a)")
	result.Check(testkit.Rows("1 1", "2 2"))
	result = tk.MustQuery("select * from t where b not in (a)")
	result.Check(testkit.Rows("3 2"))

	// test cast
	result = tk.MustQuery("select cast(1 as decimal(3,2))")
	result.Check(testkit.Rows("1.00"))
	result = tk.MustQuery("select cast('1991-09-05 11:11:11' as datetime)")
	result.Check(testkit.Rows("1991-09-05 11:11:11"))
	result = tk.MustQuery("select cast(cast('1991-09-05 11:11:11' as datetime) as char)")
	result.Check(testkit.Rows("1991-09-05 11:11:11"))
	result = tk.MustQuery("select cast('11:11:11' as time)")
	result.Check(testkit.Rows("11:11:11"))
	result = tk.MustQuery("select * from t where a > cast(2 as decimal)")
	result.Check(testkit.Rows("3 2"))
	result = tk.MustQuery("select cast(-1 as unsigned)")
	result.Check(testkit.Rows("18446744073709551615"))
	tk.MustExec("drop table if exists t")
	tk.MustExec("create table t(a decimal(3, 1), b double, c datetime, d time, e int)")
	tk.MustExec("insert into t value(12.3, 1.23, '2017-01-01 12:12:12', '12:12:12', 123)")
	result = tk.MustQuery("select cast(a as json), cast(b as json), cast(c as json), cast(d as json), cast(e as json) from t")
	result.Check(testkit.Rows(`12.3 1.23 "2017-01-01 12:12:12.000000" "12:12:12.000000" 123`))
	result = tk.MustQuery(`select cast(10101000000 as time);`)
	result.Check(testkit.Rows("00:00:00"))
	result = tk.MustQuery(`select cast(10101001000 as time);`)
	result.Check(testkit.Rows("00:10:00"))
	result = tk.MustQuery(`select cast(10000000000 as time);`)
	result.Check(testkit.Rows("<nil>"))
	result = tk.MustQuery(`select cast(20171222020005 as time);`)
	result.Check(testkit.Rows("02:00:05"))
	result = tk.MustQuery(`select cast(8380000 as time);`)
	result.Check(testkit.Rows("838:00:00"))
	result = tk.MustQuery(`select cast(8390000 as time);`)
	result.Check(testkit.Rows("<nil>"))
	result = tk.MustQuery(`select cast(8386000 as time);`)
	result.Check(testkit.Rows("<nil>"))
	result = tk.MustQuery(`select cast(8385960 as time);`)
	result.Check(testkit.Rows("<nil>"))
	result = tk.MustQuery(`select cast(cast('2017-01-01 01:01:11.12' as date) as datetime(2));`)
	result.Check(testkit.Rows("2017-01-01 00:00:00.00"))
	result = tk.MustQuery(`select cast(20170118.999 as datetime);`)
	result.Check(testkit.Rows("2017-01-18 00:00:00"))
	tk.MustQuery(`select convert(a2.a, unsigned int) from (select cast('"9223372036854775808"' as json) as a) as a2;`)

	tk.MustExec(`create table tb5(a bigint(64) unsigned, b double);`)
	tk.MustExec(`insert into tb5 (a, b) values (9223372036854776000, 9223372036854776000);`)
	tk.MustExec(`insert into tb5 (a, b) select * from (select cast(a as json) as a1, b from tb5) as t where t.a1 = t.b;`)
	tk.MustExec(`drop table tb5;`)

	tk.MustExec(`create table tb5(a float(53));`)
	tk.MustExec(`insert into tb5(a) values (13835058055282163712);`)
	tk.MustQuery(`select convert(t.a1, signed int) from (select convert(a, json) as a1 from tb5) as t`)
	tk.MustExec(`drop table tb5;`)

	// test builtinCastIntAsIntSig
	// Cast MaxUint64 to unsigned should be -1
	tk.MustQuery("select cast(0xffffffffffffffff as signed);").Check(testkit.Rows("-1"))
	tk.MustQuery("select cast(0x9999999999999999999999999999999999999999999 as signed);").Check(testkit.Rows("-1"))
	tk.MustExec("create table tb5(a bigint);")
	tk.MustExec("set sql_mode=''")
	tk.MustExec("insert into tb5(a) values (0xfffffffffffffffffffffffff);")
	tk.MustQuery("select * from tb5;").Check(testkit.Rows("9223372036854775807"))
	tk.MustExec("drop table tb5;")

	tk.MustExec(`create table tb5(a double);`)
	tk.MustExec(`insert into test.tb5 (a) values (18446744073709551616);`)
	tk.MustExec(`insert into test.tb5 (a) values (184467440737095516160);`)
	result = tk.MustQuery(`select cast(a as unsigned) from test.tb5;`)
	// Note: MySQL will return 9223372036854775807, and it should be a bug.
	result.Check(testkit.Rows("18446744073709551615", "18446744073709551615"))
	tk.MustExec(`drop table tb5;`)

	// test builtinCastIntAsDecimalSig
	tk.MustExec(`create table tb5(a bigint(64) unsigned, b decimal(64, 10));`)
	tk.MustExec(`insert into tb5 (a, b) values (9223372036854775808, 9223372036854775808);`)
	tk.MustExec(`insert into tb5 (select * from tb5 where a = b);`)
	result = tk.MustQuery(`select * from tb5;`)
	result.Check(testkit.Rows("9223372036854775808 9223372036854775808.0000000000", "9223372036854775808 9223372036854775808.0000000000"))
	tk.MustExec(`drop table tb5;`)

	// test builtinCastIntAsRealSig
	tk.MustExec(`create table tb5(a bigint(64) unsigned, b double(64, 10));`)
	tk.MustExec(`insert into tb5 (a, b) values (13835058000000000000, 13835058000000000000);`)
	tk.MustExec(`insert into tb5 (select * from tb5 where a = b);`)
	result = tk.MustQuery(`select * from tb5;`)
	result.Check(testkit.Rows("13835058000000000000 13835058000000000000", "13835058000000000000 13835058000000000000"))
	tk.MustExec(`drop table tb5;`)

	// test builtinCastRealAsIntSig
	tk.MustExec(`create table tb5(a double, b float);`)
	tk.MustExec(`insert into tb5 (a, b) values (184467440737095516160, 184467440737095516160);`)
	tk.MustQuery(`select * from tb5 where cast(a as unsigned int)=0;`).Check(testkit.Rows())
	tk.MustQuery("show warnings;").Check(testkit.Rows("Warning 1690 constant 1.844674407370955e+20 overflows bigint"))
	_ = tk.MustQuery(`select * from tb5 where cast(b as unsigned int)=0;`)
	tk.MustQuery("show warnings;").Check(testkit.Rows("Warning 1690 constant 1.844674407370955e+20 overflows bigint"))
	tk.MustExec(`drop table tb5;`)
	tk.MustExec(`create table tb5(a double, b bigint unsigned);`)
	tk.MustExec(`insert into tb5 (a, b) values (18446744073709551616, 18446744073709551615);`)
	_ = tk.MustQuery(`select * from tb5 where cast(a as unsigned int)=b;`)
	// TODO `obtained string = "[18446744073709552000 18446744073709551615]`
	// result.Check(testkit.Rows("18446744073709551616 18446744073709551615"))
	tk.MustQuery("show warnings;").Check(testkit.Rows())
	tk.MustExec(`drop table tb5;`)

	// test builtinCastJSONAsIntSig
	tk.MustExec(`create table tb5(a json, b bigint unsigned);`)
	tk.MustExec(`insert into tb5 (a, b) values ('184467440737095516160', 18446744073709551615);`)
	_ = tk.MustQuery(`select * from tb5 where cast(a as unsigned int)=b;`)
	tk.MustQuery("show warnings;").Check(testkit.Rows("Warning 1690 constant 1.844674407370955e+20 overflows bigint"))
	_ = tk.MustQuery(`select * from tb5 where cast(b as unsigned int)=0;`)
	tk.MustQuery("show warnings;").Check(testkit.Rows())
	tk.MustExec(`drop table tb5;`)
	tk.MustExec(`create table tb5(a json, b bigint unsigned);`)
	tk.MustExec(`insert into tb5 (a, b) values ('92233720368547758080', 18446744073709551615);`)
	_ = tk.MustQuery(`select * from tb5 where cast(a as signed int)=b;`)
	tk.MustQuery("show warnings;").Check(testkit.Rows("Warning 1690 constant 9.223372036854776e+19 overflows bigint"))
	tk.MustExec(`drop table tb5;`)

	// test builtinCastIntAsStringSig
	tk.MustExec(`create table tb5(a bigint(64) unsigned,b varchar(50));`)
	tk.MustExec(`insert into tb5(a, b) values (9223372036854775808, '9223372036854775808');`)
	tk.MustExec(`insert into tb5(select * from tb5 where a = b);`)
	result = tk.MustQuery(`select * from tb5;`)
	result.Check(testkit.Rows("9223372036854775808 9223372036854775808", "9223372036854775808 9223372036854775808"))
	tk.MustExec(`drop table tb5;`)

	// test builtinCastIntAsDecimalSig
	tk.MustExec(`drop table if exists tb5`)
	tk.MustExec(`create table tb5 (a decimal(65), b bigint(64) unsigned);`)
	tk.MustExec(`insert into tb5 (a, b) values (9223372036854775808, 9223372036854775808);`)
	result = tk.MustQuery(`select cast(b as decimal(64)) from tb5 union all select b from tb5;`)
	result.Check(testkit.Rows("9223372036854775808", "9223372036854775808"))
	tk.MustExec(`drop table tb5`)

	// test builtinCastIntAsRealSig
	tk.MustExec(`drop table if exists tb5`)
	tk.MustExec(`create table tb5 (a bigint(64) unsigned, b double(64, 10));`)
	tk.MustExec(`insert into tb5 (a, b) values (9223372036854775808, 9223372036854775808);`)
	result = tk.MustQuery(`select a from tb5 where a = b union all select b from tb5;`)
	result.Check(testkit.Rows("9223372036854776000", "9223372036854776000"))
	tk.MustExec(`drop table tb5`)

	// Test corner cases of cast string as datetime
	result = tk.MustQuery(`select cast("170102034" as datetime);`)
	result.Check(testkit.Rows("2017-01-02 03:04:00"))
	result = tk.MustQuery(`select cast("1701020304" as datetime);`)
	result.Check(testkit.Rows("2017-01-02 03:04:00"))
	result = tk.MustQuery(`select cast("1701020304." as datetime);`)
	result.Check(testkit.Rows("2017-01-02 03:04:00"))
	result = tk.MustQuery(`select cast("1701020304.1" as datetime);`)
	result.Check(testkit.Rows("2017-01-02 03:04:01"))
	result = tk.MustQuery(`select cast("1701020304.111" as datetime);`)
	result.Check(testkit.Rows("2017-01-02 03:04:11"))
	tk.MustQuery("show warnings;").Check(testkit.Rows("Warning 1292 Truncated incorrect datetime value: '1701020304.111'"))
	result = tk.MustQuery(`select cast("17011" as datetime);`)
	result.Check(testkit.Rows("2017-01-01 00:00:00"))
	result = tk.MustQuery(`select cast("150101." as datetime);`)
	result.Check(testkit.Rows("2015-01-01 00:00:00"))
	result = tk.MustQuery(`select cast("150101.a" as datetime);`)
	result.Check(testkit.Rows("2015-01-01 00:00:00"))
	tk.MustQuery("show warnings;").Check(testkit.Rows("Warning 1292 Truncated incorrect datetime value: '150101.a'"))
	result = tk.MustQuery(`select cast("150101.1a" as datetime);`)
	result.Check(testkit.Rows("2015-01-01 01:00:00"))
	tk.MustQuery("show warnings;").Check(testkit.Rows("Warning 1292 Truncated incorrect datetime value: '150101.1a'"))
	result = tk.MustQuery(`select cast("150101.1a1" as datetime);`)
	result.Check(testkit.Rows("2015-01-01 01:00:00"))
	tk.MustQuery("show warnings;").Check(testkit.Rows("Warning 1292 Truncated incorrect datetime value: '150101.1a1'"))
	result = tk.MustQuery(`select cast("1101010101.111" as datetime);`)
	result.Check(testkit.Rows("2011-01-01 01:01:11"))
	tk.MustQuery("show warnings;").Check(testkit.Rows("Warning 1292 Truncated incorrect datetime value: '1101010101.111'"))
	result = tk.MustQuery(`select cast("1101010101.11aaaaa" as datetime);`)
	result.Check(testkit.Rows("2011-01-01 01:01:11"))
	tk.MustQuery("show warnings;").Check(testkit.Rows("Warning 1292 Truncated incorrect datetime value: '1101010101.11aaaaa'"))
	result = tk.MustQuery(`select cast("1101010101.a1aaaaa" as datetime);`)
	result.Check(testkit.Rows("2011-01-01 01:01:00"))
	tk.MustQuery("show warnings;").Check(testkit.Rows("Warning 1292 Truncated incorrect datetime value: '1101010101.a1aaaaa'"))
	result = tk.MustQuery(`select cast("1101010101.11" as datetime);`)
	result.Check(testkit.Rows("2011-01-01 01:01:11"))
	tk.MustQuery("select @@warning_count;").Check(testkit.Rows("0"))
	result = tk.MustQuery(`select cast("1101010101.111" as datetime);`)
	result.Check(testkit.Rows("2011-01-01 01:01:11"))
	tk.MustQuery("show warnings;").Check(testkit.Rows("Warning 1292 Truncated incorrect datetime value: '1101010101.111'"))
	result = tk.MustQuery(`select cast("970101.111" as datetime);`)
	result.Check(testkit.Rows("1997-01-01 11:01:00"))
	tk.MustQuery("select @@warning_count;").Check(testkit.Rows("0"))
	result = tk.MustQuery(`select cast("970101.11111" as datetime);`)
	result.Check(testkit.Rows("1997-01-01 11:11:01"))
	tk.MustQuery("select @@warning_count;").Check(testkit.Rows("0"))
	result = tk.MustQuery(`select cast("970101.111a1" as datetime);`)
	result.Check(testkit.Rows("1997-01-01 11:01:00"))
	tk.MustQuery("show warnings;").Check(testkit.Rows("Warning 1292 Truncated incorrect datetime value: '970101.111a1'"))

	// for ISNULL
	tk.MustExec("drop table if exists t")
	tk.MustExec("create table t (a int, b int, c int, d char(10), e datetime, f float, g decimal(10, 3))")
	tk.MustExec("insert t values (1, 0, null, null, null, null, null)")
	result = tk.MustQuery("select ISNULL(a), ISNULL(b), ISNULL(c), ISNULL(d), ISNULL(e), ISNULL(f), ISNULL(g) from t")
	result.Check(testkit.Rows("0 0 1 1 1 1 1"))

	// fix issue #3942
	result = tk.MustQuery("select cast('-24 100:00:00' as time);")
	result.Check(testkit.Rows("-676:00:00"))
	result = tk.MustQuery("select cast('12:00:00.000000' as datetime);")
	result.Check(testkit.Rows("2012-00-00 00:00:00"))
	result = tk.MustQuery("select cast('-34 100:00:00' as time);")
	result.Check(testkit.Rows("-838:59:59"))

	// fix issue #4324. cast decimal/int/string to time compatibility.
	invalidTimes := []string{
		"10009010",
		"239010",
		"233070",
		"23:90:10",
		"23:30:70",
		"239010.2",
		"233070.8",
	}
	tk.MustExec("DROP TABLE IF EXISTS t;")
	tk.MustExec("CREATE TABLE t (ix TIME);")
	tk.MustExec("SET SQL_MODE='';")
	for _, invalidTime := range invalidTimes {
		msg := fmt.Sprintf("Warning 1292 Truncated incorrect time value: '%s'", invalidTime)
		result = tk.MustQuery(fmt.Sprintf("select cast('%s' as time);", invalidTime))
		result.Check(testkit.Rows("<nil>"))
		result = tk.MustQuery("show warnings")
		result.Check(testkit.Rows(msg))
		_, err := tk.Exec(fmt.Sprintf("insert into t select cast('%s' as time);", invalidTime))
		c.Assert(err, IsNil)
		result = tk.MustQuery("show warnings")
		result.Check(testkit.Rows(msg))
	}
	tk.MustExec("set sql_mode = 'STRICT_TRANS_TABLES'")
	for _, invalidTime := range invalidTimes {
		msg := fmt.Sprintf("Warning 1292 Truncated incorrect time value: '%s'", invalidTime)
		result = tk.MustQuery(fmt.Sprintf("select cast('%s' as time);", invalidTime))
		result.Check(testkit.Rows("<nil>"))
		result = tk.MustQuery("show warnings")
		result.Check(testkit.Rows(msg))
		_, err := tk.Exec(fmt.Sprintf("insert into t select cast('%s' as time);", invalidTime))
		c.Assert(err.Error(), Equals, fmt.Sprintf("[types:1292]Truncated incorrect time value: '%s'", invalidTime))
	}

	// Fix issue #3691, cast compatibility.
	result = tk.MustQuery("select cast('18446744073709551616' as unsigned);")
	result.Check(testkit.Rows("18446744073709551615"))
	result = tk.MustQuery("select cast('18446744073709551616' as signed);")
	result.Check(testkit.Rows("-1"))
	result = tk.MustQuery("select cast('9223372036854775808' as signed);")
	result.Check(testkit.Rows("-9223372036854775808"))
	result = tk.MustQuery("select cast('9223372036854775809' as signed);")
	result.Check(testkit.Rows("-9223372036854775807"))
	result = tk.MustQuery("select cast('9223372036854775807' as signed);")
	result.Check(testkit.Rows("9223372036854775807"))
	result = tk.MustQuery("select cast('18446744073709551615' as signed);")
	result.Check(testkit.Rows("-1"))
	result = tk.MustQuery("select cast('18446744073709551614' as signed);")
	result.Check(testkit.Rows("-2"))
	result = tk.MustQuery("select cast(18446744073709551615 as unsigned);")
	result.Check(testkit.Rows("18446744073709551615"))
	result = tk.MustQuery("select cast(18446744073709551616 as unsigned);")
	result.Check(testkit.Rows("18446744073709551615"))
	result = tk.MustQuery("select cast(18446744073709551616 as signed);")
	result.Check(testkit.Rows("9223372036854775807"))
	result = tk.MustQuery("select cast(18446744073709551617 as signed);")
	result.Check(testkit.Rows("9223372036854775807"))
	result = tk.MustQuery("select cast(18446744073709551615 as signed);")
	result.Check(testkit.Rows("-1"))
	result = tk.MustQuery("select cast(18446744073709551614 as signed);")
	result.Check(testkit.Rows("-2"))
	result = tk.MustQuery("select cast(-18446744073709551616 as signed);")
	result.Check(testkit.Rows("-9223372036854775808"))
	result = tk.MustQuery("select cast(18446744073709551614.9 as unsigned);") // Round up
	result.Check(testkit.Rows("18446744073709551615"))
	result = tk.MustQuery("select cast(18446744073709551614.4 as unsigned);") // Round down
	result.Check(testkit.Rows("18446744073709551614"))
	result = tk.MustQuery("select cast(-9223372036854775809 as signed);")
	result.Check(testkit.Rows("-9223372036854775808"))
	result = tk.MustQuery("select cast(-9223372036854775809 as unsigned);")
	result.Check(testkit.Rows("0"))
	result = tk.MustQuery("select cast(-9223372036854775808 as unsigned);")
	result.Check(testkit.Rows("9223372036854775808"))
	result = tk.MustQuery("select cast('-9223372036854775809' as unsigned);")
	result.Check(testkit.Rows("9223372036854775808"))
	result = tk.MustQuery("select cast('-9223372036854775807' as unsigned);")
	result.Check(testkit.Rows("9223372036854775809"))
	result = tk.MustQuery("select cast('-2' as unsigned);")
	result.Check(testkit.Rows("18446744073709551614"))
	result = tk.MustQuery("select cast(cast(1-2 as unsigned) as signed integer);")
	result.Check(testkit.Rows("-1"))
	result = tk.MustQuery("select cast(1 as signed int)")
	result.Check(testkit.Rows("1"))

	// test cast as double
	result = tk.MustQuery("select cast(1 as double)")
	result.Check(testkit.Rows("1"))
	result = tk.MustQuery("select cast(cast(12345 as unsigned) as double)")
	result.Check(testkit.Rows("12345"))
	result = tk.MustQuery("select cast(1.1 as double)")
	result.Check(testkit.Rows("1.1"))
	result = tk.MustQuery("select cast(-1.1 as double)")
	result.Check(testkit.Rows("-1.1"))
	result = tk.MustQuery("select cast('123.321' as double)")
	result.Check(testkit.Rows("123.321"))
	result = tk.MustQuery("select cast('12345678901234567890' as double) = 1.2345678901234567e19")
	result.Check(testkit.Rows("1"))
	result = tk.MustQuery("select cast(-1 as double)")
	result.Check(testkit.Rows("-1"))
	result = tk.MustQuery("select cast(null as double)")
	result.Check(testkit.Rows("<nil>"))
	result = tk.MustQuery("select cast(12345678901234567890 as double) = 1.2345678901234567e19")
	result.Check(testkit.Rows("1"))
	result = tk.MustQuery("select cast(cast(-1 as unsigned) as double) = 1.8446744073709552e19")
	result.Check(testkit.Rows("1"))
	result = tk.MustQuery("select cast(1e100 as double) = 1e100")
	result.Check(testkit.Rows("1"))
	result = tk.MustQuery("select cast(123456789012345678901234567890 as double) = 1.2345678901234568e29")
	result.Check(testkit.Rows("1"))
	result = tk.MustQuery("select cast(0x12345678 as double)")
	result.Check(testkit.Rows("305419896"))

	// test cast as float
	result = tk.MustQuery("select cast(1 as float)")
	result.Check(testkit.Rows("1"))
	result = tk.MustQuery("select cast(cast(12345 as unsigned) as float)")
	result.Check(testkit.Rows("12345"))
	result = tk.MustQuery("select cast(1.1 as float) = 1.1")
	result.Check(testkit.Rows("1"))
	result = tk.MustQuery("select cast(-1.1 as float) = -1.1")
	result.Check(testkit.Rows("1"))
	result = tk.MustQuery("select cast('123.321' as float) =123.321")
	result.Check(testkit.Rows("1"))
	result = tk.MustQuery("select cast('12345678901234567890' as float) = 1.2345678901234567e19")
	result.Check(testkit.Rows("1"))
	result = tk.MustQuery("select cast(-1 as float)")
	result.Check(testkit.Rows("-1"))
	result = tk.MustQuery("select cast(null as float)")
	result.Check(testkit.Rows("<nil>"))
	result = tk.MustQuery("select cast(12345678901234567890 as float) = 1.2345678901234567e19")
	result.Check(testkit.Rows("1"))
	result = tk.MustQuery("select cast(cast(-1 as unsigned) as float) = 1.8446744073709552e19")
	result.Check(testkit.Rows("1"))
	result = tk.MustQuery("select cast(1e100 as float(40)) = 1e100")
	result.Check(testkit.Rows("1"))
	result = tk.MustQuery("select cast(123456789012345678901234567890 as float(40)) = 1.2345678901234568e29")
	result.Check(testkit.Rows("1"))
	result = tk.MustQuery("select cast(0x12345678 as float(40)) = 305419896")
	result.Check(testkit.Rows("1"))

	// test cast as real
	result = tk.MustQuery("select cast(1 as real)")
	result.Check(testkit.Rows("1"))
	result = tk.MustQuery("select cast(cast(12345 as unsigned) as real)")
	result.Check(testkit.Rows("12345"))
	result = tk.MustQuery("select cast(1.1 as real) = 1.1")
	result.Check(testkit.Rows("1"))
	result = tk.MustQuery("select cast(-1.1 as real) = -1.1")
	result.Check(testkit.Rows("1"))
	result = tk.MustQuery("select cast('123.321' as real) =123.321")
	result.Check(testkit.Rows("1"))
	result = tk.MustQuery("select cast('12345678901234567890' as real) = 1.2345678901234567e19")
	result.Check(testkit.Rows("1"))
	result = tk.MustQuery("select cast(-1 as real)")
	result.Check(testkit.Rows("-1"))
	result = tk.MustQuery("select cast(null as real)")
	result.Check(testkit.Rows("<nil>"))
	result = tk.MustQuery("select cast(12345678901234567890 as real) = 1.2345678901234567e19")
	result.Check(testkit.Rows("1"))
	result = tk.MustQuery("select cast(cast(-1 as unsigned) as real) = 1.8446744073709552e19")
	result.Check(testkit.Rows("1"))
	result = tk.MustQuery("select cast(1e100 as real) = 1e100")
	result.Check(testkit.Rows("1"))
	result = tk.MustQuery("select cast(123456789012345678901234567890 as real) = 1.2345678901234568e29")
	result.Check(testkit.Rows("1"))
	result = tk.MustQuery("select cast(0x12345678 as real) = 305419896")
	result.Check(testkit.Rows("1"))

	// test cast time as decimal overflow
	tk.MustExec("drop table if exists t1")
	tk.MustExec("create table t1(s1 time);")
	tk.MustExec("insert into t1 values('11:11:11');")
	result = tk.MustQuery("select cast(s1 as decimal(7, 2)) from t1;")
	result.Check(testkit.Rows("99999.99"))
	result = tk.MustQuery("select cast(s1 as decimal(8, 2)) from t1;")
	result.Check(testkit.Rows("111111.00"))
	_, err := tk.Exec("insert into t1 values(cast('111111.00' as decimal(7, 2)));")
	c.Assert(err, NotNil)

	result = tk.MustQuery(`select CAST(0x8fffffffffffffff as signed) a,
	CAST(0xfffffffffffffffe as signed) b,
	CAST(0xffffffffffffffff as unsigned) c;`)
	result.Check(testkit.Rows("-8070450532247928833 -2 18446744073709551615"))

	result = tk.MustQuery(`select cast("1:2:3" as TIME) = "1:02:03"`)
	result.Check(testkit.Rows("0"))

	// fixed issue #3471
	tk.MustExec("drop table if exists t")
	tk.MustExec("create table t(a time(6));")
	tk.MustExec("insert into t value('12:59:59.999999')")
	result = tk.MustQuery("select cast(a as signed) from t")
	result.Check(testkit.Rows("130000"))

	// fixed issue #3762
	result = tk.MustQuery("select -9223372036854775809;")
	result.Check(testkit.Rows("-9223372036854775809"))
	result = tk.MustQuery("select --9223372036854775809;")
	result.Check(testkit.Rows("9223372036854775809"))
	result = tk.MustQuery("select -9223372036854775808;")
	result.Check(testkit.Rows("-9223372036854775808"))

	tk.MustExec("drop table if exists t")
	tk.MustExec("create table t(a bigint(30));")
	_, err = tk.Exec("insert into t values(-9223372036854775809)")
	c.Assert(err, NotNil)

	// test case decimal precision less than the scale.
	_, err = tk.Exec("select cast(12.1 as decimal(3, 4));")
	c.Assert(err, NotNil)
	c.Assert(err.Error(), Equals, "[types:1427]For float(M,D), double(M,D) or decimal(M,D), M must be >= D (column '12.1').")

	// test unhex and hex
	result = tk.MustQuery("select unhex('4D7953514C')")
	result.Check(testkit.Rows("MySQL"))
	result = tk.MustQuery("select unhex(hex('string'))")
	result.Check(testkit.Rows("string"))
	result = tk.MustQuery("select unhex('ggg')")
	result.Check(testkit.Rows("<nil>"))
	result = tk.MustQuery("select unhex(-1)")
	result.Check(testkit.Rows("<nil>"))
	result = tk.MustQuery("select hex(unhex('1267'))")
	result.Check(testkit.Rows("1267"))
	result = tk.MustQuery("select hex(unhex(1267))")
	result.Check(testkit.Rows("1267"))
	tk.MustExec("drop table if exists t")
	tk.MustExec("create table t(a binary(8))")
	tk.MustExec(`insert into t values('test')`)
	result = tk.MustQuery("select hex(a) from t")
	result.Check(testkit.Rows("7465737400000000"))
	result = tk.MustQuery("select unhex(a) from t")
	result.Check(testkit.Rows("<nil>"))

	// select from_unixtime
	// NOTE (#17013): make from_unixtime stable in different timezone: the result of from_unixtime
	// depends on the local time zone of the test environment, thus the result checking must
	// consider the time zone convert.
	tz := tk.Se.GetSessionVars().StmtCtx.TimeZone
	result = tk.MustQuery("select from_unixtime(1451606400)")
	unixTime := time.Unix(1451606400, 0).In(tz).String()[:19]
	result.Check(testkit.Rows(unixTime))
	result = tk.MustQuery("select from_unixtime(14516064000/10)")
	result.Check(testkit.Rows(fmt.Sprintf("%s.0000", unixTime)))
	result = tk.MustQuery("select from_unixtime('14516064000'/10)")
	result.Check(testkit.Rows(fmt.Sprintf("%s.000000", unixTime)))
	result = tk.MustQuery("select from_unixtime(cast(1451606400 as double))")
	result.Check(testkit.Rows(fmt.Sprintf("%s.000000", unixTime)))
	result = tk.MustQuery("select from_unixtime(cast(cast(1451606400 as double) as DECIMAL))")
	result.Check(testkit.Rows(unixTime))
	result = tk.MustQuery("select from_unixtime(cast(cast(1451606400 as double) as DECIMAL(65,1)))")
	result.Check(testkit.Rows(fmt.Sprintf("%s.0", unixTime)))
	result = tk.MustQuery("select from_unixtime(1451606400.123456)")
	unixTime = time.Unix(1451606400, 123456000).In(tz).String()[:26]
	result.Check(testkit.Rows(unixTime))
	result = tk.MustQuery("select from_unixtime(1451606400.1234567)")
	unixTime = time.Unix(1451606400, 123456700).In(tz).Round(time.Microsecond).Format("2006-01-02 15:04:05.000000")[:26]
	result.Check(testkit.Rows(unixTime))
	result = tk.MustQuery("select from_unixtime(1451606400.999999)")
	unixTime = time.Unix(1451606400, 999999000).In(tz).String()[:26]
	result.Check(testkit.Rows(unixTime))
	result = tk.MustQuery("select from_unixtime(1511247196661)")
	result.Check(testkit.Rows("<nil>"))
	result = tk.MustQuery("select from_unixtime('1451606400.123');")
	unixTime = time.Unix(1451606400, 0).In(tz).String()[:19]
	result.Check(testkit.Rows(fmt.Sprintf("%s.123000", unixTime)))

	tk.MustExec("drop table if exists t;")
	tk.MustExec("create table t(a int);")
	tk.MustExec("insert into t value(1451606400);")
	result = tk.MustQuery("select from_unixtime(a) from t;")
	result.Check(testkit.Rows(unixTime))

	// test strcmp
	result = tk.MustQuery("select strcmp('abc', 'def')")
	result.Check(testkit.Rows("-1"))
	result = tk.MustQuery("select strcmp('abc', 'aba')")
	result.Check(testkit.Rows("1"))
	result = tk.MustQuery("select strcmp('abc', 'abc')")
	result.Check(testkit.Rows("0"))
	result = tk.MustQuery("select substr(null, 1, 2)")
	result.Check(testkit.Rows("<nil>"))
	result = tk.MustQuery("select substr('123', null, 2)")
	result.Check(testkit.Rows("<nil>"))
	result = tk.MustQuery("select substr('123', 1, null)")
	result.Check(testkit.Rows("<nil>"))

	// for case
	tk.MustExec("drop table if exists t")
	tk.MustExec("create table t (a varchar(255), b int)")
	tk.MustExec("insert t values ('str1', 1)")
	result = tk.MustQuery("select * from t where a = case b when 1 then 'str1' when 2 then 'str2' end")
	result.Check(testkit.Rows("str1 1"))
	result = tk.MustQuery("select * from t where a = case b when 1 then 'str2' when 2 then 'str3' end")
	result.Check(nil)
	tk.MustExec("insert t values ('str2', 2)")
	result = tk.MustQuery("select * from t where a = case b when 2 then 'str2' when 3 then 'str3' end")
	result.Check(testkit.Rows("str2 2"))
	tk.MustExec("insert t values ('str3', 3)")
	result = tk.MustQuery("select * from t where a = case b when 4 then 'str4' when 5 then 'str5' else 'str3' end")
	result.Check(testkit.Rows("str3 3"))
	result = tk.MustQuery("select * from t where a = case b when 4 then 'str4' when 5 then 'str5' else 'str6' end")
	result.Check(nil)
	result = tk.MustQuery("select * from t where a = case  when b then 'str3' when 1 then 'str1' else 'str2' end")
	result.Check(testkit.Rows("str3 3"))
	tk.MustExec("delete from t")
	tk.MustExec("insert t values ('str2', 0)")
	result = tk.MustQuery("select * from t where a = case  when b then 'str3' when 0 then 'str1' else 'str2' end")
	result.Check(testkit.Rows("str2 0"))
	tk.MustExec("insert t values ('str1', null)")
	result = tk.MustQuery("select * from t where a = case b when null then 'str3' when 10 then 'str1' else 'str2' end")
	result.Check(testkit.Rows("str2 0"))
	result = tk.MustQuery("select * from t where a = case null when b then 'str3' when 10 then 'str1' else 'str2' end")
	result.Check(testkit.Rows("str2 0"))
	tk.MustExec("insert t values (null, 4)")
	result = tk.MustQuery("select * from t where b < case a when null then 0 when 'str2' then 0 else 9 end")
	result.Check(testkit.Rows("<nil> 4"))
	result = tk.MustQuery("select * from t where b = case when a is null then 4 when  a = 'str5' then 7 else 9 end")
	result.Check(testkit.Rows("<nil> 4"))
	// test warnings
	tk.MustQuery("select case when b=0 then 1 else 1/b end from t")
	tk.MustQuery("show warnings").Check(testkit.Rows())
	tk.MustQuery("select if(b=0, 1, 1/b) from t")
	tk.MustQuery("show warnings").Check(testkit.Rows())
	tk.MustQuery("select ifnull(b, b/0) from t")
	tk.MustQuery("show warnings").Check(testkit.Rows())

	tk.MustQuery("select case when 1 then 1 else 1/0 end")
	tk.MustQuery("show warnings").Check(testkit.Rows())
	tk.MustQuery(" select if(1,1,1/0)")
	tk.MustQuery("show warnings").Check(testkit.Rows())
	tk.MustQuery("select ifnull(1, 1/0)")
	tk.MustQuery("show warnings").Check(testkit.Rows())

	tk.MustExec("delete from t")
	tk.MustExec("insert t values ('str2', 0)")
	tk.MustQuery("select case when b < 1 then 1 else 1/0 end from t")
	tk.MustQuery("show warnings").Check(testkit.Rows())
	tk.MustQuery("select case when b < 1 then 1 when 1/0 then b else 1/0 end from t")
	tk.MustQuery("show warnings").Check(testkit.Rows())
	tk.MustQuery("select if(b < 1 , 1, 1/0) from t")
	tk.MustQuery("show warnings").Check(testkit.Rows())
	tk.MustQuery("select ifnull(b, 1/0) from t")
	tk.MustQuery("show warnings").Check(testkit.Rows())
	tk.MustQuery("select COALESCE(1, b, b/0) from t")
	tk.MustQuery("show warnings").Check(testkit.Rows())
	tk.MustQuery("select 0 and b/0 from t")
	tk.MustQuery("show warnings").Check(testkit.Rows())
	tk.MustQuery("select 1 or b/0 from t")
	tk.MustQuery("show warnings").Check(testkit.Rows())

	tk.MustQuery("select 1 or 1/0")
	tk.MustQuery("show warnings").Check(testkit.Rows())
	tk.MustQuery("select 0 and 1/0")
	tk.MustQuery("show warnings").Check(testkit.Rows())
	tk.MustQuery("select COALESCE(1, 1/0)")
	tk.MustQuery("show warnings").Check(testkit.Rows())
	tk.MustQuery("select interval(1,0,1,2,1/0)")
	tk.MustQuery("show warnings").Check(testkit.Rows())

	tk.MustQuery("select case 2.0 when 2.0 then 3.0 when 3.0 then 2.0 end").Check(testkit.Rows("3.0"))
	tk.MustQuery("select case 2.0 when 3.0 then 2.0 when 4.0 then 3.0 else 5.0 end").Check(testkit.Rows("5.0"))
	tk.MustQuery("select case cast('2011-01-01' as date) when cast('2011-01-01' as date) then cast('2011-02-02' as date) end").Check(testkit.Rows("2011-02-02"))
	tk.MustQuery("select case cast('2012-01-01' as date) when cast('2011-01-01' as date) then cast('2011-02-02' as date) else cast('2011-03-03' as date) end").Check(testkit.Rows("2011-03-03"))
	tk.MustQuery("select case cast('10:10:10' as time) when cast('10:10:10' as time) then cast('11:11:11' as time) end").Check(testkit.Rows("11:11:11"))
	tk.MustQuery("select case cast('10:10:13' as time) when cast('10:10:10' as time) then cast('11:11:11' as time) else cast('22:22:22' as time) end").Check(testkit.Rows("22:22:22"))

	// for cast
	result = tk.MustQuery("select cast(1234 as char(3))")
	result.Check(testkit.Rows("123"))
	result = tk.MustQuery("select cast(1234 as char(0))")
	result.Check(testkit.Rows(""))
	result = tk.MustQuery("show warnings")
	result.Check(testkit.Rows("Warning 1406 Data Too Long, field len 0, data len 4"))
	result = tk.MustQuery("select CAST( - 8 AS DECIMAL ) * + 52 + 87 < - 86")
	result.Check(testkit.Rows("1"))

	// for char
	result = tk.MustQuery("select char(97, 100, 256, 89)")
	result.Check(testkit.Rows("ad\x01\x00Y"))
	result = tk.MustQuery("select char(97, null, 100, 256, 89)")
	result.Check(testkit.Rows("ad\x01\x00Y"))
	result = tk.MustQuery("select char(97, null, 100, 256, 89 using utf8)")
	result.Check(testkit.Rows("ad\x01\x00Y"))
	result = tk.MustQuery("select char(97, null, 100, 256, 89 using ascii)")
	result.Check(testkit.Rows("ad\x01\x00Y"))
	err = tk.ExecToErr("select char(97, null, 100, 256, 89 using tidb)")
	c.Assert(err.Error(), Equals, "[parser:1115]Unknown character set: 'tidb'")

	// issue 3884
	tk.MustExec("drop table if exists t")
	tk.MustExec("CREATE TABLE t (c1 date, c2 datetime, c3 timestamp, c4 time, c5 year);")
	tk.MustExec("INSERT INTO t values ('2000-01-01', '2000-01-01 12:12:12', '2000-01-01 12:12:12', '12:12:12', '2000');")
	tk.MustExec("INSERT INTO t values ('2000-02-01', '2000-02-01 12:12:12', '2000-02-01 12:12:12', '13:12:12', 2000);")
	tk.MustExec("INSERT INTO t values ('2000-03-01', '2000-03-01', '2000-03-01 12:12:12', '1 12:12:12', 2000);")
	tk.MustExec("INSERT INTO t SET c1 = '2000-04-01', c2 = '2000-04-01', c3 = '2000-04-01 12:12:12', c4 = '-1 13:12:12', c5 = 2000;")
	result = tk.MustQuery("SELECT c4 FROM t where c4 < '-13:12:12';")
	result.Check(testkit.Rows("-37:12:12"))
	result = tk.MustQuery(`SELECT 1 DIV - - 28 + ( - SUM( - + 25 ) ) * - CASE - 18 WHEN 44 THEN NULL ELSE - 41 + 32 + + - 70 - + COUNT( - 95 ) * 15 END + 92`)
	result.Check(testkit.Rows("2442"))

	// for regexp, rlike
	// https://github.com/pingcap/tidb/issues/4080
	tk.MustExec(`drop table if exists t;`)
	tk.MustExec(`create table t (a char(10), b varchar(10), c binary(10), d varbinary(10));`)
	tk.MustExec(`insert into t values ('text','text','text','text');`)
	result = tk.MustQuery(`select a regexp 'xt' from t;`)
	result.Check(testkit.Rows("1"))
	result = tk.MustQuery(`select b regexp 'xt' from t;`)
	result.Check(testkit.Rows("1"))
	result = tk.MustQuery(`select b regexp binary 'Xt' from t;`)
	result.Check(testkit.Rows("0"))
	result = tk.MustQuery(`select c regexp 'Xt' from t;`)
	result.Check(testkit.Rows("0"))
	result = tk.MustQuery(`select d regexp 'Xt' from t;`)
	result.Check(testkit.Rows("0"))
	result = tk.MustQuery(`select a rlike 'xt' from t;`)
	result.Check(testkit.Rows("1"))
	result = tk.MustQuery(`select a rlike binary 'Xt' from t;`)
	result.Check(testkit.Rows("0"))
	result = tk.MustQuery(`select b rlike 'xt' from t;`)
	result.Check(testkit.Rows("1"))
	result = tk.MustQuery(`select c rlike 'Xt' from t;`)
	result.Check(testkit.Rows("0"))
	result = tk.MustQuery(`select d rlike 'Xt' from t;`)
	result.Check(testkit.Rows("0"))
	result = tk.MustQuery(`select 'a' regexp 'A', 'a' regexp binary 'A'`)
	result.Check(testkit.Rows("0 0"))

	// testCase is for like and regexp
	type testCase struct {
		pattern string
		val     string
		result  int
	}
	patternMatching := func(c *C, tk *testkit.TestKit, queryOp string, data []testCase) {
		tk.MustExec("drop table if exists t")
		tk.MustExec("create table t (a varchar(255), b int)")
		for i, d := range data {
			tk.MustExec(fmt.Sprintf("insert into t values('%s', %d)", d.val, i))
			result = tk.MustQuery(fmt.Sprintf("select * from t where a %s '%s'", queryOp, d.pattern))
			if d.result == 1 {
				rowStr := fmt.Sprintf("%s %d", d.val, i)
				result.Check(testkit.Rows(rowStr))
			} else {
				result.Check(nil)
			}
			tk.MustExec(fmt.Sprintf("delete from t where b = %d", i))
		}
	}
	// for like
	likeTests := []testCase{
		{"a", "a", 1},
		{"a", "b", 0},
		{"aA", "Aa", 0},
		{`aA%`, "aAab", 1},
		{"aA_", "Aaab", 0},
		{"Aa_", "Aab", 1},
		{"", "", 1},
		{"", "a", 0},
	}
	patternMatching(c, tk, "like", likeTests)
	// for regexp
	likeTests = []testCase{
		{"^$", "a", 0},
		{"a", "a", 1},
		{"a", "b", 0},
		{"aA", "aA", 1},
		{".", "a", 1},
		{"^.$", "ab", 0},
		{"..", "b", 0},
		{".ab", "aab", 1},
		{"ab.", "abcd", 1},
		{".*", "abcd", 1},
	}
	patternMatching(c, tk, "regexp", likeTests)

	// for #9838
	result = tk.MustQuery("select cast(1 as signed) + cast(9223372036854775807 as unsigned);")
	result.Check(testkit.Rows("9223372036854775808"))
	result = tk.MustQuery("select cast(9223372036854775807 as unsigned) + cast(1 as signed);")
	result.Check(testkit.Rows("9223372036854775808"))
	err = tk.QueryToErr("select cast(9223372036854775807 as signed) + cast(9223372036854775809 as unsigned);")
	c.Assert(err, NotNil)
	err = tk.QueryToErr("select cast(9223372036854775809 as unsigned) + cast(9223372036854775807 as signed);")
	c.Assert(err, NotNil)
	err = tk.QueryToErr("select cast(-9223372036854775807 as signed) + cast(9223372036854775806 as unsigned);")
	c.Assert(err, NotNil)
	err = tk.QueryToErr("select cast(9223372036854775806 as unsigned) + cast(-9223372036854775807 as signed);")
	c.Assert(err, NotNil)

	result = tk.MustQuery(`select 1 / '2007' div 1;`)
	result.Check(testkit.Rows("0"))
}

func (s *testIntegrationSuite) TestInfoBuiltin(c *C) {
	defer s.cleanEnv(c)
	tk := testkit.NewTestKit(c, s.store)
	tk.MustExec("use test")

	// for last_insert_id
	tk.MustExec("drop table if exists t")
	tk.MustExec("create table t (id int auto_increment, a int, PRIMARY KEY (id))")
	tk.MustExec("insert into t(a) values(1)")
	result := tk.MustQuery("select last_insert_id();")
	result.Check(testkit.Rows("1"))
	tk.MustExec("insert into t values(2, 1)")
	result = tk.MustQuery("select last_insert_id();")
	result.Check(testkit.Rows("1"))
	tk.MustExec("insert into t(a) values(1)")
	result = tk.MustQuery("select last_insert_id();")
	result.Check(testkit.Rows("3"))

	result = tk.MustQuery("select last_insert_id(5);")
	result.Check(testkit.Rows("5"))
	result = tk.MustQuery("select last_insert_id();")
	result.Check(testkit.Rows("5"))

	// for found_rows
	tk.MustExec("drop table if exists t")
	tk.MustExec("create table t (a int)")
	tk.MustQuery("select * from t") // Test XSelectTableExec
	result = tk.MustQuery("select found_rows()")
	result.Check(testkit.Rows("0"))
	result = tk.MustQuery("select found_rows()")
	result.Check(testkit.Rows("1")) // Last query is found_rows(), it returns 1 row with value 0
	tk.MustExec("insert t values (1),(2),(2)")
	tk.MustQuery("select * from t")
	result = tk.MustQuery("select found_rows()")
	result.Check(testkit.Rows("3"))
	tk.MustQuery("select * from t where a = 0")
	result = tk.MustQuery("select found_rows()")
	result.Check(testkit.Rows("0"))
	tk.MustQuery("select * from t where a = 1")
	result = tk.MustQuery("select found_rows()")
	result.Check(testkit.Rows("1"))
	tk.MustQuery("select * from t where a like '2'") // Test SelectionExec
	result = tk.MustQuery("select found_rows()")
	result.Check(testkit.Rows("2"))
	tk.MustQuery("show tables like 't'")
	result = tk.MustQuery("select found_rows()")
	result.Check(testkit.Rows("1"))
	tk.MustQuery("select count(*) from t") // Test ProjectionExec
	result = tk.MustQuery("select found_rows()")
	result.Check(testkit.Rows("1"))

	// for database
	result = tk.MustQuery("select database()")
	result.Check(testkit.Rows("test"))
	tk.MustExec("drop database test")
	result = tk.MustQuery("select database()")
	result.Check(testkit.Rows("<nil>"))
	tk.MustExec("create database test")
	tk.MustExec("use test")

	// for current_user
	sessionVars := tk.Se.GetSessionVars()
	originUser := sessionVars.User
	sessionVars.User = &auth.UserIdentity{Username: "root", Hostname: "localhost", AuthUsername: "root", AuthHostname: "127.0.%%"}
	result = tk.MustQuery("select current_user()")
	result.Check(testkit.Rows("root@127.0.%%"))
	sessionVars.User = originUser

	// for user
	sessionVars.User = &auth.UserIdentity{Username: "root", Hostname: "localhost", AuthUsername: "root", AuthHostname: "127.0.%%"}
	result = tk.MustQuery("select user()")
	result.Check(testkit.Rows("root@localhost"))
	sessionVars.User = originUser

	// for connection_id
	originConnectionID := sessionVars.ConnectionID
	sessionVars.ConnectionID = uint64(1)
	result = tk.MustQuery("select connection_id()")
	result.Check(testkit.Rows("1"))
	sessionVars.ConnectionID = originConnectionID

	// for version
	result = tk.MustQuery("select version()")
	result.Check(testkit.Rows(mysql.ServerVersion))

	// for row_count
	tk.MustExec("drop table if exists t")
	tk.MustExec("create table t (a int, b int, PRIMARY KEY (a))")
	result = tk.MustQuery("select row_count();")
	result.Check(testkit.Rows("0"))
	tk.MustExec("insert into t(a, b) values(1, 11), (2, 22), (3, 33)")
	result = tk.MustQuery("select row_count();")
	result.Check(testkit.Rows("3"))
	tk.MustExec("select * from t")
	result = tk.MustQuery("select row_count();")
	result.Check(testkit.Rows("-1"))
	tk.MustExec("update t set b=22 where a=1")
	result = tk.MustQuery("select row_count();")
	result.Check(testkit.Rows("1"))
	tk.MustExec("update t set b=22 where a=1")
	result = tk.MustQuery("select row_count();")
	result.Check(testkit.Rows("0"))
	tk.MustExec("delete from t where a=2")
	result = tk.MustQuery("select row_count();")
	result.Check(testkit.Rows("1"))
	result = tk.MustQuery("select row_count();")
	result.Check(testkit.Rows("-1"))

	// for benchmark
	success := testkit.Rows("0")
	tk.MustExec("drop table if exists t")
	tk.MustExec("create table t (a int, b int)")
	result = tk.MustQuery(`select benchmark(3, benchmark(2, length("abc")))`)
	result.Check(success)
	err := tk.ExecToErr(`select benchmark(3, length("a", "b"))`)
	c.Assert(err, NotNil)
	// Quoted from https://dev.mysql.com/doc/refman/5.7/en/information-functions.html#function_benchmark
	// Although the expression can be a subquery, it must return a single column and at most a single row.
	// For example, BENCHMARK(10, (SELECT * FROM t)) will fail if the table t has more than one column or
	// more than one row.
	oneColumnQuery := "select benchmark(10, (select a from t))"
	twoColumnQuery := "select benchmark(10, (select * from t))"
	// rows * columns:
	// 0 * 1, success;
	result = tk.MustQuery(oneColumnQuery)
	result.Check(success)
	// 0 * 2, error;
	err = tk.ExecToErr(twoColumnQuery)
	c.Assert(err, NotNil)
	// 1 * 1, success;
	tk.MustExec("insert t values (1, 2)")
	result = tk.MustQuery(oneColumnQuery)
	result.Check(success)
	// 1 * 2, error;
	err = tk.ExecToErr(twoColumnQuery)
	c.Assert(err, NotNil)
	// 2 * 1, error;
	tk.MustExec("insert t values (3, 4)")
	err = tk.ExecToErr(oneColumnQuery)
	c.Assert(err, NotNil)
	// 2 * 2, error.
	err = tk.ExecToErr(twoColumnQuery)
	c.Assert(err, NotNil)
}

func (s *testIntegrationSuite) TestControlBuiltin(c *C) {
	defer s.cleanEnv(c)
	tk := testkit.NewTestKit(c, s.store)
	tk.MustExec("use test")

	// for ifnull
	result := tk.MustQuery("select ifnull(1, 2)")
	result.Check(testkit.Rows("1"))
	result = tk.MustQuery("select ifnull(null, 2)")
	result.Check(testkit.Rows("2"))
	result = tk.MustQuery("select ifnull(1, null)")
	result.Check(testkit.Rows("1"))
	result = tk.MustQuery("select ifnull(null, null)")
	result.Check(testkit.Rows("<nil>"))

	tk.MustExec("drop table if exists t1")
	tk.MustExec("create table t1(a bigint not null)")
	result = tk.MustQuery("select ifnull(max(a),0) from t1")
	result.Check(testkit.Rows("0"))

	tk.MustExec("drop table if exists t1")
	tk.MustExec("drop table if exists t2")
	tk.MustExec("create table t1(a decimal(20,4))")
	tk.MustExec("create table t2(a decimal(20,4))")
	tk.MustExec("insert into t1 select 1.2345")
	tk.MustExec("insert into t2 select 1.2345")

	result = tk.MustQuery(`select sum(ifnull(a, 0)) from (
	select ifnull(a, 0) as a from t1
	union all
	select ifnull(a, 0) as a from t2
	) t;`)
	result.Check(testkit.Rows("2.4690"))

	// for if
	result = tk.MustQuery(`select IF(0,"ERROR","this"),IF(1,"is","ERROR"),IF(NULL,"ERROR","a"),IF(1,2,3)|0,IF(1,2.0,3.0)+0;`)
	result.Check(testkit.Rows("this is a 2 2.0"))
	tk.MustExec("drop table if exists t1;")
	tk.MustExec("CREATE TABLE t1 (st varchar(255) NOT NULL, u int(11) NOT NULL);")
	tk.MustExec("INSERT INTO t1 VALUES ('a',1),('A',1),('aa',1),('AA',1),('a',1),('aaa',0),('BBB',0);")
	result = tk.MustQuery("select if(1,st,st) s from t1 order by s;")
	result.Check(testkit.Rows("A", "AA", "BBB", "a", "a", "aa", "aaa"))
	result = tk.MustQuery("select if(u=1,st,st) s from t1 order by s;")
	result.Check(testkit.Rows("A", "AA", "BBB", "a", "a", "aa", "aaa"))
	tk.MustExec("drop table if exists t1;")
	tk.MustExec("CREATE TABLE t1 (a varchar(255), b time, c int)")
	tk.MustExec("INSERT INTO t1 VALUE('abc', '12:00:00', 0)")
	tk.MustExec("INSERT INTO t1 VALUE('1abc', '00:00:00', 1)")
	tk.MustExec("INSERT INTO t1 VALUE('0abc', '12:59:59', 0)")
	result = tk.MustQuery("select if(a, b, c), if(b, a, c), if(c, a, b) from t1")
	result.Check(testkit.Rows("0 abc 12:00:00", "00:00:00 1 1abc", "0 0abc 12:59:59"))
	result = tk.MustQuery("select if(1, 1.0, 1)")
	result.Check(testkit.Rows("1.0"))
	// FIXME: MySQL returns `1.0`.
	result = tk.MustQuery("select if(1, 1, 1.0)")
	result.Check(testkit.Rows("1"))
	tk.MustQuery("select if(count(*), cast('2000-01-01' as date), cast('2011-01-01' as date)) from t1").Check(testkit.Rows("2000-01-01"))
	tk.MustQuery("select if(count(*)=0, cast('2000-01-01' as date), cast('2011-01-01' as date)) from t1").Check(testkit.Rows("2011-01-01"))
	tk.MustQuery("select if(count(*), cast('[]' as json), cast('{}' as json)) from t1").Check(testkit.Rows("[]"))
	tk.MustQuery("select if(count(*)=0, cast('[]' as json), cast('{}' as json)) from t1").Check(testkit.Rows("{}"))

	result = tk.MustQuery("SELECT 79 + + + CASE -87 WHEN -30 THEN COALESCE(COUNT(*), +COALESCE(+15, -33, -12 ) + +72) WHEN +COALESCE(+AVG(DISTINCT(60)), 21) THEN NULL ELSE NULL END AS col0;")
	result.Check(testkit.Rows("<nil>"))

	result = tk.MustQuery("SELECT -63 + COALESCE ( - 83, - 61 + - + 72 * - CAST( NULL AS SIGNED ) + + 3 );")
	result.Check(testkit.Rows("-146"))
}

func (s *testIntegrationSuite) TestArithmeticBuiltin(c *C) {
	defer s.cleanEnv(c)
	tk := testkit.NewTestKit(c, s.store)
	tk.MustExec("use test")
	ctx := context.Background()

	// for plus
	tk.MustExec("DROP TABLE IF EXISTS t;")
	tk.MustExec("CREATE TABLE t(a DECIMAL(4, 2), b DECIMAL(5, 3));")
	tk.MustExec("INSERT INTO t(a, b) VALUES(1.09, 1.999), (-1.1, -0.1);")
	result := tk.MustQuery("SELECT a+b FROM t;")
	result.Check(testkit.Rows("3.089", "-1.200"))
	result = tk.MustQuery("SELECT b+12, b+0.01, b+0.00001, b+12.00001 FROM t;")
	result.Check(testkit.Rows("13.999 2.009 1.99901 13.99901", "11.900 -0.090 -0.09999 11.90001"))
	result = tk.MustQuery("SELECT 1+12, 21+0.01, 89+\"11\", 12+\"a\", 12+NULL, NULL+1, NULL+NULL;")
	result.Check(testkit.Rows("13 21.01 100 12 <nil> <nil> <nil>"))
	tk.MustExec("DROP TABLE IF EXISTS t;")
	tk.MustExec("CREATE TABLE t(a BIGINT UNSIGNED, b BIGINT UNSIGNED);")
	tk.MustExec("INSERT INTO t SELECT 1<<63, 1<<63;")
	rs, err := tk.Exec("SELECT a+b FROM t;")
	c.Assert(errors.ErrorStack(err), Equals, "")
	c.Assert(rs, NotNil)
	rows, err := session.GetRows4Test(ctx, tk.Se, rs)
	c.Assert(rows, IsNil)
	c.Assert(err, NotNil)
	c.Assert(err.Error(), Equals, "[types:1690]BIGINT UNSIGNED value is out of range in '(test.t.a + test.t.b)'")
	c.Assert(rs.Close(), IsNil)
	rs, err = tk.Exec("select cast(-3 as signed) + cast(2 as unsigned);")
	c.Assert(errors.ErrorStack(err), Equals, "")
	c.Assert(rs, NotNil)
	rows, err = session.GetRows4Test(ctx, tk.Se, rs)
	c.Assert(rows, IsNil)
	c.Assert(err, NotNil)
	c.Assert(err.Error(), Equals, "[types:1690]BIGINT UNSIGNED value is out of range in '(-3 + 2)'")
	c.Assert(rs.Close(), IsNil)
	rs, err = tk.Exec("select cast(2 as unsigned) + cast(-3 as signed);")
	c.Assert(errors.ErrorStack(err), Equals, "")
	c.Assert(rs, NotNil)
	rows, err = session.GetRows4Test(ctx, tk.Se, rs)
	c.Assert(rows, IsNil)
	c.Assert(err, NotNil)
	c.Assert(err.Error(), Equals, "[types:1690]BIGINT UNSIGNED value is out of range in '(2 + -3)'")
	c.Assert(rs.Close(), IsNil)

	// for minus
	tk.MustExec("DROP TABLE IF EXISTS t;")
	tk.MustExec("CREATE TABLE t(a DECIMAL(4, 2), b DECIMAL(5, 3));")
	tk.MustExec("INSERT INTO t(a, b) VALUES(1.09, 1.999), (-1.1, -0.1);")
	result = tk.MustQuery("SELECT a-b FROM t;")
	result.Check(testkit.Rows("-0.909", "-1.000"))
	result = tk.MustQuery("SELECT b-12, b-0.01, b-0.00001, b-12.00001 FROM t;")
	result.Check(testkit.Rows("-10.001 1.989 1.99899 -10.00101", "-12.100 -0.110 -0.10001 -12.10001"))
	result = tk.MustQuery("SELECT 1-12, 21-0.01, 89-\"11\", 12-\"a\", 12-NULL, NULL-1, NULL-NULL;")
	result.Check(testkit.Rows("-11 20.99 78 12 <nil> <nil> <nil>"))
	tk.MustExec("DROP TABLE IF EXISTS t;")
	tk.MustExec("CREATE TABLE t(a BIGINT UNSIGNED, b BIGINT UNSIGNED);")
	tk.MustExec("INSERT INTO t SELECT 1, 4;")
	rs, err = tk.Exec("SELECT a-b FROM t;")
	c.Assert(errors.ErrorStack(err), Equals, "")
	c.Assert(rs, NotNil)
	rows, err = session.GetRows4Test(ctx, tk.Se, rs)
	c.Assert(rows, IsNil)
	c.Assert(err, NotNil)
	c.Assert(err.Error(), Equals, "[types:1690]BIGINT UNSIGNED value is out of range in '(test.t.a - test.t.b)'")
	c.Assert(rs.Close(), IsNil)
	rs, err = tk.Exec("select cast(-1 as signed) - cast(-1 as unsigned);")
	c.Assert(errors.ErrorStack(err), Equals, "")
	c.Assert(rs, NotNil)
	rows, err = session.GetRows4Test(ctx, tk.Se, rs)
	c.Assert(rows, IsNil)
	c.Assert(err, NotNil)
	c.Assert(err.Error(), Equals, "[types:1690]BIGINT UNSIGNED value is out of range in '(-1 - 18446744073709551615)'")
	c.Assert(rs.Close(), IsNil)
	rs, err = tk.Exec("select cast(-1 as unsigned) - cast(-1 as signed);")
	c.Assert(errors.ErrorStack(err), Equals, "")
	c.Assert(rs, NotNil)
	rows, err = session.GetRows4Test(ctx, tk.Se, rs)
	c.Assert(rows, IsNil)
	c.Assert(err, NotNil)
	c.Assert(err.Error(), Equals, "[types:1690]BIGINT UNSIGNED value is out of range in '(18446744073709551615 - -1)'")
	c.Assert(rs.Close(), IsNil)
	tk.MustQuery(`select cast(-3 as unsigned) - cast(-1 as signed);`).Check(testkit.Rows("18446744073709551614"))
	tk.MustQuery("select 1.11 - 1.11;").Check(testkit.Rows("0.00"))
	tk.MustExec(`create table tb5(a int(10));`)
	tk.MustExec(`insert into tb5 (a) values (10);`)
	e := tk.QueryToErr(`select * from tb5 where a - -9223372036854775808;`)
	c.Assert(e, NotNil)
	c.Assert(strings.HasSuffix(e.Error(), `BIGINT value is out of range in '(Column#0 - -9223372036854775808)'`), IsTrue, Commentf("err: %v", err))
	tk.MustExec(`drop table tb5`)

	// for multiply
	tk.MustQuery("select 1234567890 * 1234567890").Check(testkit.Rows("1524157875019052100"))
	rs, err = tk.Exec("select 1234567890 * 12345671890")
	c.Assert(err, IsNil)
	_, err = session.GetRows4Test(ctx, tk.Se, rs)
	c.Assert(terror.ErrorEqual(err, types.ErrOverflow), IsTrue)
	c.Assert(rs.Close(), IsNil)
	tk.MustQuery("select cast(1234567890 as unsigned int) * 12345671890").Check(testkit.Rows("15241570095869612100"))
	tk.MustQuery("select 123344532434234234267890.0 * 1234567118923479823749823749.230").Check(testkit.Rows("152277104042296270209916846800130443726237424001224.7000"))
	rs, err = tk.Exec("select 123344532434234234267890.0 * 12345671189234798237498232384982309489238402830480239849238048239084749.230")
	c.Assert(err, IsNil)
	_, err = session.GetRows4Test(ctx, tk.Se, rs)
	c.Assert(terror.ErrorEqual(err, types.ErrOverflow), IsTrue)
	c.Assert(rs.Close(), IsNil)
	// FIXME: There is something wrong in showing float number.
	// tk.MustQuery("select 1.797693134862315708145274237317043567981e+308 * 1").Check(testkit.Rows("1.7976931348623157e308"))
	// tk.MustQuery("select 1.797693134862315708145274237317043567981e+308 * -1").Check(testkit.Rows("-1.7976931348623157e308"))
	rs, err = tk.Exec("select 1.797693134862315708145274237317043567981e+308 * 1.1")
	c.Assert(err, IsNil)
	_, err = session.GetRows4Test(ctx, tk.Se, rs)
	c.Assert(terror.ErrorEqual(err, types.ErrOverflow), IsTrue)
	c.Assert(rs.Close(), IsNil)
	rs, err = tk.Exec("select 1.797693134862315708145274237317043567981e+308 * -1.1")
	c.Assert(err, IsNil)
	_, err = session.GetRows4Test(ctx, tk.Se, rs)
	c.Assert(terror.ErrorEqual(err, types.ErrOverflow), IsTrue)
	c.Assert(rs.Close(), IsNil)
	tk.MustQuery("select 0.0 * -1;").Check(testkit.Rows("0.0"))

	tk.MustExec("DROP TABLE IF EXISTS t;")
	tk.MustExec("CREATE TABLE t(a DECIMAL(4, 2), b DECIMAL(5, 3));")
	tk.MustExec("INSERT INTO t(a, b) VALUES(-1.09, 1.999);")
	result = tk.MustQuery("SELECT a/b, a/12, a/-0.01, b/12, b/-0.01, b/0.000, NULL/b, b/NULL, NULL/NULL FROM t;")
	result.Check(testkit.Rows("-0.545273 -0.090833 109.000000 0.1665833 -199.9000000 <nil> <nil> <nil> <nil>"))
	tk.MustQuery("show warnings;").Check(testkit.Rows("Warning 1365 Division by 0"))
	rs, err = tk.Exec("select 1e200/1e-200")
	c.Assert(err, IsNil)
	_, err = session.GetRows4Test(ctx, tk.Se, rs)
	c.Assert(terror.ErrorEqual(err, types.ErrOverflow), IsTrue)
	c.Assert(rs.Close(), IsNil)

	// for intDiv
	result = tk.MustQuery("SELECT 13 DIV 12, 13 DIV 0.01, -13 DIV 2, 13 DIV NULL, NULL DIV 13, NULL DIV NULL;")
	result.Check(testkit.Rows("1 1300 -6 <nil> <nil> <nil>"))
	result = tk.MustQuery("SELECT 2.4 div 1.1, 2.4 div 1.2, 2.4 div 1.3;")
	result.Check(testkit.Rows("2 2 1"))
	result = tk.MustQuery("SELECT 1.175494351E-37 div 1.7976931348623157E+308, 1.7976931348623157E+308 div -1.7976931348623157E+307, 1 div 1e-82;")
	result.Check(testkit.Rows("0 -1 <nil>"))
	tk.MustQuery("show warnings").Check(testutil.RowsWithSep("|",
		"Warning|1292|Truncated incorrect DECIMAL value: '1.7976931348623157e+308'",
		"Warning|1292|Truncated incorrect DECIMAL value: '1.7976931348623157e+308'",
		"Warning|1292|Truncated incorrect DECIMAL value: '-1.7976931348623158e+307'",
		"Warning|1365|Division by 0"))
	rs, err = tk.Exec("select 1e300 DIV 1.5")
	c.Assert(err, IsNil)
	_, err = session.GetRows4Test(ctx, tk.Se, rs)
	c.Assert(terror.ErrorEqual(err, types.ErrOverflow), IsTrue)
	c.Assert(rs.Close(), IsNil)

	tk.MustExec("drop table if exists t;")
	tk.MustExec("CREATE TABLE t (c_varchar varchar(255), c_time time, nonzero int, zero int, c_int_unsigned int unsigned, c_timestamp timestamp, c_enum enum('a','b','c'));")
	tk.MustExec("INSERT INTO t VALUE('abc', '12:00:00', 12, 0, 5, '2017-08-05 18:19:03', 'b');")
	result = tk.MustQuery("select c_varchar div nonzero, c_time div nonzero, c_time div zero, c_timestamp div nonzero, c_timestamp div zero, c_varchar div zero from t;")
	result.Check(testkit.Rows("0 10000 <nil> 1680900431825 <nil> <nil>"))
	result = tk.MustQuery("select c_enum div nonzero from t;")
	result.Check(testkit.Rows("0"))
	tk.MustQuery("select c_enum div zero from t").Check(testkit.Rows("<nil>"))
	tk.MustQuery("select nonzero div zero from t").Check(testkit.Rows("<nil>"))
	tk.MustQuery("show warnings;").Check(testkit.Rows("Warning 1365 Division by 0"))
	result = tk.MustQuery("select c_time div c_enum, c_timestamp div c_time, c_timestamp div c_enum from t;")
	result.Check(testkit.Rows("60000 168090043 10085402590951"))
	result = tk.MustQuery("select c_int_unsigned div nonzero, nonzero div c_int_unsigned, c_int_unsigned div zero from t;")
	result.Check(testkit.Rows("0 2 <nil>"))
	tk.MustQuery("show warnings;").Check(testkit.Rows("Warning 1365 Division by 0"))

	// for mod
	result = tk.MustQuery("SELECT CAST(1 AS UNSIGNED) MOD -9223372036854775808, -9223372036854775808 MOD CAST(1 AS UNSIGNED);")
	result.Check(testkit.Rows("1 0"))
	result = tk.MustQuery("SELECT 13 MOD 12, 13 MOD 0.01, -13 MOD 2, 13 MOD NULL, NULL MOD 13, NULL DIV NULL;")
	result.Check(testkit.Rows("1 0.00 -1 <nil> <nil> <nil>"))
	result = tk.MustQuery("SELECT 2.4 MOD 1.1, 2.4 MOD 1.2, 2.4 mod 1.30;")
	result.Check(testkit.Rows("0.2 0.0 1.10"))
	tk.MustExec("drop table if exists t;")
	tk.MustExec("CREATE TABLE t (c_varchar varchar(255), c_time time, nonzero int, zero int, c_timestamp timestamp, c_enum enum('a','b','c'));")
	tk.MustExec("INSERT INTO t VALUE('abc', '12:00:00', 12, 0, '2017-08-05 18:19:03', 'b');")
	result = tk.MustQuery("select c_varchar MOD nonzero, c_time MOD nonzero, c_timestamp MOD nonzero, c_enum MOD nonzero from t;")
	result.Check(testkit.Rows("0 0 3 2"))
	result = tk.MustQuery("select c_time MOD c_enum, c_timestamp MOD c_time, c_timestamp MOD c_enum from t;")
	result.Check(testkit.Rows("0 21903 1"))
	tk.MustQuery("select c_enum MOD zero from t;").Check(testkit.Rows("<nil>"))
	tk.MustQuery("show warnings;").Check(testkit.Rows("Warning 1365 Division by 0"))
	tk.MustExec("SET SQL_MODE='ERROR_FOR_DIVISION_BY_ZERO,STRICT_ALL_TABLES';")
	tk.MustExec("drop table if exists t;")
	tk.MustExec("CREATE TABLE t (v int);")
	tk.MustExec("INSERT IGNORE INTO t VALUE(12 MOD 0);")
	tk.MustQuery("show warnings;").Check(testkit.Rows("Warning 1365 Division by 0"))
	tk.MustQuery("select v from t;").Check(testkit.Rows("<nil>"))
	tk.MustQuery("select 0.000 % 0.11234500000000000000;").Check(testkit.Rows("0.00000000000000000000"))

	_, err = tk.Exec("INSERT INTO t VALUE(12 MOD 0);")
	c.Assert(terror.ErrorEqual(err, expression.ErrDivisionByZero), IsTrue)

	tk.MustQuery("select sum(1.2e2) * 0.1").Check(testkit.Rows("12"))
	tk.MustExec("drop table if exists t")
	tk.MustExec("create table t(a double)")
	tk.MustExec("insert into t value(1.2)")
	tk.MustQuery("select sum(a) * 0.1 from t").Check(testkit.Rows("0.12"))

	tk.MustExec("drop table if exists t")
	tk.MustExec("create table t(a double)")
	tk.MustExec("insert into t value(1.2)")
	result = tk.MustQuery("select * from t where a/0 > 1")
	result.Check(testkit.Rows())
	tk.MustQuery("show warnings").Check(testutil.RowsWithSep("|", "Warning|1365|Division by 0"))

	tk.MustExec("USE test;")
	tk.MustExec("DROP TABLE IF EXISTS t;")
	tk.MustExec("CREATE TABLE t(a BIGINT, b DECIMAL(6, 2));")
	tk.MustExec("INSERT INTO t VALUES(0, 1.12), (1, 1.21);")
	tk.MustQuery("SELECT a/b FROM t;").Check(testkit.Rows("0.0000", "0.8264"))
}

func (s *testIntegrationSuite) TestCompareBuiltin(c *C) {
	defer s.cleanEnv(c)
	tk := testkit.NewTestKit(c, s.store)
	tk.MustExec("use test")

	// compare as JSON
	tk.MustExec("drop table if exists t")
	tk.MustExec("CREATE TABLE t (pk int  NOT NULL PRIMARY KEY AUTO_INCREMENT, i INT, j JSON);")
	tk.MustExec(`INSERT INTO t(i, j) VALUES (0, NULL)`)
	tk.MustExec(`INSERT INTO t(i, j) VALUES (1, '{"a": 2}')`)
	tk.MustExec(`INSERT INTO t(i, j) VALUES (2, '[1,2]')`)
	tk.MustExec(`INSERT INTO t(i, j) VALUES (3, '{"a":"b", "c":"d","ab":"abc", "bc": ["x", "y"]}')`)
	tk.MustExec(`INSERT INTO t(i, j) VALUES (4, '["here", ["I", "am"], "!!!"]')`)
	tk.MustExec(`INSERT INTO t(i, j) VALUES (5, '"scalar string"')`)
	tk.MustExec(`INSERT INTO t(i, j) VALUES (6, 'true')`)
	tk.MustExec(`INSERT INTO t(i, j) VALUES (7, 'false')`)
	tk.MustExec(`INSERT INTO t(i, j) VALUES (8, 'null')`)
	tk.MustExec(`INSERT INTO t(i, j) VALUES (9, '-1')`)
	tk.MustExec(`INSERT INTO t(i, j) VALUES (10, CAST(CAST(1 AS UNSIGNED) AS JSON))`)
	tk.MustExec(`INSERT INTO t(i, j) VALUES (11, '32767')`)
	tk.MustExec(`INSERT INTO t(i, j) VALUES (12, '32768')`)
	tk.MustExec(`INSERT INTO t(i, j) VALUES (13, '-32768')`)
	tk.MustExec(`INSERT INTO t(i, j) VALUES (14, '-32769')`)
	tk.MustExec(`INSERT INTO t(i, j) VALUES (15, '2147483647')`)
	tk.MustExec(`INSERT INTO t(i, j) VALUES (16, '2147483648')`)
	tk.MustExec(`INSERT INTO t(i, j) VALUES (17, '-2147483648')`)
	tk.MustExec(`INSERT INTO t(i, j) VALUES (18, '-2147483649')`)
	tk.MustExec(`INSERT INTO t(i, j) VALUES (19, '18446744073709551615')`)
	tk.MustExec(`INSERT INTO t(i, j) VALUES (20, '18446744073709551616')`)
	tk.MustExec(`INSERT INTO t(i, j) VALUES (21, '3.14')`)
	tk.MustExec(`INSERT INTO t(i, j) VALUES (22, '{}')`)
	tk.MustExec(`INSERT INTO t(i, j) VALUES (23, '[]')`)
	tk.MustExec(`INSERT INTO t(i, j) VALUES (24, CAST(CAST('2015-01-15 23:24:25' AS DATETIME) AS JSON))`)
	tk.MustExec(`INSERT INTO t(i, j) VALUES (25, CAST(CAST('23:24:25' AS TIME) AS JSON))`)
	tk.MustExec(`INSERT INTO t(i, j) VALUES (26, CAST(CAST('2015-01-15' AS DATE) AS JSON))`)
	tk.MustExec(`INSERT INTO t(i, j) VALUES (27, CAST(TIMESTAMP('2015-01-15 23:24:25') AS JSON))`)
	tk.MustExec(`INSERT INTO t(i, j) VALUES (28, CAST('[]' AS CHAR CHARACTER SET 'ascii'))`)

	result := tk.MustQuery(`SELECT i,
		(j = '"scalar string"') AS c1,
		(j = 'scalar string') AS c2,
		(j = CAST('"scalar string"' AS JSON)) AS c3,
		(j = CAST(CAST(j AS CHAR CHARACTER SET 'utf8mb4') AS JSON)) AS c4,
		(j = CAST(NULL AS JSON)) AS c5,
		(j = NULL) AS c6,
		(j <=> NULL) AS c7,
		(j <=> CAST(NULL AS JSON)) AS c8,
		(j IN (-1, 2, 32768, 3.14)) AS c9,
		(j IN (CAST('[1, 2]' AS JSON), CAST('{}' AS JSON), CAST(3.14 AS JSON))) AS c10,
		(j = (SELECT j FROM t WHERE j = CAST('null' AS JSON))) AS c11,
		(j = (SELECT j FROM t WHERE j IS NULL)) AS c12,
		(j = (SELECT j FROM t WHERE 1<>1)) AS c13,
		(j = DATE('2015-01-15')) AS c14,
		(j = TIME('23:24:25')) AS c15,
		(j = TIMESTAMP('2015-01-15 23:24:25')) AS c16,
		(j = CURRENT_TIMESTAMP) AS c17,
		(JSON_EXTRACT(j, '$.a') = 2) AS c18
		FROM t
		ORDER BY i;`)
	result.Check(testkit.Rows("0 <nil> <nil> <nil> <nil> <nil> <nil> 1 1 <nil> <nil> <nil> <nil> <nil> <nil> <nil> <nil> <nil> <nil>",
		"1 0 0 0 1 <nil> <nil> 0 0 0 0 0 <nil> <nil> 0 0 0 0 1",
		"2 0 0 0 1 <nil> <nil> 0 0 0 1 0 <nil> <nil> 0 0 0 0 <nil>",
		"3 0 0 0 1 <nil> <nil> 0 0 0 0 0 <nil> <nil> 0 0 0 0 0",
		"4 0 0 0 1 <nil> <nil> 0 0 0 0 0 <nil> <nil> 0 0 0 0 <nil>",
		"5 0 1 1 1 <nil> <nil> 0 0 0 0 0 <nil> <nil> 0 0 0 0 <nil>",
		"6 0 0 0 1 <nil> <nil> 0 0 0 0 0 <nil> <nil> 0 0 0 0 <nil>",
		"7 0 0 0 1 <nil> <nil> 0 0 0 0 0 <nil> <nil> 0 0 0 0 <nil>",
		"8 0 0 0 1 <nil> <nil> 0 0 0 0 1 <nil> <nil> 0 0 0 0 <nil>",
		"9 0 0 0 1 <nil> <nil> 0 0 1 0 0 <nil> <nil> 0 0 0 0 <nil>",
		"10 0 0 0 1 <nil> <nil> 0 0 0 0 0 <nil> <nil> 0 0 0 0 <nil>",
		"11 0 0 0 1 <nil> <nil> 0 0 0 0 0 <nil> <nil> 0 0 0 0 <nil>",
		"12 0 0 0 1 <nil> <nil> 0 0 1 0 0 <nil> <nil> 0 0 0 0 <nil>",
		"13 0 0 0 1 <nil> <nil> 0 0 0 0 0 <nil> <nil> 0 0 0 0 <nil>",
		"14 0 0 0 1 <nil> <nil> 0 0 0 0 0 <nil> <nil> 0 0 0 0 <nil>",
		"15 0 0 0 1 <nil> <nil> 0 0 0 0 0 <nil> <nil> 0 0 0 0 <nil>",
		"16 0 0 0 1 <nil> <nil> 0 0 0 0 0 <nil> <nil> 0 0 0 0 <nil>",
		"17 0 0 0 1 <nil> <nil> 0 0 0 0 0 <nil> <nil> 0 0 0 0 <nil>",
		"18 0 0 0 1 <nil> <nil> 0 0 0 0 0 <nil> <nil> 0 0 0 0 <nil>",
		"19 0 0 0 1 <nil> <nil> 0 0 0 0 0 <nil> <nil> 0 0 0 0 <nil>",
		"20 0 0 0 1 <nil> <nil> 0 0 0 0 0 <nil> <nil> 0 0 0 0 <nil>",
		"21 0 0 0 1 <nil> <nil> 0 0 1 1 0 <nil> <nil> 0 0 0 0 <nil>",
		"22 0 0 0 1 <nil> <nil> 0 0 0 1 0 <nil> <nil> 0 0 0 0 <nil>",
		"23 0 0 0 1 <nil> <nil> 0 0 0 0 0 <nil> <nil> 0 0 0 0 <nil>",
		"24 0 0 0 1 <nil> <nil> 0 0 0 0 0 <nil> <nil> 0 0 1 0 <nil>",
		"25 0 0 0 1 <nil> <nil> 0 0 0 0 0 <nil> <nil> 0 1 0 0 <nil>",
		"26 0 0 0 1 <nil> <nil> 0 0 0 0 0 <nil> <nil> 1 0 0 0 <nil>",
		"27 0 0 0 1 <nil> <nil> 0 0 0 0 0 <nil> <nil> 0 0 1 0 <nil>",
		"28 0 0 0 1 <nil> <nil> 0 0 0 0 0 <nil> <nil> 0 0 0 0 <nil>"))

	// for coalesce
	result = tk.MustQuery("select coalesce(NULL), coalesce(NULL, NULL), coalesce(NULL, NULL, NULL);")
	result.Check(testkit.Rows("<nil> <nil> <nil>"))
	tk.MustQuery(`select coalesce(cast(1 as json), cast(2 as json));`).Check(testkit.Rows(`1`))
	tk.MustQuery(`select coalesce(NULL, cast(2 as json));`).Check(testkit.Rows(`2`))
	tk.MustQuery(`select coalesce(cast(1 as json), NULL);`).Check(testkit.Rows(`1`))
	tk.MustQuery(`select coalesce(NULL, NULL);`).Check(testkit.Rows(`<nil>`))

	tk.MustExec("drop table if exists t2")
	tk.MustExec("create table t2(a int, b double, c datetime, d time, e char(20), f bit(10))")
	tk.MustExec(`insert into t2 values(1, 1.1, "2017-08-01 12:01:01", "12:01:01", "abcdef", 0b10101)`)

	result = tk.MustQuery("select coalesce(NULL, a), coalesce(NULL, b, a), coalesce(c, NULL, a, b), coalesce(d, NULL), coalesce(d, c), coalesce(NULL, NULL, e, 1), coalesce(f), coalesce(1, a, b, c, d, e, f) from t2")
	result.Check(testkit.Rows(fmt.Sprintf("1 1.1 2017-08-01 12:01:01 12:01:01 %s 12:01:01 abcdef 21 1", time.Now().In(tk.Se.GetSessionVars().Location()).Format("2006-01-02"))))

	// nullif
	result = tk.MustQuery(`SELECT NULLIF(NULL, 1), NULLIF(1, NULL), NULLIF(1, 1), NULLIF(NULL, NULL);`)
	result.Check(testkit.Rows("<nil> 1 <nil> <nil>"))

	result = tk.MustQuery(`SELECT NULLIF(1, 1.0), NULLIF(1, "1.0");`)
	result.Check(testkit.Rows("<nil> <nil>"))

	result = tk.MustQuery(`SELECT NULLIF("abc", 1);`)
	result.Check(testkit.Rows("abc"))

	result = tk.MustQuery(`SELECT NULLIF(1+2, 1);`)
	result.Check(testkit.Rows("3"))

	result = tk.MustQuery(`SELECT NULLIF(1, 1+2);`)
	result.Check(testkit.Rows("1"))

	result = tk.MustQuery(`SELECT NULLIF(2+3, 1+2);`)
	result.Check(testkit.Rows("5"))

	result = tk.MustQuery(`SELECT HEX(NULLIF("abc", 1));`)
	result.Check(testkit.Rows("616263"))

	tk.MustExec("drop table if exists t;")
	tk.MustExec("create table t(a date)")
	result = tk.MustQuery("desc select a = a from t")
	result.Check(testkit.Rows(
		"Projection_3 10000.00 root  eq(test.t.a, test.t.a)->Column#3",
		"└─TableReader_5 10000.00 root  data:TableFullScan_4",
		"  └─TableFullScan_4 10000.00 cop[tikv] table:t keep order:false, stats:pseudo",
	))

	// for interval
	result = tk.MustQuery(`select interval(null, 1, 2), interval(1, 2, 3), interval(2, 1, 3)`)
	result.Check(testkit.Rows("-1 0 1"))
	result = tk.MustQuery(`select interval(3, 1, 2), interval(0, "b", "1", "2"), interval("a", "b", "1", "2")`)
	result.Check(testkit.Rows("2 1 1"))
	result = tk.MustQuery(`select interval(23, 1, 23, 23, 23, 30, 44, 200), interval(23, 1.7, 15.3, 23.1, 30, 44, 200), interval(9007199254740992, 9007199254740993)`)
	result.Check(testkit.Rows("4 2 0"))
	result = tk.MustQuery(`select interval(cast(9223372036854775808 as unsigned), cast(9223372036854775809 as unsigned)), interval(9223372036854775807, cast(9223372036854775808 as unsigned)), interval(-9223372036854775807, cast(9223372036854775808 as unsigned))`)
	result.Check(testkit.Rows("0 0 0"))
	result = tk.MustQuery(`select interval(cast(9223372036854775806 as unsigned), 9223372036854775807), interval(cast(9223372036854775806 as unsigned), -9223372036854775807), interval("9007199254740991", "9007199254740992")`)
	result.Check(testkit.Rows("0 1 0"))
	result = tk.MustQuery(`select interval(9007199254740992, "9007199254740993"), interval("9007199254740992", 9007199254740993), interval("9007199254740992", "9007199254740993")`)
	result.Check(testkit.Rows("1 1 1"))
	result = tk.MustQuery(`select INTERVAL(100, NULL, NULL, NULL, NULL, NULL, 100);`)
	result.Check(testkit.Rows("6"))

	// for greatest
	result = tk.MustQuery(`select greatest(1, 2, 3), greatest("a", "b", "c"), greatest(1.1, 1.2, 1.3), greatest("123a", 1, 2)`)
	result.Check(testkit.Rows("3 c 1.3 2"))
	tk.MustQuery("show warnings").Check(testkit.Rows())
	result = tk.MustQuery(`select greatest(cast("2017-01-01" as datetime), "123", "234", cast("2018-01-01" as date)), greatest(cast("2017-01-01" as date), "123", null)`)
	// todo: MySQL returns "2018-01-01 <nil>"
	result.Check(testkit.Rows("2018-01-01 00:00:00 <nil>"))
	tk.MustQuery("show warnings").Check(testutil.RowsWithSep("|", "Warning|1292|Incorrect time value: '123'", "Warning|1292|Incorrect time value: '234'", "Warning|1292|Incorrect time value: '123'"))
	// for least
	result = tk.MustQuery(`select least(1, 2, 3), least("a", "b", "c"), least(1.1, 1.2, 1.3), least("123a", 1, 2)`)
	result.Check(testkit.Rows("1 a 1.1 1"))
	tk.MustQuery("show warnings").Check(testkit.Rows())
	result = tk.MustQuery(`select least(cast("2017-01-01" as datetime), "123", "234", cast("2018-01-01" as date)), least(cast("2017-01-01" as date), "123", null)`)
	result.Check(testkit.Rows("123 <nil>"))
	tk.MustQuery("show warnings").Check(testutil.RowsWithSep("|", "Warning|1292|Incorrect time value: '123'", "Warning|1292|Incorrect time value: '234'", "Warning|1292|Incorrect time value: '123'"))
	tk.MustQuery(`select 1 < 17666000000000000000, 1 > 17666000000000000000, 1 = 17666000000000000000`).Check(testkit.Rows("1 0 0"))

	tk.MustExec("drop table if exists t")
	// insert value at utc timezone
	tk.MustExec("set time_zone = '+00:00'")
	tk.MustExec("create table t(a timestamp)")
	tk.MustExec("insert into t value('1991-05-06 04:59:28')")
	// check daylight saving time in Asia/Shanghai
	tk.MustExec("set time_zone='Asia/Shanghai'")
	tk.MustQuery("select * from t").Check(testkit.Rows("1991-05-06 13:59:28"))
	// insert an nonexistent time
	tk.MustExec("set time_zone = 'America/Los_Angeles'")
	_, err := tk.Exec("insert into t value('2011-03-13 02:00:00')")
	c.Assert(err, NotNil)
	// reset timezone to a +8 offset
	tk.MustExec("set time_zone = '+08:00'")
	tk.MustQuery("select * from t").Check(testkit.Rows("1991-05-06 12:59:28"))

	tk.MustExec("drop table if exists t")
	tk.MustExec("create table t(a bigint unsigned)")
	tk.MustExec("insert into t value(17666000000000000000)")
	tk.MustQuery("select * from t where a = 17666000000000000000").Check(testkit.Rows("17666000000000000000"))

	// test for compare row
	result = tk.MustQuery(`select row(1,2,3)=row(1,2,3)`)
	result.Check(testkit.Rows("1"))
	result = tk.MustQuery(`select row(1,2,3)=row(1+3,2,3)`)
	result.Check(testkit.Rows("0"))
	result = tk.MustQuery(`select row(1,2,3)<>row(1,2,3)`)
	result.Check(testkit.Rows("0"))
	result = tk.MustQuery(`select row(1,2,3)<>row(1+3,2,3)`)
	result.Check(testkit.Rows("1"))
	result = tk.MustQuery(`select row(1+3,2,3)<>row(1+3,2,3)`)
	result.Check(testkit.Rows("0"))
}

func (s *testIntegrationSuite) TestAggregationBuiltin(c *C) {
	defer s.cleanEnv(c)
	tk := testkit.NewTestKit(c, s.store)
	tk.MustExec("use test")
	tk.MustExec("drop table if exists t")
	tk.MustExec("create table t(a decimal(7, 6))")
	tk.MustExec("insert into t values(1.123456), (1.123456)")
	result := tk.MustQuery("select avg(a) from t")
	result.Check(testkit.Rows("1.1234560000"))

	tk.MustExec("use test")
	tk.MustExec("drop table t")
	tk.MustExec("CREATE TABLE `t` (	`a` int, KEY `idx_a` (`a`))")
	result = tk.MustQuery("select avg(a) from t")
	result.Check(testkit.Rows("<nil>"))
	result = tk.MustQuery("select max(a), min(a) from t")
	result.Check(testkit.Rows("<nil> <nil>"))
	result = tk.MustQuery("select distinct a from t")
	result.Check(testkit.Rows())
	result = tk.MustQuery("select sum(a) from t")
	result.Check(testkit.Rows("<nil>"))
	result = tk.MustQuery("select count(a) from t")
	result.Check(testkit.Rows("0"))
	result = tk.MustQuery("select bit_or(a) from t")
	result.Check(testkit.Rows("0"))
	result = tk.MustQuery("select bit_xor(a) from t")
	result.Check(testkit.Rows("0"))
	result = tk.MustQuery("select bit_and(a) from t")
	result.Check(testkit.Rows("18446744073709551615"))
	result = tk.MustQuery("select count(1) from (select count(1) from t) as t1")
	result.Check(testkit.Rows("1"))
}

func (s *testIntegrationSuite) TestAggregationBuiltinBitOr(c *C) {
	defer s.cleanEnv(c)
	tk := testkit.NewTestKit(c, s.store)
	tk.MustExec("use test")
	tk.MustExec("drop table if exists t;")
	tk.MustExec("create table t(a bigint)")
	tk.MustExec("insert into t values(null);")
	result := tk.MustQuery("select bit_or(a) from t")
	result.Check(testkit.Rows("0"))
	tk.MustExec("insert into t values(1);")
	result = tk.MustQuery("select bit_or(a) from t")
	result.Check(testkit.Rows("1"))
	tk.MustExec("insert into t values(2);")
	result = tk.MustQuery("select bit_or(a) from t")
	result.Check(testkit.Rows("3"))
	tk.MustExec("insert into t values(4);")
	result = tk.MustQuery("select bit_or(a) from t")
	result.Check(testkit.Rows("7"))
	result = tk.MustQuery("select a, bit_or(a) from t group by a order by a")
	result.Check(testkit.Rows("<nil> 0", "1 1", "2 2", "4 4"))
	tk.MustExec("insert into t values(-1);")
	result = tk.MustQuery("select bit_or(a) from t")
	result.Check(testkit.Rows("18446744073709551615"))
}

func (s *testIntegrationSuite) TestAggregationBuiltinBitXor(c *C) {
	defer s.cleanEnv(c)
	tk := testkit.NewTestKit(c, s.store)
	tk.MustExec("use test")
	tk.MustExec("drop table if exists t;")
	tk.MustExec("create table t(a bigint)")
	tk.MustExec("insert into t values(null);")
	result := tk.MustQuery("select bit_xor(a) from t")
	result.Check(testkit.Rows("0"))
	tk.MustExec("insert into t values(1);")
	result = tk.MustQuery("select bit_xor(a) from t")
	result.Check(testkit.Rows("1"))
	tk.MustExec("insert into t values(2);")
	result = tk.MustQuery("select bit_xor(a) from t")
	result.Check(testkit.Rows("3"))
	tk.MustExec("insert into t values(3);")
	result = tk.MustQuery("select bit_xor(a) from t")
	result.Check(testkit.Rows("0"))
	tk.MustExec("insert into t values(3);")
	result = tk.MustQuery("select bit_xor(a) from t")
	result.Check(testkit.Rows("3"))
	result = tk.MustQuery("select a, bit_xor(a) from t group by a order by a")
	result.Check(testkit.Rows("<nil> 0", "1 1", "2 2", "3 0"))
}

func (s *testIntegrationSuite) TestAggregationBuiltinBitAnd(c *C) {
	defer s.cleanEnv(c)
	tk := testkit.NewTestKit(c, s.store)
	tk.MustExec("use test")
	tk.MustExec("drop table if exists t;")
	tk.MustExec("create table t(a bigint)")
	tk.MustExec("insert into t values(null);")
	result := tk.MustQuery("select bit_and(a) from t")
	result.Check(testkit.Rows("18446744073709551615"))
	tk.MustExec("insert into t values(7);")
	result = tk.MustQuery("select bit_and(a) from t")
	result.Check(testkit.Rows("7"))
	tk.MustExec("insert into t values(5);")
	result = tk.MustQuery("select bit_and(a) from t")
	result.Check(testkit.Rows("5"))
	tk.MustExec("insert into t values(3);")
	result = tk.MustQuery("select bit_and(a) from t")
	result.Check(testkit.Rows("1"))
	tk.MustExec("insert into t values(2);")
	result = tk.MustQuery("select bit_and(a) from t")
	result.Check(testkit.Rows("0"))
	result = tk.MustQuery("select a, bit_and(a) from t group by a order by a desc")
	result.Check(testkit.Rows("7 7", "5 5", "3 3", "2 2", "<nil> 18446744073709551615"))
}

func (s *testIntegrationSuite) TestAggregationBuiltinGroupConcat(c *C) {
	defer s.cleanEnv(c)
	tk := testkit.NewTestKit(c, s.store)
	tk.MustExec("use test")
	tk.MustExec("create table t(a varchar(100))")
	tk.MustExec("create table d(a varchar(100))")
	tk.MustExec("insert into t values('hello'), ('hello')")
	result := tk.MustQuery("select group_concat(a) from t")
	result.Check(testkit.Rows("hello,hello"))

	tk.MustExec("set @@group_concat_max_len=7")
	result = tk.MustQuery("select group_concat(a) from t")
	result.Check(testkit.Rows("hello,h"))
	tk.MustQuery("show warnings").Check(testutil.RowsWithSep("|", "Warning 1260 Some rows were cut by GROUPCONCAT(test.t.a)"))

	_, err := tk.Exec("insert into d select group_concat(a) from t")
	c.Assert(errors.Cause(err).(*terror.Error).Code(), Equals, errors.ErrCode(mysql.ErrCutValueGroupConcat))

	tk.Exec("set sql_mode=''")
	tk.MustExec("insert into d select group_concat(a) from t")
	tk.MustQuery("show warnings").Check(testutil.RowsWithSep("|", "Warning 1260 Some rows were cut by GROUPCONCAT(test.t.a)"))
	tk.MustQuery("select * from d").Check(testkit.Rows("hello,h"))
}

func (s *testIntegrationSuite) TestAggregationBuiltinJSONObjectAgg(c *C) {
	defer s.cleanEnv(c)
	tk := testkit.NewTestKit(c, s.store)
	tk.MustExec("use test")

	tk.MustExec("drop table if exists t;")
	tk.MustExec(`CREATE TABLE t (
		a int(11),
		b varchar(100),
		c decimal(3,2),
		d json,
		e date,
		f time,
		g datetime DEFAULT '2012-01-01',
		h timestamp NOT NULL DEFAULT CURRENT_TIMESTAMP,
		i char(36),
		j text(50));`)

	tk.MustExec(`insert into t values(1, 'ab', 5.5, '{"id": 1}', '2020-01-10', '11:12:13', '2020-01-11', '2020-10-18 00:00:00', 'first', 'json_objectagg_test');`)

	result := tk.MustQuery("select json_objectagg(a, b) from t group by a order by a;")
	result.Check(testkit.Rows(`{"1": "ab"}`))
	result = tk.MustQuery("select json_objectagg(b, c) from t group by b order by b;")
	result.Check(testkit.Rows(`{"ab": 5.5}`))
	result = tk.MustQuery("select json_objectagg(e, f) from t group by e order by e;")
	result.Check(testkit.Rows(`{"2020-01-10": "11:12:13"}`))
	result = tk.MustQuery("select json_objectagg(f, g) from t group by f order by f;")
	result.Check(testkit.Rows(`{"11:12:13": "2020-01-11 00:00:00"}`))
	result = tk.MustQuery("select json_objectagg(g, h) from t group by g order by g;")
	result.Check(testkit.Rows(`{"2020-01-11 00:00:00": "2020-10-18 00:00:00"}`))
	result = tk.MustQuery("select json_objectagg(h, i) from t group by h order by h;")
	result.Check(testkit.Rows(`{"2020-10-18 00:00:00": "first"}`))
	result = tk.MustQuery("select json_objectagg(i, j) from t group by i order by i;")
	result.Check(testkit.Rows(`{"first": "json_objectagg_test"}`))
	result = tk.MustQuery("select json_objectagg(a, null) from t group by a order by a;")
	result.Check(testkit.Rows(`{"1": null}`))
}

func (s *testIntegrationSuite2) TestOtherBuiltin(c *C) {
	defer s.cleanEnv(c)
	tk := testkit.NewTestKit(c, s.store)
	tk.MustExec("use test")

	tk.MustExec("drop table if exists t")
	tk.MustExec("create table t(a int, b double, c varchar(20), d datetime, e time)")
	tk.MustExec("insert into t value(1, 2, 'string', '2017-01-01 12:12:12', '12:12:12')")

	// for in
	result := tk.MustQuery("select 1 in (a, b, c), 'string' in (a, b, c), '2017-01-01 12:12:12' in (c, d, e), '12:12:12' in (c, d, e) from t")
	result.Check(testkit.Rows("1 1 1 1"))
	result = tk.MustQuery("select 1 in (null, c), 2 in (null, c) from t")
	result.Check(testkit.Rows("<nil> <nil>"))
	result = tk.MustQuery("select 0 in (a, b, c), 0 in (a, b, c), 3 in (a, b, c), 4 in (a, b, c) from t")
	result.Check(testkit.Rows("1 1 0 0"))
	result = tk.MustQuery("select (0,1) in ((0,1), (0,2)), (0,1) in ((0,0), (0,2))")
	result.Check(testkit.Rows("1 0"))

	result = tk.MustQuery(`select bit_count(121), bit_count(-1), bit_count(null), bit_count("1231aaa");`)
	result.Check(testkit.Rows("5 64 <nil> 7"))

	tk.MustExec("drop table if exists t")
	tk.MustExec("create table t(a int primary key, b time, c double, d varchar(10))")
	tk.MustExec(`insert into t values(1, '01:01:01', 1.1, "1"), (2, '02:02:02', 2.2, "2")`)
	tk.MustExec(`insert into t(a, b) values(1, '12:12:12') on duplicate key update a = values(b)`)
	result = tk.MustQuery(`select a from t order by a`)
	result.Check(testkit.Rows("2", "121212"))
	tk.MustExec(`insert into t values(2, '12:12:12', 1.1, "3.3") on duplicate key update a = values(c) + values(d)`)
	result = tk.MustQuery(`select a from t order by a`)
	result.Check(testkit.Rows("4", "121212"))

	// for setvar, getvar
	tk.MustExec(`set @varname = "Abc"`)
	result = tk.MustQuery(`select @varname, @VARNAME`)
	result.Check(testkit.Rows("Abc Abc"))

	// for values
	tk.MustExec("drop table t")
	tk.MustExec("CREATE TABLE `t` (`id` varchar(32) NOT NULL, `count` decimal(18,2), PRIMARY KEY (`id`));")
	tk.MustExec("INSERT INTO t (id,count)VALUES('abc',2) ON DUPLICATE KEY UPDATE count=if(VALUES(count) > count,VALUES(count),count)")
	result = tk.MustQuery("select count from t where id = 'abc'")
	result.Check(testkit.Rows("2.00"))
	tk.MustExec("INSERT INTO t (id,count)VALUES('abc',265.0) ON DUPLICATE KEY UPDATE count=if(VALUES(count) > count,VALUES(count),count)")
	result = tk.MustQuery("select count from t where id = 'abc'")
	result.Check(testkit.Rows("265.00"))

	// for values(issue #4884)
	tk.MustExec("drop table if exists t;")
	tk.MustExec("create table test(id int not null, val text, primary key(id));")
	tk.MustExec("insert into test values(1,'hello');")
	result = tk.MustQuery("select * from test;")
	result.Check(testkit.Rows("1 hello"))
	tk.MustExec("insert into test values(1, NULL) on duplicate key update val = VALUES(val);")
	result = tk.MustQuery("select * from test;")
	result.Check(testkit.Rows("1 <nil>"))

	tk.MustExec("drop table if exists test;")
	tk.MustExec(`create table test(
		id int not null,
		a text,
		b blob,
		c varchar(20),
		d int,
		e float,
		f DECIMAL(6,4),
		g JSON,
		primary key(id));`)

	tk.MustExec(`insert into test values(1,'txt hello', 'blb hello', 'vc hello', 1, 1.1, 1.0, '{"key1": "value1", "key2": "value2"}');`)
	tk.MustExec(`insert into test values(1, NULL, NULL, NULL, NULL, NULL, NULL, NULL)
	on duplicate key update
	a = values(a),
	b = values(b),
	c = values(c),
	d = values(d),
	e = values(e),
	f = values(f),
	g = values(g);`)

	result = tk.MustQuery("select * from test;")
	result.Check(testkit.Rows("1 <nil> <nil> <nil> <nil> <nil> <nil> <nil>"))
}

func (s *testIntegrationSuite) TestDateBuiltin(c *C) {
	ctx := context.Background()
	defer s.cleanEnv(c)
	tk := testkit.NewTestKit(c, s.store)
	tk.MustExec("USE test;")
	tk.MustExec("DROP TABLE IF EXISTS t;")
	tk.MustExec("create table t (d date);")
	tk.MustExec("insert into t values ('1997-01-02')")
	tk.MustExec("insert into t values ('1998-01-02')")
	r := tk.MustQuery("select * from t where d < date '1998-01-01';")
	r.Check(testkit.Rows("1997-01-02"))

	r = tk.MustQuery("select date'20171212'")
	r.Check(testkit.Rows("2017-12-12"))

	r = tk.MustQuery("select date'2017/12/12'")
	r.Check(testkit.Rows("2017-12-12"))

	r = tk.MustQuery("select date'2017/12-12'")
	r.Check(testkit.Rows("2017-12-12"))

	tk.MustExec("set sql_mode = ''")
	r = tk.MustQuery("select date '0000-00-00';")
	r.Check(testkit.Rows("0000-00-00"))

	tk.MustExec("set sql_mode = 'NO_ZERO_IN_DATE'")
	r = tk.MustQuery("select date '0000-00-00';")
	r.Check(testkit.Rows("0000-00-00"))

	tk.MustExec("set sql_mode = 'NO_ZERO_DATE'")
	rs, err := tk.Exec("select date '0000-00-00';")
	c.Assert(err, IsNil)
	_, err = session.GetRows4Test(ctx, tk.Se, rs)
	c.Assert(err, NotNil)
	c.Assert(terror.ErrorEqual(err, types.ErrWrongValue.GenWithStackByArgs(types.DateTimeStr, "0000-00-00")), IsTrue)
	c.Assert(rs.Close(), IsNil)

	tk.MustExec("set sql_mode = ''")
	r = tk.MustQuery("select date '2007-10-00';")
	r.Check(testkit.Rows("2007-10-00"))

	tk.MustExec("set sql_mode = 'NO_ZERO_IN_DATE'")
	rs, _ = tk.Exec("select date '2007-10-00';")
	_, err = session.GetRows4Test(ctx, tk.Se, rs)
	c.Assert(err, NotNil)
	c.Assert(terror.ErrorEqual(err, types.ErrWrongValue.GenWithStackByArgs(types.DateTimeStr, "2017-10-00")), IsTrue)
	c.Assert(rs.Close(), IsNil)

	tk.MustExec("set sql_mode = 'NO_ZERO_DATE'")
	r = tk.MustQuery("select date '2007-10-00';")
	r.Check(testkit.Rows("2007-10-00"))

	tk.MustExec("set sql_mode = 'NO_ZERO_IN_DATE,NO_ZERO_DATE'")

	rs, _ = tk.Exec("select date '2007-10-00';")
	_, err = session.GetRows4Test(ctx, tk.Se, rs)
	c.Assert(err, NotNil)
	c.Assert(terror.ErrorEqual(err, types.ErrWrongValue.GenWithStackByArgs(types.DateTimeStr, "2017-10-00")), IsTrue)
	c.Assert(rs.Close(), IsNil)

	rs, err = tk.Exec("select date '0000-00-00';")
	c.Assert(err, IsNil)
	_, err = session.GetRows4Test(ctx, tk.Se, rs)
	c.Assert(err, NotNil)
	c.Assert(terror.ErrorEqual(err, types.ErrWrongValue.GenWithStackByArgs(types.DateTimeStr, "0000-00-00")), IsTrue)
	c.Assert(rs.Close(), IsNil)

	r = tk.MustQuery("select date'1998~01~02'")
	r.Check(testkit.Rows("1998-01-02"))

	r = tk.MustQuery("select date'731124', date '011124'")
	r.Check(testkit.Rows("1973-11-24 2001-11-24"))

	_, err = tk.Exec("select date '0000-00-00 00:00:00';")
	c.Assert(err, NotNil)
	c.Assert(terror.ErrorEqual(err, types.ErrWrongValue.GenWithStackByArgs(types.DateTimeStr, "0000-00-00 00:00:00")), IsTrue)

	_, err = tk.Exec("select date '2017-99-99';")
	c.Assert(err, NotNil)
	c.Assert(terror.ErrorEqual(err, types.ErrWrongValue), IsTrue, Commentf("err: %v", err))

	_, err = tk.Exec("select date '2017-2-31';")
	c.Assert(err, NotNil)
	c.Assert(terror.ErrorEqual(err, types.ErrWrongValue), IsTrue, Commentf("err: %v", err))

	_, err = tk.Exec("select date '201712-31';")
	c.Assert(err, NotNil)
	c.Assert(terror.ErrorEqual(err, types.ErrWrongValue.GenWithStackByArgs(types.DateTimeStr, "201712-31")), IsTrue, Commentf("err: %v", err))

	_, err = tk.Exec("select date 'abcdefg';")
	c.Assert(err, NotNil)
	c.Assert(terror.ErrorEqual(err, types.ErrWrongValue.GenWithStackByArgs(types.DateTimeStr, "abcdefg")), IsTrue, Commentf("err: %v", err))
}

func (s *testIntegrationSuite) TestJSONBuiltin(c *C) {
	defer s.cleanEnv(c)
	tk := testkit.NewTestKit(c, s.store)
	tk.MustExec("USE test;")
	tk.MustExec("DROP TABLE IF EXISTS t;")
	tk.MustExec("CREATE TABLE `my_collection` (	`doc` json DEFAULT NULL, `_id` varchar(32) GENERATED ALWAYS AS (JSON_UNQUOTE(JSON_EXTRACT(doc,'$._id'))) STORED NOT NULL, PRIMARY KEY (`_id`))")
	_, err := tk.Exec("UPDATE `test`.`my_collection` SET doc=JSON_SET(doc) WHERE (JSON_EXTRACT(doc,'$.name') = 'clare');")
	c.Assert(err, NotNil)

	r := tk.MustQuery("select json_valid(null);")
	r.Check(testkit.Rows("<nil>"))

	r = tk.MustQuery(`select json_valid("null");`)
	r.Check(testkit.Rows("1"))

	r = tk.MustQuery("select json_valid(0);")
	r.Check(testkit.Rows("0"))

	r = tk.MustQuery(`select json_valid("0");`)
	r.Check(testkit.Rows("1"))

	r = tk.MustQuery(`select json_valid("hello");`)
	r.Check(testkit.Rows("0"))

	r = tk.MustQuery(`select json_valid('"hello"');`)
	r.Check(testkit.Rows("1"))

	r = tk.MustQuery(`select json_valid('{"a":1}');`)
	r.Check(testkit.Rows("1"))

	r = tk.MustQuery("select json_valid('{}');")
	r.Check(testkit.Rows("1"))

	r = tk.MustQuery(`select json_valid('[]');`)
	r.Check(testkit.Rows("1"))

	r = tk.MustQuery("select json_valid('2019-8-19');")
	r.Check(testkit.Rows("0"))

	r = tk.MustQuery(`select json_valid('"2019-8-19"');`)
	r.Check(testkit.Rows("1"))
}

func (s *testIntegrationSuite) TestTimeLiteral(c *C) {
	defer s.cleanEnv(c)
	tk := testkit.NewTestKit(c, s.store)

	r := tk.MustQuery("select time '117:01:12';")
	r.Check(testkit.Rows("117:01:12"))

	r = tk.MustQuery("select time '01:00:00.999999';")
	r.Check(testkit.Rows("01:00:00.999999"))

	r = tk.MustQuery("select time '1 01:00:00';")
	r.Check(testkit.Rows("25:00:00"))

	r = tk.MustQuery("select time '110:00:00';")
	r.Check(testkit.Rows("110:00:00"))

	r = tk.MustQuery("select time'-1:1:1.123454656';")
	r.Check(testkit.Rows("-01:01:01.123455"))

	r = tk.MustQuery("select time '33:33';")
	r.Check(testkit.Rows("33:33:00"))

	r = tk.MustQuery("select time '1.1';")
	r.Check(testkit.Rows("00:00:01.1"))

	r = tk.MustQuery("select time '21';")
	r.Check(testkit.Rows("00:00:21"))

	r = tk.MustQuery("select time '20 20:20';")
	r.Check(testkit.Rows("500:20:00"))

	_, err := tk.Exec("select time '2017-01-01 00:00:00';")
	c.Assert(err, NotNil)
	c.Assert(terror.ErrorEqual(err, types.ErrWrongValue.GenWithStackByArgs(types.DateTimeStr, "2017-01-01 00:00:00")), IsTrue)

	_, err = tk.Exec("select time '071231235959.999999';")
	c.Assert(err, NotNil)
	c.Assert(terror.ErrorEqual(err, types.ErrWrongValue.GenWithStackByArgs(types.DateTimeStr, "071231235959.999999")), IsTrue)

	_, err = tk.Exec("select time '20171231235959.999999';")
	c.Assert(err, NotNil)
	c.Assert(terror.ErrorEqual(err, types.ErrWrongValue.GenWithStackByArgs(types.DateTimeStr, "20171231235959.999999")), IsTrue)

	_, err = tk.Exec("select ADDDATE('2008-01-34', -1);")
	c.Assert(err, IsNil)
	tk.MustQuery("Show warnings;").Check(testutil.RowsWithSep("|",
		"Warning|1292|Incorrect datetime value: '2008-01-34'"))
}

func (s *testIntegrationSuite) TestIssue13822(c *C) {
	tk := testkit.NewTestKitWithInit(c, s.store)
	tk.MustQuery("select ADDDATE(20111111, interval '-123' DAY);").Check(testkit.Rows("2011-07-11"))
	tk.MustQuery("select SUBDATE(20111111, interval '-123' DAY);").Check(testkit.Rows("2012-03-13"))
}

func (s *testIntegrationSuite) TestTimestampLiteral(c *C) {
	defer s.cleanEnv(c)
	tk := testkit.NewTestKit(c, s.store)

	r := tk.MustQuery("select timestamp '2017-01-01 00:00:00';")
	r.Check(testkit.Rows("2017-01-01 00:00:00"))

	r = tk.MustQuery("select timestamp '2017@01@01 00:00:00';")
	r.Check(testkit.Rows("2017-01-01 00:00:00"))

	r = tk.MustQuery("select timestamp '2017@01@01 00~00~00';")
	r.Check(testkit.Rows("2017-01-01 00:00:00"))

	r = tk.MustQuery("select timestamp '2017@01@0001 00~00~00.333';")
	r.Check(testkit.Rows("2017-01-01 00:00:00.333"))

	_, err := tk.Exec("select timestamp '00:00:00';")
	c.Assert(err, NotNil)
	c.Assert(terror.ErrorEqual(err, types.ErrWrongValue.GenWithStackByArgs(types.DateTimeStr, "00:00:00")), IsTrue)

	_, err = tk.Exec("select timestamp '1992-01-03';")
	c.Assert(err, NotNil)
	c.Assert(terror.ErrorEqual(err, types.ErrWrongValue.GenWithStackByArgs(types.DateTimeStr, "1992-01-03")), IsTrue)

	_, err = tk.Exec("select timestamp '20171231235959.999999';")
	c.Assert(err, NotNil)
	c.Assert(terror.ErrorEqual(err, types.ErrWrongValue.GenWithStackByArgs(types.DateTimeStr, "20171231235959.999999")), IsTrue)
}

func (s *testIntegrationSuite) TestLiterals(c *C) {
	defer s.cleanEnv(c)
	tk := testkit.NewTestKit(c, s.store)
	r := tk.MustQuery("SELECT LENGTH(b''), LENGTH(B''), b''+1, b''-1, B''+1;")
	r.Check(testkit.Rows("0 0 1 -1 1"))
}

func (s *testIntegrationSuite) TestFuncJSON(c *C) {
	tk := testkit.NewTestKit(c, s.store)
	defer s.cleanEnv(c)
	tk.MustExec("USE test;")
	tk.MustExec("DROP TABLE IF EXISTS table_json;")
	tk.MustExec("CREATE TABLE table_json(a json, b VARCHAR(255));")

	j1 := `{"\\"hello\\"": "world", "a": [1, "2", {"aa": "bb"}, 4.0, {"aa": "cc"}], "b": true, "c": ["d"]}`
	j2 := `[{"a": 1, "b": true}, 3, 3.5, "hello, world", null, true]`
	for _, j := range []string{j1, j2} {
		tk.MustExec(fmt.Sprintf(`INSERT INTO table_json values('%s', '%s')`, j, j))
	}

	r := tk.MustQuery(`select json_type(a), json_type(b) from table_json`)
	r.Check(testkit.Rows("OBJECT OBJECT", "ARRAY ARRAY"))

	tk.MustGetErrCode("select json_quote();", mysql.ErrWrongParamcountToNativeFct)
	tk.MustGetErrCode("select json_quote('abc', 'def');", mysql.ErrWrongParamcountToNativeFct)
	tk.MustGetErrCode("select json_quote(NULL, 'def');", mysql.ErrWrongParamcountToNativeFct)
	tk.MustGetErrCode("select json_quote('abc', NULL);", mysql.ErrWrongParamcountToNativeFct)

	tk.MustGetErrCode("select json_unquote();", mysql.ErrWrongParamcountToNativeFct)
	tk.MustGetErrCode("select json_unquote('abc', 'def');", mysql.ErrWrongParamcountToNativeFct)
	tk.MustGetErrCode("select json_unquote(NULL, 'def');", mysql.ErrWrongParamcountToNativeFct)
	tk.MustGetErrCode("select json_unquote('abc', NULL);", mysql.ErrWrongParamcountToNativeFct)

	tk.MustQuery("select json_quote(NULL);").Check(testkit.Rows("<nil>"))
	tk.MustQuery("select json_unquote(NULL);").Check(testkit.Rows("<nil>"))

	tk.MustQuery("select json_quote('abc');").Check(testkit.Rows(`"abc"`))
	tk.MustQuery(`select json_quote(convert('"abc"' using ascii));`).Check(testkit.Rows(`"\"abc\""`))
	tk.MustQuery(`select json_quote(convert('"abc"' using latin1));`).Check(testkit.Rows(`"\"abc\""`))
	tk.MustQuery(`select json_quote(convert('"abc"' using utf8));`).Check(testkit.Rows(`"\"abc\""`))
	tk.MustQuery(`select json_quote(convert('"abc"' using utf8mb4));`).Check(testkit.Rows(`"\"abc\""`))

	tk.MustQuery("select json_unquote('abc');").Check(testkit.Rows("abc"))
	tk.MustQuery(`select json_unquote('"abc"');`).Check(testkit.Rows("abc"))
	tk.MustQuery(`select json_unquote(convert('"abc"' using ascii));`).Check(testkit.Rows("abc"))
	tk.MustQuery(`select json_unquote(convert('"abc"' using latin1));`).Check(testkit.Rows("abc"))
	tk.MustQuery(`select json_unquote(convert('"abc"' using utf8));`).Check(testkit.Rows("abc"))
	tk.MustQuery(`select json_unquote(convert('"abc"' using utf8mb4));`).Check(testkit.Rows("abc"))

	tk.MustQuery(`select json_quote('"');`).Check(testkit.Rows(`"\""`))
	tk.MustQuery(`select json_unquote('"');`).Check(testkit.Rows(`"`))

	tk.MustQuery(`select json_unquote('""');`).Check(testkit.Rows(``))
	tk.MustQuery(`select char_length(json_unquote('""'));`).Check(testkit.Rows(`0`))
	tk.MustQuery(`select json_unquote('"" ');`).Check(testkit.Rows(`"" `))
	tk.MustQuery(`select json_unquote(cast(json_quote('abc') as json));`).Check(testkit.Rows("abc"))

	tk.MustQuery(`select json_unquote(cast('{"abc": "foo"}' as json));`).Check(testkit.Rows(`{"abc": "foo"}`))
	tk.MustQuery(`select json_unquote(json_extract(cast('{"abc": "foo"}' as json), '$.abc'));`).Check(testkit.Rows("foo"))
	tk.MustQuery(`select json_unquote('["a", "b", "c"]');`).Check(testkit.Rows(`["a", "b", "c"]`))
	tk.MustQuery(`select json_unquote(cast('["a", "b", "c"]' as json));`).Check(testkit.Rows(`["a", "b", "c"]`))
	tk.MustQuery(`select json_quote(convert(X'e68891' using utf8));`).Check(testkit.Rows(`"我"`))
	tk.MustQuery(`select json_quote(convert(X'e68891' using utf8mb4));`).Check(testkit.Rows(`"我"`))
	tk.MustQuery(`select cast(json_quote(convert(X'e68891' using utf8)) as json);`).Check(testkit.Rows(`"我"`))
	tk.MustQuery(`select json_unquote(convert(X'e68891' using utf8));`).Check(testkit.Rows("我"))

	tk.MustQuery(`select json_quote(json_quote(json_quote('abc')));`).Check(testkit.Rows(`"\"\\\"abc\\\"\""`))
	tk.MustQuery(`select json_unquote(json_unquote(json_unquote(json_quote(json_quote(json_quote('abc'))))));`).Check(testkit.Rows("abc"))

	tk.MustGetErrCode("select json_quote(123)", mysql.ErrIncorrectType)
	tk.MustGetErrCode("select json_quote(-100)", mysql.ErrIncorrectType)
	tk.MustGetErrCode("select json_quote(123.123)", mysql.ErrIncorrectType)
	tk.MustGetErrCode("select json_quote(-100.000)", mysql.ErrIncorrectType)
	tk.MustGetErrCode(`select json_quote(true);`, mysql.ErrIncorrectType)
	tk.MustGetErrCode(`select json_quote(false);`, mysql.ErrIncorrectType)
	tk.MustGetErrCode(`select json_quote(cast("{}" as JSON));`, mysql.ErrIncorrectType)
	tk.MustGetErrCode(`select json_quote(cast("[]" as JSON));`, mysql.ErrIncorrectType)
	tk.MustGetErrCode(`select json_quote(cast("2015-07-29" as date));`, mysql.ErrIncorrectType)
	tk.MustGetErrCode(`select json_quote(cast("12:18:29.000000" as time));`, mysql.ErrIncorrectType)
	tk.MustGetErrCode(`select json_quote(cast("2015-07-29 12:18:29.000000" as datetime));`, mysql.ErrIncorrectType)

	tk.MustGetErrCode("select json_unquote(123)", mysql.ErrIncorrectType)
	tk.MustGetErrCode("select json_unquote(-100)", mysql.ErrIncorrectType)
	tk.MustGetErrCode("select json_unquote(123.123)", mysql.ErrIncorrectType)
	tk.MustGetErrCode("select json_unquote(-100.000)", mysql.ErrIncorrectType)
	tk.MustGetErrCode(`select json_unquote(true);`, mysql.ErrIncorrectType)
	tk.MustGetErrCode(`select json_unquote(false);`, mysql.ErrIncorrectType)
	tk.MustGetErrCode(`select json_unquote(cast("2015-07-29" as date));`, mysql.ErrIncorrectType)
	tk.MustGetErrCode(`select json_unquote(cast("12:18:29.000000" as time));`, mysql.ErrIncorrectType)
	tk.MustGetErrCode(`select json_unquote(cast("2015-07-29 12:18:29.000000" as datetime));`, mysql.ErrIncorrectType)

	r = tk.MustQuery(`select json_extract(a, '$.a[1]'), json_extract(b, '$.b') from table_json`)
	r.Check(testkit.Rows("\"2\" true", "<nil> <nil>"))

	r = tk.MustQuery(`select json_extract(json_set(a, '$.a[1]', 3), '$.a[1]'), json_extract(json_set(b, '$.b', false), '$.b') from table_json`)
	r.Check(testkit.Rows("3 false", "<nil> <nil>"))

	r = tk.MustQuery(`select json_extract(json_insert(a, '$.a[1]', 3), '$.a[1]'), json_extract(json_insert(b, '$.b', false), '$.b') from table_json`)
	r.Check(testkit.Rows("\"2\" true", "<nil> <nil>"))

	r = tk.MustQuery(`select json_extract(json_replace(a, '$.a[1]', 3), '$.a[1]'), json_extract(json_replace(b, '$.b', false), '$.b') from table_json`)
	r.Check(testkit.Rows("3 false", "<nil> <nil>"))

	r = tk.MustQuery(`select json_extract(json_merge(a, cast(b as JSON)), '$[0].a[0]') from table_json`)
	r.Check(testkit.Rows("1", "1"))

	r = tk.MustQuery(`select json_extract(json_array(1,2,3), '$[1]')`)
	r.Check(testkit.Rows("2"))

	r = tk.MustQuery(`select json_extract(json_object(1,2,3,4), '$."1"')`)
	r.Check(testkit.Rows("2"))

	tk.MustExec(`update table_json set a=json_set(a,'$.a',json_object('a',1,'b',2)) where json_extract(a,'$.a[1]') = '2'`)
	r = tk.MustQuery(`select json_extract(a, '$.a.a'), json_extract(a, '$.a.b') from table_json`)
	r.Check(testkit.Rows("1 2", "<nil> <nil>"))

	r = tk.MustQuery(`select json_contains(NULL, '1'), json_contains('1', NULL), json_contains('1', '1', NULL)`)
	r.Check(testkit.Rows("<nil> <nil> <nil>"))
	r = tk.MustQuery(`select json_contains('{}','{}'), json_contains('[1]','1'), json_contains('[1]','"1"'), json_contains('[1,2,[1,[5,[3]]]]', '[1,3]', '$[2]'), json_contains('[1,2,[1,[5,{"a":[2,3]}]]]', '[1,{"a":[3]}]', "$[2]"), json_contains('{"a":1}', '{"a":1,"b":2}', "$")`)
	r.Check(testkit.Rows("1 1 0 1 1 0"))
	r = tk.MustQuery(`select json_contains('{"a": 1}', '1', "$.c"), json_contains('{"a": [1, 2]}', '1', "$.a[2]"), json_contains('{"a": [1, {"a": 1}]}', '1', "$.a[1].b")`)
	r.Check(testkit.Rows("<nil> <nil> <nil>"))
	rs, err := tk.Exec("select json_contains('1','1','$.*')")
	c.Assert(err, IsNil)
	c.Assert(rs, NotNil)
	_, err = session.GetRows4Test(context.Background(), tk.Se, rs)
	c.Assert(err, NotNil)
	c.Assert(err.Error(), Equals, "[json:3149]In this situation, path expressions may not contain the * and ** tokens.")

	r = tk.MustQuery(`select
		json_contains_path(NULL, 'one', "$.c"),
		json_contains_path(NULL, 'all', "$.c"),
		json_contains_path('{"a": 1}', NULL, "$.c"),
		json_contains_path('{"a": 1}', 'one', NULL),
		json_contains_path('{"a": 1}', 'all', NULL)
	`)
	r.Check(testkit.Rows("<nil> <nil> <nil> <nil> <nil>"))

	r = tk.MustQuery(`select
		json_contains_path('{"a": 1, "b": 2, "c": {"d": 4}}', 'one', '$.c.d'),
		json_contains_path('{"a": 1, "b": 2, "c": {"d": 4}}', 'one', '$.a.d'),
		json_contains_path('{"a": 1, "b": 2, "c": {"d": 4}}', 'all', '$.c.d'),
		json_contains_path('{"a": 1, "b": 2, "c": {"d": 4}}', 'all', '$.a.d')
	`)
	r.Check(testkit.Rows("1 0 1 0"))

	r = tk.MustQuery(`select
		json_contains_path('{"a": 1, "b": 2, "c": {"d": 4}}', 'one', '$.a', '$.e'),
		json_contains_path('{"a": 1, "b": 2, "c": {"d": 4}}', 'one', '$.a', '$.b'),
		json_contains_path('{"a": 1, "b": 2, "c": {"d": 4}}', 'all', '$.a', '$.e'),
		json_contains_path('{"a": 1, "b": 2, "c": {"d": 4}}', 'all', '$.a', '$.b')
	`)
	r.Check(testkit.Rows("1 1 0 1"))

	r = tk.MustQuery(`select
		json_contains_path('{"a": 1, "b": 2, "c": {"d": 4}}', 'one', '$.*'),
		json_contains_path('{"a": 1, "b": 2, "c": {"d": 4}}', 'one', '$[*]'),
		json_contains_path('{"a": 1, "b": 2, "c": {"d": 4}}', 'all', '$.*'),
		json_contains_path('{"a": 1, "b": 2, "c": {"d": 4}}', 'all', '$[*]')
	`)
	r.Check(testkit.Rows("1 0 1 0"))

	r = tk.MustQuery(`select
		json_keys('[]'),
		json_keys('{}'),
		json_keys('{"a": 1, "b": 2}'),
		json_keys('{"a": {"c": 3}, "b": 2}'),
		json_keys('{"a": {"c": 3}, "b": 2}', "$.a")
	`)
	r.Check(testkit.Rows(`<nil> [] ["a", "b"] ["a", "b"] ["c"]`))

	r = tk.MustQuery(`select
		json_length('1'),
		json_length('{}'),
		json_length('[]'),
		json_length('{"a": 1}'),
		json_length('{"a": 1, "b": 2}'),
		json_length('[1, 2, 3]')
	`)
	r.Check(testkit.Rows("1 0 0 1 2 3"))

	// #16267
	tk.MustQuery(`select json_array(922337203685477580) =  json_array(922337203685477581);`).Check(testkit.Rows("0"))

	// #10461
	tk.MustExec("drop table if exists tx1")
	tk.MustExec("create table tx1(id int key, a double, b double, c double, d double)")
	tk.MustExec("insert into tx1 values (1, 0.1, 0.2, 0.3, 0.0)")
	tk.MustQuery("select a+b, c from tx1").Check(testkit.Rows("0.30000000000000004 0.3"))
	tk.MustQuery("select json_array(a+b) = json_array(c) from tx1").Check(testkit.Rows("0"))
}

func (s *testIntegrationSuite) TestColumnInfoModified(c *C) {
	testKit := testkit.NewTestKit(c, s.store)
	defer s.cleanEnv(c)
	testKit.MustExec("use test")
	testKit.MustExec("drop table if exists tab0")
	testKit.MustExec("CREATE TABLE tab0(col0 INTEGER, col1 INTEGER, col2 INTEGER)")
	testKit.MustExec("SELECT + - (- CASE + col0 WHEN + CAST( col0 AS SIGNED ) THEN col1 WHEN 79 THEN NULL WHEN + - col1 THEN col0 / + col0 END ) * - 16 FROM tab0")
	ctx := testKit.Se.(sessionctx.Context)
	is := domain.GetDomain(ctx).InfoSchema()
	tbl, _ := is.TableByName(model.NewCIStr("test"), model.NewCIStr("tab0"))
	col := table.FindCol(tbl.Cols(), "col1")
	c.Assert(col.Tp, Equals, mysql.TypeLong)
}

func (s *testIntegrationSuite) TestSetVariables(c *C) {
	tk := testkit.NewTestKit(c, s.store)
	defer s.cleanEnv(c)
	_, err := tk.Exec("set sql_mode='adfasdfadsfdasd';")
	c.Assert(err, NotNil)
	_, err = tk.Exec("set @@sql_mode='adfasdfadsfdasd';")
	c.Assert(err, NotNil)
	_, err = tk.Exec("set @@global.sql_mode='adfasdfadsfdasd';")
	c.Assert(err, NotNil)
	_, err = tk.Exec("set @@session.sql_mode='adfasdfadsfdasd';")
	c.Assert(err, NotNil)

	var r *testkit.Result
	_, err = tk.Exec("set @@session.sql_mode=',NO_ZERO_DATE,ANSI,ANSI_QUOTES';")
	c.Assert(err, IsNil)
	r = tk.MustQuery(`select @@session.sql_mode`)
	r.Check(testkit.Rows("NO_ZERO_DATE,REAL_AS_FLOAT,PIPES_AS_CONCAT,ANSI_QUOTES,IGNORE_SPACE,ONLY_FULL_GROUP_BY,ANSI"))
	r = tk.MustQuery(`show variables like 'sql_mode'`)
	r.Check(testkit.Rows("sql_mode NO_ZERO_DATE,REAL_AS_FLOAT,PIPES_AS_CONCAT,ANSI_QUOTES,IGNORE_SPACE,ONLY_FULL_GROUP_BY,ANSI"))

	// for invalid SQL mode.
	tk.MustExec("use test")
	tk.MustExec("drop table if exists tab0")
	tk.MustExec("CREATE TABLE tab0(col1 time)")
	_, err = tk.Exec("set sql_mode='STRICT_TRANS_TABLES';")
	c.Assert(err, IsNil)
	_, err = tk.Exec("INSERT INTO tab0 select cast('999:44:33' as time);")
	c.Assert(err, NotNil)
	c.Assert(err.Error(), Equals, "[types:1292]Truncated incorrect time value: '999:44:33'")
	_, err = tk.Exec("set sql_mode=' ,';")
	c.Assert(err, NotNil)
	_, err = tk.Exec("INSERT INTO tab0 select cast('999:44:33' as time);")
	c.Assert(err, NotNil)
	c.Assert(err.Error(), Equals, "[types:1292]Truncated incorrect time value: '999:44:33'")

	// issue #5478
	_, err = tk.Exec("set session transaction read write;")
	c.Assert(err, IsNil)
	_, err = tk.Exec("set global transaction read write;")
	c.Assert(err, IsNil)
	r = tk.MustQuery(`select @@session.tx_read_only, @@global.tx_read_only, @@session.transaction_read_only, @@global.transaction_read_only;`)
	r.Check(testkit.Rows("0 0 0 0"))

	_, err = tk.Exec("set session transaction read only;")
	c.Assert(err, IsNil)
	r = tk.MustQuery(`select @@session.tx_read_only, @@global.tx_read_only, @@session.transaction_read_only, @@global.transaction_read_only;`)
	r.Check(testkit.Rows("1 0 1 0"))
	_, err = tk.Exec("set global transaction read only;")
	c.Assert(err, IsNil)
	r = tk.MustQuery(`select @@session.tx_read_only, @@global.tx_read_only, @@session.transaction_read_only, @@global.transaction_read_only;`)
	r.Check(testkit.Rows("1 1 1 1"))

	_, err = tk.Exec("set session transaction read write;")
	c.Assert(err, IsNil)
	_, err = tk.Exec("set global transaction read write;")
	c.Assert(err, IsNil)
	r = tk.MustQuery(`select @@session.tx_read_only, @@global.tx_read_only, @@session.transaction_read_only, @@global.transaction_read_only;`)
	r.Check(testkit.Rows("0 0 0 0"))

	_, err = tk.Exec("set @@global.max_user_connections='';")
	c.Assert(err, NotNil)
	c.Assert(err.Error(), Equals, variable.ErrWrongTypeForVar.GenWithStackByArgs("max_user_connections").Error())
	_, err = tk.Exec("set @@global.max_prepared_stmt_count='';")
	c.Assert(err, NotNil)
	c.Assert(err.Error(), Equals, variable.ErrWrongTypeForVar.GenWithStackByArgs("max_prepared_stmt_count").Error())
}

func (s *testIntegrationSuite) TestIssues(c *C) {
	// for issue #4954
	tk := testkit.NewTestKit(c, s.store)
	defer s.cleanEnv(c)
	tk.MustExec("use test")
	tk.MustExec("drop table if exists t")
	tk.MustExec("CREATE TABLE t (a CHAR(5) CHARACTER SET latin1);")
	tk.MustExec("INSERT INTO t VALUES ('oe');")
	tk.MustExec("INSERT INTO t VALUES (0xf6);")
	r := tk.MustQuery(`SELECT * FROM t WHERE a= 'oe';`)
	r.Check(testkit.Rows("oe"))
	r = tk.MustQuery(`SELECT HEX(a) FROM t WHERE a= 0xf6;`)
	r.Check(testkit.Rows("F6"))

	// for issue #4006
	tk.MustExec(`drop table if exists tb`)
	tk.MustExec("create table tb(id int auto_increment primary key, v varchar(32));")
	tk.MustExec("insert into tb(v) (select v from tb);")
	r = tk.MustQuery(`SELECT * FROM tb;`)
	r.Check(testkit.Rows())
	tk.MustExec(`insert into tb(v) values('hello');`)
	tk.MustExec("insert into tb(v) (select v from tb);")
	r = tk.MustQuery(`SELECT * FROM tb;`)
	r.Check(testkit.Rows("1 hello", "2 hello"))

	// for issue #5111
	tk.MustExec(`drop table if exists t`)
	tk.MustExec("create table t(c varchar(32));")
	tk.MustExec("insert into t values('1e649'),('-1e649');")
	r = tk.MustQuery(`SELECT * FROM t where c < 1;`)
	r.Check(testkit.Rows("-1e649"))
	tk.MustQuery("show warnings").Check(testutil.RowsWithSep("|",
		"Warning|1292|Truncated incorrect DOUBLE value: '1e649'",
		"Warning|1292|Truncated incorrect DOUBLE value: '-1e649'"))
	r = tk.MustQuery(`SELECT * FROM t where c > 1;`)
	r.Check(testkit.Rows("1e649"))
	tk.MustQuery("show warnings").Check(testutil.RowsWithSep("|",
		"Warning|1292|Truncated incorrect DOUBLE value: '1e649'",
		"Warning|1292|Truncated incorrect DOUBLE value: '-1e649'"))

	// for issue #5293
	tk.MustExec("drop table if exists t")
	tk.MustExec("create table t(a int)")
	tk.MustExec("insert t values (1)")
	tk.MustQuery("select * from t where cast(a as binary)").Check(testkit.Rows("1"))

	// for issue #16351
	tk.MustExec("drop table if exists t2")
	tk.MustExec("create table t2(a int, b varchar(20))")
	tk.MustExec(`insert into t2 values(1,"1111"),(2,"2222"),(3,"3333"),(4,"4444"),(5,"5555"),(6,"6666"),(7,"7777"),(8,"8888"),(9,"9999"),(10,"0000")`)
	tk.MustQuery(`select (@j := case when substr(t2.b,1,3)=@i then 1 else @j+1 end) from t2, (select @j := 0, @i := "0") tt limit 10`).Check(testkit.Rows(
		"1", "2", "3", "4", "5", "6", "7", "8", "9", "10"))
}

func (s *testIntegrationSuite) TestInPredicate4UnsignedInt(c *C) {
	// for issue #6661
	tk := testkit.NewTestKit(c, s.store)
	defer s.cleanEnv(c)
	tk.MustExec("use test")
	tk.MustExec("drop table if exists t")
	tk.MustExec("CREATE TABLE t (a bigint unsigned,key (a));")
	tk.MustExec("INSERT INTO t VALUES (0), (4), (5), (6), (7), (8), (9223372036854775810), (18446744073709551614), (18446744073709551615);")
	r := tk.MustQuery(`SELECT a FROM t WHERE a NOT IN (-1, -2, 18446744073709551615);`)
	r.Check(testkit.Rows("0", "4", "5", "6", "7", "8", "9223372036854775810", "18446744073709551614"))
	r = tk.MustQuery(`SELECT a FROM t WHERE a NOT IN (-1, -2, 4, 9223372036854775810);`)
	r.Check(testkit.Rows("0", "5", "6", "7", "8", "18446744073709551614", "18446744073709551615"))
	r = tk.MustQuery(`SELECT a FROM t WHERE a NOT IN (-1, -2, 0, 4, 18446744073709551614);`)
	r.Check(testkit.Rows("5", "6", "7", "8", "9223372036854775810", "18446744073709551615"))

	// for issue #4473
	tk.MustExec("drop table if exists t")
	tk.MustExec("create table t1 (some_id smallint(5) unsigned,key (some_id) )")
	tk.MustExec("insert into t1 values (1),(2)")
	r = tk.MustQuery(`select some_id from t1 where some_id not in(2,-1);`)
	r.Check(testkit.Rows("1"))
}

func (s *testIntegrationSuite) TestFilterExtractFromDNF(c *C) {
	tk := testkit.NewTestKit(c, s.store)
	defer s.cleanEnv(c)
	tk.MustExec("use test")
	tk.MustExec("drop table if exists t")
	tk.MustExec("create table t(a int, b int, c int)")

	tests := []struct {
		exprStr string
		result  string
	}{
		{
			exprStr: "a = 1 or a = 1 or a = 1",
			result:  "[eq(test.t.a, 1)]",
		},
		{
			exprStr: "a = 1 or a = 1 or (a = 1 and b = 1)",
			result:  "[eq(test.t.a, 1)]",
		},
		{
			exprStr: "(a = 1 and a = 1) or a = 1 or b = 1",
			result:  "[or(or(and(eq(test.t.a, 1), eq(test.t.a, 1)), eq(test.t.a, 1)), eq(test.t.b, 1))]",
		},
		{
			exprStr: "(a = 1 and b = 2) or (a = 1 and b = 3) or (a = 1 and b = 4)",
			result:  "[eq(test.t.a, 1) or(eq(test.t.b, 2), or(eq(test.t.b, 3), eq(test.t.b, 4)))]",
		},
		{
			exprStr: "(a = 1 and b = 1 and c = 1) or (a = 1 and b = 1) or (a = 1 and b = 1 and c > 2 and c < 3)",
			result:  "[eq(test.t.a, 1) eq(test.t.b, 1)]",
		},
	}

	ctx := context.Background()
	for _, tt := range tests {
		sql := "select * from t where " + tt.exprStr
		sctx := tk.Se.(sessionctx.Context)
		sc := sctx.GetSessionVars().StmtCtx
		stmts, err := session.Parse(sctx, sql)
		c.Assert(err, IsNil, Commentf("error %v, for expr %s", err, tt.exprStr))
		c.Assert(stmts, HasLen, 1)
		is := domain.GetDomain(sctx).InfoSchema()
		err = plannercore.Preprocess(sctx, stmts[0], is)
		c.Assert(err, IsNil, Commentf("error %v, for resolve name, expr %s", err, tt.exprStr))
		p, _, err := plannercore.BuildLogicalPlan(ctx, sctx, stmts[0], is)
		c.Assert(err, IsNil, Commentf("error %v, for build plan, expr %s", err, tt.exprStr))
		selection := p.(plannercore.LogicalPlan).Children()[0].(*plannercore.LogicalSelection)
		conds := make([]expression.Expression, len(selection.Conditions))
		for i, cond := range selection.Conditions {
			conds[i] = expression.PushDownNot(sctx, cond)
		}
		afterFunc := expression.ExtractFiltersFromDNFs(sctx, conds)
		sort.Slice(afterFunc, func(i, j int) bool {
			return bytes.Compare(afterFunc[i].HashCode(sc), afterFunc[j].HashCode(sc)) < 0
		})
		c.Assert(fmt.Sprintf("%s", afterFunc), Equals, tt.result, Commentf("wrong result for expr: %s", tt.exprStr))
	}
}

func (s *testIntegrationSuite) testTiDBIsOwnerFunc(c *C) {
	tk := testkit.NewTestKit(c, s.store)
	defer s.cleanEnv(c)
	result := tk.MustQuery("select tidb_is_ddl_owner()")
	ddlOwnerChecker := tk.Se.DDLOwnerChecker()
	c.Assert(ddlOwnerChecker, NotNil)
	var ret int64
	if ddlOwnerChecker.IsOwner() {
		ret = 1
	}
	result.Check(testkit.Rows(fmt.Sprintf("%v", ret)))
}

func (s *testIntegrationSuite) TestTiDBDecodePlanFunc(c *C) {
	tk := testkit.NewTestKit(c, s.store)
	defer s.cleanEnv(c)
	tk.MustQuery("select tidb_decode_plan('')").Check(testkit.Rows(""))
	tk.MustQuery("select tidb_decode_plan('7APIMAk1XzEzCTAJMQlmdW5jczpjb3VudCgxKQoxCTE3XzE0CTAJMAlpbm5lciBqb2luLCBp" +
		"AQyQOlRhYmxlUmVhZGVyXzIxLCBlcXVhbDpbZXEoQ29sdW1uIzEsIA0KCDkpIBkXADIVFywxMCldCjIJMzFfMTgFZXhkYXRhOlNlbGVjdGlvbl" +
		"8xNwozCTFfMTcJMQkwCWx0HVlATlVMTCksIG5vdChpc251bGwVHAApUhcAUDIpKQo0CTEwXzE2CTEJMTAwMDAJdAHB2Dp0MSwgcmFuZ2U6Wy1p" +
		"bmYsK2luZl0sIGtlZXAgb3JkZXI6ZmFsc2UsIHN0YXRzOnBzZXVkbwoFtgAyAZcEMAk6tgAEMjAFtgQyMDq2AAg5LCBmtgAAMFa3AAA5FbcAO" +
		"T63AAAyzrcA')").Check(testkit.Rows("" +
		"\tid                  \ttask\testRows\toperator info\n" +
		"\tStreamAgg_13        \troot\t1      \tfuncs:count(1)\n" +
		"\t└─HashJoin_14       \troot\t0      \tinner join, inner:TableReader_21, equal:[eq(Column#1, Column#9) eq(Column#2, Column#10)]\n" +
		"\t  ├─TableReader_18  \troot\t0      \tdata:Selection_17\n" +
		"\t  │ └─Selection_17  \tcop \t0      \tlt(Column#1, NULL), not(isnull(Column#1)), not(isnull(Column#2))\n" +
		"\t  │   └─TableScan_16\tcop \t10000  \ttable:t1, range:[-inf,+inf], keep order:false, stats:pseudo\n" +
		"\t  └─TableReader_21  \troot\t0      \tdata:Selection_20\n" +
		"\t    └─Selection_20  \tcop \t0      \tlt(Column#9, NULL), not(isnull(Column#10)), not(isnull(Column#9))\n" +
		"\t      └─TableScan_19\tcop \t10000  \ttable:t2, range:[-inf,+inf], keep order:false, stats:pseudo"))
	tk.MustQuery("select tidb_decode_plan('rwPwcTAJNV8xNAkwCTEJZnVuY3M6bWF4KHRlc3QudC5hKS0+Q29sdW1uIzQJMQl0aW1lOj" +
		"IyMy45MzXCtXMsIGxvb3BzOjIJMTI4IEJ5dGVzCU4vQQoxCTE2XzE4CTAJMQlvZmZzZXQ6MCwgY291bnQ6MQkxCQlHFDE4LjQyMjJHAAhOL0" +
		"EBBCAKMgkzMl8yOAkBlEBpbmRleDpMaW1pdF8yNwkxCQ0+DDYuODUdPSwxLCBycGMgbnVtOiANDAUpGDE1MC44MjQFKjhwcm9jIGtleXM6MA" +
		"kxOTgdsgAzAbIAMgFearIAFDU3LjM5NgVKAGwN+BGxIDQJMTNfMjYJMQGgHGFibGU6dCwgCbqwaWR4KGEpLCByYW5nZTooMCwraW5mXSwga2" +
		"VlcCBvcmRlcjp0cnVlLCBkZXNjAT8kaW1lOjU2LjY2MR1rJDEJTi9BCU4vQQo=')").Check(testkit.Rows("" +
		"\tid                  \ttask\testRows\toperator info                                               \tactRows\texecution info                                                       \tmemory   \tdisk\n" +
		"\tStreamAgg_14        \troot\t1      \tfuncs:max(test.t.a)->Column#4                               \t1      \ttime:223.935µs, loops:2                                             \t128 Bytes\tN/A\n" +
		"\t└─Limit_18          \troot\t1      \toffset:0, count:1                                           \t1      \ttime:218.422µs, loops:2                                             \tN/A      \tN/A\n" +
		"\t  └─IndexReader_28  \troot\t1      \tindex:Limit_27                                              \t1      \ttime:216.85µs, loops:1, rpc num: 1, rpc time:150.824µs, proc keys:0\t198 Bytes\tN/A\n" +
		"\t    └─Limit_27      \tcop \t1      \toffset:0, count:1                                           \t1      \ttime:57.396µs, loops:2                                              \tN/A      \tN/A\n" +
		"\t      └─IndexScan_26\tcop \t1      \ttable:t, index:idx(a), range:(0,+inf], keep order:true, desc\t1      \ttime:56.661µs, loops:1                                              \tN/A      \tN/A"))

	// Test issue16939
	tk.MustQuery("select tidb_decode_plan(query), time from information_schema.slow_query order by time desc limit 1;")
	tk.MustQuery("select tidb_decode_plan('xxx')").Check(testkit.Rows("xxx"))
}

func (s *testIntegrationSuite) TestTiDBInternalFunc(c *C) {
	tk := testkit.NewTestKit(c, s.store)
	defer s.cleanEnv(c)
	var result *testkit.Result
	result = tk.MustQuery("select tidb_decode_key( '74800000000000002B5F72800000000000A5D3' )")
	result.Check(testkit.Rows(`{"_tidb_rowid":42451,"table_id":"43"}`))
	result = tk.MustQuery("select tidb_decode_key( '7480000000000000325f7205bff199999999999a013131000000000000f9' )")
	result.Check(testkit.Rows(`{"handle":"{1.1, 11}","table_id":50}`))

	result = tk.MustQuery("select tidb_decode_key( '74800000000000019B5F698000000000000001015257303100000000FB013736383232313130FF3900000000000000F8010000000000000000F7' )")
	result.Check(testkit.Rows(`{"index_id":1,"index_vals":"RW01, 768221109, ","table_id":411}`))
	result = tk.MustQuery("select tidb_decode_key( '7480000000000000695F698000000000000001038000000000004E20' )")
	result.Check(testkit.Rows(`{"index_id":1,"index_vals":"20000","table_id":105}`))

	// Test invalid record/index key.
	result = tk.MustQuery("select tidb_decode_key( '7480000000000000FF2E5F728000000011FFE1A3000000000000' )")
	result.Check(testkit.Rows("7480000000000000FF2E5F728000000011FFE1A3000000000000"))
	warns := tk.Se.GetSessionVars().StmtCtx.GetWarnings()
	c.Assert(warns, HasLen, 1)
	c.Assert(warns[0].Err.Error(), Equals, "invalid record/index key: 7480000000000000FF2E5F728000000011FFE1A3000000000000")

	// Test in real tables.
	tk.MustExec("use test;")
	tk.MustExec("drop table if exists t;")
	tk.MustExec("create table t (a varchar(255), b int, c datetime, primary key (a, b, c));")
	dom := domain.GetDomain(tk.Se)
	is := dom.InfoSchema()
	tbl, err := is.TableByName(model.NewCIStr("test"), model.NewCIStr("t"))
	c.Assert(err, IsNil)
	getTime := func(year, month, day int, timeType byte) types.Time {
		ret := types.NewTime(types.FromDate(year, month, day, 0, 0, 0, 0), timeType, types.DefaultFsp)
		return ret
	}
	buildCommonKeyFromData := func(tableID int64, data []types.Datum) string {
		k, err := codec.EncodeKey(tk.Se.GetSessionVars().StmtCtx, nil, data...)
		c.Assert(err, IsNil)
		h, err := kv.NewCommonHandle(k)
		c.Assert(err, IsNil)
		k = tablecodec.EncodeRowKeyWithHandle(tableID, h)
		hexKey := hex.EncodeToString(codec.EncodeBytes(nil, k))
		return hexKey
	}
	// split table t by ('bbbb', 10, '2020-01-01');
	data := []types.Datum{types.NewStringDatum("bbbb"), types.NewIntDatum(10), types.NewTimeDatum(getTime(2020, 1, 1, mysql.TypeDatetime))}
	sql := fmt.Sprintf("select tidb_decode_key( '%s' )", buildCommonKeyFromData(tbl.Meta().ID, data))
	result = tk.MustQuery(sql)
	rs := fmt.Sprintf(`{"handle":{"a":"bbbb","b":"10","c":"2020-01-01 00:00:00"},"table_id":%d}`, tbl.Meta().ID)
	result.Check(testkit.Rows(rs))

	tk.MustExec("drop table if exists t;")
	tk.MustExec("create table t (a varchar(255), b int, c datetime, index idx(a, b, c));")
	dom = domain.GetDomain(tk.Se)
	is = dom.InfoSchema()
	tbl, err = is.TableByName(model.NewCIStr("test"), model.NewCIStr("t"))
	c.Assert(err, IsNil)
	buildIndexKeyFromData := func(tableID, indexID int64, data []types.Datum) string {
		k, err := codec.EncodeKey(tk.Se.GetSessionVars().StmtCtx, nil, data...)
		c.Assert(err, IsNil)
		k = tablecodec.EncodeIndexSeekKey(tableID, indexID, k)
		hexKey := hex.EncodeToString(codec.EncodeBytes(nil, k))
		return hexKey
	}
	// split table t index idx by ('aaaaa', 100, '2000-01-01');
	data = []types.Datum{types.NewStringDatum("aaaaa"), types.NewIntDatum(100), types.NewTimeDatum(getTime(2000, 1, 1, mysql.TypeDatetime))}
	hexKey := buildIndexKeyFromData(tbl.Meta().ID, tbl.Indices()[0].Meta().ID, data)
	sql = fmt.Sprintf("select tidb_decode_key( '%s' )", hexKey)
	result = tk.MustQuery(sql)
	rs = fmt.Sprintf(`{"index_id":1,"index_vals":{"a":"aaaaa","b":"100","c":"2000-01-01 00:00:00"},"table_id":%d}`, tbl.Meta().ID)
	result.Check(testkit.Rows(rs))
}

func newStoreWithBootstrap() (kv.Storage, *domain.Domain, error) {
	store, err := mockstore.NewMockStore()
	if err != nil {
		return nil, nil, err
	}
	session.SetSchemaLease(0)
	dom, err := session.BootstrapSession(store)
	return store, dom, err
}

func (s *testIntegrationSuite) TestTwoDecimalTruncate(c *C) {
	tk := testkit.NewTestKit(c, s.store)
	defer s.cleanEnv(c)
	tk.MustExec("use test")
	tk.MustExec("set sql_mode=''")
	tk.MustExec("drop table if exists t")
	tk.MustExec("create table t1(a decimal(10,5), b decimal(10,1))")
	tk.MustExec("insert into t1 values(123.12345, 123.12345)")
	tk.MustExec("update t1 set b = a")
	res := tk.MustQuery("select a, b from t1")
	res.Check(testkit.Rows("123.12345 123.1"))
	res = tk.MustQuery("select 2.00000000000000000000000000000001 * 1.000000000000000000000000000000000000000000002")
	res.Check(testkit.Rows("2.000000000000000000000000000000"))
}

func (s *testIntegrationSuite) TestPrefixIndex(c *C) {
	tk := testkit.NewTestKit(c, s.store)
	defer s.cleanEnv(c)
	tk.MustExec("use test")
	tk.MustExec(`CREATE TABLE t1 (
  			name varchar(12) DEFAULT NULL,
  			KEY pname (name(12))
		) ENGINE=InnoDB DEFAULT CHARSET=utf8mb4 COLLATE=utf8mb4_unicode_ci`)

	tk.MustExec("insert into t1 values('借款策略集_网页');")
	res := tk.MustQuery("select * from t1 where name = '借款策略集_网页';")
	res.Check(testkit.Rows("借款策略集_网页"))

	tk.MustExec(`CREATE TABLE prefix (
		a int(11) NOT NULL,
		b varchar(55) DEFAULT NULL,
		c int(11) DEFAULT NULL,
		PRIMARY KEY (a),
		KEY prefix_index (b(2)),
		KEY prefix_complex (a,b(2))
	) ENGINE=InnoDB DEFAULT CHARSET=utf8 COLLATE=utf8_bin;`)

	tk.MustExec("INSERT INTO prefix VALUES(0, 'b', 2), (1, 'bbb', 3), (2, 'bbc', 4), (3, 'bbb', 5), (4, 'abc', 6), (5, 'abc', 7), (6, 'abc', 7), (7, 'ÿÿ', 8), (8, 'ÿÿ0', 9), (9, 'ÿÿÿ', 10);")
	res = tk.MustQuery("select c, b from prefix where b > 'ÿ' and b < 'ÿÿc'")
	res.Check(testkit.Rows("8 ÿÿ", "9 ÿÿ0"))

	res = tk.MustQuery("select a, b from prefix where b LIKE 'ÿÿ%'")
	res.Check(testkit.Rows("7 ÿÿ", "8 ÿÿ0", "9 ÿÿÿ"))
}

func (s *testIntegrationSuite) TestDecimalMul(c *C) {
	tk := testkit.NewTestKit(c, s.store)
	tk.MustExec("USE test")
	tk.MustExec("create table t(a decimal(38, 17));")
	tk.MustExec("insert into t select 0.5999991229316*0.918755041726043;")
	res := tk.MustQuery("select * from t;")
	res.Check(testkit.Rows("0.55125221922461136"))
}

func (s *testIntegrationSuite) TestDecimalDiv(c *C) {
	tk := testkit.NewTestKit(c, s.store)
	tk.MustQuery("select cast(1 as decimal(60,30)) / cast(1 as decimal(60,30)) / cast(1 as decimal(60, 30))").Check(testkit.Rows("1.000000000000000000000000000000"))
	tk.MustQuery("select cast(1 as decimal(60,30)) / cast(3 as decimal(60,30)) / cast(7 as decimal(60, 30))").Check(testkit.Rows("0.047619047619047619047619047619"))
	tk.MustQuery("select cast(1 as decimal(60,30)) / cast(3 as decimal(60,30)) / cast(7 as decimal(60, 30)) / cast(13 as decimal(60, 30))").Check(testkit.Rows("0.003663003663003663003663003663"))
}

func (s *testIntegrationSuite) TestUnknowHintIgnore(c *C) {
	tk := testkit.NewTestKit(c, s.store)
	tk.MustExec("USE test")
	tk.MustExec("create table t(a int)")
	tk.MustQuery("select /*+ unknown_hint(c1)*/ 1").Check(testkit.Rows("1"))
	tk.MustQuery("show warnings").Check(testkit.Rows("Warning 1064 You have an error in your SQL syntax; check the manual that corresponds to your TiDB version for the right syntax to use [parser:8064]Optimizer hint syntax error at line 1 column 23 near \"unknown_hint(c1)*/\" "))
	_, err := tk.Exec("select 1 from /*+ test1() */ t")
	c.Assert(err, IsNil)
}

func (s *testIntegrationSuite) TestValuesInNonInsertStmt(c *C) {
	tk := testkit.NewTestKit(c, s.store)
	tk.MustExec(`use test;`)
	tk.MustExec(`drop table if exists t;`)
	tk.MustExec(`create table t(a bigint, b double, c decimal, d varchar(20), e datetime, f time, g json);`)
	tk.MustExec(`insert into t values(1, 1.1, 2.2, "abc", "2018-10-24", NOW(), "12");`)
	res := tk.MustQuery(`select values(a), values(b), values(c), values(d), values(e), values(f), values(g) from t;`)
	res.Check(testkit.Rows(`<nil> <nil> <nil> <nil> <nil> <nil> <nil>`))
}

func (s *testIntegrationSuite) TestForeignKeyVar(c *C) {

	tk := testkit.NewTestKit(c, s.store)

	tk.MustExec("SET FOREIGN_KEY_CHECKS=1")
	tk.MustQuery("SHOW WARNINGS").Check(testkit.Rows("Warning 8047 variable 'foreign_key_checks' does not yet support value: 1"))
}

func (s *testIntegrationSuite) TestUserVarMockWindFunc(c *C) {
	tk := testkit.NewTestKit(c, s.store)
	tk.MustExec(`use test;`)
	tk.MustExec(`drop table if exists t;`)
	tk.MustExec(`create table t (a int, b varchar (20), c varchar (20));`)
	tk.MustExec(`insert into t values
					(1,'key1-value1','insert_order1'),
    				(1,'key1-value2','insert_order2'),
    				(1,'key1-value3','insert_order3'),
    				(1,'key1-value4','insert_order4'),
    				(1,'key1-value5','insert_order5'),
    				(1,'key1-value6','insert_order6'),
    				(2,'key2-value1','insert_order1'),
    				(2,'key2-value2','insert_order2'),
    				(2,'key2-value3','insert_order3'),
    				(2,'key2-value4','insert_order4'),
    				(2,'key2-value5','insert_order5'),
    				(2,'key2-value6','insert_order6'),
    				(3,'key3-value1','insert_order1'),
    				(3,'key3-value2','insert_order2'),
    				(3,'key3-value3','insert_order3'),
    				(3,'key3-value4','insert_order4'),
    				(3,'key3-value5','insert_order5'),
    				(3,'key3-value6','insert_order6');
					`)
	tk.MustExec(`SET @LAST_VAL := NULL;`)
	tk.MustExec(`SET @ROW_NUM := 0;`)

	tk.MustQuery(`select * from (
					SELECT a,
    				       @ROW_NUM := IF(a = @LAST_VAL, @ROW_NUM + 1, 1) AS ROW_NUM,
    				       @LAST_VAL := a AS LAST_VAL,
    				       b,
    				       c
    				FROM (select * from t where a in (1, 2, 3) ORDER BY a, c) t1
				) t2
				where t2.ROW_NUM < 2;
				`).Check(testkit.Rows(
		`1 1 1 key1-value1 insert_order1`,
		`2 1 2 key2-value1 insert_order1`,
		`3 1 3 key3-value1 insert_order1`,
	))

	tk.MustQuery(`select * from (
					SELECT a,
    				       @ROW_NUM := IF(a = @LAST_VAL, @ROW_NUM + 1, 1) AS ROW_NUM,
    				       @LAST_VAL := a AS LAST_VAL,
    				       b,
    				       c
    				FROM (select * from t where a in (1, 2, 3) ORDER BY a, c) t1
				) t2;
				`).Check(testkit.Rows(
		`1 1 1 key1-value1 insert_order1`,
		`1 2 1 key1-value2 insert_order2`,
		`1 3 1 key1-value3 insert_order3`,
		`1 4 1 key1-value4 insert_order4`,
		`1 5 1 key1-value5 insert_order5`,
		`1 6 1 key1-value6 insert_order6`,
		`2 1 2 key2-value1 insert_order1`,
		`2 2 2 key2-value2 insert_order2`,
		`2 3 2 key2-value3 insert_order3`,
		`2 4 2 key2-value4 insert_order4`,
		`2 5 2 key2-value5 insert_order5`,
		`2 6 2 key2-value6 insert_order6`,
		`3 1 3 key3-value1 insert_order1`,
		`3 2 3 key3-value2 insert_order2`,
		`3 3 3 key3-value3 insert_order3`,
		`3 4 3 key3-value4 insert_order4`,
		`3 5 3 key3-value5 insert_order5`,
		`3 6 3 key3-value6 insert_order6`,
	))
}

func (s *testIntegrationSuite) TestCastAsTime(c *C) {
	tk := testkit.NewTestKit(c, s.store)
	tk.MustExec(`use test;`)
	tk.MustExec(`drop table if exists t;`)
	tk.MustExec(`create table t (col1 bigint, col2 double, col3 decimal, col4 varchar(20), col5 json);`)
	tk.MustExec(`insert into t values (1, 1, 1, "1", "1");`)
	tk.MustExec(`insert into t values (null, null, null, null, null);`)
	tk.MustQuery(`select cast(col1 as time), cast(col2 as time), cast(col3 as time), cast(col4 as time), cast(col5 as time) from t where col1 = 1;`).Check(testkit.Rows(
		`00:00:01 00:00:01 00:00:01 00:00:01 00:00:01`,
	))
	tk.MustQuery(`select cast(col1 as time), cast(col2 as time), cast(col3 as time), cast(col4 as time), cast(col5 as time) from t where col1 is null;`).Check(testkit.Rows(
		`<nil> <nil> <nil> <nil> <nil>`,
	))

	err := tk.ExecToErr(`select cast(col1 as time(31)) from t where col1 is null;`)
	c.Assert(err.Error(), Equals, "[expression:1426]Too big precision 31 specified for column 'CAST'. Maximum is 6.")

	err = tk.ExecToErr(`select cast(col2 as time(31)) from t where col1 is null;`)
	c.Assert(err.Error(), Equals, "[expression:1426]Too big precision 31 specified for column 'CAST'. Maximum is 6.")

	err = tk.ExecToErr(`select cast(col3 as time(31)) from t where col1 is null;`)
	c.Assert(err.Error(), Equals, "[expression:1426]Too big precision 31 specified for column 'CAST'. Maximum is 6.")

	err = tk.ExecToErr(`select cast(col4 as time(31)) from t where col1 is null;`)
	c.Assert(err.Error(), Equals, "[expression:1426]Too big precision 31 specified for column 'CAST'. Maximum is 6.")

	err = tk.ExecToErr(`select cast(col5 as time(31)) from t where col1 is null;`)
	c.Assert(err.Error(), Equals, "[expression:1426]Too big precision 31 specified for column 'CAST'. Maximum is 6.")
}

func (s *testIntegrationSuite) TestValuesFloat32(c *C) {
	tk := testkit.NewTestKit(c, s.store)
	tk.MustExec("use test")
	tk.MustExec(`drop table if exists t;`)
	tk.MustExec(`create table t (i int key, j float);`)
	tk.MustExec(`insert into t values (1, 0.01);`)
	tk.MustQuery(`select * from t;`).Check(testkit.Rows(`1 0.01`))
	tk.MustExec(`insert into t values (1, 0.02) on duplicate key update j = values (j);`)
	tk.MustQuery(`select * from t;`).Check(testkit.Rows(`1 0.02`))
}

func (s *testIntegrationSuite) TestFuncNameConst(c *C) {
	tk := testkit.NewTestKit(c, s.store)
	defer s.cleanEnv(c)
	tk.MustExec("USE test;")
	tk.MustExec("DROP TABLE IF EXISTS t;")
	tk.MustExec("CREATE TABLE t(a CHAR(20), b VARCHAR(20), c BIGINT);")
	tk.MustExec("INSERT INTO t (b, c) values('hello', 1);")

	r := tk.MustQuery("SELECT name_const('test_int', 1), name_const('test_float', 3.1415);")
	r.Check(testkit.Rows("1 3.1415"))
	r = tk.MustQuery("SELECT name_const('test_string', 'hello'), name_const('test_nil', null);")
	r.Check(testkit.Rows("hello <nil>"))
	r = tk.MustQuery("SELECT name_const('test_string', 1) + c FROM t;")
	r.Check(testkit.Rows("2"))
	r = tk.MustQuery("SELECT concat('hello', name_const('test_string', 'world')) FROM t;")
	r.Check(testkit.Rows("helloworld"))
	r = tk.MustQuery("SELECT NAME_CONST('come', -1);")
	r.Check(testkit.Rows("-1"))
	r = tk.MustQuery("SELECT NAME_CONST('come', -1.0);")
	r.Check(testkit.Rows("-1.0"))
	err := tk.ExecToErr(`select name_const(a,b) from t;`)
	c.Assert(err.Error(), Equals, "[planner:1210]Incorrect arguments to NAME_CONST")
	err = tk.ExecToErr(`select name_const(a,"hello") from t;`)
	c.Assert(err.Error(), Equals, "[planner:1210]Incorrect arguments to NAME_CONST")
	err = tk.ExecToErr(`select name_const("hello", b) from t;`)
	c.Assert(err.Error(), Equals, "[planner:1210]Incorrect arguments to NAME_CONST")
	err = tk.ExecToErr(`select name_const("hello", 1+1) from t;`)
	c.Assert(err.Error(), Equals, "[planner:1210]Incorrect arguments to NAME_CONST")
	err = tk.ExecToErr(`select name_const(concat('a', 'b'), 555) from t;`)
	c.Assert(err.Error(), Equals, "[planner:1210]Incorrect arguments to NAME_CONST")
	err = tk.ExecToErr(`select name_const(555) from t;`)
	c.Assert(err.Error(), Equals, "[expression:1582]Incorrect parameter count in the call to native function 'name_const'")

	var rs sqlexec.RecordSet
	rs, err = tk.Exec(`select name_const("hello", 1);`)
	c.Assert(err, IsNil)
	c.Assert(len(rs.Fields()), Equals, 1)
	c.Assert(rs.Fields()[0].Column.Name.L, Equals, "hello")
}

func (s *testIntegrationSuite) TestValuesEnum(c *C) {
	tk := testkit.NewTestKit(c, s.store)
	tk.MustExec("use test")
	tk.MustExec(`drop table if exists t;`)
	tk.MustExec(`create table t (a bigint primary key, b enum('a','b','c'));`)
	tk.MustExec(`insert into t values (1, "a");`)
	tk.MustQuery(`select * from t;`).Check(testkit.Rows(`1 a`))
	tk.MustExec(`insert into t values (1, "b") on duplicate key update b = values(b);`)
	tk.MustQuery(`select * from t;`).Check(testkit.Rows(`1 b`))
}

func (s *testIntegrationSuite) TestIssue9325(c *C) {
	tk := testkit.NewTestKit(c, s.store)
	tk.MustExec("use test")
	tk.MustExec("drop table if exists t")
	tk.MustExec("create table t(a timestamp) partition by range(unix_timestamp(a)) (partition p0 values less than(unix_timestamp('2019-02-16 14:20:00')), partition p1 values less than (maxvalue))")
	tk.MustExec("insert into t values('2019-02-16 14:19:59'), ('2019-02-16 14:20:01')")
	result := tk.MustQuery("select * from t where a between timestamp'2019-02-16 14:19:00' and timestamp'2019-02-16 14:21:00'")
	c.Assert(result.Rows(), HasLen, 2)

	tk.MustExec("drop table if exists t")
	tk.MustExec("create table t(a timestamp)")
	tk.MustExec("insert into t values('2019-02-16 14:19:59'), ('2019-02-16 14:20:01')")
	result = tk.MustQuery("select * from t where a < timestamp'2019-02-16 14:21:00'")
	result.Check(testkit.Rows("2019-02-16 14:19:59", "2019-02-16 14:20:01"))
}

func (s *testIntegrationSuite) TestIssue9710(c *C) {
	tk := testkit.NewTestKit(c, s.store)
	getSAndMS := func(str string) (int, int) {
		results := strings.Split(str, ":")
		SAndMS := strings.Split(results[len(results)-1], ".")
		var s, ms int
		s, _ = strconv.Atoi(SAndMS[0])
		if len(SAndMS) > 1 {
			ms, _ = strconv.Atoi(SAndMS[1])
		}
		return s, ms
	}

	for {
		rs := tk.MustQuery("select now(), now(6), unix_timestamp(), unix_timestamp(now())")
		s, ms := getSAndMS(rs.Rows()[0][1].(string))
		if ms < 500000 {
			time.Sleep(time.Second / 10)
			continue
		}

		s1, _ := getSAndMS(rs.Rows()[0][0].(string))
		c.Assert(s, Equals, s1) // now() will truncate the result instead of rounding it

		c.Assert(rs.Rows()[0][2], Equals, rs.Rows()[0][3]) // unix_timestamp() will truncate the result
		break
	}
}

// TestDecimalConvertToTime for issue #9770
func (s *testIntegrationSuite) TestDecimalConvertToTime(c *C) {
	tk := testkit.NewTestKit(c, s.store)
	defer s.cleanEnv(c)

	tk.MustExec("use test")
	tk.MustExec("drop table if exists t")
	tk.MustExec("create table t(a datetime(6), b timestamp)")
	tk.MustExec("insert t values (20010101100000.123456, 20110707101112.123456)")
	tk.MustQuery("select * from t").Check(testkit.Rows("2001-01-01 10:00:00.123456 2011-07-07 10:11:12"))
}

func (s *testIntegrationSuite) TestIssue9732(c *C) {
	tk := testkit.NewTestKit(c, s.store)
	defer s.cleanEnv(c)

	tk.MustQuery(`select monthname(str_to_date(null, '%m')), monthname(str_to_date(null, '%m')),
monthname(str_to_date(1, '%m')), monthname(str_to_date(0, '%m'));`).Check(testkit.Rows("<nil> <nil> <nil> <nil>"))

	nullCases := []struct {
		sql string
		ret string
	}{
		{"select str_to_date(1, '%m')", "0000-01-00"},
		{"select str_to_date(01, '%d')", "0000-00-01"},
		{"select str_to_date(2019, '%Y')", "2019-00-00"},
		{"select str_to_date('5,2019','%m,%Y')", "2019-05-00"},
		{"select str_to_date('01,2019','%d,%Y')", "2019-00-01"},
		{"select str_to_date('01,5','%d,%m')", "0000-05-01"},
	}

	for _, nullCase := range nullCases {
		tk.MustQuery(nullCase.sql).Check(testkit.Rows("<nil>"))
	}

	// remove NO_ZERO_DATE mode
	tk.MustExec("set sql_mode='ONLY_FULL_GROUP_BY,STRICT_TRANS_TABLES,NO_ZERO_IN_DATE,ERROR_FOR_DIVISION_BY_ZERO,NO_AUTO_CREATE_USER,NO_ENGINE_SUBSTITUTION'")

	for _, nullCase := range nullCases {
		tk.MustQuery(nullCase.sql).Check(testkit.Rows(nullCase.ret))
	}
}

func (s *testIntegrationSuite) TestDaynameArithmetic(c *C) {
	tk := testkit.NewTestKit(c, s.store)
	defer s.cleanEnv(c)

	cases := []struct {
		sql    string
		result string
	}{
		{`select dayname("1962-03-01")+0;`, "3"},
		{`select dayname("1962-03-02")+0;`, "4"},
		{`select dayname("1962-03-03")+0;`, "5"},
		{`select dayname("1962-03-04")+0;`, "6"},
		{`select dayname("1962-03-05")+0;`, "0"},
		{`select dayname("1962-03-06")+0;`, "1"},
		{`select dayname("1962-03-07")+0;`, "2"},
		{`select dayname("1962-03-08")+0;`, "3"},
		{`select dayname("1962-03-01")+1;`, "4"},
		{`select dayname("1962-03-01")+2;`, "5"},
		{`select dayname("1962-03-01")+3;`, "6"},
		{`select dayname("1962-03-01")+4;`, "7"},
		{`select dayname("1962-03-01")+5;`, "8"},
		{`select dayname("1962-03-01")+6;`, "9"},
		{`select dayname("1962-03-01")+7;`, "10"},
		{`select dayname("1962-03-01")+2333;`, "2336"},
		{`select dayname("1962-03-01")+2.333;`, "5.333"},
		{`select dayname("1962-03-01")>2;`, "1"},
		{`select dayname("1962-03-01")<2;`, "0"},
		{`select dayname("1962-03-01")=3;`, "1"},
		{`select dayname("1962-03-01")!=3;`, "0"},
		{`select dayname("1962-03-01")<4;`, "1"},
		{`select dayname("1962-03-01")>4;`, "0"},
		{`select !dayname("1962-03-01");`, "0"},
		{`select dayname("1962-03-01")&1;`, "1"},
		{`select dayname("1962-03-01")&3;`, "3"},
		{`select dayname("1962-03-01")&7;`, "3"},
		{`select dayname("1962-03-01")|1;`, "3"},
		{`select dayname("1962-03-01")|3;`, "3"},
		{`select dayname("1962-03-01")|7;`, "7"},
		{`select dayname("1962-03-01")^1;`, "2"},
		{`select dayname("1962-03-01")^3;`, "0"},
		{`select dayname("1962-03-01")^7;`, "4"},
	}

	for _, c := range cases {
		tk.MustQuery(c.sql).Check(testkit.Rows(c.result))
	}
}

func (s *testIntegrationSuite) TestIssue10156(c *C) {
	tk := testkit.NewTestKit(c, s.store)
	defer s.cleanEnv(c)

	tk.MustExec("use test")
	tk.MustExec("CREATE TABLE `t1` (`period_name` varchar(24) DEFAULT NULL ,`period_id` bigint(20) DEFAULT NULL ,`starttime` bigint(20) DEFAULT NULL)")
	tk.MustExec("CREATE TABLE `t2` (`bussid` bigint(20) DEFAULT NULL,`ct` bigint(20) DEFAULT NULL)")
	q := `
select
    a.period_name,
    b.date8
from
    (select * from t1) a
left join
    (select bussid,date(from_unixtime(ct)) date8 from t2) b
on
    a.period_id = b.bussid
where
    datediff(b.date8, date(from_unixtime(a.starttime))) >= 0`
	tk.MustQuery(q)
}

func (s *testIntegrationSuite) TestIssue9727(c *C) {
	tk := testkit.NewTestKit(c, s.store)
	defer s.cleanEnv(c)

	cases := []struct {
		sql    string
		result string
	}{
		{`SELECT "1900-01-01 00:00:00" + INTERVAL "100000000:214748364700" MINUTE_SECOND;`, "8895-03-27 22:11:40"},
		{`SELECT "1900-01-01 00:00:00" + INTERVAL 1 << 37 SECOND;`, "6255-04-08 15:04:32"},
		{`SELECT "1900-01-01 00:00:00" + INTERVAL 1 << 31 MINUTE;`, "5983-01-24 02:08:00"},
		{`SELECT "1900-01-01 00:00:00" + INTERVAL 1 << 38 SECOND;`, "<nil>"},
		{`SELECT "1900-01-01 00:00:00" + INTERVAL 1 << 33 MINUTE;`, "<nil>"},
		{`SELECT "1900-01-01 00:00:00" + INTERVAL 1 << 30 HOUR;`, "<nil>"},
		{`SELECT "1900-01-01 00:00:00" + INTERVAL "1000000000:214748364700" MINUTE_SECOND;`, "<nil>"},
		{`SELECT 19000101000000 + INTERVAL "100000000:214748364700" MINUTE_SECOND;`, "8895-03-27 22:11:40"},
		{`SELECT 19000101000000 + INTERVAL 1 << 37 SECOND;`, "6255-04-08 15:04:32"},
		{`SELECT 19000101000000 + INTERVAL 1 << 31 MINUTE;`, "5983-01-24 02:08:00"},

		{`SELECT "8895-03-27 22:11:40" - INTERVAL "100000000:214748364700" MINUTE_SECOND;`, "1900-01-01 00:00:00"},
		{`SELECT "6255-04-08 15:04:32" - INTERVAL 1 << 37 SECOND;`, "1900-01-01 00:00:00"},
		{`SELECT "5983-01-24 02:08:00" - INTERVAL 1 << 31 MINUTE;`, "1900-01-01 00:00:00"},
		{`SELECT "9999-01-01 00:00:00" - INTERVAL 1 << 39 SECOND;`, "<nil>"},
		{`SELECT "9999-01-01 00:00:00" - INTERVAL 1 << 33 MINUTE;`, "<nil>"},
		{`SELECT "9999-01-01 00:00:00" - INTERVAL 1 << 30 HOUR;`, "<nil>"},
		{`SELECT "9999-01-01 00:00:00" - INTERVAL "10000000000:214748364700" MINUTE_SECOND;`, "<nil>"},
		{`SELECT 88950327221140 - INTERVAL "100000000:214748364700" MINUTE_SECOND ;`, "1900-01-01 00:00:00"},
		{`SELECT 62550408150432 - INTERVAL 1 << 37 SECOND;`, "1900-01-01 00:00:00"},
		{`SELECT 59830124020800 - INTERVAL 1 << 31 MINUTE;`, "1900-01-01 00:00:00"},

		{`SELECT 10000101000000 + INTERVAL "111111111111111111" MICROSECOND;`, `4520-12-21 05:31:51.111111`},
		{`SELECT 10000101000000 + INTERVAL "111111111111.111111" SECOND;`, `4520-12-21 05:31:51.111111`},
		{`SELECT 10000101000000 + INTERVAL "111111111111.111111111" SECOND;`, `4520-12-21 05:31:51.111111`},
		{`SELECT 10000101000000 + INTERVAL "111111111111.111" SECOND;`, `4520-12-21 05:31:51.111000`},
		{`SELECT 10000101000000 + INTERVAL "111111111111." SECOND;`, `4520-12-21 05:31:51`},
		{`SELECT 10000101000000 + INTERVAL "111111111111111111.5" MICROSECOND;`, `4520-12-21 05:31:51.111112`},
		{`SELECT 10000101000000 + INTERVAL "111111111111111112.5" MICROSECOND;`, `4520-12-21 05:31:51.111113`},
		{`SELECT 10000101000000 + INTERVAL "111111111111111111.500000" MICROSECOND;`, `4520-12-21 05:31:51.111112`},
		{`SELECT 10000101000000 + INTERVAL "111111111111111111.50000000" MICROSECOND;`, `4520-12-21 05:31:51.111112`},
		{`SELECT 10000101000000 + INTERVAL "111111111111111111.6" MICROSECOND;`, `4520-12-21 05:31:51.111112`},
		{`SELECT 10000101000000 + INTERVAL "111111111111111111.499999" MICROSECOND;`, `4520-12-21 05:31:51.111111`},
		{`SELECT 10000101000000 + INTERVAL "111111111111111111.499999999999" MICROSECOND;`, `4520-12-21 05:31:51.111111`},
	}

	for _, c := range cases {
		tk.MustQuery(c.sql).Check(testkit.Rows(c.result))
	}
}

func (s *testIntegrationSuite) TestTimestampDatumEncode(c *C) {
	tk := testkit.NewTestKit(c, s.store)
	tk.MustExec("use test")
	tk.MustExec(`drop table if exists t;`)
	tk.MustExec(`create table t (a bigint primary key, b timestamp)`)
	tk.MustExec(`insert into t values (1, "2019-04-29 11:56:12")`)
	tk.MustQuery(`explain select * from t where b = (select max(b) from t)`).Check(testkit.Rows(
		"TableReader_40 10.00 root  data:Selection_39",
		"└─Selection_39 10.00 cop[tikv]  eq(test.t.b, 2019-04-29 11:56:12)",
		"  └─TableFullScan_38 10000.00 cop[tikv] table:t keep order:false, stats:pseudo",
	))
	tk.MustQuery(`select * from t where b = (select max(b) from t)`).Check(testkit.Rows(`1 2019-04-29 11:56:12`))
}

func (s *testIntegrationSuite) TestDateTimeAddReal(c *C) {
	tk := testkit.NewTestKit(c, s.store)
	defer s.cleanEnv(c)

	cases := []struct {
		sql    string
		result string
	}{
		{`SELECT "1900-01-01 00:00:00" + INTERVAL 1.123456789e3 SECOND;`, "1900-01-01 00:18:43.456789"},
		{`SELECT 19000101000000 + INTERVAL 1.123456789e3 SECOND;`, "1900-01-01 00:18:43.456789"},
		{`select date("1900-01-01") + interval 1.123456789e3 second;`, "1900-01-01 00:18:43.456789"},
		{`SELECT "1900-01-01 00:18:43.456789" - INTERVAL 1.123456789e3 SECOND;`, "1900-01-01 00:00:00"},
		{`SELECT 19000101001843.456789 - INTERVAL 1.123456789e3 SECOND;`, "1900-01-01 00:00:00"},
		{`select date("1900-01-01") - interval 1.123456789e3 second;`, "1899-12-31 23:41:16.543211"},
		{`select 19000101000000 - interval 1.123456789e3 second;`, "1899-12-31 23:41:16.543211"},
	}

	for _, c := range cases {
		tk.MustQuery(c.sql).Check(testkit.Rows(c.result))
	}
}

func (s *testIntegrationSuite) TestIssue10181(c *C) {
	tk := testkit.NewTestKit(c, s.store)
	tk.MustExec("use test")
	tk.MustExec(`drop table if exists t;`)
	tk.MustExec(`create table t(a bigint unsigned primary key);`)
	tk.MustExec(`insert into t values(9223372036854775807), (18446744073709551615)`)
	tk.MustQuery(`select * from t where a > 9223372036854775807-0.5 order by a`).Check(testkit.Rows(`9223372036854775807`, `18446744073709551615`))
}

func (s *testIntegrationSuite) TestExprPushdown(c *C) {
	tk := testkit.NewTestKit(c, s.store)
	tk.MustExec("use test")
	tk.MustExec("drop table if exists t")
	tk.MustExec("create table t(id int, col1 varchar(10), col2 varchar(10), col3 int, col4 int, col5 int, index key1" +
		" (col1, col2, col3, col4), index key2 (col4, col3, col2, col1))")
	tk.MustExec("insert into t values(1,'211111','311',4,5,6),(2,'311111','411',5,6,7),(3,'411111','511',6,7,8)," +
		"(4,'511111','611',7,8,9),(5,'611111','711',8,9,10)")

	// case 1, index scan without double read, some filters can not be pushed to cop task
	rows := tk.MustQuery("explain select col2, col1 from t use index(key1) where col2 like '5%' and substr(col1, 1, 1) = '4'").Rows()
	c.Assert(fmt.Sprintf("%v", rows[1][2]), Equals, "root")
	c.Assert(fmt.Sprintf("%v", rows[1][4]), Equals, "eq(substr(test.t.col1, 1, 1), \"4\")")
	c.Assert(fmt.Sprintf("%v", rows[3][2]), Equals, "cop[tikv]")
	c.Assert(fmt.Sprintf("%v", rows[3][4]), Equals, "like(test.t.col2, \"5%\", 92)")
	tk.MustQuery("select col2, col1 from t use index(key1) where col2 like '5%' and substr(col1, 1, 1) = '4'").Check(testkit.Rows("511 411111"))
	tk.MustQuery("select count(col2) from t use index(key1) where col2 like '5%' and substr(col1, 1, 1) = '4'").Check(testkit.Rows("1"))

	// case 2, index scan without double read, none of the filters can be pushed to cop task
	rows = tk.MustQuery("explain select col1, col2 from t use index(key2) where substr(col2, 1, 1) = '5' and substr(col1, 1, 1) = '4'").Rows()
	c.Assert(fmt.Sprintf("%v", rows[0][2]), Equals, "root")
	c.Assert(fmt.Sprintf("%v", rows[0][4]), Equals, "eq(substr(test.t.col1, 1, 1), \"4\"), eq(substr(test.t.col2, 1, 1), \"5\")")
	tk.MustQuery("select col1, col2 from t use index(key2) where substr(col2, 1, 1) = '5' and substr(col1, 1, 1) = '4'").Check(testkit.Rows("411111 511"))
	tk.MustQuery("select count(col1) from t use index(key2) where substr(col2, 1, 1) = '5' and substr(col1, 1, 1) = '4'").Check(testkit.Rows("1"))

	// case 3, index scan with double read, some filters can not be pushed to cop task
	rows = tk.MustQuery("explain select id from t use index(key1) where col2 like '5%' and substr(col1, 1, 1) = '4'").Rows()
	c.Assert(fmt.Sprintf("%v", rows[1][2]), Equals, "root")
	c.Assert(fmt.Sprintf("%v", rows[1][4]), Equals, "eq(substr(test.t.col1, 1, 1), \"4\")")
	c.Assert(fmt.Sprintf("%v", rows[3][2]), Equals, "cop[tikv]")
	c.Assert(fmt.Sprintf("%v", rows[3][4]), Equals, "like(test.t.col2, \"5%\", 92)")
	tk.MustQuery("select id from t use index(key1) where col2 like '5%' and substr(col1, 1, 1) = '4'").Check(testkit.Rows("3"))
	tk.MustQuery("select count(id) from t use index(key1) where col2 like '5%' and substr(col1, 1, 1) = '4'").Check(testkit.Rows("1"))

	// case 4, index scan with double read, none of the filters can be pushed to cop task
	rows = tk.MustQuery("explain select id from t use index(key2) where substr(col2, 1, 1) = '5' and substr(col1, 1, 1) = '4'").Rows()
	c.Assert(fmt.Sprintf("%v", rows[1][2]), Equals, "root")
	c.Assert(fmt.Sprintf("%v", rows[1][4]), Equals, "eq(substr(test.t.col1, 1, 1), \"4\"), eq(substr(test.t.col2, 1, 1), \"5\")")
	tk.MustQuery("select id from t use index(key2) where substr(col2, 1, 1) = '5' and substr(col1, 1, 1) = '4'").Check(testkit.Rows("3"))
	tk.MustQuery("select count(id) from t use index(key2) where substr(col2, 1, 1) = '5' and substr(col1, 1, 1) = '4'").Check(testkit.Rows("1"))
}
func (s *testIntegrationSuite) TestIssue16973(c *C) {
	tk := testkit.NewTestKit(c, s.store)
	tk.MustExec("use test")
	tk.MustExec("drop table if exists t1")
	tk.MustExec("set @@tidb_enable_clustered_index=0;")
	tk.MustExec("create table t1(id varchar(36) not null primary key, org_id varchar(36) not null, " +
		"status tinyint default 1 not null, ns varchar(36) default '' not null);")
	tk.MustExec("create table t2(id varchar(36) not null primary key, order_id varchar(36) not null, " +
		"begin_time timestamp(3) default CURRENT_TIMESTAMP(3) not null);")
	tk.MustExec("create index idx_oid on t2(order_id);")
	tk.MustExec("insert into t1 value (1,1,1,'a');")
	tk.MustExec("insert into t1 value (2,1,2,'a');")
	tk.MustExec("insert into t1 value (3,1,3,'a');")
	tk.MustExec("insert into t2 value (1,2,date'2020-05-08');")

	rows := tk.MustQuery("explain SELECT /*+ INL_MERGE_JOIN(t1,t2) */ COUNT(*) FROM  t1 LEFT JOIN t2 ON t1.id = t2.order_id WHERE t1.ns = 'a' AND t1.org_id IN (1) " +
		"AND t1.status IN (2,6,10) AND timestampdiff(month, t2.begin_time, date'2020-05-06') = 0;").Rows()
	c.Assert(fmt.Sprintf("%v", rows[1][0]), Matches, ".*IndexMergeJoin.*")
	c.Assert(fmt.Sprintf("%v", rows[4][3]), Equals, "table:t1")
	c.Assert(fmt.Sprintf("%v", rows[5][0]), Matches, ".*Selection.*")
	c.Assert(fmt.Sprintf("%v", rows[9][3]), Equals, "table:t2")
	tk.MustQuery("SELECT /*+ INL_MERGE_JOIN(t1,t2) */ COUNT(*) FROM  t1 LEFT JOIN t2 ON t1.id = t2.order_id WHERE t1.ns = 'a' AND t1.org_id IN (1) " +
		"AND t1.status IN (2,6,10) AND timestampdiff(month, t2.begin_time, date'2020-05-06') = 0;").Check(testkit.Rows("1"))
}

func (s *testIntegrationSuite) TestExprPushdownBlacklist(c *C) {
	tk := testkit.NewTestKit(c, s.store)
	tk.MustQuery(`select * from mysql.expr_pushdown_blacklist`).Check(testkit.Rows(
		"date_add tiflash DST(daylight saving time) does not take effect in TiFlash date_add"))

	tk.MustExec("use test")
	tk.MustExec("drop table if exists t")
	tk.MustExec("create table t(a int , b date)")

	// Create virtual tiflash replica info.
	dom := domain.GetDomain(tk.Se)
	is := dom.InfoSchema()
	db, exists := is.SchemaByName(model.NewCIStr("test"))
	c.Assert(exists, IsTrue)
	for _, tblInfo := range db.Tables {
		if tblInfo.Name.L == "t" {
			tblInfo.TiFlashReplica = &model.TiFlashReplicaInfo{
				Count:     1,
				Available: true,
			}
		}
	}

	tk.MustExec("insert into mysql.expr_pushdown_blacklist " +
		"values('<', 'tikv,tiflash,tidb', 'for test'),('cast', 'tiflash', 'for test'),('date_format', 'tikv', 'for test')")
	tk.MustExec("admin reload expr_pushdown_blacklist")

	tk.MustExec("set @@session.tidb_isolation_read_engines = 'tiflash'")

	// < not pushed, cast only pushed to TiKV, date_format only pushed to TiFlash,
	// > pushed to both TiKV and TiFlash
	rows := tk.MustQuery("explain select * from test.t where b > date'1988-01-01' and b < date'1994-01-01' " +
		"and cast(a as decimal(10,2)) > 10.10 and date_format(b,'%m') = '11'").Rows()
	c.Assert(fmt.Sprintf("%v", rows[0][4]), Equals, "lt(test.t.b, 1994-01-01)")
	c.Assert(fmt.Sprintf("%v", rows[1][4]), Equals, "gt(cast(test.t.a), 10.10)")
	c.Assert(fmt.Sprintf("%v", rows[3][4]), Equals, "eq(date_format(test.t.b, \"%m\"), \"11\"), gt(test.t.b, 1988-01-01)")

	tk.MustExec("set @@session.tidb_isolation_read_engines = 'tikv'")
	rows = tk.MustQuery("explain select * from test.t where b > date'1988-01-01' and b < date'1994-01-01' " +
		"and cast(a as decimal(10,2)) > 10.10 and date_format(b,'%m') = '11'").Rows()
	c.Assert(fmt.Sprintf("%v", rows[0][4]), Equals, "lt(test.t.b, 1994-01-01)")
	c.Assert(fmt.Sprintf("%v", rows[1][4]), Equals, "eq(date_format(test.t.b, \"%m\"), \"11\")")
	c.Assert(fmt.Sprintf("%v", rows[3][4]), Equals, "gt(cast(test.t.a), 10.10), gt(test.t.b, 1988-01-01)")

	tk.MustExec("delete from mysql.expr_pushdown_blacklist where name = '<' and store_type = 'tikv,tiflash,tidb' and reason = 'for test'")
	tk.MustExec("delete from mysql.expr_pushdown_blacklist where name = 'date_format' and store_type = 'tikv' and reason = 'for test'")
	tk.MustExec("admin reload expr_pushdown_blacklist")
}

func (s *testIntegrationSuite) TestOptRuleBlacklist(c *C) {
	tk := testkit.NewTestKit(c, s.store)
	tk.MustQuery(`select * from mysql.opt_rule_blacklist`).Check(testkit.Rows())
}

func (s *testIntegrationSuite) TestIssue10804(c *C) {
	tk := testkit.NewTestKit(c, s.store)
	tk.MustQuery(`SELECT @@information_schema_stats_expiry`).Check(testkit.Rows(`86400`))
	tk.MustExec("/*!80000 SET SESSION information_schema_stats_expiry=0 */")
	tk.MustQuery(`SELECT @@information_schema_stats_expiry`).Check(testkit.Rows(`0`))
	tk.MustQuery(`SELECT @@GLOBAL.information_schema_stats_expiry`).Check(testkit.Rows(`86400`))
	tk.MustExec("/*!80000 SET GLOBAL information_schema_stats_expiry=0 */")
	tk.MustQuery(`SELECT @@GLOBAL.information_schema_stats_expiry`).Check(testkit.Rows(`0`))
}

func (s *testIntegrationSuite) TestInvalidEndingStatement(c *C) {
	tk := testkit.NewTestKit(c, s.store)
	tk.MustExec("use test")
	parseErrMsg := "[parser:1064]"
	errMsgLen := len(parseErrMsg)

	assertParseErr := func(sql string) {
		_, err := tk.Exec(sql)
		c.Assert(err, NotNil)
		c.Assert(err.Error()[:errMsgLen], Equals, parseErrMsg)
	}

	assertParseErr("drop table if exists t'xyz")
	assertParseErr("drop table if exists t'")
	assertParseErr("drop table if exists t`")
	assertParseErr(`drop table if exists t'`)
	assertParseErr(`drop table if exists t"`)
}

func (s *testIntegrationSuite) TestIssue15613(c *C) {
	tk := testkit.NewTestKit(c, s.store)
	tk.MustQuery("select sec_to_time(1e-4)").Check(testkit.Rows("00:00:00.000100"))
	tk.MustQuery("select sec_to_time(1e-5)").Check(testkit.Rows("00:00:00.000010"))
	tk.MustQuery("select sec_to_time(1e-6)").Check(testkit.Rows("00:00:00.000001"))
	tk.MustQuery("select sec_to_time(1e-7)").Check(testkit.Rows("00:00:00.000000"))
}

func (s *testIntegrationSuite) TestIssue10675(c *C) {
	tk := testkit.NewTestKit(c, s.store)
	tk.MustExec("use test")
	tk.MustExec(`drop table if exists t;`)
	tk.MustExec(`create table t(a int);`)
	tk.MustExec(`insert into t values(1);`)
	tk.MustQuery(`select * from t where a < -184467440737095516167.1;`).Check(testkit.Rows())
	tk.MustQuery(`select * from t where a > -184467440737095516167.1;`).Check(
		testkit.Rows("1"))
	tk.MustQuery(`select * from t where a < 184467440737095516167.1;`).Check(
		testkit.Rows("1"))
	tk.MustQuery(`select * from t where a > 184467440737095516167.1;`).Check(testkit.Rows())

	// issue 11647
	tk.MustExec(`drop table if exists t;`)
	tk.MustExec(`create table t(b bit(1));`)
	tk.MustExec(`insert into t values(b'1');`)
	tk.MustQuery(`select count(*) from t where b = 1;`).Check(testkit.Rows("1"))
	tk.MustQuery(`select count(*) from t where b = '1';`).Check(testkit.Rows("1"))
	tk.MustQuery(`select count(*) from t where b = b'1';`).Check(testkit.Rows("1"))

	tk.MustExec(`drop table if exists t;`)
	tk.MustExec(`create table t(b bit(63));`)
	// Not 64, because the behavior of mysql is amazing. I have no idea to fix it.
	tk.MustExec(`insert into t values(b'111111111111111111111111111111111111111111111111111111111111111');`)
	tk.MustQuery(`select count(*) from t where b = 9223372036854775807;`).Check(testkit.Rows("1"))
	tk.MustQuery(`select count(*) from t where b = '9223372036854775807';`).Check(testkit.Rows("1"))
	tk.MustQuery(`select count(*) from t where b = b'111111111111111111111111111111111111111111111111111111111111111';`).Check(testkit.Rows("1"))
}

func (s *testIntegrationSuite) TestDatetimeMicrosecond(c *C) {
	tk := testkit.NewTestKit(c, s.store)
	// For int
	tk.MustQuery(`select DATE_ADD('2007-03-28 22:08:28',INTERVAL -2 SECOND_MICROSECOND);`).Check(
		testkit.Rows("2007-03-28 22:08:27.800000"))
	tk.MustQuery(`select DATE_ADD('2007-03-28 22:08:28',INTERVAL -2 MINUTE_MICROSECOND);`).Check(
		testkit.Rows("2007-03-28 22:08:27.800000"))
	tk.MustQuery(`select DATE_ADD('2007-03-28 22:08:28',INTERVAL -2 HOUR_MICROSECOND);`).Check(
		testkit.Rows("2007-03-28 22:08:27.800000"))
	tk.MustQuery(`select DATE_ADD('2007-03-28 22:08:28',INTERVAL -2 DAY_MICROSECOND);`).Check(
		testkit.Rows("2007-03-28 22:08:27.800000"))

	// For Decimal
	tk.MustQuery(`select DATE_ADD('2007-03-28 22:08:28',INTERVAL 2.2 HOUR_MINUTE);`).Check(
		testkit.Rows("2007-03-29 00:10:28"))
	tk.MustQuery(`select DATE_ADD('2007-03-28 22:08:28',INTERVAL 2.2 MINUTE_SECOND);`).Check(
		testkit.Rows("2007-03-28 22:10:30"))
	tk.MustQuery(`select DATE_ADD('2007-03-28 22:08:28',INTERVAL 2.2 YEAR_MONTH);`).Check(
		testkit.Rows("2009-05-28 22:08:28"))
	tk.MustQuery(`select DATE_ADD('2007-03-28 22:08:28',INTERVAL 2.2 DAY_HOUR);`).Check(
		testkit.Rows("2007-03-31 00:08:28"))
	tk.MustQuery(`select DATE_ADD('2007-03-28 22:08:28',INTERVAL 2.2 DAY_MINUTE);`).Check(
		testkit.Rows("2007-03-29 00:10:28"))
	tk.MustQuery(`select DATE_ADD('2007-03-28 22:08:28',INTERVAL 2.2 DAY_SECOND);`).Check(
		testkit.Rows("2007-03-28 22:10:30"))
	tk.MustQuery(`select DATE_ADD('2007-03-28 22:08:28',INTERVAL 2.2 HOUR_SECOND);`).Check(
		testkit.Rows("2007-03-28 22:10:30"))
	tk.MustQuery(`select DATE_ADD('2007-03-28 22:08:28',INTERVAL 2.2 SECOND);`).Check(
		testkit.Rows("2007-03-28 22:08:30.200000"))
	tk.MustQuery(`select DATE_ADD('2007-03-28 22:08:28',INTERVAL 2.2 YEAR);`).Check(
		testkit.Rows("2009-03-28 22:08:28"))
	tk.MustQuery(`select DATE_ADD('2007-03-28 22:08:28',INTERVAL 2.2 QUARTER);`).Check(
		testkit.Rows("2007-09-28 22:08:28"))
	tk.MustQuery(`select DATE_ADD('2007-03-28 22:08:28',INTERVAL 2.2 MONTH);`).Check(
		testkit.Rows("2007-05-28 22:08:28"))
	tk.MustQuery(`select DATE_ADD('2007-03-28 22:08:28',INTERVAL 2.2 WEEK);`).Check(
		testkit.Rows("2007-04-11 22:08:28"))
	tk.MustQuery(`select DATE_ADD('2007-03-28 22:08:28',INTERVAL 2.2 DAY);`).Check(
		testkit.Rows("2007-03-30 22:08:28"))
	tk.MustQuery(`select DATE_ADD('2007-03-28 22:08:28',INTERVAL 2.2 HOUR);`).Check(
		testkit.Rows("2007-03-29 00:08:28"))
	tk.MustQuery(`select DATE_ADD('2007-03-28 22:08:28',INTERVAL 2.2 MINUTE);`).Check(
		testkit.Rows("2007-03-28 22:10:28"))
	tk.MustQuery(`select DATE_ADD('2007-03-28 22:08:28',INTERVAL 2.2 MICROSECOND);`).Check(
		testkit.Rows("2007-03-28 22:08:28.000002"))
	tk.MustQuery(`select DATE_ADD('2007-03-28 22:08:28',INTERVAL -2.2 HOUR_MINUTE);`).Check(
		testkit.Rows("2007-03-28 20:06:28"))
	tk.MustQuery(`select DATE_ADD('2007-03-28 22:08:28',INTERVAL -2.2 MINUTE_SECOND);`).Check(
		testkit.Rows("2007-03-28 22:06:26"))
	tk.MustQuery(`select DATE_ADD('2007-03-28 22:08:28',INTERVAL -2.2 YEAR_MONTH);`).Check(
		testkit.Rows("2005-01-28 22:08:28"))
	tk.MustQuery(`select DATE_ADD('2007-03-28 22:08:28',INTERVAL -2.2 DAY_HOUR);`).Check(
		testkit.Rows("2007-03-26 20:08:28"))
	tk.MustQuery(`select DATE_ADD('2007-03-28 22:08:28',INTERVAL -2.2 DAY_MINUTE);`).Check(
		testkit.Rows("2007-03-28 20:06:28"))
	tk.MustQuery(`select DATE_ADD('2007-03-28 22:08:28',INTERVAL -2.2 DAY_SECOND);`).Check(
		testkit.Rows("2007-03-28 22:06:26"))
	tk.MustQuery(`select DATE_ADD('2007-03-28 22:08:28',INTERVAL -2.2 HOUR_SECOND);`).Check(
		testkit.Rows("2007-03-28 22:06:26"))
	//	tk.MustQuery(`select DATE_ADD('2007-03-28 22:08:28',INTERVAL -2.2 SECOND);`).Check(
	//		testkit.Rows("2007-03-28 22:08:25.800000"))
	tk.MustQuery(`select DATE_ADD('2007-03-28 22:08:28',INTERVAL -2.2 YEAR);`).Check(
		testkit.Rows("2005-03-28 22:08:28"))
	tk.MustQuery(`select DATE_ADD('2007-03-28 22:08:28',INTERVAL -2.2 QUARTER);`).Check(
		testkit.Rows("2006-09-28 22:08:28"))
	tk.MustQuery(`select DATE_ADD('2007-03-28 22:08:28',INTERVAL -2.2 MONTH);`).Check(
		testkit.Rows("2007-01-28 22:08:28"))
	tk.MustQuery(`select DATE_ADD('2007-03-28 22:08:28',INTERVAL -2.2 WEEK);`).Check(
		testkit.Rows("2007-03-14 22:08:28"))
	tk.MustQuery(`select DATE_ADD('2007-03-28 22:08:28',INTERVAL -2.2 DAY);`).Check(
		testkit.Rows("2007-03-26 22:08:28"))
	tk.MustQuery(`select DATE_ADD('2007-03-28 22:08:28',INTERVAL -2.2 HOUR);`).Check(
		testkit.Rows("2007-03-28 20:08:28"))
	tk.MustQuery(`select DATE_ADD('2007-03-28 22:08:28',INTERVAL -2.2 MINUTE);`).Check(
		testkit.Rows("2007-03-28 22:06:28"))
	tk.MustQuery(`select DATE_ADD('2007-03-28 22:08:28',INTERVAL -2.2 MICROSECOND);`).Check(
		testkit.Rows("2007-03-28 22:08:27.999998"))
	tk.MustQuery(`select DATE_ADD('2007-03-28 22:08:28',INTERVAL "-2.2" HOUR_MINUTE);`).Check(
		testkit.Rows("2007-03-28 20:06:28"))
	tk.MustQuery(`select DATE_ADD('2007-03-28 22:08:28',INTERVAL "-2.2" MINUTE_SECOND);`).Check(
		testkit.Rows("2007-03-28 22:06:26"))
	tk.MustQuery(`select DATE_ADD('2007-03-28 22:08:28',INTERVAL "-2.2" YEAR_MONTH);`).Check(
		testkit.Rows("2005-01-28 22:08:28"))
	tk.MustQuery(`select DATE_ADD('2007-03-28 22:08:28',INTERVAL "-2.2" DAY_HOUR);`).Check(
		testkit.Rows("2007-03-26 20:08:28"))
	tk.MustQuery(`select DATE_ADD('2007-03-28 22:08:28',INTERVAL "-2.2" DAY_MINUTE);`).Check(
		testkit.Rows("2007-03-28 20:06:28"))
	tk.MustQuery(`select DATE_ADD('2007-03-28 22:08:28',INTERVAL "-2.2" DAY_SECOND);`).Check(
		testkit.Rows("2007-03-28 22:06:26"))
	tk.MustQuery(`select DATE_ADD('2007-03-28 22:08:28',INTERVAL "-2.2" HOUR_SECOND);`).Check(
		testkit.Rows("2007-03-28 22:06:26"))
	tk.MustQuery(`select DATE_ADD('2007-03-28 22:08:28',INTERVAL "-2.2" SECOND);`).Check(
		testkit.Rows("2007-03-28 22:08:25.800000"))
	tk.MustQuery(`select DATE_ADD('2007-03-28 22:08:28',INTERVAL "-2.2" YEAR);`).Check(
		testkit.Rows("2005-03-28 22:08:28"))
	tk.MustQuery(`select DATE_ADD('2007-03-28 22:08:28',INTERVAL "-2.2" QUARTER);`).Check(
		testkit.Rows("2006-09-28 22:08:28"))
	tk.MustQuery(`select DATE_ADD('2007-03-28 22:08:28',INTERVAL "-2.2" MONTH);`).Check(
		testkit.Rows("2007-01-28 22:08:28"))
	tk.MustQuery(`select DATE_ADD('2007-03-28 22:08:28',INTERVAL "-2.2" WEEK);`).Check(
		testkit.Rows("2007-03-14 22:08:28"))
	tk.MustQuery(`select DATE_ADD('2007-03-28 22:08:28',INTERVAL "-2.2" DAY);`).Check(
		testkit.Rows("2007-03-26 22:08:28"))
	tk.MustQuery(`select DATE_ADD('2007-03-28 22:08:28',INTERVAL "-2.2" HOUR);`).Check(
		testkit.Rows("2007-03-28 20:08:28"))
	tk.MustQuery(`select DATE_ADD('2007-03-28 22:08:28',INTERVAL "-2.2" MINUTE);`).Check(
		testkit.Rows("2007-03-28 22:06:28"))
	tk.MustQuery(`select DATE_ADD('2007-03-28 22:08:28',INTERVAL "-2.2" MICROSECOND);`).Check(
		testkit.Rows("2007-03-28 22:08:27.999998"))
	tk.MustQuery(`select DATE_ADD('2007-03-28 22:08:28',INTERVAL "-2.-2" HOUR_MINUTE);`).Check(
		testkit.Rows("2007-03-28 20:06:28"))
	tk.MustQuery(`select DATE_ADD('2007-03-28 22:08:28',INTERVAL "-2.-2" MINUTE_SECOND);`).Check(
		testkit.Rows("2007-03-28 22:06:26"))
	tk.MustQuery(`select DATE_ADD('2007-03-28 22:08:28',INTERVAL "-2.-2" YEAR_MONTH);`).Check(
		testkit.Rows("2005-01-28 22:08:28"))
	tk.MustQuery(`select DATE_ADD('2007-03-28 22:08:28',INTERVAL "-2.-2" DAY_HOUR);`).Check(
		testkit.Rows("2007-03-26 20:08:28"))
	tk.MustQuery(`select DATE_ADD('2007-03-28 22:08:28',INTERVAL "-2.-2" DAY_MINUTE);`).Check(
		testkit.Rows("2007-03-28 20:06:28"))
	tk.MustQuery(`select DATE_ADD('2007-03-28 22:08:28',INTERVAL "-2.-2" DAY_SECOND);`).Check(
		testkit.Rows("2007-03-28 22:06:26"))
	tk.MustQuery(`select DATE_ADD('2007-03-28 22:08:28',INTERVAL "-2.-2" HOUR_SECOND);`).Check(
		testkit.Rows("2007-03-28 22:06:26"))
	tk.MustQuery(`select DATE_ADD('2007-03-28 22:08:28',INTERVAL "-2.-2" SECOND);`).Check(
		testkit.Rows("2007-03-28 22:08:26"))
	tk.MustQuery(`select DATE_ADD('2007-03-28 22:08:28',INTERVAL "-2.+2" SECOND);`).Check(
		testkit.Rows("2007-03-28 22:08:26"))
	tk.MustQuery(`select DATE_ADD('2007-03-28 22:08:28',INTERVAL "-2.*2" SECOND);`).Check(
		testkit.Rows("2007-03-28 22:08:26"))
	tk.MustQuery(`select DATE_ADD('2007-03-28 22:08:28',INTERVAL "-2./2" SECOND);`).Check(
		testkit.Rows("2007-03-28 22:08:26"))
	tk.MustQuery(`select DATE_ADD('2007-03-28 22:08:28',INTERVAL "-2.a2" SECOND);`).Check(
		testkit.Rows("2007-03-28 22:08:26"))
	tk.MustQuery(`select DATE_ADD('2007-03-28 22:08:28',INTERVAL "-2.-2" YEAR);`).Check(
		testkit.Rows("2005-03-28 22:08:28"))
	tk.MustQuery(`select DATE_ADD('2007-03-28 22:08:28',INTERVAL "-2.-2" QUARTER);`).Check(
		testkit.Rows("2006-09-28 22:08:28"))
	tk.MustQuery(`select DATE_ADD('2007-03-28 22:08:28',INTERVAL "-2.-2" MONTH);`).Check(
		testkit.Rows("2007-01-28 22:08:28"))
	tk.MustQuery(`select DATE_ADD('2007-03-28 22:08:28',INTERVAL "-2.-2" WEEK);`).Check(
		testkit.Rows("2007-03-14 22:08:28"))
	tk.MustQuery(`select DATE_ADD('2007-03-28 22:08:28',INTERVAL "-2.-2" DAY);`).Check(
		testkit.Rows("2007-03-26 22:08:28"))
	tk.MustQuery(`select DATE_ADD('2007-03-28 22:08:28',INTERVAL "-2.-2" HOUR);`).Check(
		testkit.Rows("2007-03-28 20:08:28"))
	tk.MustQuery(`select DATE_ADD('2007-03-28 22:08:28',INTERVAL "-2.-2" MINUTE);`).Check(
		testkit.Rows("2007-03-28 22:06:28"))
	tk.MustQuery(`select DATE_ADD('2007-03-28 22:08:28',INTERVAL "-2.-2" MICROSECOND);`).Check(
		testkit.Rows("2007-03-28 22:08:27.999998"))
}

func (s *testIntegrationSuite) TestFuncCaseWithLeftJoin(c *C) {
	tk := testkit.NewTestKitWithInit(c, s.store)

	tk.MustExec("create table kankan1(id int, name text)")
	tk.MustExec("insert into kankan1 values(1, 'a')")
	tk.MustExec("insert into kankan1 values(2, 'a')")

	tk.MustExec("create table kankan2(id int, h1 text)")
	tk.MustExec("insert into kankan2 values(2, 'z')")

	tk.MustQuery("select t1.id from kankan1 t1 left join kankan2 t2 on t1.id = t2.id where (case  when t1.name='b' then 'case2' when t1.name='a' then 'case1' else NULL end) = 'case1' order by t1.id").Check(testkit.Rows("1", "2"))
}

func (s *testIntegrationSuite) TestIssue11594(c *C) {
	tk := testkit.NewTestKit(c, s.store)
	tk.MustExec("use test")
	tk.MustExec(`drop table if exists t1;`)
	tk.MustExec("CREATE TABLE t1 (v bigint(20) UNSIGNED NOT NULL);")
	tk.MustExec("INSERT INTO t1 VALUES (1), (2);")
	tk.MustQuery("SELECT SUM(IF(v > 1, v, -v)) FROM t1;").Check(testkit.Rows("1"))
	tk.MustQuery("SELECT sum(IFNULL(cast(null+rand() as unsigned), -v)) FROM t1;").Check(testkit.Rows("-3"))
	tk.MustQuery("SELECT sum(COALESCE(cast(null+rand() as unsigned), -v)) FROM t1;").Check(testkit.Rows("-3"))
	tk.MustQuery("SELECT sum(COALESCE(cast(null+rand() as unsigned), v)) FROM t1;").Check(testkit.Rows("3"))
}

func (s *testIntegrationSuite) TestDefEnableVectorizedEvaluation(c *C) {
	tk := testkit.NewTestKit(c, s.store)
	tk.MustExec("use mysql")
	tk.MustQuery(`select @@tidb_enable_vectorized_expression`).Check(testkit.Rows("1"))
}

func (s *testIntegrationSuite) TestIssue11309And11319(c *C) {
	tk := testkit.NewTestKit(c, s.store)
	tk.MustExec("use test")
	tk.MustExec(`drop table if exists t;`)
	tk.MustExec(`CREATE TABLE t (a decimal(6,3),b double(6,3),c float(6,3));`)
	tk.MustExec(`INSERT INTO t VALUES (1.100,1.100,1.100);`)
	tk.MustQuery(`SELECT DATE_ADD('2003-11-18 07:25:13',INTERVAL a MINUTE_SECOND) FROM t`).Check(testkit.Rows(`2003-11-18 07:27:53`))
	tk.MustQuery(`SELECT DATE_ADD('2003-11-18 07:25:13',INTERVAL b MINUTE_SECOND) FROM t`).Check(testkit.Rows(`2003-11-18 07:27:53`))
	tk.MustQuery(`SELECT DATE_ADD('2003-11-18 07:25:13',INTERVAL c MINUTE_SECOND) FROM t`).Check(testkit.Rows(`2003-11-18 07:27:53`))
	tk.MustExec(`drop table if exists t;`)
	tk.MustExec(`CREATE TABLE t (a decimal(11,7),b double(11,7),c float(11,7));`)
	tk.MustExec(`INSERT INTO t VALUES (123.9999999,123.9999999,123.9999999),(-123.9999999,-123.9999999,-123.9999999);`)
	tk.MustQuery(`SELECT DATE_ADD('2003-11-18 07:25:13',INTERVAL a MINUTE_SECOND) FROM t`).Check(testkit.Rows(`2004-03-13 03:14:52`, `2003-07-25 11:35:34`))
	tk.MustQuery(`SELECT DATE_ADD('2003-11-18 07:25:13',INTERVAL b MINUTE_SECOND) FROM t`).Check(testkit.Rows(`2004-03-13 03:14:52`, `2003-07-25 11:35:34`))
	tk.MustQuery(`SELECT DATE_ADD('2003-11-18 07:25:13',INTERVAL c MINUTE_SECOND) FROM t`).Check(testkit.Rows(`2003-11-18 09:29:13`, `2003-11-18 05:21:13`))
	tk.MustExec(`drop table if exists t;`)

	// for https://github.com/pingcap/tidb/issues/11319
	tk.MustQuery(`SELECT DATE_ADD('2007-03-28 22:08:28',INTERVAL -2.2 MINUTE_MICROSECOND)`).Check(testkit.Rows("2007-03-28 22:08:25.800000"))
	tk.MustQuery(`SELECT DATE_ADD('2007-03-28 22:08:28',INTERVAL -2.2 SECOND_MICROSECOND)`).Check(testkit.Rows("2007-03-28 22:08:25.800000"))
	tk.MustQuery(`SELECT DATE_ADD('2007-03-28 22:08:28',INTERVAL -2.2 HOUR_MICROSECOND)`).Check(testkit.Rows("2007-03-28 22:08:25.800000"))
	tk.MustQuery(`SELECT DATE_ADD('2007-03-28 22:08:28',INTERVAL -2.2 DAY_MICROSECOND)`).Check(testkit.Rows("2007-03-28 22:08:25.800000"))
	tk.MustQuery(`SELECT DATE_ADD('2007-03-28 22:08:28',INTERVAL -2.2 SECOND)`).Check(testkit.Rows("2007-03-28 22:08:25.800000"))
	tk.MustQuery(`SELECT DATE_ADD('2007-03-28 22:08:28',INTERVAL -2.2 HOUR_SECOND)`).Check(testkit.Rows("2007-03-28 22:06:26"))
	tk.MustQuery(`SELECT DATE_ADD('2007-03-28 22:08:28',INTERVAL -2.2 DAY_SECOND)`).Check(testkit.Rows("2007-03-28 22:06:26"))
	tk.MustQuery(`SELECT DATE_ADD('2007-03-28 22:08:28',INTERVAL -2.2 MINUTE_SECOND)`).Check(testkit.Rows("2007-03-28 22:06:26"))
	tk.MustQuery(`SELECT DATE_ADD('2007-03-28 22:08:28',INTERVAL -2.2 MINUTE)`).Check(testkit.Rows("2007-03-28 22:06:28"))
	tk.MustQuery(`SELECT DATE_ADD('2007-03-28 22:08:28',INTERVAL -2.2 DAY_MINUTE)`).Check(testkit.Rows("2007-03-28 20:06:28"))
	tk.MustQuery(`SELECT DATE_ADD('2007-03-28 22:08:28',INTERVAL -2.2 HOUR_MINUTE)`).Check(testkit.Rows("2007-03-28 20:06:28"))
	tk.MustQuery(`SELECT DATE_ADD('2007-03-28 22:08:28',INTERVAL -2.2 DAY_HOUR)`).Check(testkit.Rows("2007-03-26 20:08:28"))
	tk.MustQuery(`SELECT DATE_ADD('2007-03-28 22:08:28',INTERVAL -2.2 YEAR_MONTH)`).Check(testkit.Rows("2005-01-28 22:08:28"))

	tk.MustQuery(`SELECT DATE_ADD('2007-03-28 22:08:28',INTERVAL 2.2 MINUTE_MICROSECOND)`).Check(testkit.Rows("2007-03-28 22:08:30.200000"))
	tk.MustQuery(`SELECT DATE_ADD('2007-03-28 22:08:28',INTERVAL 2.2 SECOND_MICROSECOND)`).Check(testkit.Rows("2007-03-28 22:08:30.200000"))
	tk.MustQuery(`SELECT DATE_ADD('2007-03-28 22:08:28',INTERVAL 2.2 HOUR_MICROSECOND)`).Check(testkit.Rows("2007-03-28 22:08:30.200000"))
	tk.MustQuery(`SELECT DATE_ADD('2007-03-28 22:08:28',INTERVAL 2.2 DAY_MICROSECOND)`).Check(testkit.Rows("2007-03-28 22:08:30.200000"))
	tk.MustQuery(`SELECT DATE_ADD('2007-03-28 22:08:28',INTERVAL 2.2 SECOND)`).Check(testkit.Rows("2007-03-28 22:08:30.200000"))
	tk.MustQuery(`SELECT DATE_ADD('2007-03-28 22:08:28',INTERVAL 2.2 HOUR_SECOND)`).Check(testkit.Rows("2007-03-28 22:10:30"))
	tk.MustQuery(`SELECT DATE_ADD('2007-03-28 22:08:28',INTERVAL 2.2 DAY_SECOND)`).Check(testkit.Rows("2007-03-28 22:10:30"))
	tk.MustQuery(`SELECT DATE_ADD('2007-03-28 22:08:28',INTERVAL 2.2 MINUTE_SECOND)`).Check(testkit.Rows("2007-03-28 22:10:30"))
	tk.MustQuery(`SELECT DATE_ADD('2007-03-28 22:08:28',INTERVAL 2.2 MINUTE)`).Check(testkit.Rows("2007-03-28 22:10:28"))
	tk.MustQuery(`SELECT DATE_ADD('2007-03-28 22:08:28',INTERVAL 2.2 DAY_MINUTE)`).Check(testkit.Rows("2007-03-29 00:10:28"))
	tk.MustQuery(`SELECT DATE_ADD('2007-03-28 22:08:28',INTERVAL 2.2 HOUR_MINUTE)`).Check(testkit.Rows("2007-03-29 00:10:28"))
	tk.MustQuery(`SELECT DATE_ADD('2007-03-28 22:08:28',INTERVAL 2.2 DAY_HOUR)`).Check(testkit.Rows("2007-03-31 00:08:28"))
	tk.MustQuery(`SELECT DATE_ADD('2007-03-28 22:08:28',INTERVAL 2.2 YEAR_MONTH)`).Check(testkit.Rows("2009-05-28 22:08:28"))
}

func (s *testIntegrationSuite) TestIssue12301(c *C) {
	tk := testkit.NewTestKit(c, s.store)
	tk.MustExec("use test")
	tk.MustExec("create table t (d decimal(19, 0), i bigint(11))")
	tk.MustExec("insert into t values (123456789012, 123456789012)")
	tk.MustQuery("select * from t where d = i").Check(testkit.Rows("123456789012 123456789012"))
}

func (s *testIntegrationSerialSuite) TestIssue15315(c *C) {
	tk := testkit.NewTestKit(c, s.store)
	tk.MustExec("use test")
	tk.MustQuery("select '0-3261554956'+0.0").Check(testkit.Rows("0"))
	tk.MustQuery("select cast('0-1234' as real)").Check(testkit.Rows("0"))
}

func (s *testIntegrationSuite) TestNotExistFunc(c *C) {
	tk := testkit.NewTestKit(c, s.store)

	// current db is empty
	_, err := tk.Exec("SELECT xxx(1)")
	c.Assert(err.Error(), Equals, "[planner:1046]No database selected")

	_, err = tk.Exec("SELECT yyy()")
	c.Assert(err.Error(), Equals, "[planner:1046]No database selected")

	// current db is not empty
	tk.MustExec("use test")
	_, err = tk.Exec("SELECT xxx(1)")
	c.Assert(err.Error(), Equals, "[expression:1305]FUNCTION test.xxx does not exist")

	_, err = tk.Exec("SELECT yyy()")
	c.Assert(err.Error(), Equals, "[expression:1305]FUNCTION test.yyy does not exist")

	tk.MustExec("use test")
	_, err = tk.Exec("SELECT timestampliteral(rand())")
	c.Assert(err.Error(), Equals, "[expression:1305]FUNCTION test.timestampliteral does not exist")

}

func (s *testIntegrationSuite) TestDecodetoChunkReuse(c *C) {
	tk := testkit.NewTestKitWithInit(c, s.store)
	tk.MustExec("create table chk (a int,b varchar(20))")
	for i := 0; i < 200; i++ {
		if i%5 == 0 {
			tk.MustExec(fmt.Sprintf("insert chk values (NULL,NULL)"))
			continue
		}
		tk.MustExec(fmt.Sprintf("insert chk values (%d,'%s')", i, strconv.Itoa(i)))
	}

	tk.Se.GetSessionVars().SetDistSQLScanConcurrency(1)
	tk.MustExec("set tidb_init_chunk_size = 2")
	tk.MustExec("set tidb_max_chunk_size = 32")
	defer func() {
		tk.MustExec(fmt.Sprintf("set tidb_init_chunk_size = %d", variable.DefInitChunkSize))
		tk.MustExec(fmt.Sprintf("set tidb_max_chunk_size = %d", variable.DefMaxChunkSize))
	}()
	rs, err := tk.Exec("select * from chk")
	c.Assert(err, IsNil)
	req := rs.NewChunk()
	var count int
	for {
		err = rs.Next(context.TODO(), req)
		c.Assert(err, IsNil)
		numRows := req.NumRows()
		if numRows == 0 {
			break
		}
		for i := 0; i < numRows; i++ {
			if count%5 == 0 {
				c.Assert(req.GetRow(i).IsNull(0), Equals, true)
				c.Assert(req.GetRow(i).IsNull(1), Equals, true)
			} else {
				c.Assert(req.GetRow(i).IsNull(0), Equals, false)
				c.Assert(req.GetRow(i).IsNull(1), Equals, false)
				c.Assert(req.GetRow(i).GetInt64(0), Equals, int64(count))
				c.Assert(req.GetRow(i).GetString(1), Equals, strconv.Itoa(count))
			}
			count++
		}
	}
	c.Assert(count, Equals, 200)
	rs.Close()
}

func (s *testIntegrationSuite) TestInMeetsPrepareAndExecute(c *C) {
	tk := testkit.NewTestKitWithInit(c, s.store)
	tk.MustExec("prepare pr1 from 'select ? in (1,?,?)'")
	tk.MustExec("set @a=1, @b=2, @c=3")
	tk.MustQuery("execute pr1 using @a,@b,@c").Check(testkit.Rows("1"))

	tk.MustExec("prepare pr2 from 'select 3 in (1,?,?)'")
	tk.MustExec("set @a=2, @b=3")
	tk.MustQuery("execute pr2 using @a,@b").Check(testkit.Rows("1"))

	tk.MustExec("prepare pr3 from 'select ? in (1,2,3)'")
	tk.MustExec("set @a=4")
	tk.MustQuery("execute pr3 using @a").Check(testkit.Rows("0"))

	tk.MustExec("prepare pr4 from 'select ? in (?,?,?)'")
	tk.MustExec("set @a=1, @b=2, @c=3, @d=4")
	tk.MustQuery("execute pr4 using @a,@b,@c,@d").Check(testkit.Rows("0"))
}

func (s *testIntegrationSuite) TestCastStrToInt(c *C) {
	tk := testkit.NewTestKitWithInit(c, s.store)
	cases := []struct {
		sql    string
		result int
	}{
		{"select cast('' as signed)", 0},
		{"select cast('12345abcde' as signed)", 12345},
		{"select cast('123e456' as signed)", 123},
		{"select cast('-12345abcde' as signed)", -12345},
		{"select cast('-123e456' as signed)", -123},
	}
	for _, ca := range cases {
		tk.Se.GetSessionVars().StmtCtx.SetWarnings(nil)
		tk.MustQuery(ca.sql).Check(testkit.Rows(fmt.Sprintf("%v", ca.result)))
		c.Assert(terror.ErrorEqual(tk.Se.GetSessionVars().StmtCtx.GetWarnings()[0].Err, types.ErrTruncatedWrongVal), IsTrue)
	}
}

func (s *testIntegrationSerialSuite) TestPreparePlanCache(c *C) {
	tk := testkit.NewTestKit(c, s.store)

	// Plan cache should now be on by default
	c.Assert(plannercore.PreparedPlanCacheEnabled(), Equals, true)

	// Use the example from the docs https://docs.pingcap.com/tidb/stable/sql-prepare-plan-cache
	tk.MustExec("use test")
	tk.MustExec("drop table if exists t;")
	tk.MustExec("create table t(a int);")
	tk.MustExec("prepare stmt from 'select * from t where a = ?';")
	tk.MustExec("set @a = 1;")
	tk.MustExec("execute stmt using @a;")
	tk.MustQuery("select @@last_plan_from_cache;").Check(testkit.Rows("0"))
	tk.MustExec("execute stmt using @a;")
	tk.MustQuery("select @@last_plan_from_cache;").Check(testkit.Rows("1"))
}

func (s *testIntegrationSerialSuite) TestIssue16205(c *C) {
	tk := testkit.NewTestKit(c, s.store)
	orgEnable := plannercore.PreparedPlanCacheEnabled()
	defer func() {
		plannercore.SetPreparedPlanCache(orgEnable)
	}()
	plannercore.SetPreparedPlanCache(true)
	var err error
	tk.Se, err = session.CreateSession4TestWithOpt(s.store, &session.Opt{
		PreparedPlanCache: kvcache.NewSimpleLRUCache(100, 0.1, math.MaxUint64),
	})
	c.Assert(err, IsNil)

	tk.MustExec("use test")
	tk.MustExec("prepare stmt from 'select random_bytes(3)'")
	rows1 := tk.MustQuery("execute stmt").Rows()
	c.Assert(len(rows1), Equals, 1)
	rows2 := tk.MustQuery("execute stmt").Rows()
	c.Assert(len(rows2), Equals, 1)
	c.Assert(rows1[0][0].(string), Not(Equals), rows2[0][0].(string))
}

func (s *testIntegrationSerialSuite) TestRowCountPlanCache(c *C) {
	tk := testkit.NewTestKit(c, s.store)
	orgEnable := plannercore.PreparedPlanCacheEnabled()
	defer func() {
		plannercore.SetPreparedPlanCache(orgEnable)
	}()
	plannercore.SetPreparedPlanCache(true)
	var err error
	tk.Se, err = session.CreateSession4TestWithOpt(s.store, &session.Opt{
		PreparedPlanCache: kvcache.NewSimpleLRUCache(100, 0.1, math.MaxUint64),
	})
	c.Assert(err, IsNil)

	tk.MustExec("use test")
	tk.MustExec("drop table if exists t")
	tk.MustExec("create table t(a int auto_increment primary key)")
	tk.MustExec("prepare stmt from 'select row_count()';")
	tk.MustExec("insert into t values()")
	res := tk.MustQuery("execute stmt").Rows()
	c.Assert(len(res), Equals, 1)
	c.Assert(res[0][0], Equals, "1")
	tk.MustExec("insert into t values(),(),()")
	res = tk.MustQuery("execute stmt").Rows()
	c.Assert(len(res), Equals, 1)
	c.Assert(res[0][0], Equals, "3")
}

func (s *testIntegrationSuite) TestValuesForBinaryLiteral(c *C) {
	// See issue #15310
	tk := testkit.NewTestKit(c, s.store)
	tk.MustExec("use test;")
	tk.MustExec("create table testValuesBinary(id int primary key auto_increment, a bit(1));")
	tk.MustExec("insert into testValuesBinary values(1,1);")
	err := tk.ExecToErr("insert into testValuesBinary values(1,1) on duplicate key update id = values(id),a = values(a);")
	c.Assert(err, IsNil)
	tk.MustQuery("select a=0 from testValuesBinary;").Check(testkit.Rows("0"))
	err = tk.ExecToErr("insert into testValuesBinary values(1,0) on duplicate key update id = values(id),a = values(a);")
	c.Assert(err, IsNil)
	tk.MustQuery("select a=0 from testValuesBinary;").Check(testkit.Rows("1"))
	tk.MustExec("drop table testValuesBinary;")
}

func (s *testIntegrationSuite) TestIssue14159(c *C) {
	tk := testkit.NewTestKitWithInit(c, s.store)
	tk.MustExec("DROP TABLE IF EXISTS t")
	tk.MustExec("CREATE TABLE t (v VARCHAR(100))")
	tk.MustExec("INSERT INTO t VALUES ('3289742893213123732904809')")
	tk.MustQuery("SELECT * FROM t WHERE v").Check(testkit.Rows("3289742893213123732904809"))
}

func (s *testIntegrationSuite) TestIssue14146(c *C) {
	tk := testkit.NewTestKit(c, s.store)
	tk.MustExec("use test")
	tk.MustExec("create table tt(a varchar(10))")
	tk.MustExec("insert into tt values(NULL)")
	tk.MustExec("analyze table tt;")
	tk.MustQuery("select * from tt").Check(testkit.Rows("<nil>"))
}

func (s *testIntegrationSuite) TestIssue15346(c *C) {
	tk := testkit.NewTestKitWithInit(c, s.store)
	tk.MustQuery("select collation(format_bytes(1024)) != 'binary';").Check(testkit.Rows("1"))
	tk.MustQuery("select collation(format_nano_time(234)) != 'binary';").Check(testkit.Rows("1"))
}

func (s *testIntegrationSerialSuite) TestCacheRegexpr(c *C) {
	tk := testkit.NewTestKit(c, s.store)
	orgEnable := plannercore.PreparedPlanCacheEnabled()
	defer func() {
		plannercore.SetPreparedPlanCache(orgEnable)
	}()
	plannercore.SetPreparedPlanCache(true)
	var err error
	tk.Se, err = session.CreateSession4TestWithOpt(s.store, &session.Opt{
		PreparedPlanCache: kvcache.NewSimpleLRUCache(100, 0.1, math.MaxUint64),
	})
	c.Assert(err, IsNil)

	tk.MustExec("use test")
	tk.MustExec("drop table if exists t1")
	tk.MustExec("create table t1 (a varchar(40))")
	tk.MustExec("insert into t1 values ('C1'),('R1')")
	tk.MustExec("prepare stmt1 from 'select a from t1 where a rlike ?'")
	tk.MustExec("set @a='^C.*'")
	tk.MustQuery("execute stmt1 using @a").Check(testkit.Rows("C1"))
	tk.MustExec("set @a='^R.*'")
	tk.MustQuery("execute stmt1 using @a").Check(testkit.Rows("R1"))
}

func (s *testIntegrationSerialSuite) TestCacheRefineArgs(c *C) {
	tk := testkit.NewTestKit(c, s.store)
	orgEnable := plannercore.PreparedPlanCacheEnabled()
	defer func() {
		plannercore.SetPreparedPlanCache(orgEnable)
	}()
	plannercore.SetPreparedPlanCache(true)
	var err error
	tk.Se, err = session.CreateSession4TestWithOpt(s.store, &session.Opt{
		PreparedPlanCache: kvcache.NewSimpleLRUCache(100, 0.1, math.MaxUint64),
	})
	c.Assert(err, IsNil)

	tk.MustExec("use test")
	tk.MustExec("drop table if exists t")
	tk.MustExec("create table t(col_int int)")
	tk.MustExec("insert into t values(null)")
	tk.MustExec("prepare stmt from 'SELECT ((col_int is true) = ?) AS res FROM t'")
	tk.MustExec("set @p0='0.8'")
	tk.MustQuery("execute stmt using @p0").Check(testkit.Rows("0"))
	tk.MustExec("set @p0='0'")
	tk.MustQuery("execute stmt using @p0").Check(testkit.Rows("1"))

	tk.MustExec("delete from t")
	tk.MustExec("insert into t values(1)")
	tk.MustExec("prepare stmt from 'SELECT col_int < ? FROM t'")
	tk.MustExec("set @p0='-184467440737095516167.1'")
	tk.MustQuery("execute stmt using @p0").Check(testkit.Rows("0"))
}

func (s *testIntegrationSuite) TestOrderByFuncPlanCache(c *C) {
	tk := testkit.NewTestKit(c, s.store)
	orgEnable := plannercore.PreparedPlanCacheEnabled()
	defer func() {
		plannercore.SetPreparedPlanCache(orgEnable)
	}()
	plannercore.SetPreparedPlanCache(true)
	var err error
	tk.Se, err = session.CreateSession4TestWithOpt(s.store, &session.Opt{
		PreparedPlanCache: kvcache.NewSimpleLRUCache(100, 0.1, math.MaxUint64),
	})
	c.Assert(err, IsNil)

	tk.MustExec("use test")
	tk.MustExec("drop table if exists t")
	tk.MustExec("create table t(a int)")
	tk.MustExec("prepare stmt from 'SELECT * FROM t order by rand()'")
	tk.MustQuery("execute stmt").Check(testkit.Rows())
	tk.MustExec("prepare stmt from 'SELECT * FROM t order by now()'")
	tk.MustQuery("execute stmt").Check(testkit.Rows())
}

func (s *testIntegrationSuite) TestSelectLimitPlanCache(c *C) {
	tk := testkit.NewTestKit(c, s.store)
	orgEnable := plannercore.PreparedPlanCacheEnabled()
	defer func() {
		plannercore.SetPreparedPlanCache(orgEnable)
	}()
	plannercore.SetPreparedPlanCache(true)
	var err error
	tk.Se, err = session.CreateSession4TestWithOpt(s.store, &session.Opt{
		PreparedPlanCache: kvcache.NewSimpleLRUCache(100, 0.1, math.MaxUint64),
	})
	c.Assert(err, IsNil)

	tk.MustExec("use test")
	tk.MustExec("drop table if exists t")
	tk.MustExec("create table t(a int)")
	tk.MustExec("insert into t values(1), (2), (3)")
	tk.MustExec("set @@session.sql_select_limit = 1")
	tk.MustExec("prepare stmt from 'SELECT * FROM t'")
	tk.MustQuery("execute stmt").Check(testkit.Rows("1"))
	tk.MustExec("set @@session.sql_select_limit = default")
	tk.MustQuery("execute stmt").Check(testkit.Rows("1", "2", "3"))
	tk.MustExec("set @@session.sql_select_limit = 2")
	tk.MustQuery("execute stmt").Check(testkit.Rows("1", "2"))
	tk.MustExec("set @@session.sql_select_limit = 1")
	tk.MustQuery("execute stmt").Check(testkit.Rows("1"))
	tk.MustExec("set @@session.sql_select_limit = default")
	tk.MustQuery("execute stmt").Check(testkit.Rows("1", "2", "3"))
	tk.MustExec("set @@session.sql_select_limit = 2")
	tk.MustQuery("execute stmt").Check(testkit.Rows("1", "2"))
}

func (s *testIntegrationSuite) TestCollation(c *C) {
	tk := testkit.NewTestKit(c, s.store)
	tk.MustExec("use test")
	tk.MustExec("drop table if exists t")
	tk.MustExec("create table t (utf8_bin_c varchar(10) charset utf8 collate utf8_bin, utf8_gen_c varchar(10) charset utf8 collate utf8_general_ci, bin_c binary, num_c int, " +
		"abin char collate ascii_bin, lbin char collate latin1_bin, u4bin char collate utf8mb4_bin, u4ci char collate utf8mb4_general_ci)")
	tk.MustExec("insert into t values ('a', 'b', 'c', 4, 'a', 'a', 'a', 'a')")
	tk.MustQuery("select collation(null)").Check(testkit.Rows("binary"))
	tk.MustQuery("select collation(2)").Check(testkit.Rows("binary"))
	tk.MustQuery("select collation(2 + 'a')").Check(testkit.Rows("binary"))
	tk.MustQuery("select collation(2 + utf8_gen_c) from t").Check(testkit.Rows("binary"))
	tk.MustQuery("select collation(2 + utf8_bin_c) from t").Check(testkit.Rows("binary"))
	tk.MustQuery("select collation(concat(utf8_bin_c, 2)) from t").Check(testkit.Rows("utf8_bin"))
	tk.MustQuery("select collation(concat(utf8_gen_c, 'abc')) from t").Check(testkit.Rows("utf8_general_ci"))
	tk.MustQuery("select collation(concat(utf8_gen_c, null)) from t").Check(testkit.Rows("utf8_general_ci"))
	tk.MustQuery("select collation(concat(utf8_gen_c, num_c)) from t").Check(testkit.Rows("utf8_general_ci"))
	tk.MustQuery("select collation(concat(utf8_bin_c, utf8_gen_c)) from t").Check(testkit.Rows("utf8_bin"))
	tk.MustQuery("select collation(upper(utf8_bin_c)) from t").Check(testkit.Rows("utf8_bin"))
	tk.MustQuery("select collation(upper(utf8_gen_c)) from t").Check(testkit.Rows("utf8_general_ci"))
	tk.MustQuery("select collation(upper(bin_c)) from t").Check(testkit.Rows("binary"))
	tk.MustQuery("select collation(concat(abin, bin_c)) from t").Check(testkit.Rows("binary"))
	tk.MustQuery("select collation(concat(lbin, bin_c)) from t").Check(testkit.Rows("binary"))
	tk.MustQuery("select collation(concat(utf8_bin_c, bin_c)) from t").Check(testkit.Rows("binary"))
	tk.MustQuery("select collation(concat(utf8_gen_c, bin_c)) from t").Check(testkit.Rows("binary"))
	tk.MustQuery("select collation(concat(u4bin, bin_c)) from t").Check(testkit.Rows("binary"))
	tk.MustQuery("select collation(concat(u4ci, bin_c)) from t").Check(testkit.Rows("binary"))
	tk.MustQuery("select collation(concat(abin, u4bin)) from t").Check(testkit.Rows("utf8mb4_bin"))
	tk.MustQuery("select collation(concat(lbin, u4bin)) from t").Check(testkit.Rows("utf8mb4_bin"))
	tk.MustQuery("select collation(concat(utf8_bin_c, u4bin)) from t").Check(testkit.Rows("utf8mb4_bin"))
	tk.MustQuery("select collation(concat(utf8_gen_c, u4bin)) from t").Check(testkit.Rows("utf8mb4_bin"))
	tk.MustQuery("select collation(concat(u4ci, u4bin)) from t").Check(testkit.Rows("utf8mb4_bin"))
	tk.MustQuery("select collation(concat(abin, u4ci)) from t").Check(testkit.Rows("utf8mb4_general_ci"))
	tk.MustQuery("select collation(concat(lbin, u4ci)) from t").Check(testkit.Rows("utf8mb4_general_ci"))
	tk.MustQuery("select collation(concat(utf8_bin_c, u4ci)) from t").Check(testkit.Rows("utf8mb4_general_ci"))
	tk.MustQuery("select collation(concat(utf8_gen_c, u4ci)) from t").Check(testkit.Rows("utf8mb4_general_ci"))
	tk.MustQuery("select collation(concat(abin, utf8_bin_c)) from t").Check(testkit.Rows("utf8_bin"))
	tk.MustQuery("select collation(concat(lbin, utf8_bin_c)) from t").Check(testkit.Rows("utf8_bin"))
	tk.MustQuery("select collation(concat(utf8_gen_c, utf8_bin_c)) from t").Check(testkit.Rows("utf8_bin"))
	tk.MustQuery("select collation(concat(abin, utf8_gen_c)) from t").Check(testkit.Rows("utf8_general_ci"))
	tk.MustQuery("select collation(concat(lbin, utf8_gen_c)) from t").Check(testkit.Rows("utf8_general_ci"))
	tk.MustQuery("select collation(concat(abin, lbin)) from t").Check(testkit.Rows("latin1_bin"))

	tk.MustExec("set names utf8mb4 collate utf8mb4_bin")
	tk.MustQuery("select collation('a')").Check(testkit.Rows("utf8mb4_bin"))
	tk.MustExec("set names utf8mb4 collate utf8mb4_general_ci")
	tk.MustQuery("select collation('a')").Check(testkit.Rows("utf8mb4_general_ci"))

	tk.MustExec("set names utf8mb4 collate utf8mb4_general_ci")
	tk.MustExec("set @test_collate_var = 'a'")
	tk.MustQuery("select collation(@test_collate_var)").Check(testkit.Rows("utf8mb4_general_ci"))
	tk.MustExec("set @test_collate_var = concat(\"a\", \"b\" collate utf8mb4_bin)")
	tk.MustQuery("select collation(@test_collate_var)").Check(testkit.Rows("utf8mb4_bin"))
}

func (s *testIntegrationSuite) TestCoercibility(c *C) {
	tk := testkit.NewTestKit(c, s.store)

	type testCase struct {
		expr   string
		result int
	}
	testFunc := func(cases []testCase, suffix string) {
		for _, tc := range cases {
			tk.MustQuery(fmt.Sprintf("select coercibility(%v) %v", tc.expr, suffix)).Check(testkit.Rows(fmt.Sprintf("%v", tc.result)))
		}
	}
	testFunc([]testCase{
		// constants
		{"1", 5}, {"null", 6}, {"'abc'", 4},
		// sys-constants
		{"version()", 3}, {"user()", 3}, {"database()", 3},
		{"current_role()", 3}, {"current_user()", 3},
		// scalar functions after constant folding
		{"1+null", 5}, {"null+'abcde'", 5}, {"concat(null, 'abcde')", 4},
		// non-deterministic functions
		{"rand()", 5}, {"now()", 5}, {"sysdate()", 5},
	}, "")

	tk.MustExec("use test")
	tk.MustExec("drop table if exists t")
	tk.MustExec("create table t (i int, r real, d datetime, t timestamp, c char(10), vc varchar(10), b binary(10), vb binary(10))")
	tk.MustExec("insert into t values (null, null, null, null, null, null, null, null)")
	testFunc([]testCase{
		{"i", 5}, {"r", 5}, {"d", 5}, {"t", 5},
		{"c", 2}, {"b", 2}, {"vb", 2}, {"vc", 2},
		{"i+r", 5}, {"i*r", 5}, {"cos(r)+sin(i)", 5}, {"d+2", 5},
		{"t*10", 5}, {"concat(c, vc)", 2}, {"replace(c, 'x', 'y')", 2},
	}, "from t")

	tk.MustQuery("SELECT COERCIBILITY(@straaa);").Check(testkit.Rows("2"))
}

func (s *testIntegrationSerialSuite) TestCacheConstEval(c *C) {
	tk := testkit.NewTestKit(c, s.store)
	orgEnable := plannercore.PreparedPlanCacheEnabled()
	defer func() {
		plannercore.SetPreparedPlanCache(orgEnable)
	}()
	plannercore.SetPreparedPlanCache(true)
	var err error
	tk.Se, err = session.CreateSession4TestWithOpt(s.store, &session.Opt{
		PreparedPlanCache: kvcache.NewSimpleLRUCache(100, 0.1, math.MaxUint64),
	})
	c.Assert(err, IsNil)

	tk.MustExec("use test")
	tk.MustExec("drop table if exists t")
	tk.MustExec("create table t(col_double double)")
	tk.MustExec("insert into t values (1)")
	tk.Se.GetSessionVars().EnableVectorizedExpression = false
	tk.MustExec("insert into mysql.expr_pushdown_blacklist values('cast', 'tikv,tiflash,tidb', 'for test')")
	tk.MustExec("admin reload expr_pushdown_blacklist")
	tk.MustExec("prepare stmt from 'SELECT * FROM (SELECT col_double AS c0 FROM t) t WHERE (ABS((REPEAT(?, ?) OR 5617780767323292672)) < LN(EXP(c0)) + (? ^ ?))'")
	tk.MustExec("set @a1 = 'JuvkBX7ykVux20zQlkwDK2DFelgn7'")
	tk.MustExec("set @a2 = 1")
	tk.MustExec("set @a3 = -112990.35179796701")
	tk.MustExec("set @a4 = 87997.92704840179")
	// Main purpose here is checking no error is reported. 1 is the result when plan cache is disabled, it is
	// incompatible with MySQL actually, update the result after fixing it.
	tk.MustQuery("execute stmt using @a1, @a2, @a3, @a4").Check(testkit.Rows("1"))
	tk.Se.GetSessionVars().EnableVectorizedExpression = true
	tk.MustExec("delete from mysql.expr_pushdown_blacklist where name = 'cast' and store_type = 'tikv,tiflash,tidb' and reason = 'for test'")
	tk.MustExec("admin reload expr_pushdown_blacklist")
}

func (s *testSuite) TestIssue20071(c *C) {
	tk := testkit.NewTestKitWithInit(c, s.store)
	tk.MustExec("drop table if exists table_30_utf8_4")
	tk.MustExec("drop table if exists t")
	tk.MustExec("create table t(a int)")
	tk.MustExec("insert into t values(1)")
	tk.MustExec("create table table_30_utf8_4 ( `pk` int primary key, `col_int_key_unsigned` int unsigned , `col_int_key_signed` int, `col_float_key_signed` float  , `col_float_key_unsigned` float unsigned) character set utf8 partition by hash(pk) partitions 4;")
	tk.MustExec("insert ignore into table_30_utf8_4 values (0,91, 10, 14,19.0495)")
	tk.MustExec("alter table table_30_utf8_4 add column a int as (col_int_key_signed * 2)")
	tk.MustExec("SELECT count(1) AS val FROM table_30_utf8_4 WHERE table_30_utf8_4.col_int_key_unsigned!=table_30_utf8_4.a OR (SELECT count(1) AS val FROM t WHERE table_30_utf8_4.col_float_key_signed!=table_30_utf8_4.col_float_key_unsigned )!=7984764426240273913;")
	tk.MustExec("select a from table_30_utf8_4 order by a")
}

func (s *testSuite) TestVirtualGeneratedColumnAndLimit(c *C) {
	tk := testkit.NewTestKitWithInit(c, s.store)
	tk.MustExec("drop table if exists t;")
	tk.MustExec("create table t (a int, b int as (a + 1));")
	tk.MustExec("insert into t(a) values (1);")
	tk.MustQuery("select /*+ LIMIT_TO_COP() */ b from t limit 1;").Check(testkit.Rows("2"))
	tk.MustQuery("select /*+ LIMIT_TO_COP() */ b from t order by b limit 1;").Check(testkit.Rows("2"))
}

func (s *testIntegrationSerialSuite) TestCollationBasic(c *C) {
	tk := testkit.NewTestKit(c, s.store)
	collate.SetNewCollationEnabledForTest(true)
	defer collate.SetNewCollationEnabledForTest(false)
	tk.MustExec("use test")
	tk.MustExec("create table t_ci(a varchar(10) collate utf8mb4_general_ci, unique key(a))")
	tk.MustExec("insert into t_ci values ('a')")
	tk.MustQuery("select * from t_ci").Check(testkit.Rows("a"))
	tk.MustQuery("select * from t_ci").Check(testkit.Rows("a"))
	tk.MustQuery("select * from t_ci where a='a'").Check(testkit.Rows("a"))
	tk.MustQuery("select * from t_ci where a='A'").Check(testkit.Rows("a"))
	tk.MustQuery("select * from t_ci where a='a   '").Check(testkit.Rows("a"))
	tk.MustQuery("select * from t_ci where a='a                    '").Check(testkit.Rows("a"))

	tk.MustExec("drop table if exists t")
	tk.MustExec("create table t (a varchar(10) primary key,b int)")
	tk.MustExec("insert into t values ('a', 1), ('b', 3), ('a', 2) on duplicate key update b = b + 1;")
	tk.MustExec("set autocommit=0")
	tk.MustExec("insert into t values ('a', 1), ('b', 3), ('a', 2) on duplicate key update b = b + 1;")
	tk.MustQuery("select * from t").Check(testkit.Rows("a 4", "b 4"))
	tk.MustExec("set autocommit=1")
	tk.MustQuery("select * from t").Check(testkit.Rows("a 4", "b 4"))

	tk.MustExec("drop table if exists t")
	tk.MustExec("create table t (a varchar(10),b int, key tk (a))")
	tk.MustExec("insert into t values ('', 1), ('', 3)")
	tk.MustExec("set autocommit=0")
	tk.MustExec("update t set b = b + 1")
	tk.MustQuery("select * from t").Check(testkit.Rows(" 2", " 4"))
	tk.MustExec("set autocommit=1")
	tk.MustQuery("select * from t").Check(testkit.Rows(" 2", " 4"))

	tk.MustExec("drop table t_ci")
	tk.MustExec("create table t_ci(id bigint primary key, a varchar(10) collate utf8mb4_general_ci, unique key(a, id))")
	tk.MustExec("insert into t_ci values (1, 'a')")
	tk.MustQuery("select a from t_ci").Check(testkit.Rows("a"))
	tk.MustQuery("select a from t_ci").Check(testkit.Rows("a"))
	tk.MustQuery("select a from t_ci where a='a'").Check(testkit.Rows("a"))
	tk.MustQuery("select a from t_ci where a='A'").Check(testkit.Rows("a"))
	tk.MustQuery("select a from t_ci where a='a   '").Check(testkit.Rows("a"))
	tk.MustQuery("select a from t_ci where a='a                    '").Check(testkit.Rows("a"))
}

func (s *testIntegrationSerialSuite) TestWeightString(c *C) {
	tk := testkit.NewTestKit(c, s.store)
	collate.SetNewCollationEnabledForTest(true)
	defer collate.SetNewCollationEnabledForTest(false)

	type testCase struct {
		input                    []string
		result                   []string
		resultAsChar1            []string
		resultAsChar3            []string
		resultAsBinary1          []string
		resultAsBinary5          []string
		resultExplicitCollateBin []string
	}
	tk.MustExec("use test")
	tk.MustExec("drop table if exists t")
	tk.MustExec("create table t (id int, a varchar(20) collate utf8mb4_general_ci)")
	cases := testCase{
		input:                    []string{"aAÁàãăâ", "a", "a  ", "中", "中 "},
		result:                   []string{"\x00A\x00A\x00A\x00A\x00A\x00A\x00A", "\x00A", "\x00A", "\x4E\x2D", "\x4E\x2D"},
		resultAsChar1:            []string{"\x00A", "\x00A", "\x00A", "\x4E\x2D", "\x4E\x2D"},
		resultAsChar3:            []string{"\x00A\x00A\x00A", "\x00A", "\x00A", "\x4E\x2D", "\x4E\x2D"},
		resultAsBinary1:          []string{"a", "a", "a", "\xE4", "\xE4"},
		resultAsBinary5:          []string{"aA\xc3\x81\xc3", "a\x00\x00\x00\x00", "a  \x00\x00", "中\x00\x00", "中 \x00"},
		resultExplicitCollateBin: []string{"aAÁàãăâ", "a", "a", "中", "中"},
	}
	values := make([]string, len(cases.input))
	for i, input := range cases.input {
		values[i] = fmt.Sprintf("(%d, '%s')", i, input)
	}
	tk.MustExec("insert into t values " + strings.Join(values, ","))
	rows := tk.MustQuery("select weight_string(a) from t order by id").Rows()
	for i, out := range cases.result {
		c.Assert(rows[i][0].(string), Equals, out)
	}
	rows = tk.MustQuery("select weight_string(a as char(1)) from t order by id").Rows()
	for i, out := range cases.resultAsChar1 {
		c.Assert(rows[i][0].(string), Equals, out)
	}
	rows = tk.MustQuery("select weight_string(a as char(3)) from t order by id").Rows()
	for i, out := range cases.resultAsChar3 {
		c.Assert(rows[i][0].(string), Equals, out)
	}
	rows = tk.MustQuery("select weight_string(a as binary(1)) from t order by id").Rows()
	for i, out := range cases.resultAsBinary1 {
		c.Assert(rows[i][0].(string), Equals, out)
	}
	rows = tk.MustQuery("select weight_string(a as binary(5)) from t order by id").Rows()
	for i, out := range cases.resultAsBinary5 {
		c.Assert(rows[i][0].(string), Equals, out)
	}
	c.Assert(tk.MustQuery("select weight_string(NULL);").Rows()[0][0], Equals, "<nil>")
	c.Assert(tk.MustQuery("select weight_string(7);").Rows()[0][0], Equals, "<nil>")
	c.Assert(tk.MustQuery("select weight_string(cast(7 as decimal(5)));").Rows()[0][0], Equals, "<nil>")
	c.Assert(tk.MustQuery("select weight_string(cast(20190821 as date));").Rows()[0][0], Equals, "2019-08-21")
	c.Assert(tk.MustQuery("select weight_string(cast(20190821 as date) as binary(5));").Rows()[0][0], Equals, "2019-")
	c.Assert(tk.MustQuery("select weight_string(7.0);").Rows()[0][0], Equals, "<nil>")
	c.Assert(tk.MustQuery("select weight_string(7 AS BINARY(2));").Rows()[0][0], Equals, "7\x00")
	// test explicit collation
	c.Assert(tk.MustQuery("select weight_string('中 ' collate utf8mb4_general_ci);").Rows()[0][0], Equals, "\x4E\x2D")
	c.Assert(tk.MustQuery("select weight_string('中 ' collate utf8mb4_bin);").Rows()[0][0], Equals, "中")
	c.Assert(tk.MustQuery("select weight_string('中 ' collate utf8mb4_unicode_ci);").Rows()[0][0], Equals, "\xFB\x40\xCE\x2D")
	c.Assert(tk.MustQuery("select collation(a collate utf8mb4_general_ci) from t order by id").Rows()[0][0], Equals, "utf8mb4_general_ci")
	c.Assert(tk.MustQuery("select collation('中 ' collate utf8mb4_general_ci);").Rows()[0][0], Equals, "utf8mb4_general_ci")
	rows = tk.MustQuery("select weight_string(a collate utf8mb4_bin) from t order by id").Rows()
	for i, out := range cases.resultExplicitCollateBin {
		c.Assert(rows[i][0].(string), Equals, out)
	}
	tk.MustGetErrMsg("select weight_string(a collate utf8_general_ci) from t order by id", "[ddl:1253]COLLATION 'utf8_general_ci' is not valid for CHARACTER SET 'utf8mb4'")
	tk.MustGetErrMsg("select weight_string('中' collate utf8_bin)", "[ddl:1253]COLLATION 'utf8_bin' is not valid for CHARACTER SET 'utf8mb4'")
}

func (s *testIntegrationSerialSuite) TestCollationCreateIndex(c *C) {
	tk := testkit.NewTestKit(c, s.store)
	collate.SetNewCollationEnabledForTest(true)
	defer collate.SetNewCollationEnabledForTest(false)
	tk.MustExec("use test")
	tk.MustExec("drop table if exists t")
	tk.MustExec("create table t (a varchar(10) collate utf8mb4_general_ci);")
	tk.MustExec("insert into t values ('a');")
	tk.MustExec("insert into t values ('A');")
	tk.MustExec("insert into t values ('b');")
	tk.MustExec("insert into t values ('B');")
	tk.MustExec("insert into t values ('a');")
	tk.MustExec("insert into t values ('A');")
	tk.MustExec("insert into t values ('ß');")
	tk.MustExec("insert into t values ('sa');")
	tk.MustExec("create index idx on t(a);")
	tk.MustQuery("select * from t order by a").Check(testkit.Rows("a", "A", "a", "A", "b", "B", "ß", "sa"))

	tk.MustExec("drop table if exists t")
	tk.MustExec("create table t (a varchar(10) collate utf8mb4_unicode_ci);")
	tk.MustExec("insert into t values ('a');")
	tk.MustExec("insert into t values ('A');")
	tk.MustExec("insert into t values ('b');")
	tk.MustExec("insert into t values ('B');")
	tk.MustExec("insert into t values ('a');")
	tk.MustExec("insert into t values ('A');")
	tk.MustExec("insert into t values ('ß');")
	tk.MustExec("insert into t values ('sa');")
	tk.MustExec("create index idx on t(a);")
	tk.MustQuery("select * from t order by a").Check(testkit.Rows("a", "A", "a", "A", "b", "B", "sa", "ß"))
}

func (s *testIntegrationSerialSuite) TestCollateConstantPropagation(c *C) {
	tk := testkit.NewTestKit(c, s.store)
	collate.SetNewCollationEnabledForTest(true)
	defer collate.SetNewCollationEnabledForTest(false)

	tk.MustExec("use test")
	tk.MustExec("drop table if exists t")
	tk.MustExec("create table t (a char(10) collate utf8mb4_bin, b char(10) collate utf8mb4_general_ci);")
	tk.MustExec("insert into t values ('a', 'A');")
	tk.MustQuery("select * from t t1, t t2 where t1.a=t2.b and t2.b='a' collate utf8mb4_general_ci;").Check(nil)
	tk.MustQuery("select * from t t1, t t2 where t1.a=t2.b and t2.b>='a' collate utf8mb4_general_ci;").Check(nil)
	tk.MustExec("drop table t;")
	tk.MustExec("create table t (a char(10) collate utf8mb4_general_ci, b char(10) collate utf8mb4_general_ci);")
	tk.MustExec("insert into t values ('A', 'a');")
	tk.MustQuery("select * from t t1, t t2 where t1.a=t2.b and t2.b='a' collate utf8mb4_bin;").Check(testkit.Rows("A a A a"))
	tk.MustQuery("select * from t t1, t t2 where t1.a=t2.b and t2.b>='a' collate utf8mb4_bin;").Check(testkit.Rows("A a A a"))
	tk.MustExec("drop table t;")
	tk.MustExec("set names utf8mb4")
	tk.MustExec("create table t (a char(10) collate utf8mb4_general_ci, b char(10) collate utf8_general_ci);")
	tk.MustExec("insert into t values ('a', 'A');")
	tk.MustQuery("select * from t t1, t t2 where t1.a=t2.b and t2.b='A'").Check(testkit.Rows("a A a A"))
	tk.MustExec("drop table t;")
	tk.MustExec("create table t(a char collate utf8_general_ci, b char collate utf8mb4_general_ci, c char collate utf8_bin);")
	tk.MustExec("insert into t values ('b', 'B', 'B');")
	tk.MustQuery("select * from t t1, t t2 where t1.a=t2.b and t2.b=t2.c;").Check(testkit.Rows("b B B b B B"))
	tk.MustExec("drop table t;")
	tk.MustExec("create table t(a char collate utf8_bin, b char collate utf8_general_ci);")
	tk.MustExec("insert into t values ('a', 'A');")
	tk.MustQuery("select * from t t1, t t2 where t1.b=t2.b and t2.b=t1.a collate utf8_general_ci;").Check(testkit.Rows("a A a A"))
	tk.MustExec("drop table if exists t1, t2;")
	tk.MustExec("set names utf8mb4 collate utf8mb4_general_ci;")
	tk.MustExec("create table t1(a char, b varchar(10)) charset utf8mb4 collate utf8mb4_general_ci;")
	tk.MustExec("create table t2(a char, b varchar(10)) charset utf8mb4 collate utf8mb4_bin;")
	tk.MustExec("insert into t1 values ('A', 'a');")
	tk.MustExec("insert into t2 values ('a', 'a')")
	tk.MustQuery("select * from t1 left join t2 on t1.a = t2.a where t1.a = 'a';").Check(testkit.Rows("A a <nil> <nil>"))
	tk.MustExec("drop table t;")
	tk.MustExec("set names utf8mb4 collate utf8mb4_general_ci;")
	tk.MustExec("create table t(a char collate utf8mb4_bin, b char collate utf8mb4_general_ci);")
	tk.MustExec("insert into t values ('a', 'a');")
	tk.MustQuery("select * from t t1, t t2 where  t2.b = 'A' and lower(concat(t1.a , '' ))  = t2.b;").Check(testkit.Rows("a a a a"))
	tk.MustExec("drop table t;")
	tk.MustExec("create table t(a char collate utf8_unicode_ci, b char collate utf8mb4_unicode_ci, c char collate utf8_bin);")
	tk.MustExec("insert into t values ('b', 'B', 'B');")
	tk.MustQuery("select * from t t1, t t2 where t1.a=t2.b and t2.b=t2.c;").Check(testkit.Rows("b B B b B B"))
	tk.MustExec("drop table if exists t1, t2;")
	tk.MustExec("set names utf8mb4 collate utf8mb4_unicode_ci;")
	tk.MustExec("create table t1(a char, b varchar(10)) charset utf8mb4 collate utf8mb4_unicode_ci;")
	tk.MustExec("create table t2(a char, b varchar(10)) charset utf8mb4 collate utf8mb4_bin;")
	tk.MustExec("insert into t1 values ('A', 'a');")
	tk.MustExec("insert into t2 values ('a', 'a')")
	tk.MustQuery("select * from t1 left join t2 on t1.a = t2.a where t1.a = 'a';").Check(testkit.Rows("A a <nil> <nil>"))
	tk.MustExec("drop table if exists t1, t2;")
	tk.MustExec("set names utf8mb4 collate utf8mb4_general_ci;")
	tk.MustExec("create table t1(a char, b varchar(10)) charset utf8mb4 collate utf8mb4_general_ci;")
	tk.MustExec("create table t2(a char, b varchar(10)) charset utf8mb4 collate utf8mb4_unicode_ci;")
	tk.MustExec("insert into t1 values ('ß', 's');")
	tk.MustExec("insert into t2 values ('s', 's')")
	tk.MustQuery("select * from t1 left join t2 on t1.a = t2.a collate utf8mb4_unicode_ci where t1.a = 's';").Check(testkit.Rows("ß s <nil> <nil>"))
}

func (s *testIntegrationSuite2) TestIssue17791(c *C) {
	tk := testkit.NewTestKit(c, s.store)

	tk.MustExec("use test;")
	tk.MustExec("drop table if exists t;")
	tk.MustExec("SET sql_mode=DEFAULT;")
	tk.MustExec("CREATE TABLE t1 (" +
		" id INT NOT NULL PRIMARY KEY auto_increment," +
		" pad VARCHAR(10) NOT NULL," +
		" expr varchar(100) AS (NOT 1 BETWEEN -5 AND 5)" +
		");")
	tk.MustExec("INSERT INTO t1 (pad) VALUES ('a'), ('b');")
	tk.MustQuery("SELECT id, pad, expr, NOT 1 BETWEEN -5 AND 5 as expr_in_select FROM t1;").Check(testkit.Rows("1 a 0 0", "2 b 0 0"))
}

func (s *testIntegrationSerialSuite) TestMixCollation(c *C) {
	tk := testkit.NewTestKit(c, s.store)
	collate.SetNewCollationEnabledForTest(true)
	defer collate.SetNewCollationEnabledForTest(false)

	tk.MustGetErrMsg(`select 'a' collate utf8mb4_bin = 'a' collate utf8mb4_general_ci;`, "[expression:1267]Illegal mix of collations (utf8mb4_bin,EXPLICIT) and (utf8mb4_general_ci,EXPLICIT) for operation 'eq'")

	tk.MustExec("use test;")
	tk.MustExec("drop table if exists t;")
	tk.MustExec(`create table t (
			mb4general varchar(10) charset utf8mb4 collate utf8mb4_general_ci,
			mb4unicode varchar(10) charset utf8mb4 collate utf8mb4_unicode_ci,
			mb4bin     varchar(10) charset utf8mb4 collate utf8mb4_bin,
			general    varchar(10) charset utf8 collate utf8_general_ci,
			unicode    varchar(10) charset utf8 collate utf8_unicode_ci,
			utfbin     varchar(10) charset utf8 collate utf8_bin,
			bin        varchar(10) charset binary collate binary,
			latin1_bin varchar(10) charset latin1 collate latin1_bin,
			ascii_bin  varchar(10) charset ascii collate ascii_bin,
    		i          int
	);`)
	tk.MustExec("insert into t values ('s', 's', 's', 's', 's', 's', 's', 's', 's', 1);")
	tk.MustExec("set names utf8mb4 collate utf8mb4_general_ci;")

	tk.MustQuery("select * from t where mb4unicode = 's' collate utf8mb4_unicode_ci;").Check(testkit.Rows("s s s s s s s s s 1"))
	tk.MustQuery(`select * from t t1, t t2 where t1.mb4unicode = t2.mb4general collate utf8mb4_general_ci;`).Check(testkit.Rows("s s s s s s s s s 1 s s s s s s s s s 1"))
	tk.MustQuery(`select * from t t1, t t2 where t1.mb4general = t2.mb4unicode collate utf8mb4_general_ci;`).Check(testkit.Rows("s s s s s s s s s 1 s s s s s s s s s 1"))
	tk.MustQuery(`select * from t t1, t t2 where t1.mb4general = t2.mb4unicode collate utf8mb4_unicode_ci;`).Check(testkit.Rows("s s s s s s s s s 1 s s s s s s s s s 1"))
	tk.MustQuery(`select * from t t1, t t2 where t1.mb4unicode = t2.mb4general collate utf8mb4_unicode_ci;`).Check(testkit.Rows("s s s s s s s s s 1 s s s s s s s s s 1"))
	tk.MustQuery(`select * from t where mb4general = mb4bin collate utf8mb4_general_ci;`).Check(testkit.Rows("s s s s s s s s s 1"))
	tk.MustQuery(`select * from t where mb4unicode = mb4general collate utf8mb4_unicode_ci;`).Check(testkit.Rows("s s s s s s s s s 1"))
	tk.MustQuery(`select * from t where mb4general = mb4unicode collate utf8mb4_unicode_ci;`).Check(testkit.Rows("s s s s s s s s s 1"))
	tk.MustQuery(`select * from t where mb4unicode = 's' collate utf8mb4_unicode_ci;`).Check(testkit.Rows("s s s s s s s s s 1"))
	tk.MustQuery("select * from t where mb4unicode = mb4bin;").Check(testkit.Rows("s s s s s s s s s 1"))
	tk.MustQuery("select * from t where general = mb4unicode;").Check(testkit.Rows("s s s s s s s s s 1"))
	tk.MustQuery("select * from t where unicode = mb4unicode;").Check(testkit.Rows("s s s s s s s s s 1"))
	tk.MustQuery("select * from t where mb4unicode = mb4unicode;").Check(testkit.Rows("s s s s s s s s s 1"))

	tk.MustQuery("select collation(concat(mb4unicode, mb4general collate utf8mb4_unicode_ci)) from t;").Check(testkit.Rows("utf8mb4_unicode_ci"))
	tk.MustQuery("select collation(concat(mb4general, mb4unicode, mb4bin)) from t;").Check(testkit.Rows("utf8mb4_bin"))
	tk.MustQuery("select coercibility(concat(mb4general, mb4unicode, mb4bin)) from t;").Check(testkit.Rows("1"))
	tk.MustQuery("select collation(concat(mb4unicode, mb4bin, concat(mb4general))) from t;").Check(testkit.Rows("utf8mb4_bin"))
	tk.MustQuery("select coercibility(concat(mb4unicode, mb4bin)) from t;").Check(testkit.Rows("2"))
	tk.MustQuery("select collation(concat(mb4unicode, mb4bin)) from t;").Check(testkit.Rows("utf8mb4_bin"))
	tk.MustQuery("select coercibility(concat(mb4bin, concat(mb4general))) from t;").Check(testkit.Rows("2"))
	tk.MustQuery("select collation(concaT(mb4bin, cOncAt(mb4general))) from t;").Check(testkit.Rows("utf8mb4_bin"))
	tk.MustQuery("select coercibility(concat(mb4unicode, mb4bin, concat(mb4general))) from t;").Check(testkit.Rows("2"))
	tk.MustQuery("select collation(concat(mb4unicode, mb4bin, concat(mb4general))) from t;").Check(testkit.Rows("utf8mb4_bin"))
	tk.MustQuery("select coercibility(concat(mb4unicode, mb4general)) from t;").Check(testkit.Rows("1"))
	tk.MustQuery("select collation(coalesce(mb4unicode, mb4general)) from t;").Check(testkit.Rows("utf8mb4_bin"))
	tk.MustQuery("select coercibility(coalesce(mb4unicode, mb4general)) from t;").Check(testkit.Rows("1"))
	tk.MustQuery("select collation(CONCAT(concat(mb4unicode), concat(mb4general))) from t;").Check(testkit.Rows("utf8mb4_bin"))
	tk.MustQuery("select coercibility(cONcat(unicode, general)) from t;").Check(testkit.Rows("1"))
	tk.MustQuery("select collation(concAt(unicode, general)) from t;").Check(testkit.Rows("utf8_bin"))
	tk.MustQuery("select collation(concat(bin, mb4general)) from t;").Check(testkit.Rows("binary"))
	tk.MustQuery("select coercibility(concat(bin, mb4general)) from t;").Check(testkit.Rows("2"))
	tk.MustQuery("select collation(concat(mb4unicode, ascii_bin)) from t;").Check(testkit.Rows("utf8mb4_unicode_ci"))
	tk.MustQuery("select coercibility(concat(mb4unicode, ascii_bin)) from t;").Check(testkit.Rows("2"))
	tk.MustQuery("select collation(concat(mb4unicode, mb4unicode)) from t;").Check(testkit.Rows("utf8mb4_unicode_ci"))
	tk.MustQuery("select coercibility(concat(mb4unicode, mb4unicode)) from t;").Check(testkit.Rows("2"))
	tk.MustQuery("select collation(concat(bin, bin)) from t;").Check(testkit.Rows("binary"))
	tk.MustQuery("select coercibility(concat(bin, bin)) from t;").Check(testkit.Rows("2"))
	tk.MustQuery("select collation(concat(latin1_bin, ascii_bin)) from t;").Check(testkit.Rows("latin1_bin"))
	tk.MustQuery("select coercibility(concat(latin1_bin, ascii_bin)) from t;").Check(testkit.Rows("2"))
	tk.MustQuery("select collation(concat(mb4unicode, bin)) from t;").Check(testkit.Rows("binary"))
	tk.MustQuery("select coercibility(concat(mb4unicode, bin)) from t;").Check(testkit.Rows("2"))
	tk.MustQuery("select collation(mb4general collate utf8mb4_unicode_ci) from t;").Check(testkit.Rows("utf8mb4_unicode_ci"))
	tk.MustQuery("select coercibility(mb4general collate utf8mb4_unicode_ci) from t;").Check(testkit.Rows("0"))
	tk.MustQuery("select collation(concat(concat(mb4unicode, mb4general), concat(unicode, general))) from t;").Check(testkit.Rows("utf8mb4_bin"))
	tk.MustQuery("select coercibility(concat(concat(mb4unicode, mb4general), concat(unicode, general))) from t;").Check(testkit.Rows("1"))
	tk.MustQuery("select collation(concat(i, 1)) from t;").Check(testkit.Rows("utf8mb4_general_ci"))
	tk.MustQuery("select coercibility(concat(i, 1)) from t;").Check(testkit.Rows("4"))
	tk.MustQuery("select collation(concat(i, user())) from t;").Check(testkit.Rows("utf8mb4_general_ci"))
	tk.MustQuery("select coercibility(concat(i, user())) from t;").Check(testkit.Rows("3"))
	tk.MustGetErrMsg("select * from t where mb4unicode = mb4general;", "[expression:1267]Illegal mix of collations (utf8mb4_unicode_ci,IMPLICIT) and (utf8mb4_general_ci,IMPLICIT) for operation 'eq'")
	tk.MustGetErrMsg("select * from t where unicode = general;", "[expression:1267]Illegal mix of collations (utf8_unicode_ci,IMPLICIT) and (utf8_general_ci,IMPLICIT) for operation 'eq'")
	tk.MustGetErrMsg("select concat(mb4general) = concat(mb4unicode) from t;", "[expression:1267]Illegal mix of collations (utf8mb4_general_ci,IMPLICIT) and (utf8mb4_unicode_ci,IMPLICIT) for operation 'eq'")
	tk.MustGetErrMsg("select * from t t1, t t2 where t1.mb4unicode = t2.mb4general;", "[expression:1267]Illegal mix of collations (utf8mb4_unicode_ci,IMPLICIT) and (utf8mb4_general_ci,IMPLICIT) for operation 'eq'")
	tk.MustGetErrMsg("select field('s', mb4general, mb4unicode, mb4bin) from t;", "[expression:1271]Illegal mix of collations for operation 'field'")
	tk.MustGetErrMsg("select concat(mb4unicode, mb4general) = mb4unicode from t;", "[expression:1267]Illegal mix of collations (utf8mb4_bin,NONE) and (utf8mb4_unicode_ci,IMPLICIT) for operation 'eq'")

	tk.MustExec("drop table t;")
}

func (s *testIntegrationSerialSuite) prepare4Join(c *C) *testkit.TestKit {
	tk := testkit.NewTestKit(c, s.store)
	tk.MustExec("USE test")
	tk.MustExec("drop table if exists t")
	tk.MustExec("drop table if exists t_bin")
	tk.MustExec("CREATE TABLE `t` ( `a` int(11) NOT NULL,`b` varchar(5) CHARACTER SET utf8mb4 COLLATE utf8mb4_general_ci DEFAULT NULL)")
	tk.MustExec("CREATE TABLE `t_bin` ( `a` int(11) NOT NULL,`b` varchar(5) CHARACTER SET binary)")
	tk.MustExec("insert into t values (1, 'a'), (2, 'À'), (3, 'á'), (4, 'à'), (5, 'b'), (6, 'c'), (7, ' ')")
	tk.MustExec("insert into t_bin values (1, 'a'), (2, 'À'), (3, 'á'), (4, 'à'), (5, 'b'), (6, 'c'), (7, ' ')")
	return tk
}

func (s *testIntegrationSerialSuite) prepare4Join2(c *C) *testkit.TestKit {
	tk := testkit.NewTestKit(c, s.store)
	tk.MustExec("USE test")
	tk.MustExec("drop table if exists t1")
	tk.MustExec("drop table if exists t2")
	tk.MustExec("create table t1 (id int, v varchar(5) character set binary, key(v))")
	tk.MustExec("create table t2 (v varchar(5) CHARACTER SET utf8mb4 COLLATE utf8mb4_general_ci, key(v))")
	tk.MustExec("insert into t1 values (1, 'a'), (2, 'À'), (3, 'á'), (4, 'à'), (5, 'b'), (6, 'c'), (7, ' ')")
	tk.MustExec("insert into t2 values ('a'), ('À'), ('á'), ('à'), ('b'), ('c'), (' ')")
	return tk
}

func (s *testIntegrationSerialSuite) TestCollateHashJoin(c *C) {
	collate.SetNewCollationEnabledForTest(true)
	defer collate.SetNewCollationEnabledForTest(false)
	tk := s.prepare4Join(c)
	tk.MustQuery("select /*+ TIDB_HJ(t1, t2) */ t1.a, t1.b from t t1, t t2 where t1.b=t2.b order by t1.a").Check(
		testkit.Rows("1 a", "1 a", "1 a", "1 a", "2 À", "2 À", "2 À", "2 À", "3 á", "3 á", "3 á", "3 á", "4 à", "4 à", "4 à", "4 à", "5 b", "6 c", "7  "))
	tk.MustQuery("select /*+ TIDB_HJ(t1, t2) */ t1.a, t1.b from t_bin t1, t_bin t2 where t1.b=t2.b order by t1.a").Check(
		testkit.Rows("1 a", "2 À", "3 á", "4 à", "5 b", "6 c", "7  "))
	tk.MustQuery("select /*+ TIDB_HJ(t1, t2) */ t1.a, t1.b from t t1, t t2 where t1.b=t2.b and t1.a>3 order by t1.a").Check(
		testkit.Rows("4 à", "4 à", "4 à", "4 à", "5 b", "6 c", "7  "))
	tk.MustQuery("select /*+ TIDB_HJ(t1, t2) */ t1.a, t1.b from t_bin t1, t_bin t2 where t1.b=t2.b and t1.a>3 order by t1.a").Check(
		testkit.Rows("4 à", "5 b", "6 c", "7  "))
	tk.MustQuery("select /*+ TIDB_HJ(t1, t2) */ t1.a, t1.b from t t1, t t2 where t1.b=t2.b and t1.a>3 order by t1.a").Check(
		testkit.Rows("4 à", "4 à", "4 à", "4 à", "5 b", "6 c", "7  "))
	tk.MustQuery("select /*+ TIDB_HJ(t1, t2) */ t1.a, t1.b from t_bin t1, t_bin t2 where t1.b=t2.b and t1.a>3 order by t1.a").Check(
		testkit.Rows("4 à", "5 b", "6 c", "7  "))
	tk.MustQuery("select /*+ TIDB_HJ(t1, t2) */ t1.a, t1.b from t t1, t t2 where t1.b=t2.b and t1.a>t2.a order by t1.a").Check(
		testkit.Rows("2 À", "3 á", "3 á", "4 à", "4 à", "4 à"))
	tk.MustQuery("select /*+ TIDB_HJ(t1, t2) */ t1.a, t1.b from t_bin t1, t_bin t2 where t1.b=t2.b and t1.a>t2.a order by t1.a").Check(
		testkit.Rows())
}

func (s *testIntegrationSerialSuite) TestCollateHashJoin2(c *C) {
	collate.SetNewCollationEnabledForTest(true)
	defer collate.SetNewCollationEnabledForTest(false)
	tk := s.prepare4Join2(c)
	tk.MustQuery("select /*+ TIDB_HJ(t1, t2) */ * from t1, t2 where t1.v=t2.v order by t1.id").Check(
		testkit.Rows("1 a a", "2 À À", "3 á á", "4 à à", "5 b b", "6 c c", "7    "))
}

func (s *testIntegrationSerialSuite) TestCollateMergeJoin(c *C) {
	collate.SetNewCollationEnabledForTest(true)
	defer collate.SetNewCollationEnabledForTest(false)
	tk := s.prepare4Join(c)
	tk.MustQuery("select /*+ TIDB_SMJ(t1, t2) */ t1.a, t1.b from t t1, t t2 where t1.b=t2.b order by t1.a").Check(
		testkit.Rows("1 a", "1 a", "1 a", "1 a", "2 À", "2 À", "2 À", "2 À", "3 á", "3 á", "3 á", "3 á", "4 à", "4 à", "4 à", "4 à", "5 b", "6 c", "7  "))
	tk.MustQuery("select /*+ TIDB_SMJ(t1, t2) */ t1.a, t1.b from t_bin t1, t_bin t2 where t1.b=t2.b order by t1.a").Check(
		testkit.Rows("1 a", "2 À", "3 á", "4 à", "5 b", "6 c", "7  "))
	tk.MustQuery("select /*+ TIDB_SMJ(t1, t2) */ t1.a, t1.b from t t1, t t2 where t1.b=t2.b and t1.a>3 order by t1.a").Check(
		testkit.Rows("4 à", "4 à", "4 à", "4 à", "5 b", "6 c", "7  "))
	tk.MustQuery("select /*+ TIDB_SMJ(t1, t2) */ t1.a, t1.b from t_bin t1, t_bin t2 where t1.b=t2.b and t1.a>3 order by t1.a").Check(
		testkit.Rows("4 à", "5 b", "6 c", "7  "))
	tk.MustQuery("select /*+ TIDB_SMJ(t1, t2) */ t1.a, t1.b from t t1, t t2 where t1.b=t2.b and t1.a>3 order by t1.a").Check(
		testkit.Rows("4 à", "4 à", "4 à", "4 à", "5 b", "6 c", "7  "))
	tk.MustQuery("select /*+ TIDB_SMJ(t1, t2) */ t1.a, t1.b from t_bin t1, t_bin t2 where t1.b=t2.b and t1.a>3 order by t1.a").Check(
		testkit.Rows("4 à", "5 b", "6 c", "7  "))
	tk.MustQuery("select /*+ TIDB_SMJ(t1, t2) */ t1.a, t1.b from t t1, t t2 where t1.b=t2.b and t1.a>t2.a order by t1.a").Check(
		testkit.Rows("2 À", "3 á", "3 á", "4 à", "4 à", "4 à"))
	tk.MustQuery("select /*+ TIDB_SMJ(t1, t2) */ t1.a, t1.b from t_bin t1, t_bin t2 where t1.b=t2.b and t1.a>t2.a order by t1.a").Check(
		testkit.Rows())
}

func (s *testIntegrationSerialSuite) TestCollateMergeJoin2(c *C) {
	collate.SetNewCollationEnabledForTest(true)
	defer collate.SetNewCollationEnabledForTest(false)
	tk := s.prepare4Join2(c)
	tk.MustQuery("select /*+ TIDB_SMJ(t1, t2) */ * from t1, t2 where t1.v=t2.v order by t1.id").Check(
		testkit.Rows("1 a a", "2 À À", "3 á á", "4 à à", "5 b b", "6 c c", "7    "))
}

func (s *testIntegrationSerialSuite) TestCollateIndexMergeJoin(c *C) {
	collate.SetNewCollationEnabledForTest(true)
	defer collate.SetNewCollationEnabledForTest(false)
	tk := testkit.NewTestKit(c, s.store)
	tk.MustExec("use test")
	tk.MustExec("drop table if exists t")
	tk.MustExec("create table t (a varchar(5) CHARACTER SET utf8mb4 COLLATE utf8mb4_general_ci, b varchar(5) CHARACTER SET utf8mb4 COLLATE utf8mb4_general_ci, key(a), key(b))")
	tk.MustExec("insert into t values ('a', 'x'), ('x', 'À'), ('á', 'x'), ('à', 'à'), ('à', 'x')")

	tk.MustExec("set tidb_enable_index_merge=1")
	tk.MustQuery("select /*+ USE_INDEX_MERGE(t, a, b) */ * from t where a = 'a' or b = 'a'").Sort().Check(
		testkit.Rows("a x", "x À", "à x", "à à", "á x"))
}

func (s *testIntegrationSerialSuite) prepare4Collation(c *C, hasIndex bool) *testkit.TestKit {
	tk := testkit.NewTestKit(c, s.store)
	tk.MustExec("USE test")
	tk.MustExec("drop table if exists t")
	tk.MustExec("drop table if exists t_bin")
	idxSQL := ", key(v)"
	if !hasIndex {
		idxSQL = ""
	}
	tk.MustExec(fmt.Sprintf("create table t (id int, v varchar(5) CHARACTER SET utf8mb4 COLLATE utf8mb4_general_ci DEFAULT NULL %v)", idxSQL))
	tk.MustExec(fmt.Sprintf("create table t_bin (id int, v varchar(5) CHARACTER SET binary %v)", idxSQL))
	tk.MustExec("insert into t values (1, 'a'), (2, 'À'), (3, 'á'), (4, 'à'), (5, 'b'), (6, 'c'), (7, ' ')")
	tk.MustExec("insert into t_bin values (1, 'a'), (2, 'À'), (3, 'á'), (4, 'à'), (5, 'b'), (6, 'c'), (7, ' ')")
	return tk
}

func (s *testIntegrationSerialSuite) TestCollateSelection(c *C) {
	collate.SetNewCollationEnabledForTest(true)
	defer collate.SetNewCollationEnabledForTest(false)
	tk := s.prepare4Collation(c, false)
	tk.MustQuery("select v from t where v='a' order by id").Check(testkit.Rows("a", "À", "á", "à"))
	tk.MustQuery("select v from t_bin where v='a' order by id").Check(testkit.Rows("a"))
	tk.MustQuery("select v from t where v<'b' and id<=3").Check(testkit.Rows("a", "À", "á"))
	tk.MustQuery("select v from t_bin where v<'b' and id<=3").Check(testkit.Rows("a"))
}

func (s *testIntegrationSerialSuite) TestCollateSort(c *C) {
	collate.SetNewCollationEnabledForTest(true)
	defer collate.SetNewCollationEnabledForTest(false)
	tk := s.prepare4Collation(c, false)
	tk.MustQuery("select id from t order by v, id").Check(testkit.Rows("7", "1", "2", "3", "4", "5", "6"))
	tk.MustQuery("select id from t_bin order by v, id").Check(testkit.Rows("7", "1", "5", "6", "2", "4", "3"))

	tk.MustExec("drop table if exists t")
	tk.MustExec("create table t(a char(10) collate utf8mb4_general_ci, key(a))")
	tk.MustExec("insert into t values ('a'), ('A'), ('b')")
	tk.MustExec("insert into t values ('a'), ('A'), ('b')")
	tk.MustExec("insert into t values ('a'), ('A'), ('b')")
	tk.MustQuery("select * from t order by a collate utf8mb4_bin").Check(testkit.Rows("A", "A", "A", "a", "a", "a", "b", "b", "b"))
	tk.MustQuery("select * from t order by a collate utf8mb4_general_ci").Check(testkit.Rows("a", "A", "a", "A", "a", "A", "b", "b", "b"))
	tk.MustQuery("select * from t order by a collate utf8mb4_unicode_ci").Check(testkit.Rows("a", "A", "a", "A", "a", "A", "b", "b", "b"))
}

func (s *testIntegrationSerialSuite) TestCollateHashAgg(c *C) {
	collate.SetNewCollationEnabledForTest(true)
	defer collate.SetNewCollationEnabledForTest(false)
	tk := s.prepare4Collation(c, false)
	tk.HasPlan("select distinct(v) from t_bin", "HashAgg")
	tk.MustQuery("select distinct(v) from t_bin").Sort().Check(testkit.Rows(" ", "a", "b", "c", "À", "à", "á"))
	tk.HasPlan("select distinct(v) from t", "HashAgg")
	tk.MustQuery("select distinct(v) from t").Sort().Check(testkit.Rows(" ", "a", "b", "c"))
	tk.HasPlan("select v, count(*) from t_bin group by v", "HashAgg")
	tk.MustQuery("select v, count(*) from t_bin group by v").Sort().Check(testkit.Rows("  1", "a 1", "b 1", "c 1", "À 1", "à 1", "á 1"))
	tk.HasPlan("select v, count(*) from t group by v", "HashAgg")
	tk.MustQuery("select v, count(*) from t group by v").Sort().Check(testkit.Rows("  1", "a 4", "b 1", "c 1"))

	tk.MustExec("drop table if exists t")
	tk.MustExec("create table t(a char(10) collate utf8mb4_general_ci, key(a))")
	tk.MustExec("insert into t values ('a'), ('A'), ('b')")
	tk.MustExec("insert into t values ('a'), ('A'), ('b')")
	tk.MustExec("insert into t values ('a'), ('A'), ('b')")
	tk.MustExec("insert into t values ('s'), ('ss'), ('ß')")
	tk.MustQuery("select count(1) from t group by a collate utf8mb4_bin order by a collate utf8mb4_bin").Check(testkit.Rows("3", "3", "3", "1", "1", "1"))
	tk.MustQuery("select count(1) from t group by a collate utf8mb4_unicode_ci order by a collate utf8mb4_unicode_ci").Check(testkit.Rows("6", "3", "1", "2"))
	tk.MustQuery("select count(1) from t group by a collate utf8mb4_general_ci order by a collate utf8mb4_general_ci").Check(testkit.Rows("6", "3", "2", "1"))
}

func (s *testIntegrationSerialSuite) TestCollateStreamAgg(c *C) {
	collate.SetNewCollationEnabledForTest(true)
	defer collate.SetNewCollationEnabledForTest(false)
	tk := s.prepare4Collation(c, true)
	tk.HasPlan("select distinct(v) from t_bin", "StreamAgg")
	tk.MustQuery("select distinct(v) from t_bin").Sort().Check(testkit.Rows(" ", "a", "b", "c", "À", "à", "á"))
	tk.HasPlan("select distinct(v) from t", "StreamAgg")
	tk.MustQuery("select distinct(v) from t").Sort().Check(testkit.Rows(" ", "a", "b", "c"))
	tk.HasPlan("select v, count(*) from t_bin group by v", "StreamAgg")
	tk.MustQuery("select v, count(*) from t_bin group by v").Sort().Check(testkit.Rows("  1", "a 1", "b 1", "c 1", "À 1", "à 1", "á 1"))
	tk.HasPlan("select v, count(*) from t group by v", "StreamAgg")
	tk.MustQuery("select v, count(*) from t group by v").Sort().Check(testkit.Rows("  1", "a 4", "b 1", "c 1"))
}

func (s *testIntegrationSerialSuite) TestCollateIndexReader(c *C) {
	collate.SetNewCollationEnabledForTest(true)
	defer collate.SetNewCollationEnabledForTest(false)
	tk := s.prepare4Collation(c, true)
	tk.HasPlan("select v from t where v < 'b'  order by v", "IndexReader")
	tk.MustQuery("select v from t where v < 'b' order by v").Check(testkit.Rows(" ", "a", "À", "á", "à"))
	tk.HasPlan("select v from t where v < 'b' and v > ' ' order by v", "IndexReader")
	tk.MustQuery("select v from t where v < 'b' and v > ' ' order by v").Check(testkit.Rows("a", "À", "á", "à"))
	tk.HasPlan("select v from t_bin where v < 'b' order by v", "IndexReader")
	tk.MustQuery("select v from t_bin where v < 'b' order by v").Sort().Check(testkit.Rows(" ", "a"))
	tk.HasPlan("select v from t_bin where v < 'b' and v > ' ' order by v", "IndexReader")
	tk.MustQuery("select v from t_bin where v < 'b' and v > ' ' order by v").Sort().Check(testkit.Rows("a"))
}

func (s *testIntegrationSerialSuite) TestCollateIndexLookup(c *C) {
	collate.SetNewCollationEnabledForTest(true)
	defer collate.SetNewCollationEnabledForTest(false)
	tk := s.prepare4Collation(c, true)

	tk.HasPlan("select id from t where v < 'b'", "IndexLookUp")
	tk.MustQuery("select id from t where v < 'b'").Sort().Check(testkit.Rows("1", "2", "3", "4", "7"))
	tk.HasPlan("select id from t where v < 'b' and v > ' '", "IndexLookUp")
	tk.MustQuery("select id from t where v < 'b' and v > ' '").Sort().Check(testkit.Rows("1", "2", "3", "4"))
	tk.HasPlan("select id from t_bin where v < 'b'", "IndexLookUp")
	tk.MustQuery("select id from t_bin where v < 'b'").Sort().Check(testkit.Rows("1", "7"))
	tk.HasPlan("select id from t_bin where v < 'b' and v > ' '", "IndexLookUp")
	tk.MustQuery("select id from t_bin where v < 'b' and v > ' '").Sort().Check(testkit.Rows("1"))
}

func (s *testIntegrationSerialSuite) TestIssue16668(c *C) {
	collate.SetNewCollationEnabledForTest(true)
	defer collate.SetNewCollationEnabledForTest(false)
	tk := testkit.NewTestKit(c, s.store)
	tk.MustExec("use test")
	tk.MustExec("drop table if exists tx")
	tk.MustExec("CREATE TABLE `tx` ( `a` int(11) NOT NULL,`b` varchar(5) CHARACTER SET utf8mb4 COLLATE utf8mb4_general_ci DEFAULT NULL)")
	tk.MustExec("insert into tx values (1, 'a'), (2, 'À'), (3, 'á'), (4, 'à'), (5, 'b'), (6, 'c'), (7, ' ')")
	tk.MustQuery("select count(distinct(b)) from tx").Check(testkit.Rows("4"))
}

func (s *testIntegrationSerialSuite) TestCollateStringFunction(c *C) {
	collate.SetNewCollationEnabledForTest(true)
	defer collate.SetNewCollationEnabledForTest(false)
	tk := testkit.NewTestKit(c, s.store)

	tk.MustQuery("select field('a', 'b', 'a');").Check(testkit.Rows("2"))
	tk.MustQuery("select field('a', 'b', 'A');").Check(testkit.Rows("0"))
	tk.MustQuery("select field('a', 'b', 'A' collate utf8mb4_bin);").Check(testkit.Rows("0"))
	tk.MustQuery("select field('a', 'b', 'a ' collate utf8mb4_bin);").Check(testkit.Rows("2"))
	tk.MustQuery("select field('a', 'b', 'A' collate utf8mb4_unicode_ci);").Check(testkit.Rows("2"))
	tk.MustQuery("select field('a', 'b', 'a ' collate utf8mb4_unicode_ci);").Check(testkit.Rows("2"))
	tk.MustQuery("select field('a', 'b', 'A' collate utf8mb4_general_ci);").Check(testkit.Rows("2"))
	tk.MustQuery("select field('a', 'b', 'a ' collate utf8mb4_general_ci);").Check(testkit.Rows("2"))

	tk.MustExec("USE test")
	tk.MustExec("drop table if exists t")
	tk.MustExec("create table t(a char(10), b char (10)) collate utf8mb4_general_ci")
	tk.MustExec("insert into t values ('a', 'A')")
	tk.MustQuery("select field(a, b) from t").Check(testkit.Rows("1"))

	tk.MustQuery("select FIND_IN_SET('a','b,a,c,d');").Check(testkit.Rows("2"))
	tk.MustQuery("select FIND_IN_SET('a','b,A,c,d');").Check(testkit.Rows("0"))
	tk.MustQuery("select FIND_IN_SET('a','b,A,c,d' collate utf8mb4_bin);").Check(testkit.Rows("0"))
	tk.MustQuery("select FIND_IN_SET('a','b,a ,c,d' collate utf8mb4_bin);").Check(testkit.Rows("2"))
	tk.MustQuery("select FIND_IN_SET('a','b,A,c,d' collate utf8mb4_general_ci);").Check(testkit.Rows("2"))
	tk.MustQuery("select FIND_IN_SET('a','b,a ,c,d' collate utf8mb4_general_ci);").Check(testkit.Rows("2"))

	tk.MustExec("set names utf8mb4 collate utf8mb4_general_ci;")
	tk.MustQuery("select collation(cast('a' as char));").Check(testkit.Rows("utf8mb4_general_ci"))
	tk.MustQuery("select collation(cast('a' as binary));").Check(testkit.Rows("binary"))
	tk.MustQuery("select collation(cast('a' collate utf8mb4_bin as char));").Check(testkit.Rows("utf8mb4_general_ci"))
	tk.MustQuery("select collation(cast('a' collate utf8mb4_bin as binary));").Check(testkit.Rows("binary"))

	tk.MustQuery("select FIND_IN_SET('a','b,A,c,d' collate utf8mb4_unicode_ci);").Check(testkit.Rows("2"))
	tk.MustQuery("select FIND_IN_SET('a','b,a ,c,d' collate utf8mb4_unicode_ci);").Check(testkit.Rows("2"))

	tk.MustExec("select concat('a' collate utf8mb4_bin, 'b' collate utf8mb4_bin);")
	tk.MustGetErrMsg("select concat('a' collate utf8mb4_bin, 'b' collate utf8mb4_general_ci);", "[expression:1267]Illegal mix of collations (utf8mb4_bin,EXPLICIT) and (utf8mb4_general_ci,EXPLICIT) for operation 'concat'")
	tk.MustExec("use test")
	tk.MustExec("drop table if exists t")
	tk.MustExec("create table t(a char)")
	tk.MustGetErrMsg("select * from t t1 join t t2 on t1.a collate utf8mb4_bin = t2.a collate utf8mb4_general_ci;", "[expression:1267]Illegal mix of collations (utf8mb4_bin,EXPLICIT) and (utf8mb4_general_ci,EXPLICIT) for operation 'eq'")

	tk.MustExec("DROP TABLE IF EXISTS t1;")
	tk.MustExec("CREATE TABLE t1 ( a int, p1 VARCHAR(255) CHARACTER SET utf8 COLLATE utf8_bin,p2 VARCHAR(255) CHARACTER SET utf8 COLLATE utf8_general_ci , p3 VARCHAR(255) CHARACTER SET utf8mb4 COLLATE utf8mb4_bin,p4 VARCHAR(255) CHARACTER SET utf8mb4 COLLATE utf8mb4_general_ci ,n1 VARCHAR(255) CHARACTER SET utf8 COLLATE utf8_bin,n2 VARCHAR(255) CHARACTER SET utf8 COLLATE utf8_general_ci , n3 VARCHAR(255) CHARACTER SET utf8mb4 COLLATE utf8mb4_bin,n4 VARCHAR(255) CHARACTER SET utf8mb4 COLLATE utf8mb4_general_ci );")
	tk.MustExec("insert into t1 (a,p1,p2,p3,p4,n1,n2,n3,n4) values(1,'  0aA1!测试テストמבחן  ','  0aA1!测试テストמבחן 	','  0aA1!测试テストמבחן 	','  0aA1!测试テストמבחן 	','  0Aa1!测试テストמבחן  ','  0Aa1!测试テストמבחן 	','  0Aa1!测试テストמבחן 	','  0Aa1!测试テストמבחן 	');")

	tk.MustQuery("select INSTR(p1,n1) from t1;").Check(testkit.Rows("0"))
	tk.MustQuery("select INSTR(p1,n2) from t1;").Check(testkit.Rows("0"))
	tk.MustQuery("select INSTR(p1,n3) from t1;").Check(testkit.Rows("0"))
	tk.MustQuery("select INSTR(p1,n4) from t1;").Check(testkit.Rows("0"))
	tk.MustQuery("select INSTR(p2,n1) from t1;").Check(testkit.Rows("0"))
	tk.MustQuery("select INSTR(p2,n2) from t1;").Check(testkit.Rows("1"))
	tk.MustQuery("select INSTR(p2,n3) from t1;").Check(testkit.Rows("0"))
	tk.MustQuery("select INSTR(p2,n4) from t1;").Check(testkit.Rows("1"))
	tk.MustQuery("select INSTR(p3,n1) from t1;").Check(testkit.Rows("0"))
	tk.MustQuery("select INSTR(p3,n2) from t1;").Check(testkit.Rows("0"))
	tk.MustQuery("select INSTR(p3,n3) from t1;").Check(testkit.Rows("0"))
	tk.MustQuery("select INSTR(p3,n4) from t1;").Check(testkit.Rows("0"))
	tk.MustQuery("select INSTR(p4,n1) from t1;").Check(testkit.Rows("0"))
	tk.MustQuery("select INSTR(p4,n2) from t1;").Check(testkit.Rows("1"))
	tk.MustQuery("select INSTR(p4,n3) from t1;").Check(testkit.Rows("0"))
	tk.MustQuery("select INSTR(p4,n4) from t1;").Check(testkit.Rows("1"))

	tk.MustExec("truncate table t1;")
	tk.MustExec("insert into t1 (a,p1,p2,p3,p4,n1,n2,n3,n4) values (1,'0aA1!测试テストמבחן  ','0aA1!测试テストמבחן 	','0aA1!测试テストמבחן 	','0aA1!测试テストמבחן 	','0Aa1!测试テストמבחן','0Aa1!测试テストמבחן','0Aa1!测试テストמבחן','0Aa1!测试テストמבחן');")
	tk.MustExec("insert into t1 (a,p1,p2,p3,p4,n1,n2,n3,n4) values (2,'0aA1!测试テストמבחן','0aA1!测试テストמבחן','0aA1!测试テストמבחן','0aA1!测试テストמבחן','0Aa1!测试テストמבחן','0Aa1!测试テストמבחן','0Aa1!测试テストמבחן','0Aa1!测试テストמבחן');")
	tk.MustExec("insert into t1 (a,p1,p2,p3,p4,n1,n2,n3,n4) values (3,'0aA1!测试テストמבחן','0aA1!测试テストמבחן','0aA1!测试テストמבחן','0aA1!测试テストמבחן','0Aa1!测试テストמבחן  ','0Aa1!测试テストמבחן  ','0Aa1!测试テストמבחן  ','0Aa1!测试テストמבחן  ');")

	tk.MustQuery("select LOCATE(p1,n1) from t1;").Check(testkit.Rows("0", "0", "0"))
	tk.MustQuery("select LOCATE(p1,n2) from t1;").Check(testkit.Rows("0", "0", "0"))
	tk.MustQuery("select LOCATE(p1,n3) from t1;").Check(testkit.Rows("0", "0", "0"))
	tk.MustQuery("select LOCATE(p1,n4) from t1;").Check(testkit.Rows("0", "1", "1"))
	tk.MustQuery("select LOCATE(p2,n1) from t1;").Check(testkit.Rows("0", "0", "0"))
	tk.MustQuery("select LOCATE(p2,n2) from t1;").Check(testkit.Rows("0", "1", "1"))
	tk.MustQuery("select LOCATE(p2,n3) from t1;").Check(testkit.Rows("0", "0", "0"))
	tk.MustQuery("select LOCATE(p2,n4) from t1;").Check(testkit.Rows("0", "1", "1"))
	tk.MustQuery("select LOCATE(p3,n1) from t1;").Check(testkit.Rows("0", "0", "0"))
	tk.MustQuery("select LOCATE(p3,n2) from t1;").Check(testkit.Rows("0", "0", "0"))
	tk.MustQuery("select LOCATE(p3,n3) from t1;").Check(testkit.Rows("0", "0", "0"))
	tk.MustQuery("select LOCATE(p3,n4) from t1;").Check(testkit.Rows("0", "0", "0"))
	tk.MustQuery("select LOCATE(p4,n1) from t1;").Check(testkit.Rows("0", "1", "1"))
	tk.MustQuery("select LOCATE(p4,n2) from t1;").Check(testkit.Rows("0", "1", "1"))
	tk.MustQuery("select LOCATE(p4,n3) from t1;").Check(testkit.Rows("0", "0", "0"))
	tk.MustQuery("select LOCATE(p4,n4) from t1;").Check(testkit.Rows("0", "1", "1"))

	tk.MustExec("truncate table t1;")
	tk.MustExec("insert into t1 (a) values (1);")
	tk.MustExec("insert into t1 (a,p1,p2,p3,p4,n1,n2,n3,n4) values (2,'0aA1!测试テストמבחן  ','0aA1!测试テストמבחן       ','0aA1!测试テストמבחן  ','0aA1!测试テストמבחן  ','0Aa1!测试テストמבחן','0Aa1!测试テストמבחן','0Aa1!测试テストמבחן','0Aa1!测试テストמבחן');")
	tk.MustExec("insert into t1 (a,p1,p2,p3,p4,n1,n2,n3,n4) values (3,'0aA1!测试テストמבחן','0aA1!测试テストמבחן','0aA1!测试テストמבחן','0aA1!测试テストמבחן','0Aa1!测试テストמבחן','0Aa1!测试テストמבחן','0Aa1!测试テストמבחן','0Aa1!测试テストמבחן');")
	tk.MustExec("insert into t1 (a,p1,p2,p3,p4,n1,n2,n3,n4) values (4,'0aA1!测试テストמבחן','0aA1!测试テストמבחן','0aA1!测试テストמבחן','0aA1!测试テストמבחן','0Aa1!测试テストמבחן  ','0Aa1!测试テストמבחן  ','0Aa1!测试テストמבחן  ','0Aa1!测试テストמבחן  ');")
	tk.MustExec("insert into t1 (a,p1,p2,p3,p4,n1,n2,n3,n4) values (5,'0aA1!测试テストמבחן0aA1!测试','0aA1!测试テストמבחן0aA1!测试','0aA1!测试テストמבחן0aA1!测试','0aA1!测试テストמבחן0aA1!测试','0Aa1!测试','0Aa1!测试','0Aa1!测试','0Aa1!测试');")
	tk.MustExec("insert into t1 (a,p1,p2,p3,p4,n1,n2,n3,n4) values (6,'0aA1!测试テストמבחן0aA1!测试','0aA1!测试テストמבחן0aA1!测试','0aA1!测试テストמבחן0aA1!测试','0aA1!测试テストמבחן0aA1!测试','0aA1!测试','0aA1!测试','0aA1!测试','0aA1!测试');")
	tk.MustExec("insert into t1 (a,p1,p2,p3,p4,n1,n2,n3,n4) values (7,'0aA1!测试テストמבחן  ','0aA1!测试テストמבחן       ','0aA1!测试テストמבחן  ','0aA1!测试テストמבחן  ','0aA1!测试テストמבחן','0aA1!测试テストמבחן','0aA1!测试テストמבחן','0aA1!测试テストמבחן');")
	tk.MustExec("insert into t1 (a,p1,p2,p3,p4,n1,n2,n3,n4) values (8,'0aA1!测试テストמבחן','0aA1!测试テストמבחן','0aA1!测试テストמבחן','0aA1!测试テストמבחן','0aA1!测试テストמבחן  ','0aA1!测试テストמבחן  ','0aA1!测试テストמבחן  ','0aA1!测试テストמבחן  ');")

	tk.MustQuery("select p1 REGEXP n1 from t1;").Check(testkit.Rows("<nil>", "0", "0", "0", "0", "1", "1", "0"))
	tk.MustQuery("select p1 REGEXP n2 from t1;").Check(testkit.Rows("<nil>", "0", "0", "0", "0", "1", "1", "0"))
	tk.MustQuery("select p1 REGEXP n3 from t1;").Check(testkit.Rows("<nil>", "0", "0", "0", "0", "1", "1", "0"))
	tk.MustQuery("select p1 REGEXP n4 from t1;").Check(testkit.Rows("<nil>", "1", "1", "0", "1", "1", "1", "0"))
	tk.MustQuery("select p2 REGEXP n1 from t1;").Check(testkit.Rows("<nil>", "0", "0", "0", "0", "1", "1", "0"))
	tk.MustQuery("select p2 REGEXP n2 from t1;").Check(testkit.Rows("<nil>", "1", "1", "0", "1", "1", "1", "0"))
	tk.MustQuery("select p2 REGEXP n3 from t1;").Check(testkit.Rows("<nil>", "0", "0", "0", "0", "1", "1", "0"))
	tk.MustQuery("select p2 REGEXP n4 from t1;").Check(testkit.Rows("<nil>", "1", "1", "0", "1", "1", "1", "0"))
	tk.MustQuery("select p3 REGEXP n1 from t1;").Check(testkit.Rows("<nil>", "0", "0", "0", "0", "1", "1", "0"))
	tk.MustQuery("select p3 REGEXP n2 from t1;").Check(testkit.Rows("<nil>", "0", "0", "0", "0", "1", "1", "0"))
	tk.MustQuery("select p3 REGEXP n3 from t1;").Check(testkit.Rows("<nil>", "0", "0", "0", "0", "1", "1", "0"))
	tk.MustQuery("select p3 REGEXP n4 from t1;").Check(testkit.Rows("<nil>", "0", "0", "0", "0", "1", "1", "0"))
	tk.MustQuery("select p4 REGEXP n1 from t1;").Check(testkit.Rows("<nil>", "1", "1", "0", "1", "1", "1", "0"))
	tk.MustQuery("select p4 REGEXP n2 from t1;").Check(testkit.Rows("<nil>", "1", "1", "0", "1", "1", "1", "0"))
	tk.MustQuery("select p4 REGEXP n3 from t1;").Check(testkit.Rows("<nil>", "0", "0", "0", "0", "1", "1", "0"))
	tk.MustQuery("select p4 REGEXP n4 from t1;").Check(testkit.Rows("<nil>", "1", "1", "0", "1", "1", "1", "0"))

	tk.MustExec("drop table t1;")
}

func (s *testIntegrationSerialSuite) TestCollateLike(c *C) {
	collate.SetNewCollationEnabledForTest(true)
	defer collate.SetNewCollationEnabledForTest(false)

	tk := testkit.NewTestKit(c, s.store)
	tk.MustExec("set names utf8mb4 collate utf8mb4_general_ci")
	tk.MustQuery("select 'a' like 'A'").Check(testkit.Rows("1"))
	tk.MustQuery("select 'a' like 'A' collate utf8mb4_general_ci").Check(testkit.Rows("1"))
	tk.MustQuery("select 'a' like 'À'").Check(testkit.Rows("1"))
	tk.MustQuery("select 'a' like '%À'").Check(testkit.Rows("1"))
	tk.MustQuery("select 'a' like '%À '").Check(testkit.Rows("0"))
	tk.MustQuery("select 'a' like 'À%'").Check(testkit.Rows("1"))
	tk.MustQuery("select 'a' like 'À_'").Check(testkit.Rows("0"))
	tk.MustQuery("select 'a' like '%À%'").Check(testkit.Rows("1"))
	tk.MustQuery("select 'aaa' like '%ÀAa%'").Check(testkit.Rows("1"))
	tk.MustExec("set names utf8mb4 collate utf8mb4_bin")

	tk.MustExec("use test;")
	tk.MustExec("drop table if exists t_like;")
	tk.MustExec("create table t_like(id int, b varchar(20) collate utf8mb4_general_ci);")
	tk.MustExec("insert into t_like values (1, 'aaa'), (2, 'abc'), (3, 'aac');")
	tk.MustQuery("select b like 'AaÀ' from t_like order by id;").Check(testkit.Rows("1", "0", "0"))
	tk.MustQuery("select b like 'Aa_' from t_like order by id;").Check(testkit.Rows("1", "0", "1"))
	tk.MustQuery("select b like '_A_' from t_like order by id;").Check(testkit.Rows("1", "0", "1"))
	tk.MustQuery("select b from t_like where b like 'Aa_' order by id;").Check(testkit.Rows("aaa", "aac"))
	tk.MustQuery("select b from t_like where b like 'A%' order by id;").Check(testkit.Rows("aaa", "abc", "aac"))
	tk.MustQuery("select b from t_like where b like '%A%' order by id;").Check(testkit.Rows("aaa", "abc", "aac"))
	tk.MustExec("alter table t_like add index idx_b(b);")
	tk.MustQuery("select b from t_like use index(idx_b) where b like 'Aa_' order by id;").Check(testkit.Rows("aaa", "aac"))
	tk.MustQuery("select b from t_like use index(idx_b) where b like 'A%' order by id;").Check(testkit.Rows("aaa", "abc", "aac"))
	tk.MustQuery("select b from t_like use index(idx_b) where b like '%A%' order by id;").Check(testkit.Rows("aaa", "abc", "aac"))
}

func (s *testIntegrationSerialSuite) TestCollateSubQuery(c *C) {
	collate.SetNewCollationEnabledForTest(true)
	defer collate.SetNewCollationEnabledForTest(false)
	tk := s.prepare4Collation(c, false)
	tk.MustQuery("select id from t where v in (select v from t_bin) order by id").Check(testkit.Rows("1", "2", "3", "4", "5", "6", "7"))
	tk.MustQuery("select id from t_bin where v in (select v from t) order by id").Check(testkit.Rows("1", "2", "3", "4", "5", "6", "7"))
	tk.MustQuery("select id from t where v not in (select v from t_bin) order by id").Check(testkit.Rows())
	tk.MustQuery("select id from t_bin where v not in (select v from t) order by id").Check(testkit.Rows())
	tk.MustQuery("select id from t where exists (select 1 from t_bin where t_bin.v=t.v) order by id").Check(testkit.Rows("1", "2", "3", "4", "5", "6", "7"))
	tk.MustQuery("select id from t_bin where exists (select 1 from t where t_bin.v=t.v) order by id").Check(testkit.Rows("1", "2", "3", "4", "5", "6", "7"))
	tk.MustQuery("select id from t where not exists (select 1 from t_bin where t_bin.v=t.v) order by id").Check(testkit.Rows())
	tk.MustQuery("select id from t_bin where not exists (select 1 from t where t_bin.v=t.v) order by id").Check(testkit.Rows())
}

func (s *testIntegrationSerialSuite) TestCollateDDL(c *C) {
	collate.SetNewCollationEnabledForTest(true)
	defer collate.SetNewCollationEnabledForTest(false)
	tk := testkit.NewTestKit(c, s.store)
	tk.MustExec("create database t;")
	tk.MustExec("use t;")
	tk.MustExec("drop database t;")
}

func (s *testIntegrationSerialSuite) TestNewCollationCheckClusterIndexTable(c *C) {
	collate.SetNewCollationEnabledForTest(true)
	defer collate.SetNewCollationEnabledForTest(false)
	tk := testkit.NewTestKit(c, s.store)
	tk.MustExec("use test")
	tk.MustExec("drop table if exists t")
	tk.MustExec("set tidb_enable_clustered_index=1")
	tk.MustExec("create table t(name char(255) primary key, b int, c int, index idx(name), unique index uidx(name))")
	tk.MustExec("insert into t values(\"aaaa\", 1, 1), (\"bbb\", 2, 2), (\"ccc\", 3, 3)")
	tk.MustExec("admin check table t")
}

func (s *testIntegrationSuite) TestIssue15986(c *C) {
	tk := testkit.NewTestKit(c, s.store)
	tk.MustExec("use test")
	tk.MustExec("drop table if exists t0")
	tk.MustExec("CREATE TABLE t0(c0 int)")
	tk.MustExec("INSERT INTO t0 VALUES (0)")
	tk.MustQuery("SELECT t0.c0 FROM t0 WHERE CHAR(204355900);").Check(testkit.Rows("0"))
	tk.MustQuery("SELECT t0.c0 FROM t0 WHERE not CHAR(204355900);").Check(testkit.Rows())
	tk.MustQuery("SELECT t0.c0 FROM t0 WHERE '.0';").Check(testkit.Rows())
	tk.MustQuery("SELECT t0.c0 FROM t0 WHERE not '.0';").Check(testkit.Rows("0"))
	// If the number does not exceed the range of float64 and its value is not 0, it will be converted to true.
	tk.MustQuery("select * from t0 where '.000000000000000000000000000000000000000000000000000000" +
		"00000000000000000000000000000000000000000000000000000000000000000000000000000000000000000000" +
		"00000000000000000000000000000000000000000000000000000000000000000000000000000000000000000000" +
		"0000000000000000000000000000000000000000000000000000000000000000009';").Check(testkit.Rows("0"))
	tk.MustQuery("select * from t0 where not '.000000000000000000000000000000000000000000000000000000" +
		"00000000000000000000000000000000000000000000000000000000000000000000000000000000000000000000" +
		"00000000000000000000000000000000000000000000000000000000000000000000000000000000000000000000" +
		"0000000000000000000000000000000000000000000000000000000000000000009';").Check(testkit.Rows())

	// If the number is truncated beyond the range of float64, it will be converted to true when the truncated result is 0.
	tk.MustQuery("select * from t0 where '.0000000000000000000000000000000000000000000000000000000" +
		"000000000000000000000000000000000000000000000000000000000000000000000000000000000000000000000" +
		"000000000000000000000000000000000000000000000000000000000000000000000000000000000000000000000" +
		"00000000000000000000000000000000000000000000000000000000000000000000000000000000000009';").Check(testkit.Rows())
	tk.MustQuery("select * from t0 where not '.0000000000000000000000000000000000000000000000000000000" +
		"000000000000000000000000000000000000000000000000000000000000000000000000000000000000000000000" +
		"000000000000000000000000000000000000000000000000000000000000000000000000000000000000000000000" +
		"00000000000000000000000000000000000000000000000000000000000000000000000000000000000009';").Check(testkit.Rows("0"))
}

func (s *testIntegrationSuite) TestNegativeZeroForHashJoin(c *C) {
	tk := testkit.NewTestKit(c, s.store)
	tk.MustExec("use test;")
	tk.MustExec("drop table if exists t0, t1")
	tk.MustExec("CREATE TABLE t0(c0 float);")
	tk.MustExec("CREATE TABLE t1(c0 float);")
	tk.MustExec("INSERT INTO t1(c0) VALUES (0);")
	tk.MustExec("INSERT INTO t0(c0) VALUES (0);")
	tk.MustQuery("SELECT t1.c0 FROM t1, t0 WHERE t0.c0=-t1.c0;").Check(testkit.Rows("0"))
	tk.MustExec("drop TABLE t0;")
	tk.MustExec("drop table t1;")
}

func (s *testIntegrationSuite) TestIssue1223(c *C) {
	tk := testkit.NewTestKit(c, s.store)
	tk.MustExec("use test")
	tk.MustExec("drop table if exists testjson")
	tk.MustExec("CREATE TABLE testjson (j json DEFAULT NULL) ENGINE=InnoDB DEFAULT CHARSET=utf8;")
	tk.MustExec(`INSERT INTO testjson SET j='{"test":3}';`)
	tk.MustExec(`INSERT INTO testjson SET j='{"test":0}';`)
	tk.MustExec(`insert into testjson set j='{"test":"0"}';`)
	tk.MustExec(`insert into testjson set j='{"test":0.0}';`)
	tk.MustExec(`INSERT INTO testjson SET j='{"test":"aaabbb"}';`)
	tk.MustExec(`INSERT INTO testjson SET j='{"test":3.1415}';`)
	tk.MustExec(`INSERT INTO testjson SET j='{"test":[]}';`)
	tk.MustExec(`INSERT INTO testjson SET j='{"test":[1,2]}';`)
	tk.MustExec(`INSERT INTO testjson SET j='{"test":["b","c"]}';`)
	tk.MustExec(`INSERT INTO testjson SET j='{"test":{"ke":"val"}}';`)
	tk.MustExec(`insert into testjson set j='{"test":"2015-07-27 09:43:47"}';`)
	tk.MustExec(`insert into testjson set j='{"test":"0000-00-00 00:00:00"}';`)
	tk.MustExec(`insert into testjson set j='{"test":"0778"}';`)
	tk.MustExec(`insert into testjson set j='{"test":"0000"}';`)
	tk.MustExec(`insert into testjson set j='{"test":null}';`)
	tk.MustExec(`insert into testjson set j=null;`)
	tk.MustExec(`insert into testjson set j='{"test":[null]}';`)
	tk.MustExec(`insert into testjson set j='{"test":true}';`)
	tk.MustExec(`insert into testjson set j='{"test":false}';`)
	tk.MustExec(`insert into testjson set j='""';`)
	tk.MustExec(`insert into testjson set j='null';`)
	tk.MustExec(`insert into testjson set j='0';`)
	tk.MustExec(`insert into testjson set j='"0"';`)
	tk.MustQuery("SELECT * FROM testjson WHERE JSON_EXTRACT(j,'$.test');").Check(testkit.Rows(`{"test": 3}`,
		`{"test": "0"}`, `{"test": "aaabbb"}`, `{"test": 3.1415}`, `{"test": []}`, `{"test": [1, 2]}`,
		`{"test": ["b", "c"]}`, `{"test": {"ke": "val"}}`, `{"test": "2015-07-27 09:43:47"}`,
		`{"test": "0000-00-00 00:00:00"}`, `{"test": "0778"}`, `{"test": "0000"}`, `{"test": null}`,
		`{"test": [null]}`, `{"test": true}`, `{"test": false}`))
	tk.MustQuery("select * from testjson where j;").Check(testkit.Rows(`{"test": 3}`, `{"test": 0}`,
		`{"test": "0"}`, `{"test": 0}`, `{"test": "aaabbb"}`, `{"test": 3.1415}`, `{"test": []}`, `{"test": [1, 2]}`,
		`{"test": ["b", "c"]}`, `{"test": {"ke": "val"}}`, `{"test": "2015-07-27 09:43:47"}`,
		`{"test": "0000-00-00 00:00:00"}`, `{"test": "0778"}`, `{"test": "0000"}`, `{"test": null}`,
		`{"test": [null]}`, `{"test": true}`, `{"test": false}`, `""`, "null", `"0"`))
	tk.MustExec("insert into mysql.expr_pushdown_blacklist values('json_extract','tikv','');")
	tk.MustExec("admin reload expr_pushdown_blacklist;")
	tk.MustQuery("SELECT * FROM testjson WHERE JSON_EXTRACT(j,'$.test');").Check(testkit.Rows("{\"test\": 3}",
		"{\"test\": \"0\"}", "{\"test\": \"aaabbb\"}", "{\"test\": 3.1415}", "{\"test\": []}", "{\"test\": [1, 2]}",
		"{\"test\": [\"b\", \"c\"]}", "{\"test\": {\"ke\": \"val\"}}", "{\"test\": \"2015-07-27 09:43:47\"}",
		"{\"test\": \"0000-00-00 00:00:00\"}", "{\"test\": \"0778\"}", "{\"test\": \"0000\"}", "{\"test\": null}",
		"{\"test\": [null]}", "{\"test\": true}", "{\"test\": false}"))
	tk.MustQuery("select * from testjson where j;").Check(testkit.Rows(`{"test": 3}`, `{"test": 0}`,
		`{"test": "0"}`, `{"test": 0}`, `{"test": "aaabbb"}`, `{"test": 3.1415}`, `{"test": []}`, `{"test": [1, 2]}`,
		`{"test": ["b", "c"]}`, `{"test": {"ke": "val"}}`, `{"test": "2015-07-27 09:43:47"}`,
		`{"test": "0000-00-00 00:00:00"}`, `{"test": "0778"}`, `{"test": "0000"}`, `{"test": null}`,
		`{"test": [null]}`, `{"test": true}`, `{"test": false}`, `""`, "null", `"0"`))
}

func (s *testIntegrationSerialSuite) TestNewCollationWithClusterIndex(c *C) {
	collate.SetNewCollationEnabledForTest(true)
	defer collate.SetNewCollationEnabledForTest(false)
	tk := testkit.NewTestKit(c, s.store)
	tk.MustExec("use test")
	tk.MustExec("drop table if exists t")
	tk.MustExec("set tidb_enable_clustered_index=1")
	tk.MustExec("create table t(d double primary key, a int, name varchar(255), index idx(name(2)), index midx(a, name))")
	tk.MustExec("insert into t values(2.11, 1, \"aa\"), (-1, 0, \"abcd\"), (9.99, 0, \"aaaa\")")
	tk.MustQuery("select d from t use index(idx) where name=\"aa\"").Check(testkit.Rows("2.11"))
}

func (s *testIntegrationSerialSuite) TestNewCollationBinaryFlag(c *C) {
	collate.SetNewCollationEnabledForTest(true)
	defer collate.SetNewCollationEnabledForTest(false)
	tk := testkit.NewTestKit(c, s.store)
	tk.MustExec("use test")
	tk.MustExec("drop table if exists t")
	tk.MustExec("create table t (a varchar(2) binary, index (a));")
	tk.MustExec("insert into t values ('a ');")
	tk.MustQuery("select hex(a) from t;").Check(testkit.Rows("6120"))
	tk.MustQuery("select hex(a) from t use index (a);").Check(testkit.Rows("6120"))

	showCreateTable := func(createSQL string) string {
		tk.MustExec("drop table if exists t;")
		tk.MustExec(createSQL)
		s := tk.MustQuery("show create table t;").Rows()[0][1].(string)
		return s
	}
	var sct string
	// define case = tuple(table_charset, table_collation, column_charset, column_collation)
	// case: (nil, nil, nil, nil)
	sct = showCreateTable("create table t(a varchar(10) binary);")
	c.Assert(strings.Contains(sct, "ENGINE=InnoDB DEFAULT CHARSET=utf8mb4 COLLATE=utf8mb4_bin"), IsTrue, Commentf(sct))
	// case: (nil, utf8_general_ci, nil, nil)
	sct = showCreateTable("create table t(a varchar(10) binary) collate utf8_general_ci;")
	c.Assert(strings.Contains(sct, "varchar(10) COLLATE utf8_bin"), IsTrue, Commentf(sct))
	c.Assert(strings.Contains(sct, "ENGINE=InnoDB DEFAULT CHARSET=utf8 COLLATE=utf8_general_ci"), IsTrue, Commentf(sct))
	// case: (nil, nil, nil, utf8_general_ci)
	sct = showCreateTable("create table t(a varchar(10) binary collate utf8_general_ci);")
	c.Assert(strings.Contains(sct, "varchar(10) CHARACTER SET utf8 COLLATE utf8_bin"), IsTrue, Commentf(sct))
	// case: (nil, nil, utf8, utf8_general_ci)
	sct = showCreateTable("create table t(a varchar(10) binary charset utf8 collate utf8_general_ci);")
	c.Assert(strings.Contains(sct, "varchar(10) CHARACTER SET utf8 COLLATE utf8_general_ci"), IsTrue, Commentf(sct))
	// case: (utf8, utf8_general_ci, utf8mb4, utf8mb4_unicode_ci)
	sct = showCreateTable("create table t(a varchar(10) binary charset utf8mb4 collate utf8mb4_unicode_ci) charset utf8 collate utf8_general_ci;")
	c.Assert(strings.Contains(sct, "varchar(10) CHARACTER SET utf8mb4 COLLATE utf8mb4_unicode_ci"), IsTrue, Commentf(sct))
	c.Assert(strings.Contains(sct, "ENGINE=InnoDB DEFAULT CHARSET=utf8 COLLATE=utf8_general_ci"), IsTrue, Commentf(sct))
	// case: (nil, nil, binary, nil)
	sct = showCreateTable("create table t(a varchar(10) binary charset binary);")
	c.Assert(strings.Contains(sct, "varbinary(10) DEFAULT NULL"), IsTrue, Commentf(sct))
	c.Assert(strings.Contains(sct, "ENGINE=InnoDB DEFAULT CHARSET=utf8mb4 COLLATE=utf8mb4_bin"), IsTrue, Commentf(sct))
}

func (s *testIntegrationSuite) TestIssue15743(c *C) {
	tk := testkit.NewTestKit(c, s.store)
	tk.MustExec("use test")
	tk.MustExec("drop table if exists t0")
	tk.MustExec("CREATE TABLE t0(c0 int)")
	tk.MustExec("INSERT INTO t0 VALUES (1)")
	tk.MustQuery("SELECT * FROM t0 WHERE 1 AND 0.4").Check(testkit.Rows("1"))
}

func (s *testIntegrationSuite) TestIssue15725(c *C) {
	tk := testkit.NewTestKit(c, s.store)
	tk.MustExec("use test;")
	tk.MustExec("drop table if exists t")
	tk.MustExec("create table t(a int)")
	tk.MustExec("insert into t values(2)")
	tk.MustQuery("select * from t where (not not a) = a").Check(testkit.Rows())
	tk.MustQuery("select * from t where (not not not not a) = a").Check(testkit.Rows())
}

func (s *testIntegrationSuite) TestIssue15790(c *C) {
	tk := testkit.NewTestKit(c, s.store)
	tk.MustExec("use test;")
	tk.MustExec("drop table if exists t0")
	tk.MustExec("CREATE TABLE t0(c0 INT);")
	tk.MustExec("INSERT INTO t0(c0) VALUES (0);")
	tk.MustQuery("SELECT * FROM t0 WHERE -10000000000000000000 | t0.c0 UNION SELECT * FROM t0;").Check(testkit.Rows("0"))
	tk.MustQuery("SELECT * FROM t0 WHERE -10000000000000000000 | t0.c0 UNION all SELECT * FROM t0;").Check(testkit.Rows("0", "0"))
	tk.MustExec("drop table t0;")
}

func (s *testIntegrationSuite) TestIssue15990(c *C) {
	tk := testkit.NewTestKit(c, s.store)
	tk.MustExec("use test;")
	tk.MustExec("drop table if exists t0;")
	tk.MustExec("CREATE TABLE t0(c0 TEXT(10));")
	tk.MustExec("INSERT INTO t0(c0) VALUES (1);")
	tk.MustQuery("SELECT * FROM t0 WHERE ('a' != t0.c0) AND t0.c0;").Check(testkit.Rows("1"))
	tk.MustExec("CREATE INDEX i0 ON t0(c0(10));")
	tk.MustQuery("SELECT * FROM t0 WHERE ('a' != t0.c0) AND t0.c0;").Check(testkit.Rows("1"))
	tk.MustExec("drop table t0;")
}

func (s *testIntegrationSuite) TestIssue15992(c *C) {
	tk := testkit.NewTestKitWithInit(c, s.store)
	tk.MustExec("use test;")
	tk.MustExec("drop table if exists t0")
	tk.MustExec("CREATE TABLE t0(c0 INT, c1 INT AS (c0));")
	tk.MustExec("CREATE INDEX i0 ON t0(c1);")
	tk.MustQuery("SELECT t0.c0 FROM t0 UNION ALL SELECT 0 FROM t0;").Check(testkit.Rows())
	tk.MustExec("drop table t0;")
}

func (s *testIntegrationSuite) TestIssue16419(c *C) {
	tk := testkit.NewTestKitWithInit(c, s.store)
	tk.MustExec("use test;")
	tk.MustExec("drop table if exists t0")
	tk.MustExec("drop table if exists t1")
	tk.MustExec("CREATE TABLE t0(c0 INT);")
	tk.MustExec("CREATE TABLE t1(c0 INT);")
	tk.MustQuery("SELECT * FROM t1 NATURAL LEFT JOIN t0 WHERE NOT t1.c0;").Check(testkit.Rows())
	tk.MustExec("drop table t0, t1;")
}

func (s *testIntegrationSuite) TestIssue16029(c *C) {
	tk := testkit.NewTestKit(c, s.store)
	tk.MustExec("use test;")
	tk.MustExec("drop table if exists t0,t1;")
	tk.MustExec("CREATE TABLE t0(c0 INT);")
	tk.MustExec("CREATE TABLE t1(c0 INT);")
	tk.MustExec("INSERT INTO t0 VALUES (NULL), (1);")
	tk.MustExec("INSERT INTO t1 VALUES (0);")
	tk.MustQuery("SELECT t0.c0 FROM t0 JOIN t1 ON (t0.c0 REGEXP 1) | t1.c0  WHERE BINARY STRCMP(t1.c0, t0.c0);").Check(testkit.Rows("1"))
	tk.MustExec("drop table t0;")
	tk.MustExec("drop table t1;")
}

func (s *testIntegrationSuite) TestIssue16426(c *C) {
	tk := testkit.NewTestKit(c, s.store)
	tk.MustExec("use test")
	tk.MustExec("drop table if exists t")
	tk.MustExec("create table t (a int)")
	tk.MustExec("insert into t values (42)")
	tk.MustQuery("select a from t where a/10000").Check(testkit.Rows("42"))
	tk.MustQuery("select a from t where a/100000").Check(testkit.Rows("42"))
	tk.MustQuery("select a from t where a/1000000").Check(testkit.Rows("42"))
	tk.MustQuery("select a from t where a/10000000").Check(testkit.Rows("42"))
}

func (s *testIntegrationSuite) TestIssue16505(c *C) {
	tk := testkit.NewTestKit(c, s.store)
	tk.MustExec("use test;")
	tk.MustExec("drop table if exists t;")
	tk.MustExec("CREATE TABLE t(c varchar(100), index idx(c(100)));")
	tk.MustExec("INSERT INTO t VALUES (NULL),('1'),('0'),(''),('aaabbb'),('0abc'),('123e456'),('0.0001deadsfeww');")
	tk.MustQuery("select * from t where c;").Sort().Check(testkit.Rows("0.0001deadsfeww", "1", "123e456"))
	tk.MustQuery("select /*+ USE_INDEX(t, idx) */ * from t where c;").Sort().Check(testkit.Rows("0.0001deadsfeww", "1", "123e456"))
	tk.MustQuery("select /*+ IGNORE_INDEX(t, idx) */* from t where c;").Sort().Check(testkit.Rows("0.0001deadsfeww", "1", "123e456"))
	tk.MustExec("drop table t;")
}

func (s *testIntegrationSuite) TestIssue20121(c *C) {
	tk := testkit.NewTestKit(c, s.store)
	tk.MustExec("use test")
	// testcase for Datetime vs Year
	tk.MustExec("drop table if exists t")
	tk.MustExec("create table t(a datetime, b year)")
	tk.MustExec("insert into t values('2000-05-03 16:44:44', 2018)")
	tk.MustExec("insert into t values('2020-10-01 11:11:11', 2000)")
	tk.MustExec("insert into t values('2020-10-01 11:11:11', 2070)")
	tk.MustExec("insert into t values('2020-10-01 11:11:11', 1999)")

	tk.MustQuery("select * from t where t.a < t.b").Check(testkit.Rows("2000-05-03 16:44:44 2018", "2020-10-01 11:11:11 2070"))
	tk.MustQuery("select * from t where t.a > t.b").Check(testkit.Rows("2020-10-01 11:11:11 2000", "2020-10-01 11:11:11 1999"))

	// testcase for Date vs Year
	tk.MustExec("drop table if exists tt")
	tk.MustExec("create table tt(a date, b year)")
	tk.MustExec("insert into tt values('2019-11-11', 2000)")
	tk.MustExec("insert into tt values('2019-11-11', 2020)")
	tk.MustExec("insert into tt values('2019-11-11', 2022)")

	tk.MustQuery("select * from tt where tt.a > tt.b").Check(testkit.Rows("2019-11-11 2000"))
	tk.MustQuery("select * from tt where tt.a < tt.b").Check(testkit.Rows("2019-11-11 2020", "2019-11-11 2022"))

	// testcase for Timestamp vs Year
	tk.MustExec("drop table if exists ttt")
	tk.MustExec("create table ttt(a timestamp, b year)")
	tk.MustExec("insert into ttt values('2019-11-11 11:11:11', 2019)")
	tk.MustExec("insert into ttt values('2019-11-11 11:11:11', 2000)")
	tk.MustExec("insert into ttt values('2019-11-11 11:11:11', 2022)")

	tk.MustQuery("select * from ttt where ttt.a > ttt.b").Check(testkit.Rows("2019-11-11 11:11:11 2019", "2019-11-11 11:11:11 2000"))
	tk.MustQuery("select * from ttt where ttt.a < ttt.b").Check(testkit.Rows("2019-11-11 11:11:11 2022"))
}

func (s *testIntegrationSuite) TestIssue16779(c *C) {
	tk := testkit.NewTestKit(c, s.store)
	tk.MustExec("use test")
	tk.MustExec("drop table if exists t0")
	tk.MustExec("drop table if exists t1")
	tk.MustExec("create table t0 (c0 int)")
	tk.MustExec("create table t1 (c0 int)")
	tk.MustQuery("SELECT * FROM t1 LEFT JOIN t0 ON TRUE WHERE BINARY EXPORT_SET(0, 0, 0 COLLATE 'binary', t0.c0, 0 COLLATE 'binary')")
}

func (s *testIntegrationSuite) TestIssue16697(c *C) {
	tk := testkit.NewTestKit(c, s.store)
	tk.MustExec("use test")
	tk.MustExec("drop table if exists t")
	tk.MustExec("CREATE TABLE t (v varchar(1024))")
	tk.MustExec("insert into t values (space(1024))")
	for i := 0; i < 5; i++ {
		tk.MustExec("insert into t select * from t")
	}
	rows := tk.MustQuery("explain analyze select * from t").Rows()
	for _, row := range rows {
		line := fmt.Sprintf("%v", row)
		if strings.Contains(line, "Projection") {
			c.Assert(strings.Contains(line, "KB"), IsTrue)
			c.Assert(strings.Contains(line, "MB"), IsFalse)
			c.Assert(strings.Contains(line, "GB"), IsFalse)
		}
	}
}

func (s *testIntegrationSuite) TestIssue17045(c *C) {
	tk := testkit.NewTestKit(c, s.store)
	tk.MustExec("use test")
	tk.MustExec("drop table if exists t")
	tk.MustExec("create table t(a int,b varchar(20),c datetime,d double,e int,f int as(a+b),key(a),key(b),key(c),key(d),key(e),key(f));")
	tk.MustExec("insert into t(a,b,e) values(null,\"5\",null);")
	tk.MustExec("insert into t(a,b,e) values(\"5\",null,null);")
	tk.MustQuery("select /*+ use_index_merge(t)*/ * from t where t.e=5 or t.a=5;").Check(testkit.Rows("5 <nil> <nil> <nil> <nil> <nil>"))
}

func (s *testIntegrationSuite) TestIssue17098(c *C) {
	tk := testkit.NewTestKit(c, s.store)
	tk.MustExec("use test")
	tk.MustExec("drop table if exists t1, t2")
	tk.MustExec("create table t1(a char) collate utf8mb4_bin;")
	tk.MustExec("create table t2(a char) collate utf8mb4_bin;;")
	tk.MustExec("insert into t1 values('a');")
	tk.MustExec("insert into t2 values('a');")
	tk.MustQuery("select collation(t1.a) from t1 union select collation(t2.a) from t2;").Check(testkit.Rows("utf8mb4_bin"))
}

func (s *testIntegrationSerialSuite) TestIssue17176(c *C) {
	collate.SetNewCollationEnabledForTest(true)
	defer collate.SetNewCollationEnabledForTest(false)

	tk := testkit.NewTestKit(c, s.store)
	tk.MustExec("use test")
	tk.MustExec("drop table if exists t")
	tk.MustGetErrMsg("create table t(a enum('a', 'a ')) charset utf8 collate utf8_bin;", "[types:1291]Column 'a' has duplicated value 'a' in ENUM")
	tk.MustGetErrMsg("create table t(a enum('a', 'Á')) charset utf8 collate utf8_general_ci;", "[types:1291]Column 'a' has duplicated value 'Á' in ENUM")
	tk.MustGetErrMsg("create table t(a enum('a', 'a ')) charset utf8mb4 collate utf8mb4_bin;", "[types:1291]Column 'a' has duplicated value 'a' in ENUM")
	tk.MustExec("create table t(a enum('a', 'A')) charset utf8 collate utf8_bin;")
	tk.MustExec("drop table t;")
	tk.MustExec("create table t3(a enum('a', 'A')) charset utf8mb4 collate utf8mb4_bin;")
}

func (s *testIntegrationSuite) TestIssue17115(c *C) {
	tk := testkit.NewTestKit(c, s.store)
	tk.MustQuery("select collation(user());").Check(testkit.Rows("utf8mb4_bin"))
	tk.MustQuery("select collation(compress('abc'));").Check(testkit.Rows("binary"))
}

func (s *testIntegrationSuite) TestIndexedVirtualGeneratedColumnTruncate(c *C) {
	tk := testkit.NewTestKit(c, s.store)
	tk.MustExec("use test")
	tk.MustExec("drop table if exists t1")
	tk.MustExec("create table t(a int, b tinyint as(a+100) unique key)")
	tk.MustExec("insert ignore into t values(200, default)")
	tk.MustExec("update t set a=1 where a=200")
	tk.MustExec("admin check table t")
	tk.MustExec("delete from t")
	tk.MustExec("insert ignore into t values(200, default)")
	tk.MustExec("admin check table t")
	tk.MustExec("insert ignore into t values(200, default) on duplicate key update a=100")
	tk.MustExec("admin check table t")
	tk.MustExec("delete from t")
	tk.MustExec("admin check table t")

	tk.MustExec("begin")
	tk.MustExec("insert ignore into t values(200, default)")
	tk.MustExec("update t set a=1 where a=200")
	tk.MustExec("admin check table t")
	tk.MustExec("delete from t")
	tk.MustExec("insert ignore into t values(200, default)")
	tk.MustExec("admin check table t")
	tk.MustExec("insert ignore into t values(200, default) on duplicate key update a=100")
	tk.MustExec("admin check table t")
	tk.MustExec("delete from t")
	tk.MustExec("admin check table t")
	tk.MustExec("commit")
	tk.MustExec("admin check table t")
}

func (s *testIntegrationSuite) TestIssue17287(c *C) {
	tk := testkit.NewTestKit(c, s.store)
	orgEnable := plannercore.PreparedPlanCacheEnabled()
	defer func() {
		plannercore.SetPreparedPlanCache(orgEnable)
	}()
	plannercore.SetPreparedPlanCache(true)
	var err error
	tk.Se, err = session.CreateSession4TestWithOpt(s.store, &session.Opt{
		PreparedPlanCache: kvcache.NewSimpleLRUCache(100, 0.1, math.MaxUint64),
	})
	c.Assert(err, IsNil)

	tk.MustExec("use test;")
	tk.MustExec("drop table if exists t;")
	tk.MustExec("set @@tidb_enable_vectorized_expression = false;")
	tk.MustExec("create table t(a datetime);")
	tk.MustExec("insert into t values(from_unixtime(1589873945)), (from_unixtime(1589873946));")
	tk.MustExec("prepare stmt7 from 'SELECT unix_timestamp(a) FROM t WHERE a = from_unixtime(?);';")
	tk.MustExec("set @val1 = 1589873945;")
	tk.MustExec("set @val2 = 1589873946;")
	tk.MustQuery("execute stmt7 using @val1;").Check(testkit.Rows("1589873945"))
	tk.MustQuery("execute stmt7 using @val2;").Check(testkit.Rows("1589873946"))
}

func (s *testIntegrationSuite) TestIssue17898(c *C) {
	tk := testkit.NewTestKit(c, s.store)
	tk.MustExec("use test")

	tk.MustExec("drop table t0")
	tk.MustExec("create table t0(a char(10), b int as ((a)));")
	tk.MustExec("insert into t0(a) values(\"0.5\");")
	tk.MustQuery("select * from t0;").Check(testkit.Rows("0.5 1"))
}

func (s *testIntegrationSuite) TestIssue17727(c *C) {
	tk := testkit.NewTestKit(c, s.store)
	orgEnable := plannercore.PreparedPlanCacheEnabled()
	defer func() {
		plannercore.SetPreparedPlanCache(orgEnable)
	}()
	plannercore.SetPreparedPlanCache(true)
	var err error
	tk.Se, err = session.CreateSession4TestWithOpt(s.store, &session.Opt{
		PreparedPlanCache: kvcache.NewSimpleLRUCache(100, 0.1, math.MaxUint64),
	})
	c.Assert(err, IsNil)

	tk.MustExec("use test;")
	tk.MustExec("DROP TABLE IF EXISTS t1;")
	tk.MustExec("CREATE TABLE t1 (id INT NOT NULL PRIMARY KEY auto_increment, a timestamp NOT NULL);")
	tk.MustExec("INSERT INTO t1 VALUES (null, '2020-05-30 20:30:00');")
	tk.MustExec("PREPARE mystmt FROM 'SELECT * FROM t1 WHERE UNIX_TIMESTAMP(a) >= ?';")
	tk.MustExec("SET @a=1590868800;")
	tk.MustQuery("EXECUTE mystmt USING @a;").Check(testkit.Rows())
	tk.MustQuery("select @@last_plan_from_cache;").Check(testkit.Rows("0"))

	tk.MustExec("SET @a=1590868801;")
	tk.MustQuery("EXECUTE mystmt USING @a;").Check(testkit.Rows())
	tk.MustQuery("select @@last_plan_from_cache;").Check(testkit.Rows("1"))

	tk.MustExec("prepare stmt from 'select unix_timestamp(?)';")
	tk.MustExec("set @a = '2020-05-30 20:30:00';")
	tk.MustQuery("execute stmt using @a;").Check(testkit.Rows("1590841800"))
	tk.MustQuery("select @@last_plan_from_cache;").Check(testkit.Rows("0"))

	tk.MustExec("set @a = '2020-06-12 13:47:58';")
	tk.MustQuery("execute stmt using @a;").Check(testkit.Rows("1591940878"))
	tk.MustQuery("select @@last_plan_from_cache;").Check(testkit.Rows("1"))
}

func (s *testIntegrationSerialSuite) TestIssue17891(c *C) {
	collate.SetNewCollationEnabledForTest(true)
	defer collate.SetNewCollationEnabledForTest(false)

	tk := testkit.NewTestKit(c, s.store)
	tk.MustExec("use test")
	tk.MustExec("drop table if exists t")
	tk.MustExec("create table t(id int, value set ('a','b','c') charset utf8mb4 collate utf8mb4_bin default 'a,b ');")
	tk.MustExec("drop table t")
	tk.MustExec("create table test(id int, value set ('a','b','c') charset utf8mb4 collate utf8mb4_general_ci default 'a,B ,C');")
}

func (s *testIntegrationSerialSuite) TestIssue20268(c *C) {
	collate.SetNewCollationEnabledForTest(true)
	defer collate.SetNewCollationEnabledForTest(false)

	tk := testkit.NewTestKit(c, s.store)
	tk.MustExec("use test")
	tk.MustExec("drop table if exists t")
	tk.MustExec("CREATE TABLE `t` (   `a` enum('a','b') DEFAULT NULL ) ENGINE=InnoDB DEFAULT CHARSET=utf8mb4 COLLATE=utf8mb4_general_ci;")
	tk.MustExec("insert into t values('a');")
	tk.MustExec("select * from t where a = 'A';")
}

func (s *testIntegrationSerialSuite) TestIssue17233(c *C) {
	tk := testkit.NewTestKit(c, s.store)
	tk.MustExec("use test")
	tk.MustExec("drop table if exists table_int")
	tk.MustExec(`CREATE TABLE table_int (
	  id_0 int(16) NOT NULL AUTO_INCREMENT,
	  col_int_0 int(16) DEFAULT NULL,
	  PRIMARY KEY (id_0),
	  KEY fvclc (id_0,col_int_0));`)
	tk.MustExec("INSERT INTO table_int VALUES (1,NULL),(2,NULL),(3,65535),(4,1),(5,0),(6,NULL),(7,-1),(8,65535),(9,NULL),(10,65535),(11,-1),(12,0),(13,-1),(14,1),(15,65535),(16,0),(17,1),(18,0),(19,0)")

	tk.MustExec("drop table if exists table_varchar")
	tk.MustExec(`CREATE TABLE table_varchar (
	  id_2 int(16) NOT NULL AUTO_INCREMENT,
	  col_varchar_2 varchar(511) DEFAULT NULL,
	  PRIMARY KEY (id_2));`)
	tk.MustExec(`INSERT INTO table_varchar VALUES (1,''),(2,''),(3,''),(4,''),(5,''),(6,''),(7,''),(8,''),(9,''),(10,''),(11,''),(12,'');`)

	tk.MustExec("drop table if exists table_float_varchar")
	tk.MustExec(`CREATE TABLE table_int_float_varchar (
	  id_6 int(16) NOT NULL AUTO_INCREMENT,
	  col_int_6 int(16) NOT NULL,
	  col_float_6 float DEFAULT NULL,
	  col_varchar_6 varchar(511) DEFAULT NULL,
	  PRIMARY KEY (id_6,col_int_6)
	)
	PARTITION BY RANGE ( col_int_6 ) (
	  PARTITION p0 VALUES LESS THAN (1),
	  PARTITION p2 VALUES LESS THAN (1000),
	  PARTITION p3 VALUES LESS THAN (10000),
	  PARTITION p5 VALUES LESS THAN (1000000),
	  PARTITION p7 VALUES LESS THAN (100000000),
	  PARTITION p9 VALUES LESS THAN (10000000000),
	  PARTITION p10 VALUES LESS THAN (100000000000),
	  PARTITION pn VALUES LESS THAN (MAXVALUE));`)
	tk.MustExec(`INSERT INTO table_int_float_varchar VALUES (1,-1,0.1,'0000-00-00 00:00:00'),(2,0,0,NULL),(3,-1,1,NULL),(4,0,NULL,NULL),(7,0,0.5,NULL),(8,0,0,NULL),(10,-1,0,'-1'),(5,1,-0.1,NULL),(6,1,0.1,NULL),(9,65535,0,'1');`)

	tk.MustExec("drop table if exists table_float")
	tk.MustExec(`CREATE TABLE table_float (
	  id_1 int(16) NOT NULL AUTO_INCREMENT,
	  col_float_1 float DEFAULT NULL,
	  PRIMARY KEY (id_1),
	  KEY zbjus (id_1,col_float_1));`)
	tk.MustExec(`INSERT INTO table_float VALUES (1,NULL),(2,-0.1),(3,-1),(4,NULL),(5,-0.1),(6,0),(7,0),(8,-1),(9,NULL),(10,NULL),(11,0.1),(12,-1);`)

	tk.MustExec("drop view if exists view_4")
	tk.MustExec(`CREATE DEFINER='root'@'127.0.0.1' VIEW view_4 (col_1, col_2, col_3, col_4, col_5, col_6, col_7, col_8, col_9, col_10) AS
    SELECT /*+ USE_INDEX(table_int fvclc, fvclc)*/
        tmp1.id_6 AS col_1,
        tmp1.col_int_6 AS col_2,
        tmp1.col_float_6 AS col_3,
        tmp1.col_varchar_6 AS col_4,
        tmp2.id_2 AS col_5,
        tmp2.col_varchar_2 AS col_6,
        tmp3.id_0 AS col_7,
        tmp3.col_int_0 AS col_8,
        tmp4.id_1 AS col_9,
        tmp4.col_float_1 AS col_10
    FROM ((
            test.table_int_float_varchar AS tmp1 LEFT JOIN
            test.table_varchar AS tmp2 ON ((NULL<=tmp2.col_varchar_2)) IS NULL
        ) JOIN
        test.table_int AS tmp3 ON (1.117853833115198e-03!=tmp1.col_int_6))
    JOIN
        test.table_float AS tmp4 ON !((1900370398268920328=0e+00)) WHERE ((''<='{Gm~PcZNb') OR (tmp2.id_2 OR tmp3.col_int_0)) ORDER BY col_1,col_2,col_3,col_4,col_5,col_6,col_7,col_8,col_9,col_10 LIMIT 20580,5;`)

	tk.MustExec("drop view if exists view_10")
	tk.MustExec(`CREATE DEFINER='root'@'127.0.0.1' VIEW view_10 (col_1, col_2) AS
    SELECT  table_int.id_0 AS col_1,
            table_int.col_int_0 AS col_2
    FROM test.table_int
    WHERE
        ((-1e+00=1) OR (0e+00>=table_int.col_int_0))
    ORDER BY col_1,col_2
    LIMIT 5,9;`)

	tk.MustQuery("SELECT col_1 FROM test.view_10").Sort().Check(testkit.Rows("16", "18", "19"))
	tk.MustQuery("SELECT col_1 FROM test.view_4").Sort().Check(testkit.Rows("8", "8", "8", "8", "8"))
	tk.MustQuery("SELECT view_10.col_1 FROM view_4 JOIN view_10").Check(testkit.Rows("16", "16", "16", "16", "16", "18", "18", "18", "18", "18", "19", "19", "19", "19", "19"))
}

func (s *testIntegrationSuite) TestIssue18515(c *C) {
	tk := testkit.NewTestKit(c, s.store)
	tk.MustExec("use test")
	tk.MustExec("drop table if exists t")
	tk.MustExec("create table t(a int, b json, c int AS (JSON_EXTRACT(b, '$.population')), key(c));")
	tk.MustExec("select /*+ TIDB_INLJ(t2) */ t1.a, t1.c, t2.a from t t1, t t2 where t1.c=t2.c;")
}

func (s *testIntegrationSuite) TestIssue20223(c *C) {
	tk := testkit.NewTestKit(c, s.store)
	tk.MustExec("use test")
	tk.MustExec("drop table if exists t")
	tk.MustExec("CREATE TABLE t (" +
		"id int(10) unsigned NOT NULL AUTO_INCREMENT," +
		"type tinyint(4) NOT NULL," +
		"create_time int(11) NOT NULL," +
		"PRIMARY KEY (id)" +
		")")
	tk.MustExec("insert into t values (4, 2, 1598584933)")
	tk.MustQuery("select from_unixtime(create_time,'%Y-%m-%d') as t_day,count(*) as cnt from t where `type` = 1 " +
		"group by t_day union all " +
		"select from_unixtime(create_time,'%Y-%m-%d') as t_day,count(*) as cnt from t where `type` = 2 " +
		"group by t_day").Check(testkit.Rows("2020-08-28 1"))
}

func (s *testIntegrationSuite) TestIssue18525(c *C) {
	tk := testkit.NewTestKit(c, s.store)
	tk.MustExec("use test")
	tk.MustExec("drop table if exists t1")
	tk.MustExec("create table t1 (col0 BLOB, col1 CHAR(74), col2 DATE UNIQUE)")
	tk.MustExec("insert into t1 values ('l', '7a34bc7d-6786-461b-92d3-fd0a6cd88f39', '1000-01-03')")
	tk.MustExec("insert into t1 values ('l', NULL, '1000-01-04')")
	tk.MustExec("insert into t1 values ('b', NULL, '1000-01-02')")
	tk.MustQuery("select INTERVAL( ( CONVERT( -11752 USING utf8 ) ), 6558853612195285496, `col1`) from t1").Check(testkit.Rows("0", "0", "0"))

}

func (s *testIntegrationSerialSuite) TestIssue17989(c *C) {
	tk := testkit.NewTestKit(c, s.store)
	tk.MustExec("use test")
	tk.MustExec("drop table if exists t")
	tk.MustExec("create table t(a int, b tinyint as(a+1), c int as(b+1));")
	tk.MustExec("set sql_mode='';")
	tk.MustExec("insert into t(a) values(2000);")
	tk.MustExec("create index idx on t(c);")
	tk.MustQuery("select c from t;").Check(testkit.Rows("128"))
	tk.MustExec("admin check table t")
}

func (s *testIntegrationSuite2) TestSchemaDMLNotChange(c *C) {
	tk := testkit.NewTestKit(c, s.store)
	tk2 := testkit.NewTestKit(c, s.store)
	tk.MustExec("use test")
	tk2.MustExec("use test")
	tk.MustExec("drop table if exists t")
	tk.MustExec("create table t (id int primary key, c_json json);")
	tk.MustExec("insert into t values (1, '{\"k\": 1}');")
	tk.MustExec("begin")
	tk.MustExec("update t set c_json = '{\"k\": 2}' where id = 1;")
	tk2.MustExec("alter table t rename column c_json to cc_json;")
	tk.MustExec("commit")
}

func (s *testIntegrationSerialSuite) TestIssue18638(c *C) {
	collate.SetNewCollationEnabledForTest(true)
	defer collate.SetNewCollationEnabledForTest(false)

	tk := testkit.NewTestKit(c, s.store)
	tk.MustExec("use test")
	tk.MustExec("drop table if exists t")
	tk.MustExec("create table t(a varchar(10) collate utf8mb4_bin, b varchar(10) collate utf8mb4_general_ci);")
	tk.MustExec("insert into t (a, b) values ('a', 'A');")
	tk.MustQuery("select * from t t1, t t2 where t1.a = t2.b collate utf8mb4_general_ci;").Check(testkit.Rows("a A a A"))
	tk.MustQuery("select * from t t1 left join t t2 on t1.a = t2.b collate utf8mb4_general_ci;").Check(testkit.Rows("a A a A"))
}

func (s *testIntegrationSuite) TestIssue18850(c *C) {
	tk := testkit.NewTestKit(c, s.store)
	tk.MustExec("use test")
	tk.MustExec("drop table if exists t, t1")
	tk.MustExec("create table t(a int, b enum('A', 'B'));")
	tk.MustExec("create table t1(a1 int, b1 enum('B', 'A'));")
	tk.MustExec("insert into t values (1, 'A');")
	tk.MustExec("insert into t1 values (1, 'A');")
	tk.MustQuery("select /*+ HASH_JOIN(t, t1) */ * from t join t1 on t.b = t1.b1;").Check(testkit.Rows("1 A 1 A"))

	tk.MustExec("drop table t, t1")
	tk.MustExec("create table t(a int, b set('A', 'B'));")
	tk.MustExec("create table t1(a1 int, b1 set('B', 'A'));")
	tk.MustExec("insert into t values (1, 'A');")
	tk.MustExec("insert into t1 values (1, 'A');")
	tk.MustQuery("select /*+ HASH_JOIN(t, t1) */ * from t join t1 on t.b = t1.b1;").Check(testkit.Rows("1 A 1 A"))
}

func (s *testIntegrationSerialSuite) TestNullValueRange(c *C) {
	tk := testkit.NewTestKit(c, s.store)
	tk.MustExec("use test")
	tk.MustExec("drop table if exists t")
	tk.MustExec("create table t(a int, b int, index(a))")
	tk.MustExec("insert into t values (null, 0), (null, 1), (10, 11), (10, 12)")
	tk.MustQuery("select * from t use index(a) where a is null order by b").Check(testkit.Rows("<nil> 0", "<nil> 1"))
	tk.MustQuery("select * from t use index(a) where a<=>null order by b").Check(testkit.Rows("<nil> 0", "<nil> 1"))
	tk.MustQuery("select * from t use index(a) where a<=>10 order by b").Check(testkit.Rows("10 11", "10 12"))

	tk.MustExec("drop table if exists t1")
	tk.MustExec("create table t1(a int, b int, c int, unique key(a, b, c))")
	tk.MustExec("insert into t1 values (1, null, 1), (1, null, 2), (1, null, 3), (1, null, 4)")
	tk.MustExec("insert into t1 values (1, 1, 1), (1, 2, 2), (1, 3, 33), (1, 4, 44)")
	tk.MustQuery("select c from t1 where a=1 and b<=>null and c>2 order by c").Check(testkit.Rows("3", "4"))
	tk.MustQuery("select c from t1 where a=1 and b is null and c>2 order by c").Check(testkit.Rows("3", "4"))
	tk.MustQuery("select c from t1 where a=1 and b is not null and c>2 order by c").Check(testkit.Rows("33", "44"))
}

func (s *testIntegrationSerialSuite) TestIssue18652(c *C) {
	tk := testkit.NewTestKit(c, s.store)
	tk.MustExec("use test")
	tk.MustExec("DROP TABLE IF EXISTS t1")
	tk.MustExec("CREATE TABLE t1 ( `pk` int not null primary key auto_increment, `col_smallint_key_signed` smallint  , key (`col_smallint_key_signed`))")
	tk.MustExec("INSERT INTO `t1` VALUES (1,0),(2,NULL),(3,NULL),(4,0),(5,0),(6,NULL),(7,NULL),(8,0),(9,0),(10,0)")
	tk.MustQuery("SELECT * FROM t1 WHERE ( LOG( `col_smallint_key_signed`, -8297584758403770424 ) ) DIV 1").Check(testkit.Rows())
}

func (s *testIntegrationSerialSuite) TestIssue18662(c *C) {
	collate.SetNewCollationEnabledForTest(true)
	defer collate.SetNewCollationEnabledForTest(false)

	tk := testkit.NewTestKit(c, s.store)
	tk.MustExec("use test")
	tk.MustExec("drop table if exists t")
	tk.MustExec("create table t(a varchar(10) collate utf8mb4_bin, b varchar(10) collate utf8mb4_general_ci);")
	tk.MustExec("insert into t (a, b) values ('a', 'A');")
	tk.MustQuery("select * from t where field('A', a collate utf8mb4_general_ci, b) > 1;").Check(testkit.Rows())
	tk.MustQuery("select * from t where field('A', a, b collate utf8mb4_general_ci) > 1;").Check(testkit.Rows())
	tk.MustQuery("select * from t where field('A' collate utf8mb4_general_ci, a, b) > 1;").Check(testkit.Rows())
	tk.MustQuery("select * from t where field('A', a, b) > 1;").Check(testkit.Rows("a A"))
}

func (s *testIntegrationSerialSuite) TestIssue19045(c *C) {
	tk := testkit.NewTestKit(c, s.store)
	tk.MustExec("use test")
	tk.MustExec("drop table if exists t, t1, t2")
	tk.MustExec(`CREATE TABLE t (
  id int(11) NOT NULL AUTO_INCREMENT,
  a char(10) DEFAULT NULL,
  PRIMARY KEY (id)
);`)
	tk.MustExec(`CREATE TABLE t1 (
  id int(11) NOT NULL AUTO_INCREMENT,
  a char(10) DEFAULT NULL,
  b char(10) DEFAULT NULL,
  c char(10) DEFAULT NULL,
  PRIMARY KEY (id)
);`)
	tk.MustExec(`CREATE TABLE t2 (
  id int(11) NOT NULL AUTO_INCREMENT,
  a char(10) DEFAULT NULL,
  b char(10) DEFAULT NULL,
  PRIMARY KEY (id),
  UNIQUE KEY b (b)
);`)
	tk.MustExec(`insert into t1(a,b,c) values('hs4_0004', "04", "101"), ('a01', "01", "101"),('a011', "02", "101");`)
	tk.MustExec(`insert into t2(a,b) values("02","03");`)
	tk.MustExec(`insert into t(a) values('101'),('101');`)
	tk.MustQuery(`select  ( SELECT t1.a FROM  t1,  t2 WHERE t1.b = t2.a AND  t2.b = '03' AND t1.c = a.a) invode from t a ;`).Check(testkit.Rows("a011", "a011"))
}

func (s *testIntegrationSerialSuite) TestIssue19116(c *C) {
	collate.SetNewCollationEnabledForTest(true)
	defer collate.SetNewCollationEnabledForTest(false)

	tk := testkit.NewTestKit(c, s.store)
	tk.MustExec("set names utf8mb4 collate utf8mb4_general_ci;")
	tk.MustQuery("select collation(concat(1 collate `binary`));").Check(testkit.Rows("binary"))
	tk.MustQuery("select coercibility(concat(1 collate `binary`));").Check(testkit.Rows("0"))
	tk.MustQuery("select collation(concat(NULL,NULL));").Check(testkit.Rows("binary"))
	tk.MustQuery("select coercibility(concat(NULL,NULL));").Check(testkit.Rows("6"))
	tk.MustQuery("select collation(concat(1,1));").Check(testkit.Rows("utf8mb4_general_ci"))
	tk.MustQuery("select coercibility(concat(1,1));").Check(testkit.Rows("4"))
	tk.MustQuery("select collation(1);").Check(testkit.Rows("binary"))
	tk.MustQuery("select coercibility(1);").Check(testkit.Rows("5"))
	tk.MustQuery("select coercibility(1=1);").Check(testkit.Rows("5"))
}

// issues 14448, 19383, 17734
func (s *testIntegrationSerialSuite) TestNoopFunctions(c *C) {
	tk := testkit.NewTestKit(c, s.store)
	tk.MustExec("use test")
	tk.MustExec("DROP TABLE IF EXISTS t1")
	tk.MustExec("CREATE TABLE t1 (a INT NOT NULL PRIMARY KEY)")
	tk.MustExec("INSERT INTO t1 VALUES (1),(2),(3)")

	message := `.* has only noop implementation in tidb now, use tidb_enable_noop_functions to enable these functions`
	stmts := []string{
		"SELECT SQL_CALC_FOUND_ROWS * FROM t1 LIMIT 1",
		"SELECT * FROM t1 LOCK IN SHARE MODE",
		"SELECT * FROM t1 GROUP BY a DESC",
		"SELECT * FROM t1 GROUP BY a ASC",
	}
	for _, stmt := range stmts {
		tk.MustExec("SET tidb_enable_noop_functions=1")
		tk.MustExec(stmt)
		tk.MustExec("SET tidb_enable_noop_functions=0")
		_, err := tk.Exec(stmt)
		c.Assert(err.Error(), Matches, message)
	}
}

func (s *testIntegrationSerialSuite) TestIssue19315(c *C) {
	tk := testkit.NewTestKit(c, s.store)
	tk.MustExec("use test")
	tk.MustExec("drop table if exists t")
	tk.MustExec("drop table if exists t1")
	tk.MustExec("CREATE TABLE `t` (`a` bit(10) DEFAULT NULL,`b` int(11) DEFAULT NULL) ENGINE=InnoDB DEFAULT CHARSET=utf8mb4 COLLATE=utf8mb4_bin")
	tk.MustExec("INSERT INTO `t` VALUES (_binary '\\0',1),(_binary '\\0',2),(_binary '\\0',5),(_binary '\\0',4),(_binary '\\0',2),(_binary '\\0	',4)")
	tk.MustExec("CREATE TABLE `t1` (`a` int(11) DEFAULT NULL, `b` int(11) DEFAULT NULL) ENGINE=InnoDB DEFAULT CHARSET=utf8mb4 COLLATE=utf8mb4_bin")
	tk.MustExec("INSERT INTO `t1` VALUES (1,1),(1,5),(2,3),(2,4),(3,3)")
	err := tk.QueryToErr("select * from t where t.b > (select min(t1.b) from t1 where t1.a > t.a)")
	c.Assert(err, IsNil)
}

func (s *testIntegrationSerialSuite) TestIssue18674(c *C) {
	tk := testkit.NewTestKit(c, s.store)
	tk.MustQuery("select -1.0 % -1.0").Check(testkit.Rows("0.0"))
	tk.MustExec("use test")
	tk.MustExec("drop table if exists t1")
	tk.MustExec("create table t1(`pk` int primary key,`col_float_key_signed` float  ,key (`col_float_key_signed`))")
	tk.MustExec("insert into t1 values (0, null), (1, 0), (2, -0), (3, 1), (-1,-1)")
	tk.MustQuery("select * from t1 where ( `col_float_key_signed` % `col_float_key_signed`) IS FALSE").Sort().Check(testkit.Rows("-1 -1", "3 1"))
	tk.MustQuery("select  `col_float_key_signed` , `col_float_key_signed` % `col_float_key_signed` from t1").Sort().Check(testkit.Rows(
		"-1 -0", "0 <nil>", "0 <nil>", "1 0", "<nil> <nil>"))
	tk.MustQuery("select  `col_float_key_signed` , (`col_float_key_signed` % `col_float_key_signed`) IS FALSE from t1").Sort().Check(testkit.Rows(
		"-1 1", "0 0", "0 0", "1 1", "<nil> 0"))
}

func (s *testIntegrationSerialSuite) TestIssue17063(c *C) {
	collate.SetNewCollationEnabledForTest(true)
	defer collate.SetNewCollationEnabledForTest(false)

	tk := testkit.NewTestKit(c, s.store)
	tk.MustExec(`use test;`)
	tk.MustExec(`drop table if exists t;`)
	tk.MustExec("create table t(a char, b char) collate utf8mb4_general_ci;")
	tk.MustExec(`insert into t values('a', 'b');`)
	tk.MustExec(`insert into t values('a', 'B');`)
	tk.MustQuery(`select * from t where if(a='x', a, b) = 'b';`).Check(testkit.Rows("a b", "a B"))
	tk.MustQuery(`select collation(if(a='x', a, b)) from t;`).Check(testkit.Rows("utf8mb4_general_ci", "utf8mb4_general_ci"))
	tk.MustQuery(`select coercibility(if(a='x', a, b)) from t;`).Check(testkit.Rows("2", "2"))
	tk.MustQuery(`select collation(lag(b, 1, 'B') over w) from t window w as (order by b);`).Check(testkit.Rows("utf8mb4_general_ci", "utf8mb4_general_ci"))
	tk.MustQuery(`select coercibility(lag(b, 1, 'B') over w) from t window w as (order by b);`).Check(testkit.Rows("2", "2"))
}

func (s *testIntegrationSerialSuite) TestIssue11177(c *C) {
	collate.SetNewCollationEnabledForTest(true)
	defer collate.SetNewCollationEnabledForTest(false)

	tk := testkit.NewTestKit(c, s.store)
	tk.MustQuery("SELECT 'lvuleck' BETWEEN '2008-09-16 22:23:50' AND 0;").Check(testkit.Rows("0"))
	tk.MustQuery("show warnings;").Check(testkit.Rows("Warning 1292 Truncated incorrect FLOAT value: 'lvuleck'", "Warning 1292 Truncated incorrect FLOAT value: '2008-09-16 22:23:50'"))
	tk.MustQuery("SELECT 'aa' BETWEEN 'bb' AND 0;").Check(testkit.Rows("1"))
	tk.MustQuery("show warnings;").Check(testkit.Rows("Warning 1292 Truncated incorrect FLOAT value: 'aa'", "Warning 1292 Truncated incorrect FLOAT value: 'bb'"))
	tk.MustQuery("select 1 between 0 and b'110';").Check(testkit.Rows("1"))
	tk.MustQuery("show warnings;").Check(testkit.Rows())
	tk.MustQuery("select 'b' between 'a' and b'110';").Check(testkit.Rows("0"))
	tk.MustQuery("show warnings;").Check(testkit.Rows())
}

func (s *testIntegrationSuite) TestIssue19504(c *C) {
	tk := testkit.NewTestKit(c, s.store)
	tk.MustExec("use test")
	tk.MustExec("drop table if exists t1;")
	tk.MustExec("create table t1 (c_int int, primary key (c_int));")
	tk.MustExec("insert into t1 values (1), (2), (3);")
	tk.MustExec("drop table if exists t2;")
	tk.MustExec("create table t2 (c_int int, primary key (c_int));")
	tk.MustExec("insert into t2 values (1);")
	tk.MustQuery("select (select count(c_int) from t2 where c_int = t1.c_int) c1, (select count(1) from t2 where c_int = t1.c_int) c2 from t1;").
		Check(testkit.Rows("1 1", "0 0", "0 0"))
	tk.MustQuery("select (select count(c_int*c_int) from t2 where c_int = t1.c_int) c1, (select count(1) from t2 where c_int = t1.c_int) c2 from t1;").
		Check(testkit.Rows("1 1", "0 0", "0 0"))
}

func (s *testIntegrationSerialSuite) TestIssue19804(c *C) {
	collate.SetNewCollationEnabledForTest(true)
	defer collate.SetNewCollationEnabledForTest(false)

	tk := testkit.NewTestKit(c, s.store)
	tk.MustExec(`use test;`)
	tk.MustExec(`drop table if exists t;`)
	tk.MustExec(`create table t(a set('a', 'b', 'c'));`)
	tk.MustGetErrMsg("alter table t change a a set('a', 'b', 'c', 'c');", "[types:1291]Column 'a' has duplicated value 'c' in SET")
	tk.MustExec(`drop table if exists t;`)
	tk.MustExec(`create table t(a enum('a', 'b', 'c'));`)
	tk.MustGetErrMsg("alter table t change a a enum('a', 'b', 'c', 'c');", "[types:1291]Column 'a' has duplicated value 'c' in ENUM")
	tk.MustExec(`drop table if exists t;`)
	tk.MustExec(`create table t(a set('a', 'b', 'c'));`)
	tk.MustExec(`alter table t change a a set('a', 'b', 'c', 'd');`)
	tk.MustExec(`insert into t values('d');`)
	tk.MustGetErrMsg(`alter table t change a a set('a', 'b', 'c', 'e', 'f');`, "[ddl:8200]Unsupported modify column: cannot modify set column value d to e, and tidb_enable_change_column_type is false")
}

func (s *testIntegrationSerialSuite) TestIssue20209(c *C) {
	collate.SetNewCollationEnabledForTest(true)
	defer collate.SetNewCollationEnabledForTest(false)

	tk := testkit.NewTestKit(c, s.store)
	tk.MustExec(`use test;`)
	tk.MustExec(`set @@character_set_client=utf8mb4;`)
	tk.MustExec(`set @@collation_connection=utf8_bin;`)
	tk.MustExec("CREATE VIEW tview_1 AS SELECT 'a' AS `id`;")
}

func (s *testIntegrationSerialSuite) TestIssue18949(c *C) {
	collate.SetNewCollationEnabledForTest(true)
	defer collate.SetNewCollationEnabledForTest(false)

	tk := testkit.NewTestKit(c, s.store)
	tk.MustExec(`use test;`)
	tk.MustExec(`drop table if exists t;`)
	tk.MustExec(`create table t(a enum('a ', 'b\t', ' c '), b set('a ', 'b\t', ' c '));`)
	result := tk.MustQuery("show create table t").Rows()[0][1]
	c.Assert(result, Matches, `(?s).*enum\('a','b	',' c'\).*set\('a','b	',' c'\).*`)
	tk.MustExec(`alter table t change a aa enum('a   ', 'b\t', ' c ');`)
	result = tk.MustQuery("show create table t").Rows()[0][1]
	c.Assert(result, Matches, `(?s).*enum\('a','b	',' c'\).*set\('a','b	',' c'\).*`)
}

func (s *testIntegrationSuite) TestIssue17767(c *C) {
	tk := testkit.NewTestKit(c, s.store)
	tk.MustExec("use test")
	tk.MustExec("drop table if exists t0;")
	tk.MustExec("CREATE TABLE t0(c0 INTEGER AS (NULL) NOT NULL, c1 INT);")
	tk.MustExec("CREATE INDEX i0 ON t0(c0, c1);")
	tk.MustExec("INSERT IGNORE INTO t0(c1) VALUES (0);")
	tk.MustQuery("SELECT * FROM t0").Check(testkit.Rows("0 0"))

	tk.MustExec("begin")
	tk.MustExec("INSERT IGNORE INTO t0(c1) VALUES (0);")
	tk.MustQuery("SELECT * FROM t0").Check(testkit.Rows("0 0", "0 0"))
	tk.MustExec("rollback")
}

func (s *testIntegrationSuite) TestIssue19596(c *C) {
	tk := testkit.NewTestKit(c, s.store)
	tk.MustExec("use test")
	tk.MustExec("drop table if exists t;")
	tk.MustExec("create table t (a int) partition by range(a) (PARTITION p0 VALUES LESS THAN (10));")
	tk.MustGetErrMsg("alter table t add partition (partition p1 values less than (a));", "[planner:1054]Unknown column 'a' in 'expression'")
	tk.MustQuery("select * from t;")
	tk.MustExec("drop table if exists t;")
	tk.MustGetErrMsg("create table t (a int) partition by range(a) (PARTITION p0 VALUES LESS THAN (a));", "[planner:1054]Unknown column 'a' in 'expression'")
}

func (s *testIntegrationSuite) TestIssue17476(c *C) {
	tk := testkit.NewTestKit(c, s.store)
	tk.MustExec("use test")
	tk.MustExec("DROP TABLE IF EXISTS `table_float`;")
	tk.MustExec("DROP TABLE IF EXISTS `table_int_float_varchar`;")
	tk.MustExec("CREATE TABLE `table_float` (`id_1` int(16) NOT NULL AUTO_INCREMENT,`col_float_1` float DEFAULT NULL,PRIMARY KEY (`id_1`)) ENGINE=InnoDB DEFAULT CHARSET=utf8mb4 COLLATE=utf8mb4_bin AUTO_INCREMENT=97635;")
	tk.MustExec("CREATE TABLE `table_int_float_varchar` " +
		"(`id_6` int(16) NOT NULL AUTO_INCREMENT," +
		"`col_int_6` int(16) DEFAULT NULL,`col_float_6` float DEFAULT NULL," +
		"`col_varchar_6` varchar(511) DEFAULT NULL,PRIMARY KEY (`id_6`)," +
		"KEY `vhyen` (`id_6`,`col_int_6`,`col_float_6`,`col_varchar_6`(1))," +
		"KEY `zzylq` (`id_6`,`col_int_6`,`col_float_6`,`col_varchar_6`(1))) " +
		"ENGINE=InnoDB DEFAULT CHARSET=utf8mb4 COLLATE=utf8mb4_bin AUTO_INCREMENT=90818;")

	tk.MustExec("INSERT INTO `table_float` VALUES (1,NULL),(2,0.1),(3,0),(4,-0.1),(5,-0.1),(6,NULL),(7,0.5),(8,0),(9,0),(10,NULL),(11,1),(12,1.5),(13,NULL),(14,NULL);")
	tk.MustExec("INSERT INTO `table_int_float_varchar` VALUES (1,0,0.1,'true'),(2,-1,1.5,'2020-02-02 02:02:00'),(3,NULL,1.5,NULL),(4,65535,0.1,'true'),(5,NULL,0.1,'1'),(6,-1,1.5,'2020-02-02 02:02:00'),(7,-1,NULL,''),(8,NULL,-0.1,NULL),(9,NULL,-0.1,'1'),(10,-1,NULL,''),(11,NULL,1.5,'false'),(12,-1,0,NULL),(13,0,-0.1,NULL),(14,-1,NULL,'-0'),(15,65535,-1,'1'),(16,NULL,0.5,NULL),(17,-1,NULL,NULL);")
	tk.MustQuery(`select count(*) from table_float
 JOIN table_int_float_varchar AS tmp3 ON (tmp3.col_varchar_6 AND NULL)
 IS NULL WHERE col_int_6=0;`).Check(testkit.Rows("14"))
	tk.MustQuery(`SELECT count(*) FROM (table_float JOIN table_int_float_varchar AS tmp3 ON (tmp3.col_varchar_6 AND NULL) IS NULL);`).Check(testkit.Rows("154"))
	tk.MustQuery(`SELECT * FROM (table_int_float_varchar AS tmp3) WHERE (col_varchar_6 AND NULL) IS NULL AND col_int_6=0;`).Check(testkit.Rows("13 0 -0.1 <nil>"))
}

func (s *testIntegrationSuite) TestIssue11645(c *C) {
	defer s.cleanEnv(c)
	tk := testkit.NewTestKit(c, s.store)
	tk.MustQuery(`SELECT DATE_ADD('1000-01-01 00:00:00', INTERVAL -2 HOUR);`).Check(testkit.Rows("0999-12-31 22:00:00"))
	tk.MustQuery(`SELECT DATE_ADD('1000-01-01 00:00:00', INTERVAL -200 HOUR);`).Check(testkit.Rows("0999-12-23 16:00:00"))
	tk.MustQuery(`SELECT DATE_ADD('0001-01-01 00:00:00', INTERVAL -2 HOUR);`).Check(testkit.Rows("0000-00-00 22:00:00"))
	tk.MustQuery(`SELECT DATE_ADD('0001-01-01 00:00:00', INTERVAL -25 HOUR);`).Check(testkit.Rows("0000-00-00 23:00:00"))
	tk.MustQuery(`SELECT DATE_ADD('0001-01-01 00:00:00', INTERVAL -8784 HOUR);`).Check(testkit.Rows("0000-00-00 00:00:00"))
	tk.MustQuery(`SELECT DATE_ADD('0001-01-01 00:00:00', INTERVAL -8785 HOUR);`).Check(testkit.Rows("<nil>"))
	tk.MustQuery(`SELECT DATE_ADD('0001-01-02 00:00:00', INTERVAL -2 HOUR);`).Check(testkit.Rows("0001-01-01 22:00:00"))
	tk.MustQuery(`SELECT DATE_ADD('0001-01-02 00:00:00', INTERVAL -24 HOUR);`).Check(testkit.Rows("0001-01-01 00:00:00"))
	tk.MustQuery(`SELECT DATE_ADD('0001-01-02 00:00:00', INTERVAL -25 HOUR);`).Check(testkit.Rows("0000-00-00 23:00:00"))
	tk.MustQuery(`SELECT DATE_ADD('0001-01-02 00:00:00', INTERVAL -8785 HOUR);`).Check(testkit.Rows("0000-00-00 23:00:00"))
}

func (s *testIntegrationSuite) TestIssue14349(c *C) {
	defer s.cleanEnv(c)
	tk := testkit.NewTestKit(c, s.store)
	tk.MustExec("use test;")
	tk.MustExec("drop table if exists papers;")
	tk.MustExec("create table papers(title text, content longtext)")
	tk.MustExec("insert into papers values('title', 'content')")
	tk.MustQuery(`select to_base64(title), to_base64(content) from papers;`).Check(testkit.Rows("dGl0bGU= Y29udGVudA=="))
	tk.MustExec("set tidb_enable_vectorized_expression = 0;")
	tk.MustQuery(`select to_base64(title), to_base64(content) from papers;`).Check(testkit.Rows("dGl0bGU= Y29udGVudA=="))
	tk.MustExec("set tidb_enable_vectorized_expression = 1;")
}

func (s *testIntegrationSuite) TestIssue20180(c *C) {
	tk := testkit.NewTestKit(c, s.store)
	tk.MustExec("use test")
	tk.MustExec("drop table if exists t;")
	tk.MustExec("drop table if exists t1;")
	tk.MustExec("create table t(a enum('a', 'b'), b tinyint);")
	tk.MustExec("create table t1(c varchar(20));")
	tk.MustExec("insert into t values('b', 0);")
	tk.MustExec("insert into t1 values('b');")
	tk.MustQuery("select * from t, t1 where t.a= t1.c;").Check(testkit.Rows("b 0 b"))
	tk.MustQuery("select * from t, t1 where t.b= t1.c;").Check(testkit.Rows("b 0 b"))
	tk.MustQuery("select * from t, t1 where t.a = t1.c and t.b= t1.c;").Check(testkit.Rows("b 0 b"))

	tk.MustExec("drop table if exists t;")
	tk.MustExec("create table t(a enum('a','b'));")
	tk.MustExec("insert into t values('b');")
	tk.MustQuery("select * from t where a > 1  and a = \"b\";").Check(testkit.Rows("b"))
}

func (s *testIntegrationSuite) TestIssue11755(c *C) {
	tk := testkit.NewTestKit(c, s.store)
	tk.MustExec("use test")
	tk.MustExec("drop table if exists lt;")
	tk.MustExec("create table lt (d decimal(10, 4));")
	tk.MustExec("insert into lt values(0.2),(0.2);")
	tk.MustQuery("select LEAD(d,1,1) OVER(), LAG(d,1,1) OVER() from lt;").Check(testkit.Rows("0.2000 1.0000", "1.0000 0.2000"))
}

func (s *testIntegrationSuite) TestIssue20369(c *C) {
	tk := testkit.NewTestKit(c, s.store)
	tk.MustExec("use test")
	tk.MustExec("drop table if exists t;")
	tk.MustExec("create table t(a int);")
	tk.MustExec("insert into t values (1);")
	tk.MustExec("insert into t select values(a) from t;")
	tk.MustQuery("select * from t").Check(testkit.Rows("1", "<nil>"))
}

func (s *testIntegrationSuite) TestIssue20730(c *C) {
	tk := testkit.NewTestKit(c, s.store)
	tk.MustExec("use test")
	tk.MustExec("DROP TABLE IF EXISTS tmp;")
	tk.MustExec("CREATE TABLE tmp (id int(11) NOT NULL,value int(1) NOT NULL,PRIMARY KEY (id))")
	tk.MustExec("INSERT INTO tmp VALUES (1, 1),(2,2),(3,3),(4,4),(5,5)")
	tk.MustExec("SET @sum := 10")
	tk.MustQuery("SELECT @sum := IF(@sum=20,4,@sum + tmp.value) sum FROM tmp ORDER BY tmp.id").Check(testkit.Rows("11", "13", "16", "20", "4"))
}

func (s *testIntegrationSerialSuite) TestClusteredIndexAndNewCollation(c *C) {
	collate.SetNewCollationEnabledForTest(true)
	defer collate.SetNewCollationEnabledForTest(false)

	tk := testkit.NewTestKit(c, s.store)
	tk.MustExec("use test")
	tk.MustExec("drop table if exists t")
	tk.MustExec("set @@tidb_enable_clustered_index = 1;")
	tk.MustExec("CREATE TABLE `t` (" +
		"`a` char(10) COLLATE utf8mb4_unicode_ci NOT NULL," +
		"`b` char(20) COLLATE utf8mb4_general_ci NOT NULL," +
		"`c` int(11) NOT NULL," +
		"PRIMARY KEY (`a`,`b`,`c`)," +
		"KEY `idx` (`a`))")

	tk.MustExec("begin")
	tk.MustExec("insert into t values ('a6', 'b6', 3)")
	tk.MustQuery("select * from t").Check(testkit.Rows("a6 b6 3"))
	tk.MustQuery("select * from t where a='a6'").Check(testkit.Rows("a6 b6 3"))
	tk.MustExec("delete from t")
	tk.MustQuery("select * from t").Check(testkit.Rows())
	tk.MustExec("commit")
	tk.MustQuery("select * from t").Check(testkit.Rows())

	tk.MustExec("drop table if exists t")
	tk.MustExec("create table t(`a` char(10) COLLATE utf8mb4_unicode_ci NOT NULL key)")
	tk.MustExec("insert into t values ('&');")
	tk.MustExec("replace into t values ('&');")
	tk.MustQuery("select * from t").Check(testkit.Rows("&"))
}

func (s *testIntegrationSuite) TestIssue20860(c *C) {
	tk := testkit.NewTestKit(c, s.store)
	tk.MustExec("use test")
	tk.MustExec("drop table if exists t;")
	tk.MustExec("create table t(id int primary key, c int, d timestamp null default null)")
	tk.MustExec("insert into t values(1, 2, '2038-01-18 20:20:30')")
	c.Assert(tk.ExecToErr("update t set d = adddate(d, interval 1 day) where id < 10"), NotNil)
}

func (s *testIntegrationSerialSuite) TestIssue20608(c *C) {
	collate.SetNewCollationEnabledForTest(true)
	defer collate.SetNewCollationEnabledForTest(false)
	tk := testkit.NewTestKit(c, s.store)
	tk.MustQuery("select '䇇Հ' collate utf8mb4_bin like '___Հ';").Check(testkit.Rows("0"))
}

func (s *testIntegrationSuite2) TestIssue15847(c *C) {
	tk := testkit.NewTestKit(c, s.store)
	tk.MustExec("use test")
	tk.MustExec("drop view if exists t15847")
	tk.MustExec("CREATE VIEW t15847(c0) AS SELECT NULL;")
	tk.MustQuery("SELECT * FROM t15847 WHERE (NOT (IF(t15847.c0, NULL, NULL)));").Check(testkit.Rows())
	tk.MustExec("drop view if exists t15847")
}

func (s *testIntegrationSerialSuite) TestIssue20161(c *C) {
	collate.SetNewCollationEnabledForTest(true)
	defer collate.SetNewCollationEnabledForTest(false)

	tk := testkit.NewTestKit(c, s.store)
	tk.MustExec(`use test;`)
	tk.MustExec(`drop table if exists t;`)
	tk.MustExec(`create table t(raw JSON);`)
	tk.MustExec(`insert into t(raw) values('["a","ab"]'), ('["a"]'), (null);`)
	tk.MustQuery(`SELECT JSON_SEARCH(raw,'one','c') FROM t;`).
		Check(testkit.Rows("<nil>", "<nil>", "<nil>"))
}

func (s *testIntegrationSuite) TestIssue10462(c *C) {
	tk := testkit.NewTestKit(c, s.store)
	tk.MustExec("use test")
	tk.MustQuery("select json_array(true)").Check(testkit.Rows("[true]"))
	tk.MustQuery("select json_array(1=2)").Check(testkit.Rows("[false]"))
	tk.MustQuery("select json_array(1!=2)").Check(testkit.Rows("[true]"))
	tk.MustQuery("select json_array(1<2)").Check(testkit.Rows("[true]"))
	tk.MustQuery("select json_array(1<=2)").Check(testkit.Rows("[true]"))
	tk.MustQuery("select json_array(1>2)").Check(testkit.Rows("[false]"))
	tk.MustQuery("select json_array(1>=2)").Check(testkit.Rows("[false]"))
	tk.MustQuery("select json_object(true, null <=> null)").Check(testkit.Rows("{\"1\": true}"))
	tk.MustQuery("select json_object(false, 1 and 2)").Check(testkit.Rows("{\"0\": true}"))
	tk.MustQuery("select json_object(false, 1 and 0)").Check(testkit.Rows("{\"0\": false}"))
	tk.MustQuery("select json_object(false, 1 or 0)").Check(testkit.Rows("{\"0\": true}"))
	tk.MustQuery("select json_object(false, 1 xor 0)").Check(testkit.Rows("{\"0\": true}"))
	tk.MustQuery("select json_object(false, 1 xor 1)").Check(testkit.Rows("{\"0\": false}"))
	tk.MustQuery("select json_object(false, not 1)").Check(testkit.Rows("{\"0\": false}"))
	tk.MustQuery("select json_array(null and 1)").Check(testkit.Rows("[null]"))
	tk.MustQuery("select json_array(null and 0)").Check(testkit.Rows("[false]"))
	tk.MustQuery("select json_array(null or 1)").Check(testkit.Rows("[true]"))
	tk.MustQuery("select json_array(null or 0)").Check(testkit.Rows("[null]"))
	tk.MustQuery("select json_array(1.15 or 0)").Check(testkit.Rows("[true]"))
	tk.MustQuery("select json_array('abc' or 0)").Check(testkit.Rows("[false]"))
	tk.MustQuery("select json_array('1abc' or 0)").Check(testkit.Rows("[true]"))
	tk.MustQuery("select json_array(null is true)").Check(testkit.Rows("[false]"))
	tk.MustQuery("select json_array(null is null)").Check(testkit.Rows("[true]"))
	tk.MustQuery("select json_array(1 in (1, 2))").Check(testkit.Rows("[true]"))
	tk.MustQuery("select json_array(0 in (1, 2))").Check(testkit.Rows("[false]"))
	tk.MustQuery("select json_array(0 not in (1, 2))").Check(testkit.Rows("[true]"))
	tk.MustQuery("select json_array(1 between 0 and 2)").Check(testkit.Rows("[true]"))
	tk.MustQuery("select json_array(1 not between 0 and 2)").Check(testkit.Rows("[false]"))
	tk.MustQuery("select json_array('123' like '123')").Check(testkit.Rows("[true]"))
	tk.MustQuery("select json_array('abcdef' rlike 'a.*c.*')").Check(testkit.Rows("[true]"))
	tk.MustQuery("select json_array(is_ipv4('127.0.0.1'))").Check(testkit.Rows("[true]"))
	tk.MustQuery("select json_array(is_ipv6('1a6b:8888:ff66:77ee:0000:1234:5678:bcde'))").Check(testkit.Rows("[true]"))
}

func (s *testIntegrationSerialSuite) TestJsonObjectCompare(c *C) {
	tk := testkit.NewTestKit(c, s.store)
	tk.MustExec("use test")

	tk.MustQuery("select json_object('k', -1) > json_object('k', 2)").Check(testkit.Rows("0"))
	tk.MustQuery("select json_object('k', -1) < json_object('k', 2)").Check(testkit.Rows("1"))

	tk.MustExec("drop table if exists tx")
	tk.MustExec("create table tx(a double, b int)")
	tk.MustExec("insert into tx values (3.0, 3)")
	tk.MustQuery("select json_object('k', a) = json_object('k', b) from tx").Check(testkit.Rows("1"))
}

func (s *testIntegrationSerialSuite) TestIssue21290(c *C) {
	tk := testkit.NewTestKit(c, s.store)
	tk.MustExec("use test")
	tk.MustExec("drop table if exists t1;")
	tk.MustExec("create table t1(a date);")
	tk.MustExec("insert into t1 values (20100202);")
	tk.MustQuery("select a in ('2020-02-02', 20100202) from t1;").Check(testkit.Rows("1"))
}

func (s *testIntegrationSuite) TestIssue17868(c *C) {
	tk := testkit.NewTestKit(c, s.store)
	tk.MustExec("use test")
	tk.MustExec("drop table if exists t7")
	tk.MustExec("create table t7 (col0 SMALLINT, col1 VARBINARY(1), col2 DATE, col3 BIGINT, col4 BINARY(166))")
	tk.MustExec("insert into t7 values ('32767', '', '1000-01-03', '-0', '11101011')")
	tk.MustQuery("select col2 = 1 from t7").Check(testkit.Rows("0"))
	tk.MustQuery("select col2 != 1 from t7").Check(testkit.Rows("1"))
}

func (s *testIntegrationSuite) TestIssue21619(c *C) {
	tk := testkit.NewTestKit(c, s.store)
	tk.MustQuery(`select CAST("9223372036854775808" as json)`).Check(testkit.Rows("9223372036854775808"))
	tk.MustQuery(`select json_type(CAST("9223372036854775808" as json))`).Check(testkit.Rows("UNSIGNED INTEGER"))
	tk.MustQuery(`select CAST(9223372036854775808 as json)`).Check(testkit.Rows("9223372036854775808"))
	tk.MustQuery(`select json_type(CAST(9223372036854775808 as json))`).Check(testkit.Rows("UNSIGNED INTEGER"))
	tk.MustQuery(`select CAST(-9223372036854775808 as json)`).Check(testkit.Rows("-9223372036854775808"))
	tk.MustQuery(`select json_type(CAST(-9223372036854775808 as json))`).Check(testkit.Rows("INTEGER"))
}

func (s *testIntegrationSuite) TestIssue10467(c *C) {
	tk := testkit.NewTestKit(c, s.store)
	tk.MustExec("use test")
	tk.MustExec("drop table if exists tx2;")
	tk.MustExec("create table tx2 (col json);")
	tk.MustExec(`insert into tx2 values (json_array("3")),(json_array("3")),(json_array("3")),(json_array("3"));`)
	tk.MustExec(`insert into tx2 values (json_array(3.0));`)
	tk.MustExec(`insert into tx2 values (json_array(3));`)
	tk.MustExec(`insert into tx2 values (json_array(3.0));`)
	tk.MustExec(`insert into tx2 values (json_array(-3));`)
	tk.MustExec(`insert into tx2 values (json_array(-3.0));`)
	tk.MustExec(`insert into tx2 values (json_array(922337203685477580));`)
	tk.MustExec(`insert into tx2 values (json_array(922337203685477581)),(json_array(922337203685477581)),(json_array(922337203685477581)),(json_array(922337203685477581)),(json_array(922337203685477581));`)

	// TODO: in MySQL these values will hash the same because the first is stored as JSON type DECIMAL.
	// Currently TiDB does not support JSON type DECIMAL.
	// See: https://github.com/pingcap/tidb/issues/9988
	// insert into tx2 values (json_array(9223372036854775808.0));
	// insert into tx2 values (json_array(9223372036854775808));

	// ordering by a JSON col is not supported in MySQL, and the order is a bit questionable in TiDB.
	// sort by count for test result stability.
	tk.MustQuery("select col, count(1) c from tx2 group by col order by c desc;").Check(testkit.Rows("[922337203685477581] 5", `["3"] 4`, "[3] 3", "[-3] 2", "[922337203685477580] 1"))
}

func (s *testIntegrationSerialSuite) TestCollationIndexJoin(c *C) {
	collate.SetNewCollationEnabledForTest(true)
	defer collate.SetNewCollationEnabledForTest(false)
	tk := testkit.NewTestKit(c, s.store)
	tk.MustExec("use test")
	tk.MustExec("drop table if exists t1, t2")
	tk.MustExec("create table t1(a int, b char(10), key(b)) collate utf8mb4_general_ci")
	tk.MustExec("create table t2(a int, b char(10), key(b)) collate ascii_bin")
	tk.MustExec("insert into t1 values (1, 'a')")
	tk.MustExec("insert into t2 values (1, 'A')")

	tk.MustQuery("select /*+ inl_join(t1) */ t1.b, t2.b from t1 join t2 where t1.b=t2.b").Check(testkit.Rows("a A"))
	tk.MustQuery("select /*+ hash_join(t1) */ t1.b, t2.b from t1 join t2 where t1.b=t2.b").Check(testkit.Rows("a A"))
	tk.MustQuery("select /*+ merge_join(t1) */ t1.b, t2.b from t1 join t2 where t1.b=t2.b").Check(testkit.Rows("a A"))
	tk.MustQuery("select /*+ inl_hash_join(t1) */ t1.b, t2.b from t1 join t2 where t1.b=t2.b").Check(testkit.Rows("a A"))
	tk.MustQuery("select /*+ inl_hash_join(t2) */ t1.b, t2.b from t1 join t2 where t1.b=t2.b").Check(testkit.Rows("a A"))
	tk.MustQuery("show warnings").Check(testkit.Rows("Warning 1815 Optimizer Hint /*+ INL_HASH_JOIN(t2) */ is inapplicable"))
	tk.MustQuery("select /*+ inl_merge_join(t1) */ t1.b, t2.b from t1 join t2 where t1.b=t2.b").Check(testkit.Rows("a A"))
	tk.MustQuery("select /*+ inl_merge_join(t2) */ t1.b, t2.b from t1 join t2 where t1.b=t2.b").Check(testkit.Rows("a A"))
	tk.MustQuery("show warnings").Check(testkit.Rows("Warning 1815 Optimizer Hint /*+ INL_MERGE_JOIN(t2) */ is inapplicable"))
}

func (s *testIntegrationSuite) TestIssue19892(c *C) {
	defer s.cleanEnv(c)
	tk := testkit.NewTestKit(c, s.store)
	tk.MustExec("USE test")
	tk.MustExec("CREATE TABLE dd(a date, b datetime, c timestamp)")

	// check NO_ZERO_DATE
	{
		tk.MustExec("SET sql_mode=''")
		{
			tk.MustExec("TRUNCATE TABLE dd")
			tk.MustExec("INSERT INTO dd(a) values('0000-00-00')")
			tk.MustQuery("SHOW WARNINGS").Check(testkit.Rows())
			tk.MustQuery("SELECT a FROM dd").Check(testkit.Rows("0000-00-00"))

			tk.MustExec("TRUNCATE TABLE dd")
			tk.MustExec("INSERT INTO dd(b) values('2000-10-01')")
			tk.MustExec("UPDATE dd SET b = '0000-00-00'")
			tk.MustQuery("SHOW WARNINGS").Check(testkit.Rows())
			tk.MustQuery("SELECT b FROM dd").Check(testkit.Rows("0000-00-00 00:00:00"))

			tk.MustExec("TRUNCATE TABLE dd")
			tk.MustExec("INSERT INTO dd(c) values('0000-00-00 20:00:00')")
			tk.MustQuery("SHOW WARNINGS").Check(testkit.Rows("Warning 1292 Incorrect timestamp value: '0000-00-00 20:00:00'"))
			tk.MustQuery("SELECT c FROM dd").Check(testkit.Rows("0000-00-00 00:00:00"))

			tk.MustExec("TRUNCATE TABLE dd")
			tk.MustExec("INSERT INTO dd(c) values('2000-10-01 20:00:00')")
			tk.MustExec("UPDATE dd SET c = '0000-00-00 20:00:00'")
			tk.MustQuery("SHOW WARNINGS").Check(testkit.Rows("Warning 1292 Incorrect timestamp value: '0000-00-00 20:00:00'"))
			tk.MustQuery("SELECT c FROM dd").Check(testkit.Rows("0000-00-00 00:00:00"))
		}

		tk.MustExec("SET sql_mode='NO_ZERO_DATE'")
		{
			tk.MustExec("TRUNCATE TABLE dd")
			tk.MustExec("INSERT INTO dd(b) values('0000-0-00')")
			tk.MustQuery("SHOW WARNINGS").Check(testkit.Rows("Warning 1292 Incorrect datetime value: '0000-0-00'"))
			tk.MustQuery("SELECT b FROM dd").Check(testkit.Rows("0000-00-00 00:00:00"))

			tk.MustExec("TRUNCATE TABLE dd")
			tk.MustExec("INSERT INTO dd(a) values('2000-10-01')")
			tk.MustExec("UPDATE dd SET a = '0000-00-00'")
			tk.MustQuery("SHOW WARNINGS").Check(testkit.Rows("Warning 1292 Incorrect date value: '0000-00-00'"))
			tk.MustQuery("SELECT a FROM dd").Check(testkit.Rows("0000-00-00"))

			tk.MustExec("TRUNCATE TABLE dd")
			tk.MustExec("INSERT INTO dd(c) values('2000-10-01 10:00:00')")
			tk.MustExec("UPDATE dd SET c = '0000-00-00 10:00:00'")
			tk.MustQuery("SHOW WARNINGS").Check(testkit.Rows("Warning 1292 Incorrect timestamp value: '0000-00-00 10:00:00'"))
			tk.MustQuery("SELECT c FROM dd").Check(testkit.Rows("0000-00-00 00:00:00"))
		}

		tk.MustExec("SET sql_mode='NO_ZERO_DATE,STRICT_TRANS_TABLES'")
		{
			tk.MustExec("TRUNCATE TABLE dd")
			tk.MustGetErrMsg("INSERT INTO dd(c) VALUES ('0000-00-00 20:00:00')", "[table:1292]Incorrect timestamp value: '0000-00-00 20:00:00' for column 'c' at row 1")
			tk.MustExec("INSERT IGNORE INTO dd(c) VALUES ('0000-00-00 20:00:00')")
			tk.MustQuery("SHOW WARNINGS").Check(testkit.Rows("Warning 1292 Incorrect timestamp value: '0000-00-00 20:00:00'"))
			tk.MustQuery("SELECT c FROM dd").Check(testkit.Rows("0000-00-00 00:00:00"))

			tk.MustExec("TRUNCATE TABLE dd")
			tk.MustExec("INSERT INTO dd(b) values('2000-10-01')")
			tk.MustGetErrMsg("UPDATE dd SET b = '0000-00-00'", "[types:1292]Incorrect datetime value: '0000-00-00'")
			tk.MustExec("UPDATE IGNORE dd SET b = '0000-00-00'")
			tk.MustQuery("SHOW WARNINGS").Check(testkit.Rows("Warning 1292 Incorrect datetime value: '0000-00-00'"))
			tk.MustQuery("SELECT b FROM dd").Check(testkit.Rows("0000-00-00 00:00:00"))

			tk.MustExec("TRUNCATE TABLE dd")
			tk.MustExec("INSERT INTO dd(c) values('2000-10-01 10:00:00')")
			tk.MustGetErrMsg("UPDATE dd SET c = '0000-00-00 00:00:00'", "[types:1292]Incorrect timestamp value: '0000-00-00 00:00:00'")
			tk.MustExec("UPDATE IGNORE dd SET c = '0000-00-00 00:00:00'")
			tk.MustQuery("SHOW WARNINGS").Check(testkit.Rows("Warning 1292 Incorrect timestamp value: '0000-00-00 00:00:00'"))
			tk.MustQuery("SELECT c FROM dd").Check(testkit.Rows("0000-00-00 00:00:00"))
		}
	}

	// check NO_ZERO_IN_DATE
	{
		tk.MustExec("SET sql_mode=''")
		{
			tk.MustExec("TRUNCATE TABLE dd")
			tk.MustExec("INSERT INTO dd(a) values('2000-01-00')")
			tk.MustQuery("SHOW WARNINGS").Check(testkit.Rows())
			tk.MustQuery("SELECT a FROM dd").Check(testkit.Rows("2000-01-00"))
			tk.MustExec("INSERT INTO dd(a) values('2000-00-01')")
			tk.MustQuery("SHOW WARNINGS").Check(testkit.Rows())
			tk.MustQuery("SELECT a FROM dd").Check(testkit.Rows("2000-01-00", "2000-00-01"))
			tk.MustExec("INSERT INTO dd(a) values('0-01-02')")
			tk.MustQuery("SHOW WARNINGS").Check(testkit.Rows())
			tk.MustQuery("SELECT a FROM dd").Check(testkit.Rows("2000-01-00", "2000-00-01", "0000-01-02"))

			tk.MustExec("TRUNCATE TABLE dd")
			tk.MustExec("INSERT INTO dd(b) values('2000-01-02')")
			tk.MustExec("UPDATE dd SET b = '2000-00-02'")
			tk.MustQuery("SHOW WARNINGS").Check(testkit.Rows())
			tk.MustQuery("SELECT b FROM dd").Check(testkit.Rows("2000-00-02 00:00:00"))

			tk.MustExec("TRUNCATE TABLE dd")
			tk.MustExec("INSERT INTO dd(c) values('2000-01-02 20:00:00')")
			tk.MustExec("UPDATE dd SET c = '0000-01-02 20:00:00'")
			tk.MustQuery("SHOW WARNINGS").Check(testkit.Rows("Warning 1292 Incorrect timestamp value: '0000-01-02 20:00:00'"))
			tk.MustQuery("SELECT c FROM dd").Check(testkit.Rows("0000-00-00 00:00:00"))
		}

		tk.MustExec("SET sql_mode='NO_ZERO_IN_DATE'")
		{
			tk.MustExec("TRUNCATE TABLE dd")
			tk.MustExec("INSERT INTO dd(a) values('2000-01-00')")
			tk.MustQuery("SHOW WARNINGS").Check(testkit.Rows("Warning 1292 Incorrect date value: '2000-01-00'"))
			tk.MustQuery("SELECT a FROM dd").Check(testkit.Rows("0000-00-00"))

			tk.MustExec("TRUNCATE TABLE dd")
			tk.MustExec("INSERT INTO dd(a) values('2000-01-02')")
			tk.MustExec("UPDATE dd SET a = '2000-00-02'")
			tk.MustQuery("SHOW WARNINGS").Check(testkit.Rows("Warning 1292 Incorrect date value: '2000-00-02'"))
			tk.MustQuery("SELECT a FROM dd").Check(testkit.Rows("0000-00-00"))
			tk.MustExec("UPDATE dd SET b = '2000-01-0'")
			tk.MustQuery("SHOW WARNINGS").Check(testkit.Rows("Warning 1292 Incorrect datetime value: '2000-01-0'"))
			tk.MustQuery("SELECT b FROM dd").Check(testkit.Rows("0000-00-00 00:00:00"))
			// consistent with Mysql8
			tk.MustExec("UPDATE dd SET b = '0-01-02'")
			tk.MustQuery("SHOW WARNINGS").Check(testkit.Rows())
			tk.MustQuery("SELECT b FROM dd").Check(testkit.Rows("0000-01-02 00:00:00"))

			tk.MustExec("TRUNCATE TABLE dd")
			tk.MustExec("INSERT INTO dd(c) values('2000-01-02 20:00:00')")
			tk.MustExec("UPDATE dd SET c = '2000-00-02 20:00:00'")
			tk.MustQuery("SHOW WARNINGS").Check(testkit.Rows("Warning 1292 Incorrect timestamp value: '2000-00-02 20:00:00'"))
			tk.MustQuery("SELECT c FROM dd").Check(testkit.Rows("0000-00-00 00:00:00"))
		}

		tk.MustExec("SET sql_mode='NO_ZERO_IN_DATE,STRICT_TRANS_TABLES'")
		{
			tk.MustExec("TRUNCATE TABLE dd")
			tk.MustGetErrMsg("INSERT INTO dd(b) VALUES ('2000-01-00')", "[table:1292]Incorrect datetime value: '2000-01-00' for column 'b' at row 1")
			tk.MustExec("INSERT IGNORE INTO dd(b) VALUES ('2000-00-01')")
			tk.MustQuery("SHOW WARNINGS").Check(testkit.Rows("Warning 1292 Incorrect datetime value: '2000-00-01'"))
			tk.MustQuery("SELECT b FROM dd").Check(testkit.Rows("0000-00-00 00:00:00"))

			tk.MustExec("TRUNCATE TABLE dd")
			tk.MustExec("INSERT INTO dd(b) VALUES ('2000-01-02')")
			tk.MustGetErrMsg("UPDATE dd SET b = '2000-01-00'", "[types:1292]Incorrect datetime value: '2000-01-00'")
			tk.MustExec("UPDATE IGNORE dd SET b = '2000-01-0'")
			tk.MustQuery("SHOW WARNINGS").Check(testkit.Rows("Warning 1292 Incorrect datetime value: '2000-01-0'"))
			tk.MustQuery("SELECT b FROM dd").Check(testkit.Rows("0000-00-00 00:00:00"))
			tk.MustExec("UPDATE dd SET b = '0000-1-2'")
			tk.MustQuery("SELECT b FROM dd").Check(testkit.Rows("0000-01-02 00:00:00"))
			tk.MustGetErrMsg("UPDATE dd SET c = '0000-01-05'", "[types:1292]Incorrect timestamp value: '0000-01-05'")
			tk.MustExec("UPDATE IGNORE dd SET c = '0000-01-5'")
			tk.MustQuery("SHOW WARNINGS").Check(testkit.Rows("Warning 1292 Incorrect timestamp value: '0000-01-5'"))
			tk.MustQuery("SELECT c FROM dd").Check(testkit.Rows("0000-00-00 00:00:00"))

			tk.MustExec("TRUNCATE TABLE dd")
			tk.MustGetErrMsg("INSERT INTO dd(c) VALUES ('2000-01-00 20:00:00')", "[table:1292]Incorrect timestamp value: '2000-01-00 20:00:00' for column 'c' at row 1")
			tk.MustExec("INSERT INTO dd(c) VALUES ('2000-01-02')")
			tk.MustGetErrMsg("UPDATE dd SET c = '2000-01-00 20:00:00'", "[types:1292]Incorrect timestamp value: '2000-01-00 20:00:00'")
			tk.MustExec("UPDATE IGNORE dd SET b = '2000-01-00'")
			tk.MustQuery("SHOW WARNINGS").Check(testkit.Rows("Warning 1292 Incorrect datetime value: '2000-01-00'"))
			tk.MustQuery("SELECT b FROM dd").Check(testkit.Rows("0000-00-00 00:00:00"))
		}
	}

	// check !NO_ZERO_DATE
	tk.MustExec("SET sql_mode='ONLY_FULL_GROUP_BY,STRICT_TRANS_TABLES,NO_ZERO_IN_DATE,ERROR_FOR_DIVISION_BY_ZERO,NO_AUTO_CREATE_USER,NO_ENGINE_SUBSTITUTION'")
	{
		tk.MustExec("TRUNCATE TABLE dd")
		tk.MustExec("INSERT INTO dd(a) values('0000-00-00')")
		tk.MustQuery("SHOW WARNINGS").Check(testkit.Rows())
		tk.MustQuery("SELECT a FROM dd").Check(testkit.Rows("0000-00-00"))

		tk.MustExec("TRUNCATE TABLE dd")
		tk.MustExec("INSERT INTO dd(b) values('2000-10-01')")
		tk.MustExec("UPDATE dd SET b = '0000-00-00'")
		tk.MustQuery("SHOW WARNINGS").Check(testkit.Rows())
		tk.MustQuery("SELECT b FROM dd").Check(testkit.Rows("0000-00-00 00:00:00"))

		tk.MustExec("TRUNCATE TABLE dd")
		tk.MustExec("INSERT INTO dd(c) values('0000-00-00 00:00:00')")
		tk.MustQuery("SHOW WARNINGS").Check(testkit.Rows())

		tk.MustExec("TRUNCATE TABLE dd")
		tk.MustExec("INSERT INTO dd(c) values('2000-10-01 10:00:00')")
		tk.MustExec("UPDATE dd SET c = '0000-00-00 00:00:00'")
		tk.MustQuery("SHOW WARNINGS").Check(testkit.Rows())
		tk.MustQuery("SELECT c FROM dd").Check(testkit.Rows("0000-00-00 00:00:00"))

		tk.MustExec("TRUNCATE TABLE dd")
		tk.MustGetErrMsg("INSERT INTO dd(b) VALUES ('2000-01-00')", "[table:1292]Incorrect datetime value: '2000-01-00' for column 'b' at row 1")
		tk.MustExec("INSERT IGNORE INTO dd(b) VALUES ('2000-00-01')")
		tk.MustQuery("SHOW WARNINGS").Check(testkit.Rows("Warning 1292 Incorrect datetime value: '2000-00-01'"))
		tk.MustQuery("SELECT b FROM dd").Check(testkit.Rows("0000-00-00 00:00:00"))

		tk.MustExec("TRUNCATE TABLE dd")
		tk.MustExec("INSERT INTO dd(b) VALUES ('2000-01-02')")
		tk.MustGetErrMsg("UPDATE dd SET b = '2000-01-00'", "[types:1292]Incorrect datetime value: '2000-01-00'")
		tk.MustExec("UPDATE IGNORE dd SET b = '2000-01-0'")
		tk.MustQuery("SHOW WARNINGS").Check(testkit.Rows("Warning 1292 Incorrect datetime value: '2000-01-0'"))
		tk.MustQuery("SELECT b FROM dd").Check(testkit.Rows("0000-00-00 00:00:00"))
		tk.MustExec("UPDATE dd SET b = '0000-1-2'")
		tk.MustQuery("SELECT b FROM dd").Check(testkit.Rows("0000-01-02 00:00:00"))
		tk.MustGetErrMsg("UPDATE dd SET c = '0000-01-05'", "[types:1292]Incorrect timestamp value: '0000-01-05'")
		tk.MustExec("UPDATE IGNORE dd SET c = '0000-01-5'")
		tk.MustQuery("SHOW WARNINGS").Check(testkit.Rows("Warning 1292 Incorrect timestamp value: '0000-01-5'"))
		tk.MustQuery("SELECT c FROM dd").Check(testkit.Rows("0000-00-00 00:00:00"))

		tk.MustExec("TRUNCATE TABLE dd")
		tk.MustGetErrMsg("INSERT INTO dd(c) VALUES ('2000-01-00 20:00:00')", "[table:1292]Incorrect timestamp value: '2000-01-00 20:00:00' for column 'c' at row 1")
		tk.MustExec("INSERT INTO dd(c) VALUES ('2000-01-02')")
		tk.MustGetErrMsg("UPDATE dd SET c = '2000-01-00 20:00:00'", "[types:1292]Incorrect timestamp value: '2000-01-00 20:00:00'")
		tk.MustExec("UPDATE IGNORE dd SET b = '2000-01-00'")
		tk.MustQuery("SHOW WARNINGS").Check(testkit.Rows("Warning 1292 Incorrect datetime value: '2000-01-00'"))
		tk.MustQuery("SELECT b FROM dd").Check(testkit.Rows("0000-00-00 00:00:00"))
	}

	// check !NO_ZERO_IN_DATE
	tk.MustExec("SET sql_mode='ONLY_FULL_GROUP_BY,STRICT_TRANS_TABLES,NO_ZERO_DATE,ERROR_FOR_DIVISION_BY_ZERO,NO_AUTO_CREATE_USER,NO_ENGINE_SUBSTITUTION'")
	{
		tk.MustExec("TRUNCATE TABLE dd")
		tk.MustExec("INSERT INTO dd(a) values('2000-00-10')")
		tk.MustQuery("SHOW WARNINGS").Check(testkit.Rows())
		tk.MustQuery("SELECT a FROM dd").Check(testkit.Rows("2000-00-10"))

		tk.MustExec("TRUNCATE TABLE dd")
		tk.MustExec("INSERT INTO dd(b) values('2000-10-01')")
		tk.MustExec("UPDATE dd SET b = '2000-00-10'")
		tk.MustQuery("SHOW WARNINGS").Check(testkit.Rows())
		tk.MustQuery("SELECT b FROM dd").Check(testkit.Rows("2000-00-10 00:00:00"))

		tk.MustExec("TRUNCATE TABLE dd")
		tk.MustExec("INSERT INTO dd(c) values('2000-10-01 10:00:00')")
		tk.MustGetErrMsg("UPDATE dd SET c = '2000-00-10 00:00:00'", "[types:1292]Incorrect timestamp value: '2000-00-10 00:00:00'")
		tk.MustExec("UPDATE IGNORE dd SET c = '2000-01-00 00:00:00'")
		tk.MustQuery("SHOW WARNINGS").Check(testkit.Rows("Warning 1292 Incorrect timestamp value: '2000-01-00 00:00:00'"))
		tk.MustQuery("SELECT c FROM dd").Check(testkit.Rows("0000-00-00 00:00:00"))
	}
}

func (s *testIntegrationSerialSuite) TestIssue20876(c *C) {
	collate.SetNewCollationEnabledForTest(true)
	defer collate.SetNewCollationEnabledForTest(false)
	tk := testkit.NewTestKit(c, s.store)
	tk.MustExec("set @@tidb_enable_clustered_index=1;")
	tk.MustExec("use test")
	tk.MustExec("drop table if exists t;")
	tk.MustExec("CREATE TABLE `t` (" +
		"  `a` char(10) COLLATE utf8mb4_unicode_ci NOT NULL," +
		"  `b` char(20) COLLATE utf8mb4_general_ci NOT NULL," +
		"  `c` int(11) NOT NULL," +
		"  PRIMARY KEY (`a`,`b`,`c`)," +
		"  KEY `idx` (`a`)" +
		")")
	tk.MustExec("insert into t values ('#', 'C', 10), ('$', 'c', 20), ('$', 'c', 30), ('a', 'a', 10), ('A', 'A', 30)")
	tk.MustExec("analyze table t")
	tk.MustQuery("select * from t where a='#';").Check(testkit.Rows("# C 10"))
}

// The actual results do not agree with the test results, It should be modified after the test suite is updated
func (s *testIntegrationSuite) TestIssue17726(c *C) {
	tk := testkit.NewTestKit(c, s.store)
	tk.MustExec("use test")
	tk.MustExec("drop table if exists t0")
	tk.MustExec("create table t0 (c1 DATE, c2 TIME, c3 DATETIME, c4 TIMESTAMP)")
	tk.MustExec("insert into t0 values ('1000-01-01', '-838:59:59', '1000-01-01 00:00:00', '1970-01-01 08:00:01')")
	tk.MustExec("insert into t0 values ('9999-12-31', '838:59:59', '9999-12-31 23:59:59', '2038-01-19 11:14:07')")
	result := tk.MustQuery("select avg(c1), avg(c2), avg(c3), avg(c4) from t0")
	result.Check(testkit.Rows("54995666 0 54995666117979.5 20040110095704"))
}

func (s *testIntegrationSuite) TestIssue12205(c *C) {
	tk := testkit.NewTestKit(c, s.store)

	tk.MustExec("use test")
	tk.MustExec("drop table if exists t12205;")
	tk.MustExec("create table t12205(\n    `col_varchar_64` varchar(64) DEFAULT NULL,\n    `col_varchar_64_key` varchar(64) DEFAULT NULL\n);")
	tk.MustExec("insert into t12205 values('-1038024704','-527892480');")
	tk.MustQuery("select SEC_TO_TIME( ( `col_varchar_64` & `col_varchar_64_key` ) ),`col_varchar_64` & `col_varchar_64_key` from t12205; ").Check(
		testkit.Rows("838:59:59 18446744072635875328"))
	tk.MustQuery("show warnings;").Check(
		testkit.Rows("Warning 1292 Truncated incorrect time value: '18446744072635875000'"))
}

<<<<<<< HEAD
// for issue 20128
func (s *testIntegrationSerialSuite) TestIssue20128(c *C) {
	tk := testkit.NewTestKit(c, s.store)
	tk.MustExec("use test")
	tk.MustExec("drop table if exists t;")
	tk.MustExec("create table t(b enum('a','b','c','d','e','f','g','h','i','j','k','l','m','n','o','p','q','r','s','t','u','v','w','x','y','z') DEFAULT NULL, c decimal(40,20));")
	tk.MustExec("insert into t values('z', 19.18040000000000000000);")
	tk.MustExec("insert into t values('z', 26.18040000000000000000);")
	tk.MustExec("insert into t values('z', 25.18040000000000000000);")
	tk.MustQuery("select * from t where t.b > t.c;").Check(testkit.Rows("z 19.18040000000000000000", "z 25.18040000000000000000"))
	tk.MustQuery("select * from t where t.b < t.c;").Check(testkit.Rows("z 26.18040000000000000000"))
=======
func (s *testIntegrationSuite) TestIssue21677(c *C) {
	tk := testkit.NewTestKit(c, s.store)

	tk.MustExec("use test")
	tk.MustExec("drop table if exists t;")
	tk.MustExec("create table t(1e int);")
	tk.MustExec("insert into t values (1);")
	tk.MustQuery("select t.1e from test.t;").Check(testkit.Rows("1"))
	tk.MustExec("drop table if exists t;")
	tk.MustExec("create table t(99e int, r10 int);")
	tk.MustExec("insert into t values (1, 10), (2, 2);")
	tk.MustQuery("select 99e+r10 from t;").Check(testkit.Rows("11", "4"))
	tk.MustQuery("select .78$123;").Check(testkit.Rows("0.78"))
	tk.MustGetErrCode("select .78$421+1;", mysql.ErrParse)
	tk.MustQuery("select t. `r10` > 3 from t;").Check(testkit.Rows("1", "0"))
	tk.MustQuery("select * from t where t. `r10` > 3;").Check(testkit.Rows("1 10"))
}

func (s *testIntegrationSerialSuite) TestLikeWithCollation(c *C) {
	tk := testkit.NewTestKit(c, s.store)
	collate.SetNewCollationEnabledForTest(true)
	defer collate.SetNewCollationEnabledForTest(false)

	tk.MustQuery(`select 'a' like 'A' collate utf8mb4_unicode_ci;`).Check(testkit.Rows("1"))
	tk.MustGetErrMsg(`select 'a' collate utf8mb4_bin like 'A' collate utf8mb4_unicode_ci;`, "[expression:1270]Illegal mix of collations (utf8mb4_bin,EXPLICIT), (utf8mb4_unicode_ci,EXPLICIT), (utf8mb4_bin,NUMERIC) for operation 'like'")
	tk.MustQuery(`select '😛' collate utf8mb4_general_ci like '😋';`).Check(testkit.Rows("1"))
	tk.MustQuery(`select '😛' collate utf8mb4_general_ci = '😋';`).Check(testkit.Rows("1"))
	tk.MustQuery(`select '😛' collate utf8mb4_unicode_ci like '😋';`).Check(testkit.Rows("0"))
	tk.MustQuery(`select '😛' collate utf8mb4_unicode_ci = '😋';`).Check(testkit.Rows("1"))
}

func (s *testIntegrationSuite) TestIssue11333(c *C) {
	defer s.cleanEnv(c)
	tk := testkit.NewTestKit(c, s.store)
	tk.MustExec("use test")
	tk.MustExec("drop table if exists t;")
	tk.MustExec("drop table if exists t1;")
	tk.MustExec("create table t(col1 decimal);")
	tk.MustExec(" insert into t values(0.00000000000000000000000000000000000000000000000000000000000000000000000000000000000000000);")
	tk.MustQuery(`select * from t;`).Check(testkit.Rows("0"))
	tk.MustExec("create table t1(col1 decimal(65,30));")
	tk.MustExec(" insert into t1 values(0.00000000000000000000000000000000000000000000000000000000000000000000000000000000000000000);")
	tk.MustQuery(`select * from t1;`).Check(testkit.Rows("0.000000000000000000000000000000"))
	tk.MustQuery(`select 0.00000000000000000000000000000000000000000000000000000000000000000000000000000000000000000;`).Check(testkit.Rows("0.000000000000000000000000000000000000000000000000000000000000000000000000"))
	tk.MustQuery(`select 0.0000000000000000000000000000000000000000000000000000000000000000000000012;`).Check(testkit.Rows("0.000000000000000000000000000000000000000000000000000000000000000000000001"))
	tk.MustQuery(`select 0.000000000000000000000000000000000000000000000000000000000000000000000001;`).Check(testkit.Rows("0.000000000000000000000000000000000000000000000000000000000000000000000001"))
}

func (s *testSuite) TestIssue12206(c *C) {
	tk := testkit.NewTestKit(c, s.store)
	tk.MustExec("use test")
	tk.MustExec("drop table if exists t12206;")
	tk.MustExec("create table t12206(\n    `col_tinyint_unsigned` tinyint(3) unsigned DEFAULT NULL,\n    `col_double_unsigned` double unsigned DEFAULT NULL,\n    `col_year_key` year(4) DEFAULT NULL\n);")
	tk.MustExec("insert into t12206 values(73,0,0000);")
	tk.MustQuery("SELECT TIME_FORMAT( `col_tinyint_unsigned`, ( IFNULL( `col_double_unsigned`, `col_year_key` ) ) ) AS field1 FROM `t12206`;").Check(
		testkit.Rows("<nil>"))
	tk.MustQuery("show warnings").Check(testkit.Rows("Warning 1292 Truncated incorrect time value: '73'"))
>>>>>>> 47ef48b8
}

func (s *testIntegrationSuite2) TestCastCoer(c *C) {
	tk := testkit.NewTestKit(c, s.store)

	tk.MustQuery("select coercibility(binary('a'))").Check(testkit.Rows("2"))
	tk.MustQuery("select coercibility(cast('a' as char(10)))").Check(testkit.Rows("2"))
	tk.MustQuery("select coercibility(convert('abc', char(10)));").Check(testkit.Rows("2"))
}

func (s *testIntegrationSuite) TestIssue12209(c *C) {
	tk := testkit.NewTestKit(c, s.store)

	tk.MustExec("use test")
	tk.MustExec("drop table if exists t12209;")
	tk.MustExec("create table t12209(a bigint(20));")
	tk.MustExec("insert into t12209 values(1);")
	tk.MustQuery("select  `a` DIV ( ROUND( ( SCHEMA() ), '1978-05-18 03:35:52.043591' ) ) from `t12209`;").Check(
		testkit.Rows("<nil>"))
}

func (s *testIntegrationSuite) TestCrossDCQuery(c *C) {
	tk := testkit.NewTestKit(c, s.store)
	tk.MustExec("use test")

	tk.MustExec(`create table t1 (c int primary key, d int,e int,index idx_d(d),index idx_e(e))
PARTITION BY RANGE (c) (
	PARTITION p0 VALUES LESS THAN (6),
	PARTITION p1 VALUES LESS THAN (11)
);`)

	tk.MustExec(`insert into t1 (c,d,e) values (1,1,1);`)
	tk.MustExec(`insert into t1 (c,d,e) values (2,3,5);`)
	tk.MustExec(`insert into t1 (c,d,e) values (3,5,7);`)

	bundles := make(map[string]*placement.Bundle)
	is := s.dom.InfoSchema()
	is.MockBundles(bundles)

	tb, err := is.TableByName(model.NewCIStr("test"), model.NewCIStr("t1"))
	c.Assert(err, IsNil)
	setBundle := func(parName, dc string) {
		pid, err := tables.FindPartitionByName(tb.Meta(), parName)
		c.Assert(err, IsNil)
		groupID := placement.GroupID(pid)
		oldBundle := &placement.Bundle{
			ID: groupID,
			Rules: []*placement.Rule{
				{
					GroupID: groupID,
					Role:    placement.Leader,
					Count:   1,
					LabelConstraints: []placement.LabelConstraint{
						{
							Key:    placement.DCLabelKey,
							Op:     placement.In,
							Values: []string{dc},
						},
					},
				},
			},
		}
		bundles[groupID] = placement.BuildPlacementCopyBundle(oldBundle, pid)
	}
	setBundle("p0", "sh")
	setBundle("p1", "bj")

	testcases := []struct {
		name      string
		txnScope  string
		sql       string
		expectErr error
	}{
		// FIXME: block by https://github.com/pingcap/tidb/issues/21872
		//{
		//	name:      "cross dc read to sh by holding bj, IndexReader",
		//	txnScope:  "bj",
		//	sql:       "select /*+ USE_INDEX(t1, idx_d) */ d from t1 where c < 5 and d < 1;",
		//	expectErr: fmt.Errorf(".*can not be read by.*"),
		//},
		// FIXME: block by https://github.com/pingcap/tidb/issues/21847
		//{
		//	name:      "cross dc read to sh by holding bj, BatchPointGet",
		//	txnScope:  "bj",
		//	sql:       "select * from t1 where c in (1,2,3,4);",
		//	expectErr: fmt.Errorf(".*can not be read by.*"),
		//},
		{
			name:      "cross dc read to sh by holding bj, PointGet",
			txnScope:  "bj",
			sql:       "select * from t1 where c = 1",
			expectErr: fmt.Errorf(".*can not be read by.*"),
		},
		{
			name:      "cross dc read to sh by holding bj, IndexLookUp",
			txnScope:  "bj",
			sql:       "select * from t1 use index (idx_d) where c < 5 and d < 5;",
			expectErr: fmt.Errorf(".*can not be read by.*"),
		},
		{
			name:      "cross dc read to sh by holding bj, IndexMerge",
			txnScope:  "bj",
			sql:       "select /*+ USE_INDEX_MERGE(t1, idx_d, idx_e) */ * from t1 where c <5 and (d =5 or e=5);",
			expectErr: fmt.Errorf(".*can not be read by.*"),
		},
		{
			name:      "cross dc read to sh by holding bj, TableReader",
			txnScope:  "bj",
			sql:       "select * from t1 where c < 6",
			expectErr: fmt.Errorf(".*can not be read by.*"),
		},
		{
			name:      "cross dc read to global by holding bj",
			txnScope:  "bj",
			sql:       "select * from t1",
			expectErr: fmt.Errorf(".*can not be read by.*"),
		},
		{
			name:      "read sh dc by holding sh",
			txnScope:  "sh",
			sql:       "select * from t1 where c < 6",
			expectErr: nil,
		},
		{
			name:      "read sh dc by holding global",
			txnScope:  "global",
			sql:       "select * from t1 where c < 6",
			expectErr: nil,
		},
	}
	for _, testcase := range testcases {
		c.Log(testcase.name)
		_, err = tk.Exec(fmt.Sprintf("set @@txn_scope='%v'", testcase.txnScope))
		c.Assert(err, IsNil)
		res, err := tk.Exec(testcase.sql)
		_, resErr := session.GetRows4Test(context.Background(), tk.Se, res)
		var checkErr error
		if err != nil {
			checkErr = err
		} else {
			checkErr = resErr
		}
		if testcase.expectErr != nil {
			c.Assert(checkErr, NotNil)
			c.Assert(checkErr.Error(), Matches, ".*can not be read by.*")
		} else {
			c.Assert(checkErr, IsNil)
		}
	}
}

func (s *testIntegrationSerialSuite) TestCollationUnion(c *C) {
	// For issue 19694.
	tk := testkit.NewTestKit(c, s.store)

	tk.MustQuery("select cast('2010-09-09' as date) a union select  '2010-09-09  ' order by a;").Check(testkit.Rows("2010-09-09", "2010-09-09  "))
	res := tk.MustQuery("select cast('2010-09-09' as date) a union select  '2010-09-09  ';")
	c.Check(len(res.Rows()), Equals, 2)
	collate.SetNewCollationEnabledForTest(true)
	defer collate.SetNewCollationEnabledForTest(false)
	res = tk.MustQuery("select cast('2010-09-09' as date) a union select  '2010-09-09  ';")
	c.Check(len(res.Rows()), Equals, 1)
}<|MERGE_RESOLUTION|>--- conflicted
+++ resolved
@@ -8381,7 +8381,6 @@
 		testkit.Rows("Warning 1292 Truncated incorrect time value: '18446744072635875000'"))
 }
 
-<<<<<<< HEAD
 // for issue 20128
 func (s *testIntegrationSerialSuite) TestIssue20128(c *C) {
 	tk := testkit.NewTestKit(c, s.store)
@@ -8393,7 +8392,8 @@
 	tk.MustExec("insert into t values('z', 25.18040000000000000000);")
 	tk.MustQuery("select * from t where t.b > t.c;").Check(testkit.Rows("z 19.18040000000000000000", "z 25.18040000000000000000"))
 	tk.MustQuery("select * from t where t.b < t.c;").Check(testkit.Rows("z 26.18040000000000000000"))
-=======
+}
+
 func (s *testIntegrationSuite) TestIssue21677(c *C) {
 	tk := testkit.NewTestKit(c, s.store)
 
@@ -8451,7 +8451,6 @@
 	tk.MustQuery("SELECT TIME_FORMAT( `col_tinyint_unsigned`, ( IFNULL( `col_double_unsigned`, `col_year_key` ) ) ) AS field1 FROM `t12206`;").Check(
 		testkit.Rows("<nil>"))
 	tk.MustQuery("show warnings").Check(testkit.Rows("Warning 1292 Truncated incorrect time value: '73'"))
->>>>>>> 47ef48b8
 }
 
 func (s *testIntegrationSuite2) TestCastCoer(c *C) {
