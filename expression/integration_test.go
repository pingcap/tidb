// Copyright 2017 PingCAP, Inc.
//
// Licensed under the Apache License, Version 2.0 (the "License");
// you may not use this file except in compliance with the License.
// You may obtain a copy of the License at
//
//     http://www.apache.org/licenses/LICENSE-2.0
//
// Unless required by applicable law or agreed to in writing, software
// distributed under the License is distributed on an "AS IS" BASIS,
// See the License for the specific language governing permissions and
// limitations under the License.

package expression_test

import (
	"bytes"
	"context"
	"encoding/hex"
	"fmt"
	"math"
	"sort"
	"strconv"
	"strings"
	"time"

	. "github.com/pingcap/check"
	"github.com/pingcap/errors"
	"github.com/pingcap/parser/auth"
	"github.com/pingcap/parser/model"
	"github.com/pingcap/parser/mysql"
	"github.com/pingcap/parser/terror"
	"github.com/pingcap/tidb/domain"
	"github.com/pingcap/tidb/expression"
	"github.com/pingcap/tidb/kv"
	plannercore "github.com/pingcap/tidb/planner/core"
	"github.com/pingcap/tidb/session"
	"github.com/pingcap/tidb/sessionctx"
	"github.com/pingcap/tidb/sessionctx/variable"
	"github.com/pingcap/tidb/store/mockstore"
	"github.com/pingcap/tidb/table"
	"github.com/pingcap/tidb/tablecodec"
	"github.com/pingcap/tidb/types"
	"github.com/pingcap/tidb/util/codec"
	"github.com/pingcap/tidb/util/collate"
	"github.com/pingcap/tidb/util/kvcache"
	"github.com/pingcap/tidb/util/mock"
	"github.com/pingcap/tidb/util/sqlexec"
	"github.com/pingcap/tidb/util/testkit"
	"github.com/pingcap/tidb/util/testutil"
)

var _ = Suite(&testIntegrationSuite{})
var _ = Suite(&testIntegrationSuite2{})
var _ = SerialSuites(&testIntegrationSerialSuite{})

type testIntegrationSuiteBase struct {
	store kv.Storage
	dom   *domain.Domain
	ctx   sessionctx.Context
}

type testIntegrationSuite struct {
	testIntegrationSuiteBase
}

type testIntegrationSuite2 struct {
	testIntegrationSuiteBase
}

type testIntegrationSerialSuite struct {
	testIntegrationSuiteBase
}

func (s *testIntegrationSuiteBase) cleanEnv(c *C) {
	tk := testkit.NewTestKit(c, s.store)
	tk.MustExec("use test")
	r := tk.MustQuery("show tables")
	for _, tb := range r.Rows() {
		tableName := tb[0]
		tk.MustExec(fmt.Sprintf("drop table %v", tableName))
	}
}

func (s *testIntegrationSuiteBase) SetUpSuite(c *C) {
	var err error
	s.store, s.dom, err = newStoreWithBootstrap()
	c.Assert(err, IsNil)
	s.ctx = mock.NewContext()
}

func (s *testIntegrationSuiteBase) TearDownSuite(c *C) {
	s.dom.Close()
	s.store.Close()
}

func (s *testIntegrationSuite) Test19654(c *C) {
	tk := testkit.NewTestKit(c, s.store)
	tk.MustExec("USE test;")

	// enum vs enum
	tk.MustExec("drop table if exists t1, t2;")
	tk.MustExec("create table t1 (b enum('a', 'b'));")
	tk.MustExec("insert into t1 values ('a');")
	tk.MustExec("create table t2 (b enum('b','a') not null, unique(b));")
	tk.MustExec("insert into t2 values ('a');")
	tk.MustQuery("select /*+ inl_join(t2)*/ * from t1, t2 where t1.b=t2.b;").Check(testkit.Rows("a a"))

	// set vs set
	tk.MustExec("drop table if exists t1, t2;")
	tk.MustExec("create table t1 (b set('a', 'b'));")
	tk.MustExec("insert into t1 values ('a');")
	tk.MustExec("create table t2 (b set('b','a') not null, unique(b));")
	tk.MustExec("insert into t2 values ('a');")
	tk.MustQuery("select /*+ inl_join(t2)*/ * from t1, t2 where t1.b=t2.b;").Check(testkit.Rows("a a"))

	// enum vs set
	tk.MustExec("drop table if exists t1, t2;")
	tk.MustExec("create table t1 (b enum('a', 'b'));")
	tk.MustExec("insert into t1 values ('a');")
	tk.MustExec("create table t2 (b set('b','a') not null, unique(b));")
	tk.MustExec("insert into t2 values ('a');")
	tk.MustQuery("select /*+ inl_join(t2)*/ * from t1, t2 where t1.b=t2.b;").Check(testkit.Rows("a a"))

	// char vs enum
	tk.MustExec("drop table if exists t1, t2;")
	tk.MustExec("create table t1 (b char(10));")
	tk.MustExec("insert into t1 values ('a');")
	tk.MustExec("create table t2 (b enum('b','a') not null, unique(b));")
	tk.MustExec("insert into t2 values ('a');")
	tk.MustQuery("select /*+ inl_join(t2)*/ * from t1, t2 where t1.b=t2.b;").Check(testkit.Rows("a a"))

	// char vs set
	tk.MustExec("drop table if exists t1, t2;")
	tk.MustExec("create table t1 (b char(10));")
	tk.MustExec("insert into t1 values ('a');")
	tk.MustExec("create table t2 (b set('b','a') not null, unique(b));")
	tk.MustExec("insert into t2 values ('a');")
	tk.MustQuery("select /*+ inl_join(t2)*/ * from t1, t2 where t1.b=t2.b;").Check(testkit.Rows("a a"))
}

func (s *testIntegrationSuite) Test19387(c *C) {
	tk := testkit.NewTestKit(c, s.store)
	tk.MustExec("USE test;")

	tk.MustExec("drop table if exists t;")
	tk.MustExec("create table t(a decimal(16, 2));")
	tk.MustExec("select sum(case when 1 then a end) from t group by a;")
	res := tk.MustQuery("show create table t")
	c.Assert(len(res.Rows()), Equals, 1)
	str := res.Rows()[0][1].(string)
	c.Assert(strings.Contains(str, "decimal(16,2)"), IsTrue)
}

func (s *testIntegrationSuite) TestFuncREPEAT(c *C) {
	tk := testkit.NewTestKit(c, s.store)
	defer s.cleanEnv(c)
	tk.MustExec("USE test;")
	tk.MustExec("DROP TABLE IF EXISTS table_string;")
	tk.MustExec("CREATE TABLE table_string(a CHAR(20), b VARCHAR(20), c TINYTEXT, d TEXT(20), e MEDIUMTEXT, f LONGTEXT, g BIGINT);")
	tk.MustExec("INSERT INTO table_string (a, b, c, d, e, f, g) VALUES ('a', 'b', 'c', 'd', 'e', 'f', 2);")
	tk.CheckExecResult(1, 0)

	r := tk.MustQuery("SELECT REPEAT(a, g), REPEAT(b, g), REPEAT(c, g), REPEAT(d, g), REPEAT(e, g), REPEAT(f, g) FROM table_string;")
	r.Check(testkit.Rows("aa bb cc dd ee ff"))

	r = tk.MustQuery("SELECT REPEAT(NULL, g), REPEAT(NULL, g), REPEAT(NULL, g), REPEAT(NULL, g), REPEAT(NULL, g), REPEAT(NULL, g) FROM table_string;")
	r.Check(testkit.Rows("<nil> <nil> <nil> <nil> <nil> <nil>"))

	r = tk.MustQuery("SELECT REPEAT(a, NULL), REPEAT(b, NULL), REPEAT(c, NULL), REPEAT(d, NULL), REPEAT(e, NULL), REPEAT(f, NULL) FROM table_string;")
	r.Check(testkit.Rows("<nil> <nil> <nil> <nil> <nil> <nil>"))

	r = tk.MustQuery("SELECT REPEAT(a, 2), REPEAT(b, 2), REPEAT(c, 2), REPEAT(d, 2), REPEAT(e, 2), REPEAT(f, 2) FROM table_string;")
	r.Check(testkit.Rows("aa bb cc dd ee ff"))

	r = tk.MustQuery("SELECT REPEAT(NULL, 2), REPEAT(NULL, 2), REPEAT(NULL, 2), REPEAT(NULL, 2), REPEAT(NULL, 2), REPEAT(NULL, 2) FROM table_string;")
	r.Check(testkit.Rows("<nil> <nil> <nil> <nil> <nil> <nil>"))

	r = tk.MustQuery("SELECT REPEAT(a, -1), REPEAT(b, -2), REPEAT(c, -2), REPEAT(d, -2), REPEAT(e, -2), REPEAT(f, -2) FROM table_string;")
	r.Check(testkit.Rows("     "))

	r = tk.MustQuery("SELECT REPEAT(a, 0), REPEAT(b, 0), REPEAT(c, 0), REPEAT(d, 0), REPEAT(e, 0), REPEAT(f, 0) FROM table_string;")
	r.Check(testkit.Rows("     "))

	r = tk.MustQuery("SELECT REPEAT(a, 16777217), REPEAT(b, 16777217), REPEAT(c, 16777217), REPEAT(d, 16777217), REPEAT(e, 16777217), REPEAT(f, 16777217) FROM table_string;")
	r.Check(testkit.Rows("<nil> <nil> <nil> <nil> <nil> <nil>"))
}

func (s *testIntegrationSuite) TestFuncLpadAndRpad(c *C) {
	tk := testkit.NewTestKit(c, s.store)
	defer s.cleanEnv(c)
	tk.MustExec(`USE test;`)
	tk.MustExec(`DROP TABLE IF EXISTS t;`)
	tk.MustExec(`CREATE TABLE t(a BINARY(10), b CHAR(10));`)
	tk.MustExec(`INSERT INTO t SELECT "中文", "abc";`)
	result := tk.MustQuery(`SELECT LPAD(a, 11, "a"), LPAD(b, 2, "xx") FROM t;`)
	result.Check(testkit.Rows("a中文\x00\x00\x00\x00 ab"))
	result = tk.MustQuery(`SELECT RPAD(a, 11, "a"), RPAD(b, 2, "xx") FROM t;`)
	result.Check(testkit.Rows("中文\x00\x00\x00\x00a ab"))
	result = tk.MustQuery(`SELECT LPAD("中文", 5, "字符"), LPAD("中文", 1, "a");`)
	result.Check(testkit.Rows("字符字中文 中"))
	result = tk.MustQuery(`SELECT RPAD("中文", 5, "字符"), RPAD("中文", 1, "a");`)
	result.Check(testkit.Rows("中文字符字 中"))
	result = tk.MustQuery(`SELECT RPAD("中文", -5, "字符"), RPAD("中文", 10, "");`)
	result.Check(testkit.Rows("<nil> <nil>"))
	result = tk.MustQuery(`SELECT LPAD("中文", -5, "字符"), LPAD("中文", 10, "");`)
	result.Check(testkit.Rows("<nil> <nil>"))
}

func (s *testIntegrationSuite) TestMiscellaneousBuiltin(c *C) {
	ctx := context.Background()
	defer s.cleanEnv(c)

	tk := testkit.NewTestKit(c, s.store)
	tk.MustExec("use test")
	// for uuid
	r := tk.MustQuery("select uuid(), uuid(), uuid(), uuid(), uuid(), uuid();")
	for _, it := range r.Rows() {
		for _, item := range it {
			uuid, ok := item.(string)
			c.Assert(ok, Equals, true)
			list := strings.Split(uuid, "-")
			c.Assert(len(list), Equals, 5)
			c.Assert(len(list[0]), Equals, 8)
			c.Assert(len(list[1]), Equals, 4)
			c.Assert(len(list[2]), Equals, 4)
			c.Assert(len(list[3]), Equals, 4)
			c.Assert(len(list[4]), Equals, 12)
		}
	}
	tk.MustQuery("select sleep(1);").Check(testkit.Rows("0"))
	tk.MustQuery("select sleep(0);").Check(testkit.Rows("0"))
	tk.MustQuery("select sleep('a');").Check(testkit.Rows("0"))
	tk.MustQuery("show warnings;").Check(testkit.Rows("Warning 1292 Truncated incorrect FLOAT value: 'a'"))
	rs, err := tk.Exec("select sleep(-1);")
	c.Assert(err, IsNil)
	c.Assert(rs, NotNil)
	_, err = session.GetRows4Test(ctx, tk.Se, rs)
	c.Assert(err, NotNil)
	c.Assert(rs.Close(), IsNil)

	tk.MustQuery("SELECT INET_ATON('10.0.5.9');").Check(testkit.Rows("167773449"))
	tk.MustQuery("SELECT INET_NTOA(167773449);").Check(testkit.Rows("10.0.5.9"))
	tk.MustQuery("SELECT HEX(INET6_ATON('fdfe::5a55:caff:fefa:9089'));").Check(testkit.Rows("FDFE0000000000005A55CAFFFEFA9089"))
	tk.MustQuery("SELECT HEX(INET6_ATON('10.0.5.9'));").Check(testkit.Rows("0A000509"))
	tk.MustQuery("SELECT INET6_NTOA(INET6_ATON('fdfe::5a55:caff:fefa:9089'));").Check(testkit.Rows("fdfe::5a55:caff:fefa:9089"))
	tk.MustQuery("SELECT INET6_NTOA(INET6_ATON('10.0.5.9'));").Check(testkit.Rows("10.0.5.9"))
	tk.MustQuery("SELECT INET6_NTOA(UNHEX('FDFE0000000000005A55CAFFFEFA9089'));").Check(testkit.Rows("fdfe::5a55:caff:fefa:9089"))
	tk.MustQuery("SELECT INET6_NTOA(UNHEX('0A000509'));").Check(testkit.Rows("10.0.5.9"))

	tk.MustQuery(`SELECT IS_IPV4('10.0.5.9'), IS_IPV4('10.0.5.256');`).Check(testkit.Rows("1 0"))
	tk.MustQuery(`SELECT IS_IPV4_COMPAT(INET6_ATON('::10.0.5.9'));`).Check(testkit.Rows("1"))
	tk.MustQuery(`SELECT IS_IPV4_COMPAT(INET6_ATON('::ffff:10.0.5.9'));`).Check(testkit.Rows("0"))
	tk.MustQuery(`SELECT
	  IS_IPV4_COMPAT(INET6_ATON('::192.168.0.1')),
	  IS_IPV4_COMPAT(INET6_ATON('::c0a8:0001')),
	  IS_IPV4_COMPAT(INET6_ATON('::c0a8:1'));`).Check(testkit.Rows("1 1 1"))
	tk.MustQuery(`SELECT IS_IPV4_MAPPED(INET6_ATON('::10.0.5.9'));`).Check(testkit.Rows("0"))
	tk.MustQuery(`SELECT IS_IPV4_MAPPED(INET6_ATON('::ffff:10.0.5.9'));`).Check(testkit.Rows("1"))
	tk.MustQuery(`SELECT
	  IS_IPV4_MAPPED(INET6_ATON('::ffff:192.168.0.1')),
	  IS_IPV4_MAPPED(INET6_ATON('::ffff:c0a8:0001')),
	  IS_IPV4_MAPPED(INET6_ATON('::ffff:c0a8:1'));`).Check(testkit.Rows("1 1 1"))
	tk.MustQuery(`SELECT IS_IPV6('10.0.5.9'), IS_IPV6('::1');`).Check(testkit.Rows("0 1"))

	tk.MustExec("drop table if exists t1;")
	tk.MustExec(`create table t1(
        a int,
        b int not null,
        c int not null default 0,
        d int default 0,
        unique key(b,c),
        unique key(b,d)
);`)
	tk.MustExec("insert into t1 (a,b) values(1,10),(1,20),(2,30),(2,40);")
	tk.MustQuery("select any_value(a), sum(b) from t1;").Check(testkit.Rows("1 100"))
	tk.MustQuery("select a,any_value(b),sum(c) from t1 group by a order by a;").Check(testkit.Rows("1 10 0", "2 30 0"))

	// for locks
	tk.MustExec(`set tidb_enable_noop_functions=1;`)
	result := tk.MustQuery(`SELECT GET_LOCK('test_lock1', 10);`)
	result.Check(testkit.Rows("1"))
	result = tk.MustQuery(`SELECT GET_LOCK('test_lock2', 10);`)
	result.Check(testkit.Rows("1"))

	result = tk.MustQuery(`SELECT RELEASE_LOCK('test_lock2');`)
	result.Check(testkit.Rows("1"))
	result = tk.MustQuery(`SELECT RELEASE_LOCK('test_lock1');`)
	result.Check(testkit.Rows("1"))
}

func (s *testIntegrationSuite) TestConvertToBit(c *C) {
	defer s.cleanEnv(c)
	tk := testkit.NewTestKit(c, s.store)
	tk.MustExec("use test")
	tk.MustExec("drop table if exists t, t1")
	tk.MustExec("create table t (a bit(64))")
	tk.MustExec("create table t1 (a varchar(2))")
	tk.MustExec(`insert t1 value ('10')`)
	tk.MustExec(`insert t select a from t1`)
	tk.MustQuery("select a+0 from t").Check(testkit.Rows("12592"))

	tk.MustExec("drop table if exists t, t1")
	tk.MustExec("create table t (a bit(64))")
	tk.MustExec("create table t1 (a binary(2))")
	tk.MustExec(`insert t1 value ('10')`)
	tk.MustExec(`insert t select a from t1`)
	tk.MustQuery("select a+0 from t").Check(testkit.Rows("12592"))

	tk.MustExec("drop table if exists t, t1")
	tk.MustExec("create table t (a bit(64))")
	tk.MustExec("create table t1 (a datetime)")
	tk.MustExec(`insert t1 value ('09-01-01')`)
	tk.MustExec(`insert t select a from t1`)
	tk.MustQuery("select a+0 from t").Check(testkit.Rows("20090101000000"))

	// For issue 20118
	tk.MustExec("drop table if exists t;")
	tk.MustExec("create table t(a tinyint, b bit(63));")
	tk.MustExec("insert ignore  into t values(599999999, -1);")
	tk.MustQuery("show warnings;").Check(testkit.Rows(
		"Warning 1690 constant 599999999 overflows tinyint",
		"Warning 1406 Data Too Long, field len 63"))
	tk.MustQuery("select * from t;").Check(testkit.Rows("127 \u007f\xff\xff\xff\xff\xff\xff\xff"))
}

func (s *testIntegrationSuite2) TestMathBuiltin(c *C) {
	ctx := context.Background()
	defer s.cleanEnv(c)
	tk := testkit.NewTestKit(c, s.store)
	tk.MustExec("use test")

	// for degrees
	result := tk.MustQuery("select degrees(0), degrees(1)")
	result.Check(testkit.Rows("0 57.29577951308232"))
	result = tk.MustQuery("select degrees(2), degrees(5)")
	result.Check(testkit.Rows("114.59155902616465 286.4788975654116"))

	// for sin
	result = tk.MustQuery("select sin(0), sin(1.5707963267949)")
	result.Check(testkit.Rows("0 1"))
	result = tk.MustQuery("select sin(1), sin(100)")
	result.Check(testkit.Rows("0.8414709848078965 -0.5063656411097588"))
	result = tk.MustQuery("select sin('abcd')")
	result.Check(testkit.Rows("0"))

	// for cos
	result = tk.MustQuery("select cos(0), cos(3.1415926535898)")
	result.Check(testkit.Rows("1 -1"))
	result = tk.MustQuery("select cos('abcd')")
	result.Check(testkit.Rows("1"))

	// for tan
	result = tk.MustQuery("select tan(0.00), tan(PI()/4)")
	result.Check(testkit.Rows("0 1"))
	result = tk.MustQuery("select tan('abcd')")
	result.Check(testkit.Rows("0"))

	// for log2
	result = tk.MustQuery("select log2(0.0)")
	result.Check(testkit.Rows("<nil>"))
	result = tk.MustQuery("select log2(4)")
	result.Check(testkit.Rows("2"))
	result = tk.MustQuery("select log2('8.0abcd')")
	result.Check(testkit.Rows("3"))
	result = tk.MustQuery("select log2(-1)")
	result.Check(testkit.Rows("<nil>"))
	result = tk.MustQuery("select log2(NULL)")
	result.Check(testkit.Rows("<nil>"))

	// for log10
	result = tk.MustQuery("select log10(0.0)")
	result.Check(testkit.Rows("<nil>"))
	result = tk.MustQuery("select log10(100)")
	result.Check(testkit.Rows("2"))
	result = tk.MustQuery("select log10('1000.0abcd')")
	result.Check(testkit.Rows("3"))
	result = tk.MustQuery("select log10(-1)")
	result.Check(testkit.Rows("<nil>"))
	result = tk.MustQuery("select log10(NULL)")
	result.Check(testkit.Rows("<nil>"))

	// for log
	result = tk.MustQuery("select log(0.0)")
	result.Check(testkit.Rows("<nil>"))
	result = tk.MustQuery("select log(100)")
	result.Check(testkit.Rows("4.605170185988092"))
	result = tk.MustQuery("select log('100.0abcd')")
	result.Check(testkit.Rows("4.605170185988092"))
	result = tk.MustQuery("select log(-1)")
	result.Check(testkit.Rows("<nil>"))
	result = tk.MustQuery("select log(NULL)")
	result.Check(testkit.Rows("<nil>"))
	result = tk.MustQuery("select log(NULL, NULL)")
	result.Check(testkit.Rows("<nil>"))
	result = tk.MustQuery("select log(1, 100)")
	result.Check(testkit.Rows("<nil>"))
	result = tk.MustQuery("select log(0.5, 0.25)")
	result.Check(testkit.Rows("2"))
	result = tk.MustQuery("select log(-1, 0.25)")
	result.Check(testkit.Rows("<nil>"))

	// for atan
	result = tk.MustQuery("select atan(0), atan(-1), atan(1), atan(1,2)")
	result.Check(testkit.Rows("0 -0.7853981633974483 0.7853981633974483 0.4636476090008061"))
	result = tk.MustQuery("select atan('tidb')")
	result.Check(testkit.Rows("0"))

	// for asin
	result = tk.MustQuery("select asin(0), asin(-2), asin(2), asin(1)")
	result.Check(testkit.Rows("0 <nil> <nil> 1.5707963267948966"))
	result = tk.MustQuery("select asin('tidb')")
	result.Check(testkit.Rows("0"))

	// for acos
	result = tk.MustQuery("select acos(0), acos(-2), acos(2), acos(1)")
	result.Check(testkit.Rows("1.5707963267948966 <nil> <nil> 0"))
	result = tk.MustQuery("select acos('tidb')")
	result.Check(testkit.Rows("1.5707963267948966"))

	// for pi
	result = tk.MustQuery("select pi()")
	result.Check(testkit.Rows("3.141592653589793"))

	// for floor
	result = tk.MustQuery("select floor(0), floor(null), floor(1.23), floor(-1.23), floor(1)")
	result.Check(testkit.Rows("0 <nil> 1 -2 1"))
	result = tk.MustQuery("select floor('tidb'), floor('1tidb'), floor('tidb1')")
	result.Check(testkit.Rows("0 1 0"))
	result = tk.MustQuery("SELECT floor(t.c_datetime) FROM (select CAST('2017-07-19 00:00:00' AS DATETIME) AS c_datetime) AS t")
	result.Check(testkit.Rows("20170719000000"))
	result = tk.MustQuery("SELECT floor(t.c_time) FROM (select CAST('12:34:56' AS TIME) AS c_time) AS t")
	result.Check(testkit.Rows("123456"))
	result = tk.MustQuery("SELECT floor(t.c_time) FROM (select CAST('00:34:00' AS TIME) AS c_time) AS t")
	result.Check(testkit.Rows("3400"))
	result = tk.MustQuery("SELECT floor(t.c_time) FROM (select CAST('00:00:00' AS TIME) AS c_time) AS t")
	result.Check(testkit.Rows("0"))
	result = tk.MustQuery("SELECT floor(t.c_decimal) FROM (SELECT CAST('-10.01' AS DECIMAL(10,2)) AS c_decimal) AS t")
	result.Check(testkit.Rows("-11"))
	result = tk.MustQuery("SELECT floor(t.c_decimal) FROM (SELECT CAST('-10.01' AS DECIMAL(10,1)) AS c_decimal) AS t")
	result.Check(testkit.Rows("-10"))

	// for ceil/ceiling
	result = tk.MustQuery("select ceil(0), ceil(null), ceil(1.23), ceil(-1.23), ceil(1)")
	result.Check(testkit.Rows("0 <nil> 2 -1 1"))
	result = tk.MustQuery("select ceiling(0), ceiling(null), ceiling(1.23), ceiling(-1.23), ceiling(1)")
	result.Check(testkit.Rows("0 <nil> 2 -1 1"))
	result = tk.MustQuery("select ceil('tidb'), ceil('1tidb'), ceil('tidb1'), ceiling('tidb'), ceiling('1tidb'), ceiling('tidb1')")
	result.Check(testkit.Rows("0 1 0 0 1 0"))
	result = tk.MustQuery("select ceil(t.c_datetime), ceiling(t.c_datetime) from (select cast('2017-07-20 00:00:00' as datetime) as c_datetime) as t")
	result.Check(testkit.Rows("20170720000000 20170720000000"))
	result = tk.MustQuery("select ceil(t.c_time), ceiling(t.c_time) from (select cast('12:34:56' as time) as c_time) as t")
	result.Check(testkit.Rows("123456 123456"))
	result = tk.MustQuery("select ceil(t.c_time), ceiling(t.c_time) from (select cast('00:34:00' as time) as c_time) as t")
	result.Check(testkit.Rows("3400 3400"))
	result = tk.MustQuery("select ceil(t.c_time), ceiling(t.c_time) from (select cast('00:00:00' as time) as c_time) as t")
	result.Check(testkit.Rows("0 0"))
	result = tk.MustQuery("select ceil(t.c_decimal), ceiling(t.c_decimal) from (select cast('-10.01' as decimal(10,2)) as c_decimal) as t")
	result.Check(testkit.Rows("-10 -10"))
	result = tk.MustQuery("select ceil(t.c_decimal), ceiling(t.c_decimal) from (select cast('-10.01' as decimal(10,1)) as c_decimal) as t")
	result.Check(testkit.Rows("-10 -10"))
	result = tk.MustQuery("select floor(18446744073709551615), ceil(18446744073709551615)")
	result.Check(testkit.Rows("18446744073709551615 18446744073709551615"))
	result = tk.MustQuery("select floor(18446744073709551615.1233), ceil(18446744073709551615.1233)")
	result.Check(testkit.Rows("18446744073709551615 18446744073709551616"))
	result = tk.MustQuery("select floor(-18446744073709551617), ceil(-18446744073709551617), floor(-18446744073709551617.11), ceil(-18446744073709551617.11)")
	result.Check(testkit.Rows("-18446744073709551617 -18446744073709551617 -18446744073709551618 -18446744073709551617"))
	tk.MustExec("drop table if exists t;")
	tk.MustExec("create table t(a decimal(40,20) UNSIGNED);")
	tk.MustExec("insert into t values(2.99999999900000000000), (12), (0);")
	tk.MustQuery("select a, ceil(a) from t where ceil(a) > 1;").Check(testkit.Rows("2.99999999900000000000 3", "12.00000000000000000000 12"))
	tk.MustQuery("select a, ceil(a) from t;").Check(testkit.Rows("2.99999999900000000000 3", "12.00000000000000000000 12", "0.00000000000000000000 0"))
	tk.MustQuery("select ceil(-29464);").Check(testkit.Rows("-29464"))
	tk.MustQuery("select a, floor(a) from t where floor(a) > 1;").Check(testkit.Rows("2.99999999900000000000 2", "12.00000000000000000000 12"))
	tk.MustQuery("select a, floor(a) from t;").Check(testkit.Rows("2.99999999900000000000 2", "12.00000000000000000000 12", "0.00000000000000000000 0"))
	tk.MustQuery("select floor(-29464);").Check(testkit.Rows("-29464"))

	tk.MustExec(`drop table if exists t;`)
	tk.MustExec(`create table t(a decimal(40,20), b bigint);`)
	tk.MustExec(`insert into t values(-2.99999990000000000000, -1);`)
	tk.MustQuery(`select floor(a), floor(a), floor(a) from t;`).Check(testkit.Rows(`-3 -3 -3`))
	tk.MustQuery(`select b, floor(b) from t;`).Check(testkit.Rows(`-1 -1`))

	// for cot
	result = tk.MustQuery("select cot(1), cot(-1), cot(NULL)")
	result.Check(testkit.Rows("0.6420926159343308 -0.6420926159343308 <nil>"))
	result = tk.MustQuery("select cot('1tidb')")
	result.Check(testkit.Rows("0.6420926159343308"))
	rs, err := tk.Exec("select cot(0)")
	c.Assert(err, IsNil)
	_, err = session.GetRows4Test(ctx, tk.Se, rs)
	c.Assert(err, NotNil)
	terr := errors.Cause(err).(*terror.Error)
	c.Assert(terr.Code(), Equals, errors.ErrCode(mysql.ErrDataOutOfRange))
	c.Assert(rs.Close(), IsNil)

	// for exp
	result = tk.MustQuery("select exp(0), exp(1), exp(-1), exp(1.2), exp(NULL)")
	result.Check(testkit.Rows("1 2.718281828459045 0.36787944117144233 3.3201169227365472 <nil>"))
	result = tk.MustQuery("select exp('tidb'), exp('1tidb')")
	result.Check(testkit.Rows("1 2.718281828459045"))
	rs, err = tk.Exec("select exp(1000000)")
	c.Assert(err, IsNil)
	_, err = session.GetRows4Test(ctx, tk.Se, rs)
	c.Assert(err, NotNil)
	terr = errors.Cause(err).(*terror.Error)
	c.Assert(terr.Code(), Equals, errors.ErrCode(mysql.ErrDataOutOfRange))
	c.Assert(rs.Close(), IsNil)
	tk.MustExec("drop table if exists t")
	tk.MustExec("create table t(a float)")
	tk.MustExec("insert into t values(1000000)")
	rs, err = tk.Exec("select exp(a) from t")
	c.Assert(err, IsNil)
	_, err = session.GetRows4Test(ctx, tk.Se, rs)
	c.Assert(err, NotNil)
	terr = errors.Cause(err).(*terror.Error)
	c.Assert(terr.Code(), Equals, errors.ErrCode(mysql.ErrDataOutOfRange))
	c.Assert(err.Error(), Equals, "[types:1690]DOUBLE value is out of range in 'exp(test.t.a)'")
	c.Assert(rs.Close(), IsNil)

	// for conv
	result = tk.MustQuery("SELECT CONV('a', 16, 2);")
	result.Check(testkit.Rows("1010"))
	result = tk.MustQuery("SELECT CONV('6E', 18, 8);")
	result.Check(testkit.Rows("172"))
	result = tk.MustQuery("SELECT CONV(-17, 10, -18);")
	result.Check(testkit.Rows("-H"))
	result = tk.MustQuery("SELECT CONV(10+'10'+'10'+X'0a', 10, 10);")
	result.Check(testkit.Rows("40"))
	result = tk.MustQuery("SELECT CONV('a', 1, 10);")
	result.Check(testkit.Rows("<nil>"))
	result = tk.MustQuery("SELECT CONV('a', 37, 10);")
	result.Check(testkit.Rows("<nil>"))
	result = tk.MustQuery("SELECT CONV(0x0020, 2, 2);")
	result.Check(testkit.Rows("100000"))
	result = tk.MustQuery("SELECT CONV(0b10, 16, 2)")
	result.Check(testkit.Rows("10"))
	result = tk.MustQuery("SELECT CONV(0b10, 16, 8)")
	result.Check(testkit.Rows("2"))
	tk.MustExec("drop table if exists bit")
	tk.MustExec("create table bit(b bit(10))")
	tk.MustExec(`INSERT INTO bit (b) VALUES
			(0b0000010101),
			(0b0000010101),
			(NULL),
			(0b0000000001),
			(0b0000000000),
			(0b1111111111),
			(0b1111111111),
			(0b1111111111),
			(0b0000000000),
			(0b0000000000),
			(0b0000000000),
			(0b0000000000),
			(0b0000100000);`)
	tk.MustQuery("select conv(b, 2, 2) from `bit`").Check(testkit.Rows(
		"10101",
		"10101",
		"<nil>",
		"1",
		"0",
		"1111111111",
		"1111111111",
		"1111111111",
		"0",
		"0",
		"0",
		"0",
		"100000"))

	// for abs
	result = tk.MustQuery("SELECT ABS(-1);")
	result.Check(testkit.Rows("1"))
	result = tk.MustQuery("SELECT ABS('abc');")
	result.Check(testkit.Rows("0"))
	result = tk.MustQuery("SELECT ABS(18446744073709551615);")
	result.Check(testkit.Rows("18446744073709551615"))
	result = tk.MustQuery("SELECT ABS(123.4);")
	result.Check(testkit.Rows("123.4"))
	result = tk.MustQuery("SELECT ABS(-123.4);")
	result.Check(testkit.Rows("123.4"))
	result = tk.MustQuery("SELECT ABS(1234E-1);")
	result.Check(testkit.Rows("123.4"))
	result = tk.MustQuery("SELECT ABS(-9223372036854775807);")
	result.Check(testkit.Rows("9223372036854775807"))
	result = tk.MustQuery("SELECT ABS(NULL);")
	result.Check(testkit.Rows("<nil>"))
	rs, err = tk.Exec("SELECT ABS(-9223372036854775808);")
	c.Assert(err, IsNil)
	_, err = session.GetRows4Test(ctx, tk.Se, rs)
	c.Assert(err, NotNil)
	terr = errors.Cause(err).(*terror.Error)
	c.Assert(terr.Code(), Equals, errors.ErrCode(mysql.ErrDataOutOfRange))
	c.Assert(rs.Close(), IsNil)

	// for round
	result = tk.MustQuery("SELECT ROUND(2.5), ROUND(-2.5), ROUND(25E-1);")
	result.Check(testkit.Rows("3 -3 2"))
	result = tk.MustQuery("SELECT ROUND(2.5, NULL), ROUND(NULL, 4), ROUND(NULL, NULL), ROUND(NULL);")
	result.Check(testkit.Rows("<nil> <nil> <nil> <nil>"))
	result = tk.MustQuery("SELECT ROUND('123.4'), ROUND('123e-2');")
	result.Check(testkit.Rows("123 1"))
	result = tk.MustQuery("SELECT ROUND(-9223372036854775808);")
	result.Check(testkit.Rows("-9223372036854775808"))
	result = tk.MustQuery("SELECT ROUND(123.456, 0), ROUND(123.456, 1), ROUND(123.456, 2), ROUND(123.456, 3), ROUND(123.456, 4), ROUND(123.456, -1), ROUND(123.456, -2), ROUND(123.456, -3), ROUND(123.456, -4);")
	result.Check(testkit.Rows("123 123.5 123.46 123.456 123.4560 120 100 0 0"))
	result = tk.MustQuery("SELECT ROUND(123456E-3, 0), ROUND(123456E-3, 1), ROUND(123456E-3, 2), ROUND(123456E-3, 3), ROUND(123456E-3, 4), ROUND(123456E-3, -1), ROUND(123456E-3, -2), ROUND(123456E-3, -3), ROUND(123456E-3, -4);")
	result.Check(testkit.Rows("123 123.5 123.46 123.456 123.456 120 100 0 0")) // TODO: Column 5 should be 123.4560
	result = tk.MustQuery("SELECT ROUND(1e14, 1), ROUND(1e15, 1), ROUND(1e308, 1)")
	result.Check(testkit.Rows("100000000000000 1000000000000000 100000000000000000000000000000000000000000000000000000000000000000000000000000000000000000000000000000000000000000000000000000000000000000000000000000000000000000000000000000000000000000000000000000000000000000000000000000000000000000000000000000000000000000000000000000000000000000000000000000000000000000000"))
	result = tk.MustQuery("SELECT ROUND(1e-14, 1), ROUND(1e-15, 1), ROUND(1e-308, 1)")
	result.Check(testkit.Rows("0 0 0"))

	// for truncate
	result = tk.MustQuery("SELECT truncate(123, -2), truncate(123, 2), truncate(123, 1), truncate(123, -1);")
	result.Check(testkit.Rows("100 123 123 120"))
	result = tk.MustQuery("SELECT truncate(123.456, -2), truncate(123.456, 2), truncate(123.456, 1), truncate(123.456, 3), truncate(1.23, 100), truncate(123456E-3, 2);")
	result.Check(testkit.Rows("100 123.45 123.4 123.456 1.230000000000000000000000000000 123.45"))
	result = tk.MustQuery("SELECT truncate(9223372036854775807, -7), truncate(9223372036854775808, -10), truncate(cast(-1 as unsigned), -10);")
	result.Check(testkit.Rows("9223372036850000000 9223372030000000000 18446744070000000000"))
	// issue 17181,19390
	tk.MustQuery("select truncate(42, -9223372036854775808);").Check(testkit.Rows("0"))
	tk.MustQuery("select truncate(42, 9223372036854775808);").Check(testkit.Rows("42"))
	tk.MustQuery("select truncate(42, -2147483648);").Check(testkit.Rows("0"))
	tk.MustQuery("select truncate(42, 2147483648);").Check(testkit.Rows("42"))
	tk.MustQuery("select truncate(42, 18446744073709551615);").Check(testkit.Rows("42"))
	tk.MustQuery("select truncate(42, 4294967295);").Check(testkit.Rows("42"))
	tk.MustQuery("select truncate(42, -0);").Check(testkit.Rows("42"))
	tk.MustQuery("select truncate(42, -307);").Check(testkit.Rows("0"))
	tk.MustQuery("select truncate(42, -308);").Check(testkit.Rows("0"))
	tk.MustQuery("select truncate(42, -309);").Check(testkit.Rows("0"))
	tk.MustExec(`drop table if exists t;`)
	tk.MustExec("create table t (a bigint unsigned);")
	tk.MustExec("insert into t values (18446744073709551615), (4294967295), (9223372036854775808), (2147483648);")
	tk.MustQuery("select truncate(42, a) from t;").Check(testkit.Rows("42", "42", "42", "42"))

	tk.MustExec(`drop table if exists t;`)
	tk.MustExec(`create table t(a date, b datetime, c timestamp, d varchar(20));`)
	tk.MustExec(`insert into t select "1234-12-29", "1234-12-29 16:24:13.9912", "2014-12-29 16:19:28", "12.34567";`)

	// NOTE: the actually result is: 12341220 12341229.0 12341200 12341229.00,
	// but Datum.ToString() don't format decimal length for float numbers.
	result = tk.MustQuery(`select truncate(a, -1), truncate(a, 1), truncate(a, -2), truncate(a, 2) from t;`)
	result.Check(testkit.Rows("12341220 12341229 12341200 12341229"))

	// NOTE: the actually result is: 12341229162410 12341229162414.0 12341229162400 12341229162414.00,
	// but Datum.ToString() don't format decimal length for float numbers.
	result = tk.MustQuery(`select truncate(b, -1), truncate(b, 1), truncate(b, -2), truncate(b, 2) from t;`)
	result.Check(testkit.Rows("12341229162410 12341229162414 12341229162400 12341229162414"))

	// NOTE: the actually result is: 20141229161920 20141229161928.0 20141229161900 20141229161928.00,
	// but Datum.ToString() don't format decimal length for float numbers.
	result = tk.MustQuery(`select truncate(c, -1), truncate(c, 1), truncate(c, -2), truncate(c, 2) from t;`)
	result.Check(testkit.Rows("20141229161920 20141229161928 20141229161900 20141229161928"))

	result = tk.MustQuery(`select truncate(d, -1), truncate(d, 1), truncate(d, -2), truncate(d, 2) from t;`)
	result.Check(testkit.Rows("10 12.3 0 12.34"))

	result = tk.MustQuery(`select truncate(json_array(), 1), truncate("cascasc", 1);`)
	result.Check(testkit.Rows("0 0"))

	// for pow
	result = tk.MustQuery("SELECT POW('12', 2), POW(1.2e1, '2.0'), POW(12, 2.0);")
	result.Check(testkit.Rows("144 144 144"))
	result = tk.MustQuery("SELECT POW(null, 2), POW(2, null), POW(null, null);")
	result.Check(testkit.Rows("<nil> <nil> <nil>"))
	result = tk.MustQuery("SELECT POW(0, 0);")
	result.Check(testkit.Rows("1"))
	result = tk.MustQuery("SELECT POW(0, 0.1), POW(0, 0.5), POW(0, 1);")
	result.Check(testkit.Rows("0 0 0"))
	rs, err = tk.Exec("SELECT POW(0, -1);")
	c.Assert(err, IsNil)
	_, err = session.GetRows4Test(ctx, tk.Se, rs)
	c.Assert(err, NotNil)
	terr = errors.Cause(err).(*terror.Error)
	c.Assert(terr.Code(), Equals, errors.ErrCode(mysql.ErrDataOutOfRange))
	c.Assert(rs.Close(), IsNil)

	// for sign
	result = tk.MustQuery("SELECT SIGN('12'), SIGN(1.2e1), SIGN(12), SIGN(0.0000012);")
	result.Check(testkit.Rows("1 1 1 1"))
	result = tk.MustQuery("SELECT SIGN('-12'), SIGN(-1.2e1), SIGN(-12), SIGN(-0.0000012);")
	result.Check(testkit.Rows("-1 -1 -1 -1"))
	result = tk.MustQuery("SELECT SIGN('0'), SIGN('-0'), SIGN(0);")
	result.Check(testkit.Rows("0 0 0"))
	result = tk.MustQuery("SELECT SIGN(NULL);")
	result.Check(testkit.Rows("<nil>"))
	result = tk.MustQuery("SELECT SIGN(-9223372036854775808), SIGN(9223372036854775808);")
	result.Check(testkit.Rows("-1 1"))

	// for sqrt
	result = tk.MustQuery("SELECT SQRT(-10), SQRT(144), SQRT(4.84), SQRT(0.04), SQRT(0);")
	result.Check(testkit.Rows("<nil> 12 2.2 0.2 0"))

	// for crc32
	result = tk.MustQuery("SELECT crc32(0), crc32(-0), crc32('0'), crc32('abc'), crc32('ABC'), crc32(NULL), crc32(''), crc32('hello world!')")
	result.Check(testkit.Rows("4108050209 4108050209 4108050209 891568578 2743272264 <nil> 0 62177901"))

	// for radians
	result = tk.MustQuery("SELECT radians(1.0), radians(pi()), radians(pi()/2), radians(180), radians(1.009);")
	result.Check(testkit.Rows("0.017453292519943295 0.05483113556160754 0.02741556778080377 3.141592653589793 0.01761037215262278"))

	// for rand
	tk.MustExec("drop table if exists t")
	tk.MustExec("create table t(a int)")
	tk.MustExec("insert into t values(1),(2),(3)")
	tk.Se.GetSessionVars().MaxChunkSize = 1
	tk.MustQuery("select rand(1) from t").Sort().Check(testkit.Rows("0.1418603212962489", "0.40540353712197724", "0.8716141803857071"))
	tk.MustQuery("select rand(a) from t").Check(testkit.Rows("0.40540353712197724", "0.6555866465490187", "0.9057697559760601"))
	tk.MustQuery("select rand(1), rand(2), rand(3)").Check(testkit.Rows("0.40540353712197724 0.6555866465490187 0.9057697559760601"))
}

func (s *testIntegrationSuite2) TestStringBuiltin(c *C) {
	defer s.cleanEnv(c)
	tk := testkit.NewTestKit(c, s.store)
	tk.MustExec("use test")
	var err error

	// for length
	tk.MustExec("drop table if exists t")
	tk.MustExec("create table t(a int, b double, c datetime, d time, e char(20), f bit(10))")
	tk.MustExec(`insert into t values(1, 1.1, "2017-01-01 12:01:01", "12:01:01", "abcdef", 0b10101)`)
	result := tk.MustQuery("select length(a), length(b), length(c), length(d), length(e), length(f), length(null) from t")
	result.Check(testkit.Rows("1 3 19 8 6 2 <nil>"))
	tk.MustExec("drop table if exists t")
	tk.MustExec("create table t(a char(20))")
	tk.MustExec(`insert into t values("tidb  "), (concat("a  ", "b  "))`)
	result = tk.MustQuery("select a, length(a) from t")
	result.Check(testkit.Rows("tidb 4", "a  b 4"))

	// for concat
	tk.MustExec("drop table if exists t")
	tk.MustExec("create table t(a int, b double, c datetime, d time, e char(20))")
	tk.MustExec(`insert into t values(1, 1.1, "2017-01-01 12:01:01", "12:01:01", "abcdef")`)
	result = tk.MustQuery("select concat(a, b, c, d, e) from t")
	result.Check(testkit.Rows("11.12017-01-01 12:01:0112:01:01abcdef"))
	result = tk.MustQuery("select concat(null)")
	result.Check(testkit.Rows("<nil>"))
	result = tk.MustQuery("select concat(null, a, b) from t")
	result.Check(testkit.Rows("<nil>"))
	tk.MustExec("drop table if exists t")
	// Fix issue 9123
	tk.MustExec("create table t(a char(32) not null, b float default '0') engine=innodb default charset=utf8mb4")
	tk.MustExec("insert into t value('0a6f9d012f98467f8e671e9870044528', 208.867)")
	result = tk.MustQuery("select concat_ws( ',', b) from t where a = '0a6f9d012f98467f8e671e9870044528';")
	result.Check(testkit.Rows("208.867"))

	// for concat_ws
	tk.MustExec("drop table if exists t")
	tk.MustExec("create table t(a int, b double, c datetime, d time, e char(20))")
	tk.MustExec(`insert into t values(1, 1.1, "2017-01-01 12:01:01", "12:01:01", "abcdef")`)
	result = tk.MustQuery("select concat_ws('|', a, b, c, d, e) from t")
	result.Check(testkit.Rows("1|1.1|2017-01-01 12:01:01|12:01:01|abcdef"))
	result = tk.MustQuery("select concat_ws(null, null)")
	result.Check(testkit.Rows("<nil>"))
	result = tk.MustQuery("select concat_ws(null, a, b) from t")
	result.Check(testkit.Rows("<nil>"))
	result = tk.MustQuery("select concat_ws(',', 'a', 'b')")
	result.Check(testkit.Rows("a,b"))
	result = tk.MustQuery("select concat_ws(',','First name',NULL,'Last Name')")
	result.Check(testkit.Rows("First name,Last Name"))

	tk.MustExec(`drop table if exists t;`)
	tk.MustExec(`create table t(a tinyint(2), b varchar(10));`)
	tk.MustExec(`insert into t values (1, 'a'), (12, 'a'), (126, 'a'), (127, 'a')`)
	tk.MustQuery(`select concat_ws('#', a, b) from t;`).Check(testkit.Rows(
		`1#a`,
		`12#a`,
		`126#a`,
		`127#a`,
	))

	tk.MustExec("drop table if exists t")
	tk.MustExec("create table t(a binary(3))")
	tk.MustExec("insert into t values('a')")
	result = tk.MustQuery(`select concat_ws(',', a, 'test') = 'a\0\0,test' from t`)
	result.Check(testkit.Rows("1"))

	// for ascii
	tk.MustExec("drop table if exists t")
	tk.MustExec("create table t(a char(10), b int, c double, d datetime, e time, f bit(4))")
	tk.MustExec(`insert into t values('2', 2, 2.3, "2017-01-01 12:01:01", "12:01:01", 0b1010)`)
	result = tk.MustQuery("select ascii(a), ascii(b), ascii(c), ascii(d), ascii(e), ascii(f) from t")
	result.Check(testkit.Rows("50 50 50 50 49 10"))
	result = tk.MustQuery("select ascii('123'), ascii(123), ascii(''), ascii('你好'), ascii(NULL)")
	result.Check(testkit.Rows("49 49 0 228 <nil>"))

	// for lower
	tk.MustExec("drop table if exists t")
	tk.MustExec("create table t(a int, b double, c datetime, d time, e char(20), f binary(3), g binary(3))")
	tk.MustExec(`insert into t values(1, 1.1, "2017-01-01 12:01:01", "12:01:01", "abcdef", 'aa', 'BB')`)
	result = tk.MustQuery("select lower(a), lower(b), lower(c), lower(d), lower(e), lower(f), lower(g), lower(null) from t")
	result.Check(testkit.Rows("1 1.1 2017-01-01 12:01:01 12:01:01 abcdef aa\x00 BB\x00 <nil>"))

	// for upper
	result = tk.MustQuery("select upper(a), upper(b), upper(c), upper(d), upper(e), upper(f), upper(g), upper(null) from t")
	result.Check(testkit.Rows("1 1.1 2017-01-01 12:01:01 12:01:01 ABCDEF aa\x00 BB\x00 <nil>"))

	// for strcmp
	tk.MustExec("drop table if exists t")
	tk.MustExec("create table t(a char(10), b int, c double, d datetime, e time)")
	tk.MustExec(`insert into t values("123", 123, 12.34, "2017-01-01 12:01:01", "12:01:01")`)
	result = tk.MustQuery(`select strcmp(a, "123"), strcmp(b, "123"), strcmp(c, "12.34"), strcmp(d, "2017-01-01 12:01:01"), strcmp(e, "12:01:01") from t`)
	result.Check(testkit.Rows("0 0 0 0 0"))
	result = tk.MustQuery(`select strcmp("1", "123"), strcmp("123", "1"), strcmp("123", "45"), strcmp("123", null), strcmp(null, "123")`)
	result.Check(testkit.Rows("-1 1 -1 <nil> <nil>"))
	result = tk.MustQuery(`select strcmp("", "123"), strcmp("123", ""), strcmp("", ""), strcmp("", null), strcmp(null, "")`)
	result.Check(testkit.Rows("-1 1 0 <nil> <nil>"))

	// for left
	tk.MustExec("drop table if exists t")
	tk.MustExec("create table t(a char(10), b int, c double, d datetime, e time)")
	tk.MustExec(`insert into t values('abcde', 1234, 12.34, "2017-01-01 12:01:01", "12:01:01")`)
	result = tk.MustQuery("select left(a, 2), left(b, 2), left(c, 2), left(d, 2), left(e, 2) from t")
	result.Check(testkit.Rows("ab 12 12 20 12"))
	result = tk.MustQuery(`select left("abc", 0), left("abc", -1), left(NULL, 1), left("abc", NULL)`)
	result.Check(testkit.Rows("  <nil> <nil>"))
	result = tk.MustQuery(`select left("abc", "a"), left("abc", 1.9), left("abc", 1.2)`)
	result.Check(testkit.Rows(" ab a"))
	result = tk.MustQuery(`select left("中文abc", 2), left("中文abc", 3), left("中文abc", 4)`)
	result.Check(testkit.Rows("中文 中文a 中文ab"))
	// for right, reuse the table created for left
	result = tk.MustQuery("select right(a, 3), right(b, 3), right(c, 3), right(d, 3), right(e, 3) from t")
	result.Check(testkit.Rows("cde 234 .34 :01 :01"))
	result = tk.MustQuery(`select right("abcde", 0), right("abcde", -1), right("abcde", 100), right(NULL, 1), right("abcde", NULL)`)
	result.Check(testkit.Rows("  abcde <nil> <nil>"))
	result = tk.MustQuery(`select right("abcde", "a"), right("abcde", 1.9), right("abcde", 1.2)`)
	result.Check(testkit.Rows(" de e"))
	result = tk.MustQuery(`select right("中文abc", 2), right("中文abc", 4), right("中文abc", 5)`)
	result.Check(testkit.Rows("bc 文abc 中文abc"))
	tk.MustExec("drop table if exists t")
	tk.MustExec("create table t(a binary(10))")
	tk.MustExec(`insert into t select "中文abc"`)
	result = tk.MustQuery(`select left(a, 3), left(a, 6), left(a, 7) from t`)
	result.Check(testkit.Rows("中 中文 中文a"))
	result = tk.MustQuery(`select right(a, 2), right(a, 7) from t`)
	result.Check(testkit.Rows("c\x00 文abc\x00"))

	// for ord
	tk.MustExec("drop table if exists t")
	tk.MustExec("create table t(a char(10), b int, c double, d datetime, e time, f bit(4), g binary(20), h blob(10), i text(30))")
	tk.MustExec(`insert into t values('2', 2, 2.3, "2017-01-01 12:01:01", "12:01:01", 0b1010, "512", "48", "tidb")`)
	result = tk.MustQuery("select ord(a), ord(b), ord(c), ord(d), ord(e), ord(f), ord(g), ord(h), ord(i) from t")
	result.Check(testkit.Rows("50 50 50 50 49 10 53 52 116"))
	result = tk.MustQuery("select ord('123'), ord(123), ord(''), ord('你好'), ord(NULL), ord('👍')")
	result.Check(testkit.Rows("49 49 0 14990752 <nil> 4036989325"))
	result = tk.MustQuery("select ord(X''), ord(X'6161'), ord(X'e4bd'), ord(X'e4bda0'), ord(_ascii'你'), ord(_latin1'你')")
	result.Check(testkit.Rows("0 97 228 228 228 228"))

	// for space
	result = tk.MustQuery(`select space(0), space(2), space(-1), space(1.1), space(1.9)`)
	result.Check(testutil.RowsWithSep(",", ",  ,, ,  "))
	result = tk.MustQuery(`select space("abc"), space("2"), space("1.1"), space(''), space(null)`)
	result.Check(testutil.RowsWithSep(",", ",  , ,,<nil>"))

	// for replace
	tk.MustExec("drop table if exists t")
	tk.MustExec("create table t(a char(20), b int, c double, d datetime, e time)")
	tk.MustExec(`insert into t values('www.mysql.com', 1234, 12.34, "2017-01-01 12:01:01", "12:01:01")`)
	result = tk.MustQuery(`select replace(a, 'mysql', 'pingcap'), replace(b, 2, 55), replace(c, 34, 0), replace(d, '-', '/'), replace(e, '01', '22') from t`)
	result.Check(testutil.RowsWithSep(",", "www.pingcap.com,15534,12.0,2017/01/01 12:01:01,12:22:22"))
	result = tk.MustQuery(`select replace('aaa', 'a', ''), replace(null, 'a', 'b'), replace('a', null, 'b'), replace('a', 'b', null)`)
	result.Check(testkit.Rows(" <nil> <nil> <nil>"))

	// for tobase64
	tk.MustExec("drop table if exists t")
	tk.MustExec("create table t(a int, b double, c datetime, d time, e char(20), f bit(10), g binary(20), h blob(10))")
	tk.MustExec(`insert into t values(1, 1.1, "2017-01-01 12:01:01", "12:01:01", "abcdef", 0b10101, "512", "abc")`)
	result = tk.MustQuery("select to_base64(a), to_base64(b), to_base64(c), to_base64(d), to_base64(e), to_base64(f), to_base64(g), to_base64(h), to_base64(null) from t")
	result.Check(testkit.Rows("MQ== MS4x MjAxNy0wMS0wMSAxMjowMTowMQ== MTI6MDE6MDE= YWJjZGVm ABU= NTEyAAAAAAAAAAAAAAAAAAAAAAA= YWJj <nil>"))

	// for from_base64
	result = tk.MustQuery(`select from_base64("abcd"), from_base64("asc")`)
	result.Check(testkit.Rows("i\xb7\x1d <nil>"))
	result = tk.MustQuery(`select from_base64("MQ=="), from_base64(1234)`)
	result.Check(testkit.Rows("1 \xd7m\xf8"))

	// for substr
	tk.MustExec("drop table if exists t")
	tk.MustExec("create table t(a char(10), b int, c double, d datetime, e time)")
	tk.MustExec(`insert into t values('Sakila', 12345, 123.45, "2017-01-01 12:01:01", "12:01:01")`)
	result = tk.MustQuery(`select substr(a, 3), substr(b, 2, 3), substr(c, -3), substr(d, -8), substr(e, -3, 100) from t`)
	result.Check(testkit.Rows("kila 234 .45 12:01:01 :01"))
	result = tk.MustQuery(`select substr('Sakila', 100), substr('Sakila', -100), substr('Sakila', -5, 3), substr('Sakila', 2, -1)`)
	result.Check(testutil.RowsWithSep(",", ",,aki,"))
	result = tk.MustQuery(`select substr('foobarbar' from 4), substr('Sakila' from -4 for 2)`)
	result.Check(testkit.Rows("barbar ki"))
	result = tk.MustQuery(`select substr(null, 2, 3), substr('foo', null, 3), substr('foo', 2, null)`)
	result.Check(testkit.Rows("<nil> <nil> <nil>"))
	result = tk.MustQuery(`select substr('中文abc', 2), substr('中文abc', 3), substr("中文abc", 1, 2)`)
	result.Check(testkit.Rows("文abc abc 中文"))
	tk.MustExec("drop table if exists t")
	tk.MustExec("create table t(a binary(10))")
	tk.MustExec(`insert into t select "中文abc"`)
	result = tk.MustQuery(`select substr(a, 4), substr(a, 1, 3), substr(a, 1, 6) from t`)
	result.Check(testkit.Rows("文abc\x00 中 中文"))
	result = tk.MustQuery(`select substr("string", -1), substr("string", -2), substr("中文", -1), substr("中文", -2) from t`)
	result.Check(testkit.Rows("g ng 文 中文"))

	// for bit_length
	tk.MustExec("drop table if exists t")
	tk.MustExec("create table t(a int, b double, c datetime, d time, e char(20), f bit(10), g binary(20), h varbinary(20))")
	tk.MustExec(`insert into t values(1, 1.1, "2017-01-01 12:01:01", "12:01:01", "abcdef", 0b10101, "g", "h")`)
	result = tk.MustQuery("select bit_length(a), bit_length(b), bit_length(c), bit_length(d), bit_length(e), bit_length(f), bit_length(g), bit_length(h), bit_length(null) from t")
	result.Check(testkit.Rows("8 24 152 64 48 16 160 8 <nil>"))

	// for substring_index
	tk.MustExec("drop table if exists t")
	tk.MustExec("create table t(a char(20), b int, c double, d datetime, e time)")
	tk.MustExec(`insert into t values('www.pingcap.com', 12345, 123.45, "2017-01-01 12:01:01", "12:01:01")`)
	result = tk.MustQuery(`select substring_index(a, '.', 2), substring_index(b, '.', 2), substring_index(c, '.', -1), substring_index(d, '-', 1), substring_index(e, ':', -2) from t`)
	result.Check(testkit.Rows("www.pingcap 12345 45 2017 01:01"))
	result = tk.MustQuery(`select substring_index('www.pingcap.com', '.', 0), substring_index('www.pingcap.com', '.', 100), substring_index('www.pingcap.com', '.', -100)`)
	result.Check(testkit.Rows(" www.pingcap.com www.pingcap.com"))
	tk.MustQuery(`select substring_index('xyz', 'abc', 9223372036854775808)`).Check(testkit.Rows(``))
	result = tk.MustQuery(`select substring_index('www.pingcap.com', 'd', 1), substring_index('www.pingcap.com', '', 1), substring_index('', '.', 1)`)
	result.Check(testutil.RowsWithSep(",", "www.pingcap.com,,"))
	result = tk.MustQuery(`select substring_index(null, '.', 1), substring_index('www.pingcap.com', null, 1), substring_index('www.pingcap.com', '.', null)`)
	result.Check(testkit.Rows("<nil> <nil> <nil>"))

	// for hex
	tk.MustExec("drop table if exists t")
	tk.MustExec("create table t(a char(20), b int, c double, d datetime, e time, f decimal(5, 2), g bit(4))")
	tk.MustExec(`insert into t values('www.pingcap.com', 12345, 123.45, "2017-01-01 12:01:01", "12:01:01", 123.45, 0b1100)`)
	result = tk.MustQuery(`select hex(a), hex(b), hex(c), hex(d), hex(e), hex(f), hex(g) from t`)
	result.Check(testkit.Rows("7777772E70696E676361702E636F6D 3039 7B 323031372D30312D30312031323A30313A3031 31323A30313A3031 7B C"))
	result = tk.MustQuery(`select hex('abc'), hex('你好'), hex(12), hex(12.3), hex(12.8)`)
	result.Check(testkit.Rows("616263 E4BDA0E5A5BD C C D"))
	result = tk.MustQuery(`select hex(-1), hex(-12.3), hex(-12.8), hex(0x12), hex(null)`)
	result.Check(testkit.Rows("FFFFFFFFFFFFFFFF FFFFFFFFFFFFFFF4 FFFFFFFFFFFFFFF3 12 <nil>"))
	tk.MustExec("drop table if exists t")
	tk.MustExec("CREATE TABLE t(i int primary key auto_increment, a binary, b binary(0), c binary(20), d binary(255)) character set utf8 collate utf8_bin;")
	tk.MustExec("insert into t(a, b, c, d) values ('a', NULL, 'a','a');")
	tk.MustQuery("select i, hex(a), hex(b), hex(c), hex(d) from t;").Check(testkit.Rows("1 61 <nil> 6100000000000000000000000000000000000000 610000000000000000000000000000000000000000000000000000000000000000000000000000000000000000000000000000000000000000000000000000000000000000000000000000000000000000000000000000000000000000000000000000000000000000000000000000000000000000000000000000000000000000000000000000000000000000000000000000000000000000000000000000000000000000000000000000000000000000000000000000000000000000000000000000000000000000000000000000000000000000000000000000000000000000000000000000000000000000000000000000000000000000000000000000"))

	// for unhex
	result = tk.MustQuery(`select unhex('4D7953514C'), unhex('313233'), unhex(313233), unhex('')`)
	result.Check(testkit.Rows("MySQL 123 123 "))
	result = tk.MustQuery(`select unhex('string'), unhex('你好'), unhex(123.4), unhex(null)`)
	result.Check(testkit.Rows("<nil> <nil> <nil> <nil>"))

	// for ltrim and rtrim
	result = tk.MustQuery(`select ltrim('   bar   '), ltrim('bar'), ltrim(''), ltrim(null)`)
	result.Check(testutil.RowsWithSep(",", "bar   ,bar,,<nil>"))
	result = tk.MustQuery(`select rtrim('   bar   '), rtrim('bar'), rtrim(''), rtrim(null)`)
	result.Check(testutil.RowsWithSep(",", "   bar,bar,,<nil>"))
	result = tk.MustQuery(`select ltrim("\t   bar   "), ltrim("   \tbar"), ltrim("\n  bar"), ltrim("\r  bar")`)
	result.Check(testutil.RowsWithSep(",", "\t   bar   ,\tbar,\n  bar,\r  bar"))
	result = tk.MustQuery(`select rtrim("   bar   \t"), rtrim("bar\t   "), rtrim("bar   \n"), rtrim("bar   \r")`)
	result.Check(testutil.RowsWithSep(",", "   bar   \t,bar\t,bar   \n,bar   \r"))

	// for reverse
	tk.MustExec(`DROP TABLE IF EXISTS t;`)
	tk.MustExec(`CREATE TABLE t(a BINARY(6));`)
	tk.MustExec(`INSERT INTO t VALUES("中文");`)
	result = tk.MustQuery(`SELECT a, REVERSE(a), REVERSE("中文"), REVERSE("123 ") FROM t;`)
	result.Check(testkit.Rows("中文 \x87\x96歸\xe4 文中  321"))
	result = tk.MustQuery(`SELECT REVERSE(123), REVERSE(12.09) FROM t;`)
	result.Check(testkit.Rows("321 90.21"))

	// for trim
	result = tk.MustQuery(`select trim('   bar   '), trim(leading 'x' from 'xxxbarxxx'), trim(trailing 'xyz' from 'barxxyz'), trim(both 'x' from 'xxxbarxxx')`)
	result.Check(testkit.Rows("bar barxxx barx bar"))
	result = tk.MustQuery(`select trim('\t   bar\n   '), trim('   \rbar   \t')`)
	result.Check(testutil.RowsWithSep(",", "\t   bar\n,\rbar   \t"))
	result = tk.MustQuery(`select trim(leading from '   bar'), trim('x' from 'xxxbarxxx'), trim('x' from 'bar'), trim('' from '   bar   ')`)
	result.Check(testutil.RowsWithSep(",", "bar,bar,bar,   bar   "))
	result = tk.MustQuery(`select trim(''), trim('x' from '')`)
	result.Check(testutil.RowsWithSep(",", ","))
	result = tk.MustQuery(`select trim(null from 'bar'), trim('x' from null), trim(null), trim(leading null from 'bar')`)
	// FIXME: the result for trim(leading null from 'bar') should be <nil>, current is 'bar'
	result.Check(testkit.Rows("<nil> <nil> <nil> bar"))

	// for locate
	tk.MustExec("drop table if exists t")
	tk.MustExec("create table t(a char(20), b int, c double, d datetime, e time, f binary(5))")
	tk.MustExec(`insert into t values('www.pingcap.com', 12345, 123.45, "2017-01-01 12:01:01", "12:01:01", "HelLo")`)
	result = tk.MustQuery(`select locate(".ping", a), locate(".ping", a, 5) from t`)
	result.Check(testkit.Rows("4 0"))
	result = tk.MustQuery(`select locate("234", b), locate("235", b, 10) from t`)
	result.Check(testkit.Rows("2 0"))
	result = tk.MustQuery(`select locate(".45", c), locate(".35", b) from t`)
	result.Check(testkit.Rows("4 0"))
	result = tk.MustQuery(`select locate("El", f), locate("ll", f), locate("lL", f), locate("Lo", f), locate("lo", f) from t`)
	result.Check(testkit.Rows("0 0 3 4 0"))
	result = tk.MustQuery(`select locate("01 12", d) from t`)
	result.Check(testkit.Rows("9"))
	result = tk.MustQuery(`select locate("文", "中文字符串", 2)`)
	result.Check(testkit.Rows("2"))
	result = tk.MustQuery(`select locate("文", "中文字符串", 3)`)
	result.Check(testkit.Rows("0"))
	result = tk.MustQuery(`select locate("文", "中文字符串")`)
	result.Check(testkit.Rows("2"))

	// for bin
	result = tk.MustQuery(`select bin(-1);`)
	result.Check(testkit.Rows("1111111111111111111111111111111111111111111111111111111111111111"))
	result = tk.MustQuery(`select bin(5);`)
	result.Check(testkit.Rows("101"))
	result = tk.MustQuery(`select bin("中文");`)
	result.Check(testkit.Rows("0"))

	// for character_length
	result = tk.MustQuery(`select character_length(null), character_length("Hello"), character_length("a中b文c"),
	character_length(123), character_length(12.3456);`)
	result.Check(testkit.Rows("<nil> 5 5 3 7"))

	// for char_length
	result = tk.MustQuery(`select char_length(null), char_length("Hello"), char_length("a中b文c"), char_length(123),char_length(12.3456);`)
	result.Check(testkit.Rows("<nil> 5 5 3 7"))
	result = tk.MustQuery(`select char_length(null), char_length("Hello"), char_length("a 中 b 文 c"), char_length("НОЧЬ НА ОКРАИНЕ МОСКВЫ");`)
	result.Check(testkit.Rows("<nil> 5 9 22"))
	// for char_length, binary string type
	result = tk.MustQuery(`select char_length(null), char_length(binary("Hello")), char_length(binary("a 中 b 文 c")), char_length(binary("НОЧЬ НА ОКРАИНЕ МОСКВЫ"));`)
	result.Check(testkit.Rows("<nil> 5 13 41"))

	// for elt
	result = tk.MustQuery(`select elt(0, "abc", "def"), elt(2, "hello", "中文", "tidb"), elt(4, "hello", "中文",
	"tidb");`)
	result.Check(testkit.Rows("<nil> 中文 <nil>"))

	// for instr
	result = tk.MustQuery(`select instr("中国", "国"), instr("中国", ""), instr("abc", ""), instr("", ""), instr("", "abc");`)
	result.Check(testkit.Rows("2 1 1 1 0"))
	result = tk.MustQuery(`select instr("中国", null), instr(null, ""), instr(null, null);`)
	result.Check(testkit.Rows("<nil> <nil> <nil>"))
	tk.MustExec(`drop table if exists t;`)
	tk.MustExec(`create table t(a binary(20), b char(20));`)
	tk.MustExec(`insert into t values("中国", cast("国" as binary)), ("中国", ""), ("abc", ""), ("", ""), ("", "abc");`)
	result = tk.MustQuery(`select instr(a, b) from t;`)
	result.Check(testkit.Rows("4", "1", "1", "1", "0"))

	// for oct
	result = tk.MustQuery(`select oct("aaaa"), oct("-1.9"),  oct("-9999999999999999999999999"), oct("9999999999999999999999999");`)
	result.Check(testkit.Rows("0 1777777777777777777777 1777777777777777777777 1777777777777777777777"))
	result = tk.MustQuery(`select oct(-1.9), oct(1.9), oct(-1), oct(1), oct(-9999999999999999999999999), oct(9999999999999999999999999);`)
	result.Check(testkit.Rows("1777777777777777777777 1 1777777777777777777777 1 1777777777777777777777 1777777777777777777777"))

	// #issue 4356
	tk.MustExec("drop table if exists t")
	tk.MustExec("CREATE TABLE t (b BIT(8));")
	tk.MustExec(`INSERT INTO t SET b = b'11111111';`)
	tk.MustExec(`INSERT INTO t SET b = b'1010';`)
	tk.MustExec(`INSERT INTO t SET b = b'0101';`)
	result = tk.MustQuery(`SELECT b+0, BIN(b), OCT(b), HEX(b) FROM t;`)
	result.Check(testkit.Rows("255 11111111 377 FF", "10 1010 12 A", "5 101 5 5"))

	// for find_in_set
	result = tk.MustQuery(`select find_in_set("", ""), find_in_set("", ","), find_in_set("中文", "字符串,中文"), find_in_set("b,", "a,b,c,d");`)
	result.Check(testkit.Rows("0 1 2 0"))
	result = tk.MustQuery(`select find_in_set(NULL, ""), find_in_set("", NULL), find_in_set(1, "2,3,1");`)
	result.Check(testkit.Rows("<nil> <nil> 3"))

	// for make_set
	result = tk.MustQuery(`select make_set(0, "12"), make_set(3, "aa", "11"), make_set(3, NULL, "中文"), make_set(NULL, "aa");`)
	result.Check(testkit.Rows(" aa,11 中文 <nil>"))

	// for quote
	result = tk.MustQuery(`select quote("aaaa"), quote(""), quote("\"\""), quote("\n\n");`)
	result.Check(testkit.Rows("'aaaa' '' '\"\"' '\n\n'"))
	result = tk.MustQuery(`select quote(0121), quote(0000), quote("中文"), quote(NULL);`)
	result.Check(testkit.Rows("'121' '0' '中文' NULL"))
	tk.MustQuery(`select quote(null) is NULL;`).Check(testkit.Rows(`0`))
	tk.MustQuery(`select quote(null) is NOT NULL;`).Check(testkit.Rows(`1`))
	tk.MustQuery(`select length(quote(null));`).Check(testkit.Rows(`4`))
	tk.MustQuery(`select quote(null) REGEXP binary 'null'`).Check(testkit.Rows(`0`))
	tk.MustQuery(`select quote(null) REGEXP binary 'NULL'`).Check(testkit.Rows(`1`))
	tk.MustQuery(`select quote(null) REGEXP 'NULL'`).Check(testkit.Rows(`1`))
	tk.MustQuery(`select quote(null) REGEXP 'null'`).Check(testkit.Rows(`0`))

	// for convert
	result = tk.MustQuery(`select convert("123" using "binary"), convert("中文" using "binary"), convert("中文" using "utf8"), convert("中文" using "utf8mb4"), convert(cast("中文" as binary) using "utf8");`)
	result.Check(testkit.Rows("123 中文 中文 中文 中文"))
	// Charset 866 does not have a default collation configured currently, so this will return error.
	err = tk.ExecToErr(`select convert("123" using "866");`)
	c.Assert(err.Error(), Equals, "[parser:1115]Unknown character set: '866'")
	// Test case in issue #4436.
	tk.MustExec("drop table if exists t;")
	tk.MustExec("create table t(a char(20));")
	err = tk.ExecToErr("select convert(a using a) from t;")
	c.Assert(err.Error(), Equals, "[parser:1115]Unknown character set: 'a'")

	// for insert
	result = tk.MustQuery(`select insert("中文", 1, 1, cast("aaa" as binary)), insert("ba", -1, 1, "aaa"), insert("ba", 1, 100, "aaa"), insert("ba", 100, 1, "aaa");`)
	result.Check(testkit.Rows("aaa文 ba aaa ba"))
	result = tk.MustQuery(`select insert("bb", NULL, 1, "aa"), insert("bb", 1, NULL, "aa"), insert(NULL, 1, 1, "aaa"), insert("bb", 1, 1, NULL);`)
	result.Check(testkit.Rows("<nil> <nil> <nil> <nil>"))
	result = tk.MustQuery(`SELECT INSERT("bb", 0, 1, NULL), INSERT("bb", 0, NULL, "aaa");`)
	result.Check(testkit.Rows("<nil> <nil>"))
	result = tk.MustQuery(`SELECT INSERT("中文", 0, 1, NULL), INSERT("中文", 0, NULL, "aaa");`)
	result.Check(testkit.Rows("<nil> <nil>"))

	// for export_set
	result = tk.MustQuery(`select export_set(7, "1", "0", ",", 65);`)
	result.Check(testkit.Rows("1,1,1,0,0,0,0,0,0,0,0,0,0,0,0,0,0,0,0,0,0,0,0,0,0,0,0,0,0,0,0,0,0,0,0,0,0,0,0,0,0,0,0,0,0,0,0,0,0,0,0,0,0,0,0,0,0,0,0,0,0,0,0,0"))
	result = tk.MustQuery(`select export_set(7, "1", "0", ",", -1);`)
	result.Check(testkit.Rows("1,1,1,0,0,0,0,0,0,0,0,0,0,0,0,0,0,0,0,0,0,0,0,0,0,0,0,0,0,0,0,0,0,0,0,0,0,0,0,0,0,0,0,0,0,0,0,0,0,0,0,0,0,0,0,0,0,0,0,0,0,0,0,0"))
	result = tk.MustQuery(`select export_set(7, "1", "0", ",");`)
	result.Check(testkit.Rows("1,1,1,0,0,0,0,0,0,0,0,0,0,0,0,0,0,0,0,0,0,0,0,0,0,0,0,0,0,0,0,0,0,0,0,0,0,0,0,0,0,0,0,0,0,0,0,0,0,0,0,0,0,0,0,0,0,0,0,0,0,0,0,0"))
	result = tk.MustQuery(`select export_set(7, "1", "0");`)
	result.Check(testkit.Rows("1,1,1,0,0,0,0,0,0,0,0,0,0,0,0,0,0,0,0,0,0,0,0,0,0,0,0,0,0,0,0,0,0,0,0,0,0,0,0,0,0,0,0,0,0,0,0,0,0,0,0,0,0,0,0,0,0,0,0,0,0,0,0,0"))
	result = tk.MustQuery(`select export_set(NULL, "1", "0", ",", 65);`)
	result.Check(testkit.Rows("<nil>"))
	result = tk.MustQuery(`select export_set(7, "1", "0", ",", 1);`)
	result.Check(testkit.Rows("1"))

	// for format
	result = tk.MustQuery(`select format(12332.1, 4), format(12332.2, 0), format(12332.2, 2,'en_US');`)
	result.Check(testkit.Rows("12,332.1000 12,332 12,332.20"))
	result = tk.MustQuery(`select format(NULL, 4), format(12332.2, NULL);`)
	result.Check(testkit.Rows("<nil> <nil>"))
	result = tk.MustQuery(`select format(12332.2, 2,'es_EC');`)
	result.Check(testkit.Rows("12,332.20"))
	tk.MustQuery("show warnings").Check(testkit.Rows("Warning 1649 Unknown locale: 'es_EC'"))

	// for field
	result = tk.MustQuery(`select field(1, 2, 1), field(1, 0, NULL), field(1, NULL, 2, 1), field(NULL, 1, 2, NULL);`)
	result.Check(testkit.Rows("2 0 3 0"))
	result = tk.MustQuery(`select field("1", 2, 1), field(1, "0", NULL), field("1", NULL, 2, 1), field(NULL, 1, "2", NULL);`)
	result.Check(testkit.Rows("2 0 3 0"))
	result = tk.MustQuery(`select field("1", 2, 1), field(1, "abc", NULL), field("1", NULL, 2, 1), field(NULL, 1, "2", NULL);`)
	result.Check(testkit.Rows("2 0 3 0"))
	result = tk.MustQuery(`select field("abc", "a", 1), field(1.3, "1.3", 1.5);`)
	result.Check(testkit.Rows("1 1"))

	tk.MustExec("drop table if exists t")
	tk.MustExec("create table t(a decimal(11, 8), b decimal(11,8))")
	tk.MustExec("insert into t values('114.57011441','38.04620115'), ('-38.04620119', '38.04620115');")
	result = tk.MustQuery("select a,b,concat_ws(',',a,b) from t")
	result.Check(testkit.Rows("114.57011441 38.04620115 114.57011441,38.04620115",
		"-38.04620119 38.04620115 -38.04620119,38.04620115"))
}

func (s *testIntegrationSuite2) TestEncryptionBuiltin(c *C) {
	defer s.cleanEnv(c)
	tk := testkit.NewTestKit(c, s.store)
	tk.MustExec("use test")
	ctx := context.Background()

	// for password
	tk.MustExec("drop table if exists t")
	tk.MustExec("create table t(a char(41), b char(41), c char(41))")
	tk.MustExec(`insert into t values(NULL, '', 'abc')`)
	result := tk.MustQuery("select password(a) from t")
	result.Check(testkit.Rows(""))
	result = tk.MustQuery("select password(b) from t")
	result.Check(testkit.Rows(""))
	result = tk.MustQuery("select password(c) from t")
	result.Check(testkit.Rows("*0D3CED9BEC10A777AEC23CCC353A8C08A633045E"))

	// for md5
	tk.MustExec("drop table if exists t")
	tk.MustExec("create table t(a char(10), b int, c double, d datetime, e time, f bit(4), g binary(20), h blob(10), i text(30))")
	tk.MustExec(`insert into t values('2', 2, 2.3, "2017-01-01 12:01:01", "12:01:01", 0b1010, "512", "48", "tidb")`)
	result = tk.MustQuery("select md5(a), md5(b), md5(c), md5(d), md5(e), md5(f), md5(g), md5(h), md5(i) from t")
	result.Check(testkit.Rows("c81e728d9d4c2f636f067f89cc14862c c81e728d9d4c2f636f067f89cc14862c 1a18da63cbbfb49cb9616e6bfd35f662 bad2fa88e1f35919ec7584cc2623a310 991f84d41d7acff6471e536caa8d97db 68b329da9893e34099c7d8ad5cb9c940 5c9f0e9b3b36276731bfba852a73ccc6 642e92efb79421734881b53e1e1b18b6 c337e11bfca9f12ae9b1342901e04379"))
	result = tk.MustQuery("select md5('123'), md5(123), md5(''), md5('你好'), md5(NULL), md5('👍')")
	result.Check(testkit.Rows(`202cb962ac59075b964b07152d234b70 202cb962ac59075b964b07152d234b70 d41d8cd98f00b204e9800998ecf8427e 7eca689f0d3389d9dea66ae112e5cfd7 <nil> 0215ac4dab1ecaf71d83f98af5726984`))

	// for sha/sha1
	tk.MustExec("drop table if exists t")
	tk.MustExec("create table t(a char(10), b int, c double, d datetime, e time, f bit(4), g binary(20), h blob(10), i text(30))")
	tk.MustExec(`insert into t values('2', 2, 2.3, "2017-01-01 12:01:01", "12:01:01", 0b1010, "512", "48", "tidb")`)
	result = tk.MustQuery("select sha1(a), sha1(b), sha1(c), sha1(d), sha1(e), sha1(f), sha1(g), sha1(h), sha1(i) from t")
	result.Check(testkit.Rows("da4b9237bacccdf19c0760cab7aec4a8359010b0 da4b9237bacccdf19c0760cab7aec4a8359010b0 ce0d88c5002b6cf7664052f1fc7d652cbdadccec 6c6956de323692298e4e5ad3028ff491f7ad363c 1906f8aeb5a717ca0f84154724045839330b0ea9 adc83b19e793491b1c6ea0fd8b46cd9f32e592fc 9aadd14ceb737b28697b8026f205f4b3e31de147 64e095fe763fc62418378753f9402623bea9e227 4df56fc09a3e66b48fb896e90b0a6fc02c978e9e"))
	result = tk.MustQuery("select sha1('123'), sha1(123), sha1(''), sha1('你好'), sha1(NULL)")
	result.Check(testkit.Rows(`40bd001563085fc35165329ea1ff5c5ecbdbbeef 40bd001563085fc35165329ea1ff5c5ecbdbbeef da39a3ee5e6b4b0d3255bfef95601890afd80709 440ee0853ad1e99f962b63e459ef992d7c211722 <nil>`))
	tk.MustExec("drop table if exists t")
	tk.MustExec("create table t(a char(10), b int, c double, d datetime, e time, f bit(4), g binary(20), h blob(10), i text(30))")
	tk.MustExec(`insert into t values('2', 2, 2.3, "2017-01-01 12:01:01", "12:01:01", 0b1010, "512", "48", "tidb")`)
	result = tk.MustQuery("select sha(a), sha(b), sha(c), sha(d), sha(e), sha(f), sha(g), sha(h), sha(i) from t")
	result.Check(testkit.Rows("da4b9237bacccdf19c0760cab7aec4a8359010b0 da4b9237bacccdf19c0760cab7aec4a8359010b0 ce0d88c5002b6cf7664052f1fc7d652cbdadccec 6c6956de323692298e4e5ad3028ff491f7ad363c 1906f8aeb5a717ca0f84154724045839330b0ea9 adc83b19e793491b1c6ea0fd8b46cd9f32e592fc 9aadd14ceb737b28697b8026f205f4b3e31de147 64e095fe763fc62418378753f9402623bea9e227 4df56fc09a3e66b48fb896e90b0a6fc02c978e9e"))
	result = tk.MustQuery("select sha('123'), sha(123), sha(''), sha('你好'), sha(NULL)")
	result.Check(testkit.Rows(`40bd001563085fc35165329ea1ff5c5ecbdbbeef 40bd001563085fc35165329ea1ff5c5ecbdbbeef da39a3ee5e6b4b0d3255bfef95601890afd80709 440ee0853ad1e99f962b63e459ef992d7c211722 <nil>`))

	// for sha2
	tk.MustExec("drop table if exists t")
	tk.MustExec("create table t(a char(10), b int, c double, d datetime, e time, f bit(4), g binary(20), h blob(10), i text(30))")
	tk.MustExec(`insert into t values('2', 2, 2.3, "2017-01-01 12:01:01", "12:01:01", 0b1010, "512", "48", "tidb")`)
	result = tk.MustQuery("select sha2(a, 224), sha2(b, 0), sha2(c, 512), sha2(d, 256), sha2(e, 384), sha2(f, 0), sha2(g, 512), sha2(h, 256), sha2(i, 224) from t")
	result.Check(testkit.Rows("58b2aaa0bfae7acc021b3260e941117b529b2e69de878fd7d45c61a9 d4735e3a265e16eee03f59718b9b5d03019c07d8b6c51f90da3a666eec13ab35 42415572557b0ca47e14fa928e83f5746d33f90c74270172cc75c61a78db37fe1485159a4fd75f33ab571b154572a5a300938f7d25969bdd05d8ac9dd6c66123 8c2fa3f276952c92b0b40ed7d27454e44b8399a19769e6bceb40da236e45a20a b11d35f1a37e54d5800d210d8e6b80b42c9f6d20ea7ae548c762383ebaa12c5954c559223c6c7a428e37af96bb4f1e0d 01ba4719c80b6fe911b091a7c05124b64eeece964e09c058ef8f9805daca546b 9550da35ea1683abaf5bfa8de68fe02b9c6d756c64589d1ef8367544c254f5f09218a6466cadcee8d74214f0c0b7fb342d1a9f3bd4d406aacf7be59c327c9306 98010bd9270f9b100b6214a21754fd33bdc8d41b2bc9f9dd16ff54d3c34ffd71 a7cddb7346fbc66ab7f803e865b74cbd99aace8e7dabbd8884c148cb"))
	result = tk.MustQuery("select sha2('123', 512), sha2(123, 512), sha2('', 512), sha2('你好', 224), sha2(NULL, 256), sha2('foo', 123)")
	result.Check(testkit.Rows(`3c9909afec25354d551dae21590bb26e38d53f2173b8d3dc3eee4c047e7ab1c1eb8b85103e3be7ba613b31bb5c9c36214dc9f14a42fd7a2fdb84856bca5c44c2 3c9909afec25354d551dae21590bb26e38d53f2173b8d3dc3eee4c047e7ab1c1eb8b85103e3be7ba613b31bb5c9c36214dc9f14a42fd7a2fdb84856bca5c44c2 cf83e1357eefb8bdf1542850d66d8007d620e4050b5715dc83f4a921d36ce9ce47d0d13c5d85f2b0ff8318d2877eec2f63b931bd47417a81a538327af927da3e e91f006ed4e0882de2f6a3c96ec228a6a5c715f356d00091bce842b5 <nil> <nil>`))

	// for AES_ENCRYPT
	tk.MustExec("drop table if exists t")
	tk.MustExec("create table t(a char(10), b int, c double, d datetime, e time, f bit(4), g binary(20), h blob(10), i text(30))")
	tk.MustExec(`insert into t values('2', 2, 2.3, "2017-01-01 12:01:01", "12:01:01", 0b1010, "512", "48", "tidb")`)
	tk.MustExec("SET block_encryption_mode='aes-128-ecb';")
	result = tk.MustQuery("select HEX(AES_ENCRYPT(a, 'key')), HEX(AES_ENCRYPT(b, 'key')), HEX(AES_ENCRYPT(c, 'key')), HEX(AES_ENCRYPT(d, 'key')), HEX(AES_ENCRYPT(e, 'key')), HEX(AES_ENCRYPT(f, 'key')), HEX(AES_ENCRYPT(g, 'key')), HEX(AES_ENCRYPT(h, 'key')), HEX(AES_ENCRYPT(i, 'key')) from t")
	result.Check(testkit.Rows("B3800B3A3CB4ECE2051A3E80FE373EAC B3800B3A3CB4ECE2051A3E80FE373EAC 9E018F7F2838DBA23C57F0E4CCF93287 E764D3E9D4AF8F926CD0979DDB1D0AF40C208B20A6C39D5D028644885280973A C452FFEEB76D3F5E9B26B8D48F7A228C 181BD5C81CBD36779A3C9DD5FF486B35 CE15F14AC7FF4E56ECCF148DE60E4BEDBDB6900AD51383970A5F32C59B3AC6E3 E1B29995CCF423C75519790F54A08CD2 84525677E95AC97698D22E1125B67E92"))
	result = tk.MustQuery("select HEX(AES_ENCRYPT('123', 'foobar')), HEX(AES_ENCRYPT(123, 'foobar')), HEX(AES_ENCRYPT('', 'foobar')), HEX(AES_ENCRYPT('你好', 'foobar')), AES_ENCRYPT(NULL, 'foobar')")
	result.Check(testkit.Rows(`45ABDD5C4802EFA6771A94C43F805208 45ABDD5C4802EFA6771A94C43F805208 791F1AEB6A6B796E6352BF381895CA0E D0147E2EB856186F146D9F6DE33F9546 <nil>`))
	result = tk.MustQuery("select HEX(AES_ENCRYPT(a, 'key', 'iv')), HEX(AES_ENCRYPT(b, 'key', 'iv')) from t")
	result.Check(testkit.Rows("B3800B3A3CB4ECE2051A3E80FE373EAC B3800B3A3CB4ECE2051A3E80FE373EAC"))
	tk.MustQuery("show warnings").Check(testutil.RowsWithSep("|", "Warning|1618|<IV> option ignored", "Warning|1618|<IV> option ignored"))
	tk.MustExec("SET block_encryption_mode='aes-128-cbc';")
	result = tk.MustQuery("select HEX(AES_ENCRYPT(a, 'key', '1234567890123456')), HEX(AES_ENCRYPT(b, 'key', '1234567890123456')), HEX(AES_ENCRYPT(c, 'key', '1234567890123456')), HEX(AES_ENCRYPT(d, 'key', '1234567890123456')), HEX(AES_ENCRYPT(e, 'key', '1234567890123456')), HEX(AES_ENCRYPT(f, 'key', '1234567890123456')), HEX(AES_ENCRYPT(g, 'key', '1234567890123456')), HEX(AES_ENCRYPT(h, 'key', '1234567890123456')), HEX(AES_ENCRYPT(i, 'key', '1234567890123456')) from t")
	result.Check(testkit.Rows("341672829F84CB6B0BE690FEC4C4DAE9 341672829F84CB6B0BE690FEC4C4DAE9 D43734E147A12BB96C6897C4BBABA283 16F2C972411948DCEF3659B726D2CCB04AD1379A1A367FA64242058A50211B67 41E71D0C58967C1F50EEC074523946D1 1117D292E2D39C3EAA3B435371BE56FC 8ACB7ECC0883B672D7BD1CFAA9FA5FAF5B731ADE978244CD581F114D591C2E7E D2B13C30937E3251AEDA73859BA32E4B 2CF4A6051FF248A67598A17AA2C17267"))
	result = tk.MustQuery("select HEX(AES_ENCRYPT('123', 'foobar', '1234567890123456')), HEX(AES_ENCRYPT(123, 'foobar', '1234567890123456')), HEX(AES_ENCRYPT('', 'foobar', '1234567890123456')), HEX(AES_ENCRYPT('你好', 'foobar', '1234567890123456')), AES_ENCRYPT(NULL, 'foobar', '1234567890123456')")
	result.Check(testkit.Rows(`80D5646F07B4654B05A02D9085759770 80D5646F07B4654B05A02D9085759770 B3C14BA15030D2D7E99376DBE011E752 0CD2936EE4FEC7A8CDF6208438B2BC05 <nil>`))
	tk.MustExec("SET block_encryption_mode='aes-128-ofb';")
	result = tk.MustQuery("select HEX(AES_ENCRYPT(a, 'key', '1234567890123456')), HEX(AES_ENCRYPT(b, 'key', '1234567890123456')), HEX(AES_ENCRYPT(c, 'key', '1234567890123456')), HEX(AES_ENCRYPT(d, 'key', '1234567890123456')), HEX(AES_ENCRYPT(e, 'key', '1234567890123456')), HEX(AES_ENCRYPT(f, 'key', '1234567890123456')), HEX(AES_ENCRYPT(g, 'key', '1234567890123456')), HEX(AES_ENCRYPT(h, 'key', '1234567890123456')), HEX(AES_ENCRYPT(i, 'key', '1234567890123456')) from t")
	result.Check(testkit.Rows("40 40 40C35C 40DD5EBDFCAA397102386E27DDF97A39ECCEC5 43DF55BAE0A0386D 78 47DC5D8AD19A085C32094E16EFC34A08D6FEF459 46D5 06840BE8"))
	result = tk.MustQuery("select HEX(AES_ENCRYPT('123', 'foobar', '1234567890123456')), HEX(AES_ENCRYPT(123, 'foobar', '1234567890123456')), HEX(AES_ENCRYPT('', 'foobar', '1234567890123456')), HEX(AES_ENCRYPT('你好', 'foobar', '1234567890123456')), AES_ENCRYPT(NULL, 'foobar', '1234567890123456')")
	result.Check(testkit.Rows(`48E38A 48E38A  9D6C199101C3 <nil>`))
	tk.MustExec("SET block_encryption_mode='aes-192-ofb';")
	result = tk.MustQuery("select HEX(AES_ENCRYPT(a, 'key', '1234567890123456')), HEX(AES_ENCRYPT(b, 'key', '1234567890123456')), HEX(AES_ENCRYPT(c, 'key', '1234567890123456')), HEX(AES_ENCRYPT(d, 'key', '1234567890123456')), HEX(AES_ENCRYPT(e, 'key', '1234567890123456')), HEX(AES_ENCRYPT(f, 'key', '1234567890123456')), HEX(AES_ENCRYPT(g, 'key', '1234567890123456')), HEX(AES_ENCRYPT(h, 'key', '1234567890123456')), HEX(AES_ENCRYPT(i, 'key', '1234567890123456')) from t")
	result.Check(testkit.Rows("4B 4B 4B573F 4B493D42572E6477233A429BF3E0AD39DB816D 484B36454B24656B 73 4C483E757A1E555A130B62AAC1DA9D08E1B15C47 4D41 0D106817"))
	result = tk.MustQuery("select HEX(AES_ENCRYPT('123', 'foobar', '1234567890123456')), HEX(AES_ENCRYPT(123, 'foobar', '1234567890123456')), HEX(AES_ENCRYPT('', 'foobar', '1234567890123456')), HEX(AES_ENCRYPT('你好', 'foobar', '1234567890123456')), AES_ENCRYPT(NULL, 'foobar', '1234567890123456')")
	result.Check(testkit.Rows(`3A76B0 3A76B0  EFF92304268E <nil>`))
	tk.MustExec("SET block_encryption_mode='aes-256-ofb';")
	result = tk.MustQuery("select HEX(AES_ENCRYPT(a, 'key', '1234567890123456')), HEX(AES_ENCRYPT(b, 'key', '1234567890123456')), HEX(AES_ENCRYPT(c, 'key', '1234567890123456')), HEX(AES_ENCRYPT(d, 'key', '1234567890123456')), HEX(AES_ENCRYPT(e, 'key', '1234567890123456')), HEX(AES_ENCRYPT(f, 'key', '1234567890123456')), HEX(AES_ENCRYPT(g, 'key', '1234567890123456')), HEX(AES_ENCRYPT(h, 'key', '1234567890123456')), HEX(AES_ENCRYPT(i, 'key', '1234567890123456')) from t")
	result.Check(testkit.Rows("16 16 16D103 16CF01CBC95D33E2ED721CBD930262415A69AD 15CD0ACCD55732FE 2E 11CE02FCE46D02CFDD433C8CA138527060599C35 10C7 5096549E"))
	result = tk.MustQuery("select HEX(AES_ENCRYPT('123', 'foobar', '1234567890123456')), HEX(AES_ENCRYPT(123, 'foobar', '1234567890123456')), HEX(AES_ENCRYPT('', 'foobar', '1234567890123456')), HEX(AES_ENCRYPT('你好', 'foobar', '1234567890123456')), AES_ENCRYPT(NULL, 'foobar', '1234567890123456')")
	result.Check(testkit.Rows(`E842C5 E842C5  3DCD5646767D <nil>`))

	// for AES_DECRYPT
	tk.MustExec("SET block_encryption_mode='aes-128-ecb';")
	result = tk.MustQuery("select AES_DECRYPT(AES_ENCRYPT('foo', 'bar'), 'bar')")
	result.Check(testkit.Rows("foo"))
	result = tk.MustQuery("select AES_DECRYPT(UNHEX('45ABDD5C4802EFA6771A94C43F805208'), 'foobar'), AES_DECRYPT(UNHEX('791F1AEB6A6B796E6352BF381895CA0E'), 'foobar'), AES_DECRYPT(UNHEX('D0147E2EB856186F146D9F6DE33F9546'), 'foobar'), AES_DECRYPT(NULL, 'foobar'), AES_DECRYPT('SOME_THING_STRANGE', 'foobar')")
	result.Check(testkit.Rows(`123  你好 <nil> <nil>`))
	tk.MustExec("SET block_encryption_mode='aes-128-cbc';")
	result = tk.MustQuery("select AES_DECRYPT(AES_ENCRYPT('foo', 'bar', '1234567890123456'), 'bar', '1234567890123456')")
	result.Check(testkit.Rows("foo"))
	result = tk.MustQuery("select AES_DECRYPT(UNHEX('80D5646F07B4654B05A02D9085759770'), 'foobar', '1234567890123456'), AES_DECRYPT(UNHEX('B3C14BA15030D2D7E99376DBE011E752'), 'foobar', '1234567890123456'), AES_DECRYPT(UNHEX('0CD2936EE4FEC7A8CDF6208438B2BC05'), 'foobar', '1234567890123456'), AES_DECRYPT(NULL, 'foobar', '1234567890123456'), AES_DECRYPT('SOME_THING_STRANGE', 'foobar', '1234567890123456')")
	result.Check(testkit.Rows(`123  你好 <nil> <nil>`))
	tk.MustExec("SET block_encryption_mode='aes-128-ofb';")
	result = tk.MustQuery("select AES_DECRYPT(AES_ENCRYPT('foo', 'bar', '1234567890123456'), 'bar', '1234567890123456')")
	result.Check(testkit.Rows("foo"))
	result = tk.MustQuery("select AES_DECRYPT(UNHEX('48E38A'), 'foobar', '1234567890123456'), AES_DECRYPT(UNHEX(''), 'foobar', '1234567890123456'), AES_DECRYPT(UNHEX('9D6C199101C3'), 'foobar', '1234567890123456'), AES_DECRYPT(NULL, 'foobar', '1234567890123456'), HEX(AES_DECRYPT('SOME_THING_STRANGE', 'foobar', '1234567890123456'))")
	result.Check(testkit.Rows(`123  你好 <nil> 2A9EF431FB2ACB022D7F2E7C71EEC48C7D2B`))
	tk.MustExec("SET block_encryption_mode='aes-192-ofb';")
	result = tk.MustQuery("select AES_DECRYPT(AES_ENCRYPT('foo', 'bar', '1234567890123456'), 'bar', '1234567890123456')")
	result.Check(testkit.Rows("foo"))
	result = tk.MustQuery("select AES_DECRYPT(UNHEX('3A76B0'), 'foobar', '1234567890123456'), AES_DECRYPT(UNHEX(''), 'foobar', '1234567890123456'), AES_DECRYPT(UNHEX('EFF92304268E'), 'foobar', '1234567890123456'), AES_DECRYPT(NULL, 'foobar', '1234567890123456'), HEX(AES_DECRYPT('SOME_THING_STRANGE', 'foobar', '1234567890123456'))")
	result.Check(testkit.Rows(`123  你好 <nil> 580BCEA4DC67CF33FF2C7C570D36ECC89437`))
	tk.MustExec("SET block_encryption_mode='aes-256-ofb';")
	result = tk.MustQuery("select AES_DECRYPT(AES_ENCRYPT('foo', 'bar', '1234567890123456'), 'bar', '1234567890123456')")
	result.Check(testkit.Rows("foo"))
	result = tk.MustQuery("select AES_DECRYPT(UNHEX('E842C5'), 'foobar', '1234567890123456'), AES_DECRYPT(UNHEX(''), 'foobar', '1234567890123456'), AES_DECRYPT(UNHEX('3DCD5646767D'), 'foobar', '1234567890123456'), AES_DECRYPT(NULL, 'foobar', '1234567890123456'), HEX(AES_DECRYPT('SOME_THING_STRANGE', 'foobar', '1234567890123456'))")
	result.Check(testkit.Rows(`123  你好 <nil> 8A3FBBE68C9465834584430E3AEEBB04B1F5`))

	// for COMPRESS
	tk.MustExec("DROP TABLE IF EXISTS t1;")
	tk.MustExec("CREATE TABLE t1(a VARCHAR(1000));")
	tk.MustExec("INSERT INTO t1 VALUES('12345'), ('23456');")
	result = tk.MustQuery("SELECT HEX(COMPRESS(a)) FROM t1;")
	result.Check(testkit.Rows("05000000789C323432363105040000FFFF02F80100", "05000000789C323236313503040000FFFF03070105"))
	tk.MustExec("DROP TABLE IF EXISTS t2;")
	tk.MustExec("CREATE TABLE t2(a VARCHAR(1000), b VARBINARY(1000));")
	tk.MustExec("INSERT INTO t2 (a, b) SELECT a, COMPRESS(a) from t1;")
	result = tk.MustQuery("SELECT a, HEX(b) FROM t2;")
	result.Check(testkit.Rows("12345 05000000789C323432363105040000FFFF02F80100", "23456 05000000789C323236313503040000FFFF03070105"))

	// for UNCOMPRESS
	result = tk.MustQuery("SELECT UNCOMPRESS(COMPRESS('123'))")
	result.Check(testkit.Rows("123"))
	result = tk.MustQuery("SELECT UNCOMPRESS(UNHEX('03000000789C3334320600012D0097'))")
	result.Check(testkit.Rows("123"))
	result = tk.MustQuery("SELECT UNCOMPRESS(UNHEX('03000000789C32343206040000FFFF012D0097'))")
	result.Check(testkit.Rows("123"))
	tk.MustExec("INSERT INTO t2 VALUES ('12345', UNHEX('05000000789C3334323631050002F80100'))")
	result = tk.MustQuery("SELECT UNCOMPRESS(a), UNCOMPRESS(b) FROM t2;")
	result.Check(testkit.Rows("<nil> 12345", "<nil> 23456", "<nil> 12345"))

	// for UNCOMPRESSED_LENGTH
	result = tk.MustQuery("SELECT UNCOMPRESSED_LENGTH(COMPRESS('123'))")
	result.Check(testkit.Rows("3"))
	result = tk.MustQuery("SELECT UNCOMPRESSED_LENGTH(UNHEX('03000000789C3334320600012D0097'))")
	result.Check(testkit.Rows("3"))
	result = tk.MustQuery("SELECT UNCOMPRESSED_LENGTH(UNHEX('03000000789C32343206040000FFFF012D0097'))")
	result.Check(testkit.Rows("3"))
	result = tk.MustQuery("SELECT UNCOMPRESSED_LENGTH('')")
	result.Check(testkit.Rows("0"))
	result = tk.MustQuery("SELECT UNCOMPRESSED_LENGTH(UNHEX('0100'))")
	result.Check(testkit.Rows("0"))
	result = tk.MustQuery("SELECT UNCOMPRESSED_LENGTH(a), UNCOMPRESSED_LENGTH(b) FROM t2;")
	result.Check(testkit.Rows("875770417 5", "892613426 5", "875770417 5"))

	// for RANDOM_BYTES
	lengths := []int{0, -5, 1025, 4000}
	for _, len := range lengths {
		rs, err := tk.Exec(fmt.Sprintf("SELECT RANDOM_BYTES(%d);", len))
		c.Assert(err, IsNil, Commentf("%v", len))
		_, err = session.GetRows4Test(ctx, tk.Se, rs)
		c.Assert(err, NotNil, Commentf("%v", len))
		terr := errors.Cause(err).(*terror.Error)
		c.Assert(terr.Code(), Equals, errors.ErrCode(mysql.ErrDataOutOfRange), Commentf("%v", len))
		c.Assert(rs.Close(), IsNil)
	}
	tk.MustQuery("SELECT RANDOM_BYTES('1');")
	tk.MustQuery("SELECT RANDOM_BYTES(1024);")
	result = tk.MustQuery("SELECT RANDOM_BYTES(NULL);")
	result.Check(testkit.Rows("<nil>"))
}

func (s *testIntegrationSuite2) TestTimeBuiltin(c *C) {
	originSQLMode := s.ctx.GetSessionVars().StrictSQLMode
	s.ctx.GetSessionVars().StrictSQLMode = true
	defer func() {
		s.ctx.GetSessionVars().StrictSQLMode = originSQLMode
		s.cleanEnv(c)
	}()
	tk := testkit.NewTestKit(c, s.store)
	tk.MustExec("use test")

	// for makeDate
	tk.MustExec("drop table if exists t")
	tk.MustExec("create table t(a int, b double, c datetime, d time, e char(20), f bit(10))")
	tk.MustExec(`insert into t values(1, 1.1, "2017-01-01 12:01:01", "12:01:01", "abcdef", 0b10101)`)
	result := tk.MustQuery("select makedate(a,a), makedate(b,b), makedate(c,c), makedate(d,d), makedate(e,e), makedate(f,f), makedate(null,null), makedate(a,b) from t")
	result.Check(testkit.Rows("2001-01-01 2001-01-01 <nil> <nil> <nil> 2021-01-21 <nil> 2001-01-01"))

	// for date
	result = tk.MustQuery(`select date("2019-09-12"), date("2019-09-12 12:12:09"), date("2019-09-12 12:12:09.121212");`)
	result.Check(testkit.Rows("2019-09-12 2019-09-12 2019-09-12"))
	result = tk.MustQuery(`select date("0000-00-00"), date("0000-00-00 12:12:09"), date("0000-00-00 00:00:00.121212"), date("0000-00-00 00:00:00.000000");`)
	result.Check(testkit.Rows("<nil> 0000-00-00 0000-00-00 <nil>"))
	result = tk.MustQuery(`select date("aa"), date(12.1), date("");`)
	result.Check(testkit.Rows("<nil> <nil> <nil>"))

	// for year
	result = tk.MustQuery(`select year("2013-01-09"), year("2013-00-09"), year("000-01-09"), year("1-01-09"), year("20131-01-09"), year(null);`)
	result.Check(testkit.Rows("2013 2013 0 1 <nil> <nil>"))
	result = tk.MustQuery(`select year("2013-00-00"), year("2013-00-00 00:00:00"), year("0000-00-00 12:12:12"), year("2017-00-00 12:12:12");`)
	result.Check(testkit.Rows("2013 2013 0 2017"))
	result = tk.MustQuery(`select year("aa"), year(2013), year(2012.09), year("1-01"), year("-09");`)
	result.Check(testkit.Rows("<nil> <nil> <nil> <nil> <nil>"))
	tk.MustExec(`drop table if exists t`)
	tk.MustExec(`create table t(a bigint)`)
	_, err := tk.Exec(`insert into t select year("aa")`)
	c.Assert(err, NotNil)
	c.Assert(terror.ErrorEqual(err, types.ErrWrongValue), IsTrue, Commentf("err %v", err))
	tk.MustExec(`set sql_mode='STRICT_TRANS_TABLES'`) // without zero date
	tk.MustExec(`insert into t select year("0000-00-00 00:00:00")`)
	tk.MustExec(`set sql_mode="NO_ZERO_DATE";`) // with zero date
	tk.MustExec(`insert into t select year("0000-00-00 00:00:00")`)
	tk.MustQuery("show warnings").Check(testutil.RowsWithSep("|", "Warning|1292|Incorrect datetime value: '0000-00-00 00:00:00.000000'"))
	tk.MustExec(`set sql_mode="NO_ZERO_DATE,STRICT_TRANS_TABLES";`)
	_, err = tk.Exec(`insert into t select year("0000-00-00 00:00:00");`)
	c.Assert(err, NotNil)
	c.Assert(types.ErrWrongValue.Equal(err), IsTrue, Commentf("err %v", err))
	tk.MustExec(`insert into t select 1`)
	tk.MustExec(`set sql_mode="STRICT_TRANS_TABLES,NO_ENGINE_SUBSTITUTION";`)
	_, err = tk.Exec(`update t set a = year("aa")`)
	c.Assert(terror.ErrorEqual(err, types.ErrWrongValue), IsTrue, Commentf("err %v", err))
	_, err = tk.Exec(`delete from t where a = year("aa")`)
	// Only `code` can be used to compare because the error `class` information
	// will be lost after expression push-down
	c.Assert(errors.Cause(err).(*terror.Error).Code(), Equals, types.ErrWrongValue.Code(), Commentf("err %v", err))

	// for month
	result = tk.MustQuery(`select month("2013-01-09"), month("2013-00-09"), month("000-01-09"), month("1-01-09"), month("20131-01-09"), month(null);`)
	result.Check(testkit.Rows("1 0 1 1 <nil> <nil>"))
	result = tk.MustQuery(`select month("2013-00-00"), month("2013-00-00 00:00:00"), month("0000-00-00 12:12:12"), month("2017-00-00 12:12:12");`)
	result.Check(testkit.Rows("0 0 0 0"))
	result = tk.MustQuery(`select month("aa"), month(2013), month(2012.09), month("1-01"), month("-09");`)
	result.Check(testkit.Rows("<nil> <nil> <nil> <nil> <nil>"))
	result = tk.MustQuery(`select month("2013-012-09"), month("2013-0000000012-09"), month("2013-30-09"), month("000-41-09");`)
	result.Check(testkit.Rows("12 12 <nil> <nil>"))
	tk.MustExec(`drop table if exists t`)
	tk.MustExec(`create table t(a bigint)`)
	_, err = tk.Exec(`insert into t select month("aa")`)
	c.Assert(err, NotNil)
	c.Assert(terror.ErrorEqual(err, types.ErrWrongValue), IsTrue, Commentf("err: %v", err))
	tk.MustExec(`insert into t select month("0000-00-00 00:00:00")`)
	tk.MustExec(`set sql_mode="NO_ZERO_DATE";`)
	tk.MustExec(`insert into t select month("0000-00-00 00:00:00")`)
	tk.MustQuery("show warnings").Check(testutil.RowsWithSep("|", "Warning|1292|Incorrect datetime value: '0000-00-00 00:00:00.000000'"))
	tk.MustExec(`set sql_mode="NO_ZERO_DATE,STRICT_TRANS_TABLES";`)
	_, err = tk.Exec(`insert into t select month("0000-00-00 00:00:00");`)
	c.Assert(err, NotNil)
	c.Assert(types.ErrWrongValue.Equal(err), IsTrue, Commentf("err %v", err))
	tk.MustExec(`insert into t select 1`)
	tk.MustExec(`set sql_mode="STRICT_TRANS_TABLES,NO_ENGINE_SUBSTITUTION";`)
	tk.MustExec(`insert into t select 1`)
	_, err = tk.Exec(`update t set a = month("aa")`)
	c.Assert(terror.ErrorEqual(err, types.ErrWrongValue), IsTrue)
	_, err = tk.Exec(`delete from t where a = month("aa")`)
	c.Assert(errors.Cause(err).(*terror.Error).Code(), Equals, types.ErrWrongValue.Code(), Commentf("err %v", err))

	// for week
	result = tk.MustQuery(`select week("2012-12-22"), week("2012-12-22", -2), week("2012-12-22", 0), week("2012-12-22", 1), week("2012-12-22", 2), week("2012-12-22", 200);`)
	result.Check(testkit.Rows("51 51 51 51 51 51"))
	result = tk.MustQuery(`select week("2008-02-20"), week("2008-02-20", 0), week("2008-02-20", 1), week("2009-02-20", 2), week("2008-02-20", 3), week("2008-02-20", 4);`)
	result.Check(testkit.Rows("7 7 8 7 8 8"))
	result = tk.MustQuery(`select week("2008-02-20", 5), week("2008-02-20", 6), week("2009-02-20", 7), week("2008-02-20", 8), week("2008-02-20", 9);`)
	result.Check(testkit.Rows("7 8 7 7 8"))
	result = tk.MustQuery(`select week("aa", 1), week(null, 2), week(11, 2), week(12.99, 2);`)
	result.Check(testkit.Rows("<nil> <nil> <nil> <nil>"))
	result = tk.MustQuery(`select week("aa"), week(null), week(11), week(12.99);`)
	result.Check(testkit.Rows("<nil> <nil> <nil> <nil>"))
	tk.MustExec(`drop table if exists t`)
	tk.MustExec(`create table t(a datetime)`)
	_, err = tk.Exec(`insert into t select week("aa", 1)`)
	c.Assert(err, NotNil)
	c.Assert(terror.ErrorEqual(err, types.ErrWrongValue), IsTrue)
	tk.MustExec(`insert into t select now()`)
	_, err = tk.Exec(`update t set a = week("aa", 1)`)
	c.Assert(terror.ErrorEqual(err, types.ErrWrongValue), IsTrue)
	_, err = tk.Exec(`delete from t where a = week("aa", 1)`)
	c.Assert(terror.ErrorEqual(err, types.ErrWrongValue), IsTrue)

	// for weekofyear
	result = tk.MustQuery(`select weekofyear("2012-12-22"), weekofyear("2008-02-20"), weekofyear("aa"), weekofyear(null), weekofyear(11), weekofyear(12.99);`)
	result.Check(testkit.Rows("51 8 <nil> <nil> <nil> <nil>"))
	tk.MustExec(`drop table if exists t`)
	tk.MustExec(`create table t(a bigint)`)
	_, err = tk.Exec(`insert into t select weekofyear("aa")`)
	c.Assert(err, NotNil)
	c.Assert(terror.ErrorEqual(err, types.ErrWrongValue), IsTrue)
	tk.MustExec(`insert into t select 1`)
	_, err = tk.Exec(`update t set a = weekofyear("aa")`)
	c.Assert(terror.ErrorEqual(err, types.ErrWrongValue), IsTrue)
	_, err = tk.Exec(`delete from t where a = weekofyear("aa")`)
	c.Assert(terror.ErrorEqual(err, types.ErrWrongValue), IsTrue)

	// for weekday
	result = tk.MustQuery(`select weekday("2012-12-20"), weekday("2012-12-21"), weekday("2012-12-22"), weekday("2012-12-23"), weekday("2012-12-24"), weekday("2012-12-25"), weekday("2012-12-26"), weekday("2012-12-27");`)
	result.Check(testkit.Rows("3 4 5 6 0 1 2 3"))
	result = tk.MustQuery(`select weekday("2012-12-90"), weekday("0000-00-00"), weekday("aa"), weekday(null), weekday(11), weekday(12.99);`)
	result.Check(testkit.Rows("<nil> <nil> <nil> <nil> <nil> <nil>"))

	// for quarter
	result = tk.MustQuery(`select quarter("2012-00-20"), quarter("2012-01-21"), quarter("2012-03-22"), quarter("2012-05-23"), quarter("2012-08-24"), quarter("2012-09-25"), quarter("2012-11-26"), quarter("2012-12-27");`)
	result.Check(testkit.Rows("0 1 1 2 3 3 4 4"))
	result = tk.MustQuery(`select quarter("2012-14-20"), quarter("aa"), quarter(null), quarter(11), quarter(12.99);`)
	result.Check(testkit.Rows("<nil> <nil> <nil> <nil> <nil>"))
	result = tk.MustQuery(`select quarter("0000-00-00"), quarter("0000-00-00 00:00:00");`)
	result.Check(testkit.Rows("<nil> <nil>"))
	tk.MustQuery("show warnings").Check(testutil.RowsWithSep("|",
		"Warning|1292|Incorrect datetime value: '0000-00-00 00:00:00.000000'",
		"Warning|1292|Incorrect datetime value: '0000-00-00 00:00:00.000000'"))
	result = tk.MustQuery(`select quarter(0), quarter(0.0), quarter(0e1), quarter(0.00);`)
	result.Check(testkit.Rows("0 0 0 0"))
	tk.MustQuery("show warnings").Check(testkit.Rows())

	// for from_days
	result = tk.MustQuery(`select from_days(0), from_days(-199), from_days(1111), from_days(120), from_days(1), from_days(1111111), from_days(9999999), from_days(22222);`)
	result.Check(testkit.Rows("0000-00-00 0000-00-00 0003-01-16 0000-00-00 0000-00-00 3042-02-13 0000-00-00 0060-11-03"))
	result = tk.MustQuery(`select from_days("2012-14-20"), from_days("111a"), from_days("aa"), from_days(null), from_days("123asf"), from_days(12.99);`)
	result.Check(testkit.Rows("0005-07-05 0000-00-00 0000-00-00 <nil> 0000-00-00 0000-00-00"))

	// Fix issue #3923
	result = tk.MustQuery("select timediff(cast('2004-12-30 12:00:00' as time), '12:00:00');")
	result.Check(testkit.Rows("00:00:00"))
	result = tk.MustQuery("select timediff('12:00:00', cast('2004-12-30 12:00:00' as time));")
	result.Check(testkit.Rows("00:00:00"))
	result = tk.MustQuery("select timediff(cast('2004-12-30 12:00:00' as time), '2004-12-30 12:00:00');")
	result.Check(testkit.Rows("<nil>"))
	result = tk.MustQuery("select timediff('2004-12-30 12:00:00', cast('2004-12-30 12:00:00' as time));")
	result.Check(testkit.Rows("<nil>"))
	result = tk.MustQuery("select timediff(cast('2004-12-30 12:00:01' as datetime), '2004-12-30 12:00:00');")
	result.Check(testkit.Rows("00:00:01"))
	result = tk.MustQuery("select timediff('2004-12-30 12:00:00', cast('2004-12-30 12:00:01' as datetime));")
	result.Check(testkit.Rows("-00:00:01"))
	result = tk.MustQuery("select timediff(cast('2004-12-30 12:00:01' as time), '-34 00:00:00');")
	result.Check(testkit.Rows("828:00:01"))
	result = tk.MustQuery("select timediff('-34 00:00:00', cast('2004-12-30 12:00:01' as time));")
	result.Check(testkit.Rows("-828:00:01"))
	result = tk.MustQuery("select timediff(cast('2004-12-30 12:00:01' as datetime), cast('2004-12-30 11:00:01' as datetime));")
	result.Check(testkit.Rows("01:00:00"))
	result = tk.MustQuery("select timediff(cast('2004-12-30 12:00:01' as datetime), '2004-12-30 12:00:00.1');")
	result.Check(testkit.Rows("00:00:00.9"))
	result = tk.MustQuery("select timediff('2004-12-30 12:00:00.1', cast('2004-12-30 12:00:01' as datetime));")
	result.Check(testkit.Rows("-00:00:00.9"))
	result = tk.MustQuery("select timediff(cast('2004-12-30 12:00:01' as datetime), '-34 124:00:00');")
	result.Check(testkit.Rows("<nil>"))
	result = tk.MustQuery("select timediff('-34 124:00:00', cast('2004-12-30 12:00:01' as datetime));")
	result.Check(testkit.Rows("<nil>"))
	result = tk.MustQuery("select timediff(cast('2004-12-30 12:00:01' as time), '-34 124:00:00');")
	result.Check(testkit.Rows("838:59:59"))
	result = tk.MustQuery("select timediff('-34 124:00:00', cast('2004-12-30 12:00:01' as time));")
	result.Check(testkit.Rows("-838:59:59"))
	result = tk.MustQuery("select timediff(cast('2004-12-30' as datetime), '12:00:00');")
	result.Check(testkit.Rows("<nil>"))
	result = tk.MustQuery("select timediff('12:00:00', cast('2004-12-30' as datetime));")
	result.Check(testkit.Rows("<nil>"))
	result = tk.MustQuery("select timediff('12:00:00', '-34 12:00:00');")
	result.Check(testkit.Rows("838:59:59"))
	result = tk.MustQuery("select timediff('12:00:00', '34 12:00:00');")
	result.Check(testkit.Rows("-816:00:00"))
	result = tk.MustQuery("select timediff('2014-1-2 12:00:00', '-34 12:00:00');")
	result.Check(testkit.Rows("<nil>"))
	result = tk.MustQuery("select timediff('-34 12:00:00', '2014-1-2 12:00:00');")
	result.Check(testkit.Rows("<nil>"))
	result = tk.MustQuery("select timediff('2014-1-2 12:00:00', '12:00:00');")
	result.Check(testkit.Rows("<nil>"))
	result = tk.MustQuery("select timediff('12:00:00', '2014-1-2 12:00:00');")
	result.Check(testkit.Rows("<nil>"))
	result = tk.MustQuery("select timediff('2014-1-2 12:00:00', '2014-1-1 12:00:00');")
	result.Check(testkit.Rows("24:00:00"))
	tk.MustQuery("select timediff(cast('10:10:10' as time), cast('10:10:11' as time))").Check(testkit.Rows("-00:00:01"))

	result = tk.MustQuery("select timestampadd(MINUTE, 1, '2003-01-02'), timestampadd(WEEK, 1, '2003-01-02 23:59:59')" +
		", timestampadd(MICROSECOND, 1, 950501);")
	result.Check(testkit.Rows("2003-01-02 00:01:00 2003-01-09 23:59:59 1995-05-01 00:00:00.000001"))
	result = tk.MustQuery("select timestampadd(day, 2, 950501), timestampadd(MINUTE, 37.5,'2003-01-02'), timestampadd(MINUTE, 37.49,'2003-01-02')," +
		" timestampadd(YeAr, 1, '2003-01-02');")
	result.Check(testkit.Rows("1995-05-03 00:00:00 2003-01-02 00:38:00 2003-01-02 00:37:00 2004-01-02 00:00:00"))
	result = tk.MustQuery("select to_seconds(950501), to_seconds('2009-11-29'), to_seconds('2009-11-29 13:43:32'), to_seconds('09-11-29 13:43:32');")
	result.Check(testkit.Rows("62966505600 63426672000 63426721412 63426721412"))
	result = tk.MustQuery("select to_days(950501), to_days('2007-10-07'), to_days('2007-10-07 00:00:59'), to_days('0000-01-01')")
	result.Check(testkit.Rows("728779 733321 733321 1"))

	result = tk.MustQuery("select last_day('2003-02-05'), last_day('2004-02-05'), last_day('2004-01-01 01:01:01'), last_day(950501);")
	result.Check(testkit.Rows("2003-02-28 2004-02-29 2004-01-31 1995-05-31"))

	tk.MustExec("SET SQL_MODE='';")
	result = tk.MustQuery("select last_day('0000-00-00');")
	result.Check(testkit.Rows("<nil>"))
	result = tk.MustQuery("select to_days('0000-00-00');")
	result.Check(testkit.Rows("<nil>"))
	result = tk.MustQuery("select to_seconds('0000-00-00');")
	result.Check(testkit.Rows("<nil>"))

	result = tk.MustQuery("select timestamp('2003-12-31'), timestamp('2003-12-31 12:00:00','12:00:00');")
	result.Check(testkit.Rows("2003-12-31 00:00:00 2004-01-01 00:00:00"))
	result = tk.MustQuery("select timestamp(20170118123950.123), timestamp(20170118123950.999);")
	result.Check(testkit.Rows("2017-01-18 12:39:50.123 2017-01-18 12:39:50.999"))
	// Issue https://github.com/pingcap/tidb/issues/20003
	result = tk.MustQuery("select timestamp(0.0001, 0.00001);")
	result.Check(testkit.Rows("<nil>"))
	result = tk.MustQuery("select timestamp('2003-12-31', '01:01:01.01'), timestamp('2003-12-31 12:34', '01:01:01.01')," +
		" timestamp('2008-12-31','00:00:00.0'), timestamp('2008-12-31 00:00:00.000');")

	tk.MustQuery(`select timestampadd(second, 1, cast("2001-01-01" as date))`).Check(testkit.Rows("2001-01-01 00:00:01"))
	tk.MustQuery(`select timestampadd(hour, 1, cast("2001-01-01" as date))`).Check(testkit.Rows("2001-01-01 01:00:00"))
	tk.MustQuery(`select timestampadd(day, 1, cast("2001-01-01" as date))`).Check(testkit.Rows("2001-01-02"))
	tk.MustQuery(`select timestampadd(month, 1, cast("2001-01-01" as date))`).Check(testkit.Rows("2001-02-01"))
	tk.MustQuery(`select timestampadd(year, 1, cast("2001-01-01" as date))`).Check(testkit.Rows("2002-01-01"))
	tk.MustQuery(`select timestampadd(second, 1, cast("2001-01-01" as datetime))`).Check(testkit.Rows("2001-01-01 00:00:01"))
	tk.MustQuery(`select timestampadd(hour, 1, cast("2001-01-01" as datetime))`).Check(testkit.Rows("2001-01-01 01:00:00"))
	tk.MustQuery(`select timestampadd(day, 1, cast("2001-01-01" as datetime))`).Check(testkit.Rows("2001-01-02 00:00:00"))
	tk.MustQuery(`select timestampadd(month, 1, cast("2001-01-01" as datetime))`).Check(testkit.Rows("2001-02-01 00:00:00"))
	tk.MustQuery(`select timestampadd(year, 1, cast("2001-01-01" as datetime))`).Check(testkit.Rows("2002-01-01 00:00:00"))

	result.Check(testkit.Rows("2003-12-31 01:01:01.01 2003-12-31 13:35:01.01 2008-12-31 00:00:00.0 2008-12-31 00:00:00.000"))
	result = tk.MustQuery("select timestamp('2003-12-31', 1), timestamp('2003-12-31', -1);")
	result.Check(testkit.Rows("2003-12-31 00:00:01 2003-12-30 23:59:59"))
	result = tk.MustQuery("select timestamp('2003-12-31', '2000-12-12 01:01:01.01'), timestamp('2003-14-31','01:01:01.01');")
	result.Check(testkit.Rows("<nil> <nil>"))

	result = tk.MustQuery("select TIMESTAMPDIFF(MONTH,'2003-02-01','2003-05-01'), TIMESTAMPDIFF(yEaR,'2002-05-01', " +
		"'2001-01-01'), TIMESTAMPDIFF(minute,binary('2003-02-01'),'2003-05-01 12:05:55'), TIMESTAMPDIFF(day," +
		"'1995-05-02', 950501);")
	result.Check(testkit.Rows("3 -1 128885 -1"))

	result = tk.MustQuery("select datediff('2007-12-31 23:59:59','2007-12-30'), datediff('2010-11-30 23:59:59', " +
		"'2010-12-31'), datediff(950501,'2016-01-13'), datediff(950501.9,'2016-01-13'), datediff(binary(950501), '2016-01-13');")
	result.Check(testkit.Rows("1 -31 -7562 -7562 -7562"))
	result = tk.MustQuery("select datediff('0000-01-01','0001-01-01'), datediff('0001-00-01', '0001-00-01'), datediff('0001-01-00','0001-01-00'), datediff('2017-01-01','2017-01-01');")
	result.Check(testkit.Rows("-365 <nil> <nil> 0"))

	// for ADDTIME
	result = tk.MustQuery("select addtime('01:01:11', '00:00:01.013'), addtime('01:01:11.00', '00:00:01'), addtime" +
		"('2017-01-01 01:01:11.12', '00:00:01'), addtime('2017-01-01 01:01:11.12', '00:00:01.88');")
	result.Check(testkit.Rows("01:01:12.013000 01:01:12 2017-01-01 01:01:12.120000 2017-01-01 01:01:13"))
	result = tk.MustQuery("select addtime(cast('01:01:11' as time(4)), '00:00:01.013'), addtime(cast('01:01:11.00' " +
		"as datetime(3)), '00:00:01')," + " addtime(cast('2017-01-01 01:01:11.12' as date), '00:00:01'), addtime(cast" +
		"(cast('2017-01-01 01:01:11.12' as date) as datetime(2)), '00:00:01.88');")
	result.Check(testkit.Rows("01:01:12.0130 2001-01-11 00:00:01.000 00:00:01 2017-01-01 00:00:01.88"))
	result = tk.MustQuery("select addtime('2017-01-01 01:01:01', 5), addtime('2017-01-01 01:01:01', -5), addtime('2017-01-01 01:01:01', 0.0), addtime('2017-01-01 01:01:01', 1.34);")
	result.Check(testkit.Rows("2017-01-01 01:01:06 2017-01-01 01:00:56 2017-01-01 01:01:01 2017-01-01 01:01:02.340000"))
	result = tk.MustQuery("select addtime(cast('01:01:11.00' as datetime(3)), cast('00:00:01' as time)), addtime(cast('01:01:11.00' as datetime(3)), cast('00:00:01' as time(5)))")
	result.Check(testkit.Rows("2001-01-11 00:00:01.000 2001-01-11 00:00:01.00000"))
	result = tk.MustQuery("select addtime(cast('01:01:11.00' as date), cast('00:00:01' as time));")
	result.Check(testkit.Rows("00:00:01"))
	tk.MustExec("drop table if exists t")
	tk.MustExec("create table t(a datetime, b timestamp, c time)")
	tk.MustExec(`insert into t values("2017-01-01 12:30:31", "2017-01-01 12:30:31", "01:01:01")`)
	result = tk.MustQuery("select addtime(a, b), addtime(cast(a as date), b), addtime(b,a), addtime(a,c), addtime(b," +
		"c), addtime(c,a), addtime(c,b)" +
		" from t;")
	result.Check(testkit.Rows("<nil> <nil> <nil> 2017-01-01 13:31:32 2017-01-01 13:31:32 <nil> <nil>"))
	result = tk.MustQuery("select addtime('01:01:11', cast('1' as time))")
	result.Check(testkit.Rows("01:01:12"))
	tk.MustQuery("select addtime(cast(null as char(20)), cast('1' as time))").Check(testkit.Rows("<nil>"))
	c.Assert(tk.QueryToErr(`select addtime("01:01:11", cast('sdf' as time))`), IsNil)
	tk.MustQuery(`select addtime("01:01:11", cast(null as char(20)))`).Check(testkit.Rows("<nil>"))
	tk.MustQuery(`select addtime(cast(1 as time), cast(1 as time))`).Check(testkit.Rows("00:00:02"))
	tk.MustQuery(`select addtime(cast(null as time), cast(1 as time))`).Check(testkit.Rows("<nil>"))
	tk.MustQuery(`select addtime(cast(1 as time), cast(null as time))`).Check(testkit.Rows("<nil>"))

	// for SUBTIME
	result = tk.MustQuery("select subtime('01:01:11', '00:00:01.013'), subtime('01:01:11.00', '00:00:01'), subtime" +
		"('2017-01-01 01:01:11.12', '00:00:01'), subtime('2017-01-01 01:01:11.12', '00:00:01.88');")
	result.Check(testkit.Rows("01:01:09.987000 01:01:10 2017-01-01 01:01:10.120000 2017-01-01 01:01:09.240000"))
	result = tk.MustQuery("select subtime(cast('01:01:11' as time(4)), '00:00:01.013'), subtime(cast('01:01:11.00' " +
		"as datetime(3)), '00:00:01')," + " subtime(cast('2017-01-01 01:01:11.12' as date), '00:00:01'), subtime(cast" +
		"(cast('2017-01-01 01:01:11.12' as date) as datetime(2)), '00:00:01.88');")
	result.Check(testkit.Rows("01:01:09.9870 2001-01-10 23:59:59.000 -00:00:01 2016-12-31 23:59:58.12"))
	result = tk.MustQuery("select subtime('2017-01-01 01:01:01', 5), subtime('2017-01-01 01:01:01', -5), subtime('2017-01-01 01:01:01', 0.0), subtime('2017-01-01 01:01:01', 1.34);")
	result.Check(testkit.Rows("2017-01-01 01:00:56 2017-01-01 01:01:06 2017-01-01 01:01:01 2017-01-01 01:00:59.660000"))
	result = tk.MustQuery("select subtime('01:01:11', '0:0:1.013'), subtime('01:01:11.00', '0:0:1'), subtime('2017-01-01 01:01:11.12', '0:0:1'), subtime('2017-01-01 01:01:11.12', '0:0:1.120000');")
	result.Check(testkit.Rows("01:01:09.987000 01:01:10 2017-01-01 01:01:10.120000 2017-01-01 01:01:10"))
	result = tk.MustQuery("select subtime(cast('01:01:11.00' as datetime(3)), cast('00:00:01' as time)), subtime(cast('01:01:11.00' as datetime(3)), cast('00:00:01' as time(5)))")
	result.Check(testkit.Rows("2001-01-10 23:59:59.000 2001-01-10 23:59:59.00000"))
	result = tk.MustQuery("select subtime(cast('01:01:11.00' as date), cast('00:00:01' as time));")
	result.Check(testkit.Rows("-00:00:01"))
	result = tk.MustQuery("select subtime(a, b), subtime(cast(a as date), b), subtime(b,a), subtime(a,c), subtime(b," +
		"c), subtime(c,a), subtime(c,b) from t;")
	result.Check(testkit.Rows("<nil> <nil> <nil> 2017-01-01 11:29:30 2017-01-01 11:29:30 <nil> <nil>"))
	tk.MustQuery("select subtime(cast('10:10:10' as time), cast('9:10:10' as time))").Check(testkit.Rows("01:00:00"))
	tk.MustQuery("select subtime('10:10:10', cast('9:10:10' as time))").Check(testkit.Rows("01:00:00"))

	// ADDTIME & SUBTIME issue #5966
	tk.MustExec("drop table if exists t")
	tk.MustExec("create table t(a datetime, b timestamp, c time, d date, e bit(1))")
	tk.MustExec(`insert into t values("2017-01-01 12:30:31", "2017-01-01 12:30:31", "01:01:01", "2017-01-01", 0b1)`)

	result = tk.MustQuery("select addtime(a, e), addtime(b, e), addtime(c, e), addtime(d, e) from t")
	result.Check(testkit.Rows("<nil> <nil> <nil> <nil>"))
	result = tk.MustQuery("select addtime('2017-01-01 01:01:01', 0b1), addtime('2017-01-01', b'1'), addtime('01:01:01', 0b1011)")
	result.Check(testkit.Rows("<nil> <nil> <nil>"))
	result = tk.MustQuery("select addtime('2017-01-01', 1), addtime('2017-01-01 01:01:01', 1), addtime(cast('2017-01-01' as date), 1)")
	result.Check(testkit.Rows("2017-01-01 00:00:01 2017-01-01 01:01:02 00:00:01"))
	result = tk.MustQuery("select subtime(a, e), subtime(b, e), subtime(c, e), subtime(d, e) from t")
	result.Check(testkit.Rows("<nil> <nil> <nil> <nil>"))
	result = tk.MustQuery("select subtime('2017-01-01 01:01:01', 0b1), subtime('2017-01-01', b'1'), subtime('01:01:01', 0b1011)")
	result.Check(testkit.Rows("<nil> <nil> <nil>"))
	result = tk.MustQuery("select subtime('2017-01-01', 1), subtime('2017-01-01 01:01:01', 1), subtime(cast('2017-01-01' as date), 1)")
	result.Check(testkit.Rows("2016-12-31 23:59:59 2017-01-01 01:01:00 -00:00:01"))

	result = tk.MustQuery("select addtime(-32073, 0), addtime(0, -32073);")
	result.Check(testkit.Rows("<nil> <nil>"))
	tk.MustQuery("show warnings").Check(testutil.RowsWithSep("|",
		"Warning|1292|Truncated incorrect time value: '-32073'",
		"Warning|1292|Truncated incorrect time value: '-32073'"))
	result = tk.MustQuery("select addtime(-32073, c), addtime(c, -32073) from t;")
	result.Check(testkit.Rows("<nil> <nil>"))
	tk.MustQuery("show warnings").Check(testutil.RowsWithSep("|",
		"Warning|1292|Truncated incorrect time value: '-32073'",
		"Warning|1292|Truncated incorrect time value: '-32073'"))
	result = tk.MustQuery("select addtime(a, -32073), addtime(b, -32073), addtime(d, -32073) from t;")
	result.Check(testkit.Rows("<nil> <nil> <nil>"))
	tk.MustQuery("show warnings").Check(testutil.RowsWithSep("|",
		"Warning|1292|Truncated incorrect time value: '-32073'",
		"Warning|1292|Truncated incorrect time value: '-32073'",
		"Warning|1292|Truncated incorrect time value: '-32073'"))

	result = tk.MustQuery("select subtime(-32073, 0), subtime(0, -32073);")
	result.Check(testkit.Rows("<nil> <nil>"))
	tk.MustQuery("show warnings").Check(testutil.RowsWithSep("|",
		"Warning|1292|Truncated incorrect time value: '-32073'",
		"Warning|1292|Truncated incorrect time value: '-32073'"))
	result = tk.MustQuery("select subtime(-32073, c), subtime(c, -32073) from t;")
	result.Check(testkit.Rows("<nil> <nil>"))
	tk.MustQuery("show warnings").Check(testutil.RowsWithSep("|",
		"Warning|1292|Truncated incorrect time value: '-32073'",
		"Warning|1292|Truncated incorrect time value: '-32073'"))
	result = tk.MustQuery("select subtime(a, -32073), subtime(b, -32073), subtime(d, -32073) from t;")
	result.Check(testkit.Rows("<nil> <nil> <nil>"))
	tk.MustQuery("show warnings").Check(testutil.RowsWithSep("|",
		"Warning|1292|Truncated incorrect time value: '-32073'",
		"Warning|1292|Truncated incorrect time value: '-32073'",
		"Warning|1292|Truncated incorrect time value: '-32073'"))

	// fixed issue #3986
	tk.MustExec("SET SQL_MODE='NO_ENGINE_SUBSTITUTION';")
	tk.MustExec("SET TIME_ZONE='+03:00';")
	tk.MustExec("DROP TABLE IF EXISTS t;")
	tk.MustExec("CREATE TABLE t (ix TIMESTAMP NOT NULL DEFAULT CURRENT_TIMESTAMP ON UPDATE CURRENT_TIMESTAMP);")
	tk.MustExec("INSERT INTO t VALUES (0), (20030101010160), (20030101016001), (20030101240101), (20030132010101), (20031301010101), (20031200000000), (20030000000000);")
	result = tk.MustQuery("SELECT CAST(ix AS SIGNED) FROM t;")
	result.Check(testkit.Rows("0", "0", "0", "0", "0", "0", "0", "0"))

	// test time
	result = tk.MustQuery("select time('2003-12-31 01:02:03')")
	result.Check(testkit.Rows("01:02:03"))
	result = tk.MustQuery("select time('2003-12-31 01:02:03.000123')")
	result.Check(testkit.Rows("01:02:03.000123"))
	result = tk.MustQuery("select time('01:02:03.000123')")
	result.Check(testkit.Rows("01:02:03.000123"))
	result = tk.MustQuery("select time('01:02:03')")
	result.Check(testkit.Rows("01:02:03"))
	result = tk.MustQuery("select time('-838:59:59.000000')")
	result.Check(testkit.Rows("-838:59:59.000000"))
	result = tk.MustQuery("select time('-838:59:59.000001')")
	result.Check(testkit.Rows("-838:59:59.000000"))
	result = tk.MustQuery("select time('-839:59:59.000000')")
	result.Check(testkit.Rows("-838:59:59.000000"))
	result = tk.MustQuery("select time('840:59:59.000000')")
	result.Check(testkit.Rows("838:59:59.000000"))
	// FIXME: #issue 4193
	// result = tk.MustQuery("select time('840:59:60.000000')")
	// result.Check(testkit.Rows("<nil>"))
	// result = tk.MustQuery("select time('800:59:59.9999999')")
	// result.Check(testkit.Rows("801:00:00.000000"))
	// result = tk.MustQuery("select time('12003-12-10 01:02:03.000123')")
	// result.Check(testkit.Rows("<nil>")
	// result = tk.MustQuery("select time('')")
	// result.Check(testkit.Rows("<nil>")
	// result = tk.MustQuery("select time('2003-12-10-10 01:02:03.000123')")
	// result.Check(testkit.Rows("00:20:03")

	// Issue 20995
	result = tk.MustQuery("select time('0.1234567')")
	result.Check(testkit.Rows("00:00:00.123457"))

	// for hour
	result = tk.MustQuery(`SELECT hour("12:13:14.123456"), hour("12:13:14.000010"), hour("272:59:55"), hour(020005), hour(null), hour("27aaaa2:59:55");`)
	result.Check(testkit.Rows("12 12 272 2 <nil> <nil>"))

	// for hour, issue #4340
	result = tk.MustQuery(`SELECT HOUR(20171222020005);`)
	result.Check(testkit.Rows("2"))
	result = tk.MustQuery(`SELECT HOUR(20171222020005.1);`)
	result.Check(testkit.Rows("2"))
	result = tk.MustQuery(`SELECT HOUR(20171222020005.1e0);`)
	result.Check(testkit.Rows("2"))
	result = tk.MustQuery(`SELECT HOUR("20171222020005");`)
	result.Check(testkit.Rows("2"))
	result = tk.MustQuery(`SELECT HOUR("20171222020005.1");`)
	result.Check(testkit.Rows("2"))
	result = tk.MustQuery(`select hour(20171222);`)
	result.Check(testkit.Rows("<nil>"))
	result = tk.MustQuery(`select hour(8381222);`)
	result.Check(testkit.Rows("838"))
	result = tk.MustQuery(`select hour(10000000000);`)
	result.Check(testkit.Rows("<nil>"))
	result = tk.MustQuery(`select hour(10100000000);`)
	result.Check(testkit.Rows("<nil>"))
	result = tk.MustQuery(`select hour(10001000000);`)
	result.Check(testkit.Rows("<nil>"))
	result = tk.MustQuery(`select hour(10101000000);`)
	result.Check(testkit.Rows("0"))

	// for minute
	result = tk.MustQuery(`SELECT minute("12:13:14.123456"), minute("12:13:14.000010"), minute("272:59:55"), minute(null), minute("27aaaa2:59:55");`)
	result.Check(testkit.Rows("13 13 59 <nil> <nil>"))

	// for second
	result = tk.MustQuery(`SELECT second("12:13:14.123456"), second("12:13:14.000010"), second("272:59:55"), second(null), second("27aaaa2:59:55");`)
	result.Check(testkit.Rows("14 14 55 <nil> <nil>"))

	// for microsecond
	result = tk.MustQuery(`SELECT microsecond("12:00:00.123456"), microsecond("12:00:00.000010"), microsecond(null), microsecond("27aaaa2:59:55");`)
	result.Check(testkit.Rows("123456 10 <nil> <nil>"))

	// for period_add
	result = tk.MustQuery(`SELECT period_add(200807, 2), period_add(200807, -2);`)
	result.Check(testkit.Rows("200809 200805"))
	result = tk.MustQuery(`SELECT period_add(NULL, 2), period_add(-191, NULL), period_add(NULL, NULL), period_add(12.09, -2), period_add("200207aa", "1aa");`)
	result.Check(testkit.Rows("<nil> <nil> <nil> 200010 200208"))
	for _, errPeriod := range []string{
		"period_add(0, 20)", "period_add(0, 0)", "period_add(-1, 1)", "period_add(200013, 1)", "period_add(-200012, 1)", "period_add('', '')",
	} {
		err := tk.QueryToErr(fmt.Sprintf("SELECT %v;", errPeriod))
		c.Assert(err.Error(), Equals, "[expression:1210]Incorrect arguments to period_add")
	}

	// for period_diff
	result = tk.MustQuery(`SELECT period_diff(200807, 200705), period_diff(200807, 200908);`)
	result.Check(testkit.Rows("14 -13"))
	result = tk.MustQuery(`SELECT period_diff(NULL, 2), period_diff(-191, NULL), period_diff(NULL, NULL), period_diff(12.09, 2), period_diff("12aa", "11aa");`)
	result.Check(testkit.Rows("<nil> <nil> <nil> 10 1"))
	for _, errPeriod := range []string{
		"period_diff(-00013,1)", "period_diff(00013,1)", "period_diff(0, 0)", "period_diff(200013, 1)", "period_diff(5612, 4513)", "period_diff('', '')",
	} {
		err := tk.QueryToErr(fmt.Sprintf("SELECT %v;", errPeriod))
		c.Assert(err.Error(), Equals, "[expression:1210]Incorrect arguments to period_diff")
	}

	// TODO: fix `CAST(xx as duration)` and release the test below:
	// result = tk.MustQuery(`SELECT hour("aaa"), hour(123456), hour(1234567);`)
	// result = tk.MustQuery(`SELECT minute("aaa"), minute(123456), minute(1234567);`)
	// result = tk.MustQuery(`SELECT second("aaa"), second(123456), second(1234567);`)
	// result = tk.MustQuery(`SELECT microsecond("aaa"), microsecond(123456), microsecond(1234567);`)

	// for time_format
	result = tk.MustQuery("SELECT TIME_FORMAT('150:02:28', '%H:%i:%s %p');")
	result.Check(testkit.Rows("150:02:28 AM"))
	result = tk.MustQuery("SELECT TIME_FORMAT('bad string', '%H:%i:%s %p');")
	result.Check(testkit.Rows("<nil>"))
	result = tk.MustQuery("SELECT TIME_FORMAT(null, '%H:%i:%s %p');")
	result.Check(testkit.Rows("<nil>"))
	result = tk.MustQuery("SELECT TIME_FORMAT(123, '%H:%i:%s %p');")
	result.Check(testkit.Rows("00:01:23 AM"))
	result = tk.MustQuery("SELECT TIME_FORMAT('24:00:00', '%r');")
	result.Check(testkit.Rows("12:00:00 AM"))
	result = tk.MustQuery("SELECT TIME_FORMAT('25:00:00', '%r');")
	result.Check(testkit.Rows("01:00:00 AM"))
	result = tk.MustQuery("SELECT TIME_FORMAT('24:00:00', '%l %p');")
	result.Check(testkit.Rows("12 AM"))

	// for date_format
	result = tk.MustQuery(`SELECT DATE_FORMAT('2017-06-15', '%W %M %e %Y %r %y');`)
	result.Check(testkit.Rows("Thursday June 15 2017 12:00:00 AM 17"))
	result = tk.MustQuery(`SELECT DATE_FORMAT(151113102019.12, '%W %M %e %Y %r %y');`)
	result.Check(testkit.Rows("Friday November 13 2015 10:20:19 AM 15"))
	result = tk.MustQuery(`SELECT DATE_FORMAT('0000-00-00', '%W %M %e %Y %r %y');`)
	result.Check(testkit.Rows("<nil>"))
	tk.MustQuery("show warnings").Check(testutil.RowsWithSep("|",
		"Warning|1292|Incorrect datetime value: '0000-00-00 00:00:00.000000'"))
	result = tk.MustQuery(`SELECT DATE_FORMAT('0', '%W %M %e %Y %r %y'), DATE_FORMAT('0.0', '%W %M %e %Y %r %y'), DATE_FORMAT(0, 0);`)
	result.Check(testkit.Rows("<nil> <nil> 0"))
	tk.MustQuery("show warnings").Check(testutil.RowsWithSep("|",
		"Warning|1292|Incorrect time value: '0'",
		"Warning|1292|Incorrect datetime value: '0.0'"))
	result = tk.MustQuery(`SELECT DATE_FORMAT(0, '%W %M %e %Y %r %y'), DATE_FORMAT(0.0, '%W %M %e %Y %r %y');`)
	result.Check(testkit.Rows("<nil> <nil>"))
	tk.MustQuery("show warnings").Check(testkit.Rows())

	// for yearweek
	result = tk.MustQuery(`select yearweek("2014-12-27"), yearweek("2014-29-27"), yearweek("2014-00-27"), yearweek("2014-12-27 12:38:32"), yearweek("2014-12-27 12:38:32.1111111"), yearweek("2014-12-27 12:90:32"), yearweek("2014-12-27 89:38:32.1111111");`)
	result.Check(testkit.Rows("201451 <nil> <nil> 201451 201451 <nil> <nil>"))
	result = tk.MustQuery(`select yearweek(12121), yearweek(1.00009), yearweek("aaaaa"), yearweek(""), yearweek(NULL);`)
	result.Check(testkit.Rows("<nil> <nil> <nil> <nil> <nil>"))
	result = tk.MustQuery(`select yearweek("0000-00-00"), yearweek("2019-01-29", "aa"), yearweek("2011-01-01", null);`)
	result.Check(testkit.Rows("<nil> 201904 201052"))

	// for dayOfWeek, dayOfMonth, dayOfYear
	result = tk.MustQuery(`select dayOfWeek(null), dayOfWeek("2017-08-12"), dayOfWeek("0000-00-00"), dayOfWeek("2017-00-00"), dayOfWeek("0000-00-00 12:12:12"), dayOfWeek("2017-00-00 12:12:12")`)
	result.Check(testkit.Rows("<nil> 7 <nil> <nil> <nil> <nil>"))
	result = tk.MustQuery(`select dayOfYear(null), dayOfYear("2017-08-12"), dayOfYear("0000-00-00"), dayOfYear("2017-00-00"), dayOfYear("0000-00-00 12:12:12"), dayOfYear("2017-00-00 12:12:12")`)
	result.Check(testkit.Rows("<nil> 224 <nil> <nil> <nil> <nil>"))
	result = tk.MustQuery(`select dayOfMonth(null), dayOfMonth("2017-08-12"), dayOfMonth("0000-00-00"), dayOfMonth("2017-00-00"), dayOfMonth("0000-00-00 12:12:12"), dayOfMonth("2017-00-00 12:12:12")`)
	result.Check(testkit.Rows("<nil> 12 0 0 0 0"))

	tk.MustExec("set sql_mode = 'NO_ZERO_DATE'")
	result = tk.MustQuery(`select dayOfWeek(null), dayOfWeek("2017-08-12"), dayOfWeek("0000-00-00"), dayOfWeek("2017-00-00"), dayOfWeek("0000-00-00 12:12:12"), dayOfWeek("2017-00-00 12:12:12")`)
	result.Check(testkit.Rows("<nil> 7 <nil> <nil> <nil> <nil>"))
	result = tk.MustQuery(`select dayOfYear(null), dayOfYear("2017-08-12"), dayOfYear("0000-00-00"), dayOfYear("2017-00-00"), dayOfYear("0000-00-00 12:12:12"), dayOfYear("2017-00-00 12:12:12")`)
	result.Check(testkit.Rows("<nil> 224 <nil> <nil> <nil> <nil>"))
	result = tk.MustQuery(`select dayOfMonth(null), dayOfMonth("2017-08-12"), dayOfMonth("0000-00-00"), dayOfMonth("2017-00-00"), dayOfMonth("0000-00-00 12:12:12"), dayOfMonth("2017-00-00 12:12:12")`)
	result.Check(testkit.Rows("<nil> 12 <nil> 0 0 0"))

	tk.MustExec(`drop table if exists t`)
	tk.MustExec(`create table t(a bigint)`)
	tk.MustExec(`insert into t value(1)`)
	tk.MustExec("set sql_mode = 'STRICT_TRANS_TABLES'")

	_, err = tk.Exec("insert into t value(dayOfWeek('0000-00-00'))")
	c.Assert(table.ErrTruncatedWrongValueForField.Equal(err), IsTrue, Commentf("%v", err))
	_, err = tk.Exec(`update t set a = dayOfWeek("0000-00-00")`)
	c.Assert(types.ErrWrongValue.Equal(err), IsTrue)
	_, err = tk.Exec(`delete from t where a = dayOfWeek(123)`)
	c.Assert(err, IsNil)

	tk.MustExec("insert into t value(dayOfMonth('2017-00-00'))")
	tk.MustExec("insert into t value(dayOfMonth('0000-00-00'))")
	tk.MustExec(`update t set a = dayOfMonth("0000-00-00")`)
	tk.MustExec("set sql_mode = 'NO_ZERO_DATE';")
	tk.MustExec("insert into t value(dayOfMonth('0000-00-00'))")
	tk.MustQuery("show warnings").Check(testutil.RowsWithSep("|", "Warning|1292|Incorrect datetime value: '0000-00-00 00:00:00.000000'"))
	tk.MustExec(`update t set a = dayOfMonth("0000-00-00")`)
	tk.MustExec("set sql_mode = 'NO_ZERO_DATE,STRICT_TRANS_TABLES';")
	_, err = tk.Exec("insert into t value(dayOfMonth('0000-00-00'))")
	c.Assert(table.ErrTruncatedWrongValueForField.Equal(err), IsTrue)
	tk.MustExec("insert into t value(0)")
	_, err = tk.Exec(`update t set a = dayOfMonth("0000-00-00")`)
	c.Assert(types.ErrWrongValue.Equal(err), IsTrue)
	_, err = tk.Exec(`delete from t where a = dayOfMonth(123)`)
	c.Assert(err, IsNil)

	_, err = tk.Exec("insert into t value(dayOfYear('0000-00-00'))")
	c.Assert(table.ErrTruncatedWrongValueForField.Equal(err), IsTrue)
	_, err = tk.Exec(`update t set a = dayOfYear("0000-00-00")`)
	c.Assert(types.ErrWrongValue.Equal(err), IsTrue)
	_, err = tk.Exec(`delete from t where a = dayOfYear(123)`)
	c.Assert(err, IsNil)

	tk.MustExec("set sql_mode = ''")

	// for unix_timestamp
	tk.MustExec("SET time_zone = '+00:00';")
	result = tk.MustQuery("SELECT UNIX_TIMESTAMP(151113);")
	result.Check(testkit.Rows("1447372800"))
	result = tk.MustQuery("SELECT UNIX_TIMESTAMP(20151113);")
	result.Check(testkit.Rows("1447372800"))
	result = tk.MustQuery("SELECT UNIX_TIMESTAMP(151113102019);")
	result.Check(testkit.Rows("1447410019"))
	result = tk.MustQuery("SELECT UNIX_TIMESTAMP(151113102019e0);")
	result.Check(testkit.Rows("1447410019.000000"))
	result = tk.MustQuery("SELECT UNIX_TIMESTAMP(15111310201912e-2);")
	result.Check(testkit.Rows("1447410019.120000"))
	result = tk.MustQuery("SELECT UNIX_TIMESTAMP(151113102019.12);")
	result.Check(testkit.Rows("1447410019.12"))
	result = tk.MustQuery("SELECT UNIX_TIMESTAMP(151113102019.1234567);")
	result.Check(testkit.Rows("1447410019.123457"))
	result = tk.MustQuery("SELECT UNIX_TIMESTAMP(20151113102019);")
	result.Check(testkit.Rows("1447410019"))
	result = tk.MustQuery("SELECT UNIX_TIMESTAMP('2015-11-13 10:20:19');")
	result.Check(testkit.Rows("1447410019"))
	result = tk.MustQuery("SELECT UNIX_TIMESTAMP('2015-11-13 10:20:19.012');")
	result.Check(testkit.Rows("1447410019.012"))
	result = tk.MustQuery("SELECT UNIX_TIMESTAMP('1970-01-01 00:00:00');")
	result.Check(testkit.Rows("0"))
	result = tk.MustQuery("SELECT UNIX_TIMESTAMP('1969-12-31 23:59:59');")
	result.Check(testkit.Rows("0"))
	result = tk.MustQuery("SELECT UNIX_TIMESTAMP('1970-13-01 00:00:00');")
	// FIXME: MySQL returns 0 here.
	result.Check(testkit.Rows("<nil>"))
	result = tk.MustQuery("SELECT UNIX_TIMESTAMP('2038-01-19 03:14:07.999999');")
	result.Check(testkit.Rows("2147483647.999999"))
	result = tk.MustQuery("SELECT UNIX_TIMESTAMP('2038-01-19 03:14:08');")
	result.Check(testkit.Rows("0"))
	result = tk.MustQuery("SELECT UNIX_TIMESTAMP(0);")
	result.Check(testkit.Rows("0"))
	// result = tk.MustQuery("SELECT UNIX_TIMESTAMP(-1);")
	// result.Check(testkit.Rows("0"))
	// result = tk.MustQuery("SELECT UNIX_TIMESTAMP(12345);")
	// result.Check(testkit.Rows("0"))
	result = tk.MustQuery("SELECT UNIX_TIMESTAMP('2017-01-01')")
	result.Check(testkit.Rows("1483228800"))
	// Test different time zone.
	tk.MustExec("SET time_zone = '+08:00';")
	result = tk.MustQuery("SELECT UNIX_TIMESTAMP('1970-01-01 00:00:00');")
	result.Check(testkit.Rows("0"))
	result = tk.MustQuery("SELECT UNIX_TIMESTAMP('1970-01-01 08:00:00');")
	result.Check(testkit.Rows("0"))
	result = tk.MustQuery("SELECT UNIX_TIMESTAMP('2015-11-13 18:20:19.012'), UNIX_TIMESTAMP('2015-11-13 18:20:19.0123');")
	result.Check(testkit.Rows("1447410019.012 1447410019.0123"))
	result = tk.MustQuery("SELECT UNIX_TIMESTAMP('2038-01-19 11:14:07.999999');")
	result.Check(testkit.Rows("2147483647.999999"))

	result = tk.MustQuery("SELECT TIME_FORMAT('bad string', '%H:%i:%s %p');")
	result.Check(testkit.Rows("<nil>"))
	result = tk.MustQuery("SELECT TIME_FORMAT(null, '%H:%i:%s %p');")
	result.Check(testkit.Rows("<nil>"))
	result = tk.MustQuery("SELECT TIME_FORMAT(123, '%H:%i:%s %p');")
	result.Check(testkit.Rows("00:01:23 AM"))

	// for monthname
	tk.MustExec(`drop table if exists t`)
	tk.MustExec(`create table t(a varchar(10))`)
	tk.MustExec(`insert into t value("abc")`)
	tk.MustExec("set sql_mode = 'STRICT_TRANS_TABLES'")

	tk.MustExec("insert into t value(monthname('0000-00-00'))")
	tk.MustExec(`update t set a = monthname("0000-00-00")`)
	tk.MustExec("set sql_mode = 'NO_ZERO_DATE'")
	tk.MustExec("insert into t value(monthname('0000-00-00'))")
	tk.MustQuery("show warnings").Check(testutil.RowsWithSep("|", "Warning|1292|Incorrect datetime value: '0000-00-00 00:00:00.000000'"))
	tk.MustExec(`update t set a = monthname("0000-00-00")`)
	tk.MustExec("set sql_mode = ''")
	tk.MustExec("insert into t value(monthname('0000-00-00'))")
	tk.MustExec("set sql_mode = 'STRICT_TRANS_TABLES,NO_ZERO_DATE'")
	_, err = tk.Exec(`update t set a = monthname("0000-00-00")`)
	c.Assert(types.ErrWrongValue.Equal(err), IsTrue)
	_, err = tk.Exec(`delete from t where a = monthname(123)`)
	c.Assert(err, IsNil)
	result = tk.MustQuery(`select monthname("2017-12-01"), monthname("0000-00-00"), monthname("0000-01-00"), monthname("0000-01-00 00:00:00")`)
	result.Check(testkit.Rows("December <nil> January January"))
	tk.MustQuery("show warnings").Check(testutil.RowsWithSep("|", "Warning|1292|Incorrect datetime value: '0000-00-00 00:00:00.000000'"))

	// for dayname
	tk.MustExec(`drop table if exists t`)
	tk.MustExec(`create table t(a varchar(10))`)
	tk.MustExec(`insert into t value("abc")`)
	tk.MustExec("set sql_mode = 'STRICT_TRANS_TABLES'")

	_, err = tk.Exec("insert into t value(dayname('0000-00-00'))")
	c.Assert(table.ErrTruncatedWrongValueForField.Equal(err), IsTrue)
	_, err = tk.Exec(`update t set a = dayname("0000-00-00")`)
	c.Assert(types.ErrWrongValue.Equal(err), IsTrue)
	_, err = tk.Exec(`delete from t where a = dayname(123)`)
	c.Assert(err, IsNil)
	result = tk.MustQuery(`select dayname("2017-12-01"), dayname("0000-00-00"), dayname("0000-01-00"), dayname("0000-01-00 00:00:00")`)
	result.Check(testkit.Rows("Friday <nil> <nil> <nil>"))
	tk.MustQuery("show warnings").Check(testutil.RowsWithSep("|",
		"Warning|1292|Incorrect datetime value: '0000-00-00 00:00:00.000000'",
		"Warning|1292|Incorrect datetime value: '0000-01-00 00:00:00.000000'",
		"Warning|1292|Incorrect datetime value: '0000-01-00 00:00:00.000000'"))
	// for dayname implicit cast to boolean and real
	result = tk.MustQuery(`select 1 from dual where dayname('2016-03-07')`)
	result.Check(testkit.Rows())
	result = tk.MustQuery(`select 1 from dual where dayname('2016-03-07') is true`)
	result.Check(testkit.Rows())
	result = tk.MustQuery(`select 1 from dual where dayname('2016-03-07') is false`)
	result.Check(testkit.Rows("1"))
	result = tk.MustQuery(`select 1 from dual where dayname('2016-03-08')`)
	result.Check(testkit.Rows("1"))
	result = tk.MustQuery(`select 1 from dual where dayname('2016-03-08') is true`)
	result.Check(testkit.Rows("1"))
	result = tk.MustQuery(`select 1 from dual where dayname('2016-03-08') is false`)
	result.Check(testkit.Rows())
	result = tk.MustQuery(`select cast(dayname("2016-03-07") as double), cast(dayname("2016-03-08") as double)`)
	result.Check(testkit.Rows("0 1"))

	// for sec_to_time
	result = tk.MustQuery("select sec_to_time(NULL)")
	result.Check(testkit.Rows("<nil>"))
	result = tk.MustQuery("select sec_to_time(2378), sec_to_time(3864000), sec_to_time(-3864000)")
	result.Check(testkit.Rows("00:39:38 838:59:59 -838:59:59"))
	result = tk.MustQuery("select sec_to_time(86401.4), sec_to_time(-86401.4), sec_to_time(864014e-1), sec_to_time(-864014e-1), sec_to_time('86401.4'), sec_to_time('-86401.4')")
	result.Check(testkit.Rows("24:00:01.4 -24:00:01.4 24:00:01.400000 -24:00:01.400000 24:00:01.400000 -24:00:01.400000"))
	result = tk.MustQuery("select sec_to_time(86401.54321), sec_to_time(86401.543212345)")
	result.Check(testkit.Rows("24:00:01.54321 24:00:01.543212"))
	result = tk.MustQuery("select sec_to_time('123.4'), sec_to_time('123.4567891'), sec_to_time('123')")
	result.Check(testkit.Rows("00:02:03.400000 00:02:03.456789 00:02:03.000000"))

	// for time_to_sec
	result = tk.MustQuery("select time_to_sec(NULL)")
	result.Check(testkit.Rows("<nil>"))
	result = tk.MustQuery("select time_to_sec('22:23:00'), time_to_sec('00:39:38'), time_to_sec('23:00'), time_to_sec('00:00'), time_to_sec('00:00:00'), time_to_sec('23:59:59')")
	result.Check(testkit.Rows("80580 2378 82800 0 0 86399"))
	result = tk.MustQuery("select time_to_sec('1:0'), time_to_sec('1:00'), time_to_sec('1:0:0'), time_to_sec('-02:00'), time_to_sec('-02:00:05'), time_to_sec('020005')")
	result.Check(testkit.Rows("3600 3600 3600 -7200 -7205 7205"))
	result = tk.MustQuery("select time_to_sec('20171222020005'), time_to_sec(020005), time_to_sec(20171222020005), time_to_sec(171222020005)")
	result.Check(testkit.Rows("7205 7205 7205 7205"))

	// for str_to_date
	result = tk.MustQuery("select str_to_date('01-01-2017', '%d-%m-%Y'), str_to_date('59:20:12 01-01-2017', '%s:%i:%H %d-%m-%Y'), str_to_date('59:20:12', '%s:%i:%H')")
	result.Check(testkit.Rows("2017-01-01 2017-01-01 12:20:59 12:20:59"))
	result = tk.MustQuery("select str_to_date('aaa01-01-2017', 'aaa%d-%m-%Y'), str_to_date('59:20:12 aaa01-01-2017', '%s:%i:%H aaa%d-%m-%Y'), str_to_date('59:20:12aaa', '%s:%i:%Haaa')")
	result.Check(testkit.Rows("2017-01-01 2017-01-01 12:20:59 12:20:59"))

	result = tk.MustQuery("select str_to_date('01-01-2017', '%d'), str_to_date('59', '%d-%Y')")
	// TODO: MySQL returns "<nil> <nil>".
	result.Check(testkit.Rows("0000-00-01 <nil>"))
	result = tk.MustQuery("show warnings")
	result.Sort().Check(testutil.RowsWithSep("|",
		"Warning|1292|Incorrect datetime value: '0000-00-00 00:00:00'",
		"Warning|1292|Truncated incorrect datetime value: '01-01-2017'"))

	result = tk.MustQuery("select str_to_date('2018-6-1', '%Y-%m-%d'), str_to_date('2018-6-1', '%Y-%c-%d'), str_to_date('59:20:1', '%s:%i:%k'), str_to_date('59:20:1', '%s:%i:%l')")
	result.Check(testkit.Rows("2018-06-01 2018-06-01 01:20:59 01:20:59"))

	result = tk.MustQuery("select str_to_date('2020-07-04 11:22:33 PM c', '%Y-%m-%d %r')")
	result.Check(testkit.Rows("2020-07-04 23:22:33"))
	result = tk.MustQuery("show warnings")
	result.Check(testutil.RowsWithSep("|", "Warning|1292|Truncated incorrect datetime value: '2020-07-04 11:22:33 PM c'"))

	result = tk.MustQuery("select str_to_date('11:22:33 PM', ' %r')")
	result.Check(testkit.Rows("23:22:33"))
	result = tk.MustQuery("show warnings")
	result.Check(testkit.Rows())

	// for maketime
	tk.MustExec(`drop table if exists t`)
	tk.MustExec(`create table t(a double, b float, c decimal(10,4));`)
	tk.MustExec(`insert into t value(1.23, 2.34, 3.1415)`)
	result = tk.MustQuery("select maketime(1,1,a), maketime(2,2,b), maketime(3,3,c) from t;")
	result.Check(testkit.Rows("01:01:01.230000 02:02:02.340000 03:03:03.1415"))
	result = tk.MustQuery("select maketime(12, 13, 14), maketime('12', '15', 30.1), maketime(0, 1, 59.1), maketime(0, 1, '59.1'), maketime(0, 1, 59.5)")
	result.Check(testkit.Rows("12:13:14 12:15:30.1 00:01:59.1 00:01:59.100000 00:01:59.5"))
	result = tk.MustQuery("select maketime(12, 15, 60), maketime(12, 15, '60'), maketime(12, 60, 0), maketime(12, 15, null)")
	result.Check(testkit.Rows("<nil> <nil> <nil> <nil>"))
	result = tk.MustQuery("select maketime('', '', ''), maketime('h', 'm', 's');")
	result.Check(testkit.Rows("00:00:00.000000 00:00:00.000000"))

	// for get_format
	result = tk.MustQuery(`select GET_FORMAT(DATE,'USA'), GET_FORMAT(DATE,'JIS'), GET_FORMAT(DATE,'ISO'), GET_FORMAT(DATE,'EUR'),
	GET_FORMAT(DATE,'INTERNAL'), GET_FORMAT(DATETIME,'USA') , GET_FORMAT(DATETIME,'JIS'), GET_FORMAT(DATETIME,'ISO'),
	GET_FORMAT(DATETIME,'EUR') , GET_FORMAT(DATETIME,'INTERNAL'), GET_FORMAT(TIME,'USA') , GET_FORMAT(TIME,'JIS'),
	GET_FORMAT(TIME,'ISO'), GET_FORMAT(TIME,'EUR'), GET_FORMAT(TIME,'INTERNAL')`)
	result.Check(testkit.Rows("%m.%d.%Y %Y-%m-%d %Y-%m-%d %d.%m.%Y %Y%m%d %Y-%m-%d %H.%i.%s %Y-%m-%d %H:%i:%s %Y-%m-%d %H:%i:%s %Y-%m-%d %H.%i.%s %Y%m%d%H%i%s %h:%i:%s %p %H:%i:%s %H:%i:%s %H.%i.%s %H%i%s"))

	// for convert_tz
	result = tk.MustQuery(`select convert_tz("2004-01-01 12:00:00", "+00:00", "+10:32"), convert_tz("2004-01-01 12:00:00.01", "+00:00", "+10:32"), convert_tz("2004-01-01 12:00:00.01234567", "+00:00", "+10:32");`)
	result.Check(testkit.Rows("2004-01-01 22:32:00 2004-01-01 22:32:00.01 2004-01-01 22:32:00.012346"))
	result = tk.MustQuery(`select convert_tz(20040101, "+00:00", "+10:32"), convert_tz(20040101.01, "+00:00", "+10:32"), convert_tz(20040101.01234567, "+00:00", "+10:32");`)
	result.Check(testkit.Rows("2004-01-01 10:32:00 2004-01-01 10:32:00.00 2004-01-01 10:32:00.000000"))
	result = tk.MustQuery(`select convert_tz(NULL, "+00:00", "+10:32"), convert_tz("2004-01-01 12:00:00", NULL, "+10:32"), convert_tz("2004-01-01 12:00:00", "+00:00", NULL);`)
	result.Check(testkit.Rows("<nil> <nil> <nil>"))
	result = tk.MustQuery(`select convert_tz("a", "+00:00", "+10:32"), convert_tz("2004-01-01 12:00:00", "a", "+10:32"), convert_tz("2004-01-01 12:00:00", "+00:00", "a");`)
	result.Check(testkit.Rows("<nil> <nil> <nil>"))
	result = tk.MustQuery(`select convert_tz("", "+00:00", "+10:32"), convert_tz("2004-01-01 12:00:00", "", "+10:32"), convert_tz("2004-01-01 12:00:00", "+00:00", "");`)
	result.Check(testkit.Rows("<nil> <nil> <nil>"))
	result = tk.MustQuery(`select convert_tz("0", "+00:00", "+10:32"), convert_tz("2004-01-01 12:00:00", "0", "+10:32"), convert_tz("2004-01-01 12:00:00", "+00:00", "0");`)
	result.Check(testkit.Rows("<nil> <nil> <nil>"))

	// for from_unixtime
	tk.MustExec(`set @@session.time_zone = "+08:00"`)
	result = tk.MustQuery(`select from_unixtime(20170101), from_unixtime(20170101.9999999), from_unixtime(20170101.999), from_unixtime(20170101.999, "%Y %D %M %h:%i:%s %x"), from_unixtime(20170101.999, "%Y %D %M %h:%i:%s %x")`)
	result.Check(testkit.Rows("1970-08-22 18:48:21 1970-08-22 18:48:22.000000 1970-08-22 18:48:21.999 1970 22nd August 06:48:21 1970 1970 22nd August 06:48:21 1970"))
	tk.MustExec(`set @@session.time_zone = "+00:00"`)
	result = tk.MustQuery(`select from_unixtime(20170101), from_unixtime(20170101.9999999), from_unixtime(20170101.999), from_unixtime(20170101.999, "%Y %D %M %h:%i:%s %x"), from_unixtime(20170101.999, "%Y %D %M %h:%i:%s %x")`)
	result.Check(testkit.Rows("1970-08-22 10:48:21 1970-08-22 10:48:22.000000 1970-08-22 10:48:21.999 1970 22nd August 10:48:21 1970 1970 22nd August 10:48:21 1970"))
	tk.MustExec(`set @@session.time_zone = @@global.time_zone`)

	// for extract
	result = tk.MustQuery(`select extract(day from '800:12:12'), extract(hour from '800:12:12'), extract(month from 20170101), extract(day_second from '2017-01-01 12:12:12')`)
	result.Check(testkit.Rows("12 800 1 1121212"))
	result = tk.MustQuery("select extract(day_microsecond from '2017-01-01 12:12:12'), extract(day_microsecond from '01 12:12:12'), extract(day_microsecond from '12:12:12'), extract(day_microsecond from '01 00:00:00.89')")
	result.Check(testkit.Rows("1121212000000 361212000000 121212000000 240000890000"))
	result = tk.MustQuery("select extract(day_second from '2017-01-01 12:12:12'), extract(day_second from '01 12:12:12'), extract(day_second from '12:12:12'), extract(day_second from '01 00:00:00.89')")
	result.Check(testkit.Rows("1121212 361212 121212 240000"))
	result = tk.MustQuery("select extract(day_minute from '2017-01-01 12:12:12'), extract(day_minute from '01 12:12:12'), extract(day_minute from '12:12:12'), extract(day_minute from '01 00:00:00.89')")
	result.Check(testkit.Rows("11212 3612 1212 2400"))
	result = tk.MustQuery("select extract(day_hour from '2017-01-01 12:12:12'), extract(day_hour from '01 12:12:12'), extract(day_hour from '12:12:12'), extract(day_hour from '01 00:00:00.89')")
	result.Check(testkit.Rows("112 36 12 24"))

	// for adddate, subdate
	dateArithmeticalTests := []struct {
		Date      string
		Interval  string
		Unit      string
		AddResult string
		SubResult string
	}{
		{"\"2011-11-11\"", "1", "DAY", "2011-11-12", "2011-11-10"},
		{"NULL", "1", "DAY", "<nil>", "<nil>"},
		{"\"2011-11-11\"", "NULL", "DAY", "<nil>", "<nil>"},
		{"\"2011-11-11 10:10:10\"", "1000", "MICROSECOND", "2011-11-11 10:10:10.001000", "2011-11-11 10:10:09.999000"},
		{"\"2011-11-11 10:10:10\"", "\"10\"", "SECOND", "2011-11-11 10:10:20", "2011-11-11 10:10:00"},
		{"\"2011-11-11 10:10:10\"", "\"10\"", "MINUTE", "2011-11-11 10:20:10", "2011-11-11 10:00:10"},
		{"\"2011-11-11 10:10:10\"", "\"10\"", "HOUR", "2011-11-11 20:10:10", "2011-11-11 00:10:10"},
		{"\"2011-11-11 10:10:10\"", "\"11\"", "DAY", "2011-11-22 10:10:10", "2011-10-31 10:10:10"},
		{"\"2011-11-11 10:10:10\"", "\"2\"", "WEEK", "2011-11-25 10:10:10", "2011-10-28 10:10:10"},
		{"\"2011-11-11 10:10:10\"", "\"2\"", "MONTH", "2012-01-11 10:10:10", "2011-09-11 10:10:10"},
		{"\"2011-11-11 10:10:10\"", "\"4\"", "QUARTER", "2012-11-11 10:10:10", "2010-11-11 10:10:10"},
		{"\"2011-11-11 10:10:10\"", "\"2\"", "YEAR", "2013-11-11 10:10:10", "2009-11-11 10:10:10"},
		{"\"2011-11-11 10:10:10\"", "\"10.00100000\"", "SECOND_MICROSECOND", "2011-11-11 10:10:20.100000", "2011-11-11 10:09:59.900000"},
		{"\"2011-11-11 10:10:10\"", "\"10.0010000000\"", "SECOND_MICROSECOND", "2011-11-11 10:10:30", "2011-11-11 10:09:50"},
		{"\"2011-11-11 10:10:10\"", "\"10.0010000010\"", "SECOND_MICROSECOND", "2011-11-11 10:10:30.000010", "2011-11-11 10:09:49.999990"},
		{"\"2011-11-11 10:10:10\"", "\"10:10.100\"", "MINUTE_MICROSECOND", "2011-11-11 10:20:20.100000", "2011-11-11 09:59:59.900000"},
		{"\"2011-11-11 10:10:10\"", "\"10:10\"", "MINUTE_SECOND", "2011-11-11 10:20:20", "2011-11-11 10:00:00"},
		{"\"2011-11-11 10:10:10\"", "\"10:10:10.100\"", "HOUR_MICROSECOND", "2011-11-11 20:20:20.100000", "2011-11-10 23:59:59.900000"},
		{"\"2011-11-11 10:10:10\"", "\"10:10:10\"", "HOUR_SECOND", "2011-11-11 20:20:20", "2011-11-11 00:00:00"},
		{"\"2011-11-11 10:10:10\"", "\"10:10\"", "HOUR_MINUTE", "2011-11-11 20:20:10", "2011-11-11 00:00:10"},
		{"\"2011-11-11 10:10:10\"", "\"11 10:10:10.100\"", "DAY_MICROSECOND", "2011-11-22 20:20:20.100000", "2011-10-30 23:59:59.900000"},
		{"\"2011-11-11 10:10:10\"", "\"11 10:10:10\"", "DAY_SECOND", "2011-11-22 20:20:20", "2011-10-31 00:00:00"},
		{"\"2011-11-11 10:10:10\"", "\"11 10:10\"", "DAY_MINUTE", "2011-11-22 20:20:10", "2011-10-31 00:00:10"},
		{"\"2011-11-11 10:10:10\"", "\"11 10\"", "DAY_HOUR", "2011-11-22 20:10:10", "2011-10-31 00:10:10"},
		{"\"2011-11-11 10:10:10\"", "\"11-1\"", "YEAR_MONTH", "2022-12-11 10:10:10", "2000-10-11 10:10:10"},
		{"\"2011-11-11 10:10:10\"", "\"11-11\"", "YEAR_MONTH", "2023-10-11 10:10:10", "1999-12-11 10:10:10"},
		{"\"2011-11-11 10:10:10\"", "\"20\"", "DAY", "2011-12-01 10:10:10", "2011-10-22 10:10:10"},
		{"\"2011-11-11 10:10:10\"", "19.88", "DAY", "2011-12-01 10:10:10", "2011-10-22 10:10:10"},
		{"\"2011-11-11 10:10:10\"", "\"19.88\"", "DAY", "2011-11-30 10:10:10", "2011-10-23 10:10:10"},
		{"\"2011-11-11 10:10:10\"", "\"prefix19suffix\"", "DAY", "2011-11-30 10:10:10", "2011-10-23 10:10:10"},
		{"\"2011-11-11 10:10:10\"", "\"20-11\"", "DAY", "2011-12-01 10:10:10", "2011-10-22 10:10:10"},
		{"\"2011-11-11 10:10:10\"", "\"20,11\"", "daY", "2011-12-01 10:10:10", "2011-10-22 10:10:10"},
		{"\"2011-11-11 10:10:10\"", "\"1000\"", "dAy", "2014-08-07 10:10:10", "2009-02-14 10:10:10"},
		{"\"2011-11-11 10:10:10\"", "\"true\"", "Day", "2011-11-12 10:10:10", "2011-11-10 10:10:10"},
		{"\"2011-11-11 10:10:10\"", "true", "Day", "2011-11-12 10:10:10", "2011-11-10 10:10:10"},
		{"\"2011-11-11\"", "1", "DAY", "2011-11-12", "2011-11-10"},
		{"\"2011-11-11\"", "10", "HOUR", "2011-11-11 10:00:00", "2011-11-10 14:00:00"},
		{"\"2011-11-11\"", "10", "MINUTE", "2011-11-11 00:10:00", "2011-11-10 23:50:00"},
		{"\"2011-11-11\"", "10", "SECOND", "2011-11-11 00:00:10", "2011-11-10 23:59:50"},
		{"\"2011-11-11\"", "\"10:10\"", "HOUR_MINUTE", "2011-11-11 10:10:00", "2011-11-10 13:50:00"},
		{"\"2011-11-11\"", "\"10:10:10\"", "HOUR_SECOND", "2011-11-11 10:10:10", "2011-11-10 13:49:50"},
		{"\"2011-11-11\"", "\"10:10:10.101010\"", "HOUR_MICROSECOND", "2011-11-11 10:10:10.101010", "2011-11-10 13:49:49.898990"},
		{"\"2011-11-11\"", "\"10:10\"", "MINUTE_SECOND", "2011-11-11 00:10:10", "2011-11-10 23:49:50"},
		{"\"2011-11-11\"", "\"10:10.101010\"", "MINUTE_MICROSECOND", "2011-11-11 00:10:10.101010", "2011-11-10 23:49:49.898990"},
		{"\"2011-11-11\"", "\"10.101010\"", "SECOND_MICROSECOND", "2011-11-11 00:00:10.101010", "2011-11-10 23:59:49.898990"},
		{"\"2011-11-11 00:00:00\"", "1", "DAY", "2011-11-12 00:00:00", "2011-11-10 00:00:00"},
		{"\"2011-11-11 00:00:00\"", "10", "HOUR", "2011-11-11 10:00:00", "2011-11-10 14:00:00"},
		{"\"2011-11-11 00:00:00\"", "10", "MINUTE", "2011-11-11 00:10:00", "2011-11-10 23:50:00"},
		{"\"2011-11-11 00:00:00\"", "10", "SECOND", "2011-11-11 00:00:10", "2011-11-10 23:59:50"},

		{"\"2011-11-11\"", "\"abc1000\"", "MICROSECOND", "2011-11-11 00:00:00", "2011-11-11 00:00:00"},
		{"\"20111111 10:10:10\"", "\"1\"", "DAY", "<nil>", "<nil>"},
		{"\"2011-11-11\"", "\"10\"", "SECOND_MICROSECOND", "2011-11-11 00:00:00.100000", "2011-11-10 23:59:59.900000"},
		{"\"2011-11-11\"", "\"10.0000\"", "MINUTE_MICROSECOND", "2011-11-11 00:00:10", "2011-11-10 23:59:50"},
		{"\"2011-11-11\"", "\"10:10:10\"", "MINUTE_MICROSECOND", "2011-11-11 00:10:10.100000", "2011-11-10 23:49:49.900000"},

		{"cast(\"2011-11-11\" as datetime)", "\"10:10:10\"", "MINUTE_MICROSECOND", "2011-11-11 00:10:10.100000", "2011-11-10 23:49:49.900000"},
		{"cast(\"2011-11-11 00:00:00\" as datetime)", "1", "DAY", "2011-11-12 00:00:00", "2011-11-10 00:00:00"},
		{"cast(\"2011-11-11 00:00:00\" as datetime)", "10", "HOUR", "2011-11-11 10:00:00", "2011-11-10 14:00:00"},
		{"cast(\"2011-11-11 00:00:00\" as datetime)", "10", "MINUTE", "2011-11-11 00:10:00", "2011-11-10 23:50:00"},
		{"cast(\"2011-11-11 00:00:00\" as datetime)", "10", "SECOND", "2011-11-11 00:00:10", "2011-11-10 23:59:50"},

		{"cast(\"2011-11-11 00:00:00\" as datetime)", "\"1\"", "DAY", "2011-11-12 00:00:00", "2011-11-10 00:00:00"},
		{"cast(\"2011-11-11 00:00:00\" as datetime)", "\"10\"", "HOUR", "2011-11-11 10:00:00", "2011-11-10 14:00:00"},
		{"cast(\"2011-11-11 00:00:00\" as datetime)", "\"10\"", "MINUTE", "2011-11-11 00:10:00", "2011-11-10 23:50:00"},
		{"cast(\"2011-11-11 00:00:00\" as datetime)", "\"10\"", "SECOND", "2011-11-11 00:00:10", "2011-11-10 23:59:50"},

		{"cast(\"2011-11-11\" as date)", "\"10:10:10\"", "MINUTE_MICROSECOND", "2011-11-11 00:10:10.100000", "2011-11-10 23:49:49.900000"},
		{"cast(\"2011-11-11 00:00:00\" as date)", "1", "DAY", "2011-11-12", "2011-11-10"},
		{"cast(\"2011-11-11 00:00:00\" as date)", "10", "HOUR", "2011-11-11 10:00:00", "2011-11-10 14:00:00"},
		{"cast(\"2011-11-11 00:00:00\" as date)", "10", "MINUTE", "2011-11-11 00:10:00", "2011-11-10 23:50:00"},
		{"cast(\"2011-11-11 00:00:00\" as date)", "10", "SECOND", "2011-11-11 00:00:10", "2011-11-10 23:59:50"},

		{"cast(\"2011-11-11 00:00:00\" as date)", "\"1\"", "DAY", "2011-11-12", "2011-11-10"},
		{"cast(\"2011-11-11 00:00:00\" as date)", "\"10\"", "HOUR", "2011-11-11 10:00:00", "2011-11-10 14:00:00"},
		{"cast(\"2011-11-11 00:00:00\" as date)", "\"10\"", "MINUTE", "2011-11-11 00:10:00", "2011-11-10 23:50:00"},
		{"cast(\"2011-11-11 00:00:00\" as date)", "\"10\"", "SECOND", "2011-11-11 00:00:10", "2011-11-10 23:59:50"},

		// interval decimal support
		{"\"2011-01-01 00:00:00\"", "10.10", "YEAR_MONTH", "2021-11-01 00:00:00", "2000-03-01 00:00:00"},
		{"\"2011-01-01 00:00:00\"", "10.10", "DAY_HOUR", "2011-01-11 10:00:00", "2010-12-21 14:00:00"},
		{"\"2011-01-01 00:00:00\"", "10.10", "HOUR_MINUTE", "2011-01-01 10:10:00", "2010-12-31 13:50:00"},
		{"\"2011-01-01 00:00:00\"", "10.10", "DAY_MINUTE", "2011-01-01 10:10:00", "2010-12-31 13:50:00"},
		{"\"2011-01-01 00:00:00\"", "10.10", "DAY_SECOND", "2011-01-01 00:10:10", "2010-12-31 23:49:50"},
		{"\"2011-01-01 00:00:00\"", "10.10", "HOUR_SECOND", "2011-01-01 00:10:10", "2010-12-31 23:49:50"},
		{"\"2011-01-01 00:00:00\"", "10.10", "MINUTE_SECOND", "2011-01-01 00:10:10", "2010-12-31 23:49:50"},
		{"\"2011-01-01 00:00:00\"", "10.10", "DAY_MICROSECOND", "2011-01-01 00:00:10.100000", "2010-12-31 23:59:49.900000"},
		{"\"2011-01-01 00:00:00\"", "10.10", "HOUR_MICROSECOND", "2011-01-01 00:00:10.100000", "2010-12-31 23:59:49.900000"},
		{"\"2011-01-01 00:00:00\"", "10.10", "MINUTE_MICROSECOND", "2011-01-01 00:00:10.100000", "2010-12-31 23:59:49.900000"},
		{"\"2011-01-01 00:00:00\"", "10.10", "SECOND_MICROSECOND", "2011-01-01 00:00:10.100000", "2010-12-31 23:59:49.900000"},
		{"\"2011-01-01 00:00:00\"", "10.10", "YEAR", "2021-01-01 00:00:00", "2001-01-01 00:00:00"},
		{"\"2011-01-01 00:00:00\"", "10.10", "QUARTER", "2013-07-01 00:00:00", "2008-07-01 00:00:00"},
		{"\"2011-01-01 00:00:00\"", "10.10", "MONTH", "2011-11-01 00:00:00", "2010-03-01 00:00:00"},
		{"\"2011-01-01 00:00:00\"", "10.10", "WEEK", "2011-03-12 00:00:00", "2010-10-23 00:00:00"},
		{"\"2011-01-01 00:00:00\"", "10.10", "DAY", "2011-01-11 00:00:00", "2010-12-22 00:00:00"},
		{"\"2011-01-01 00:00:00\"", "10.10", "HOUR", "2011-01-01 10:00:00", "2010-12-31 14:00:00"},
		{"\"2011-01-01 00:00:00\"", "10.10", "MINUTE", "2011-01-01 00:10:00", "2010-12-31 23:50:00"},
		{"\"2011-01-01 00:00:00\"", "10.10", "SECOND", "2011-01-01 00:00:10.100000", "2010-12-31 23:59:49.900000"},
		{"\"2011-01-01 00:00:00\"", "10.10", "MICROSECOND", "2011-01-01 00:00:00.000010", "2010-12-31 23:59:59.999990"},
		{"\"2011-01-01 00:00:00\"", "10.90", "MICROSECOND", "2011-01-01 00:00:00.000011", "2010-12-31 23:59:59.999989"},

		{"\"2009-01-01\"", "6/4", "HOUR_MINUTE", "2009-01-04 12:20:00", "2008-12-28 11:40:00"},
		{"\"2009-01-01\"", "6/0", "HOUR_MINUTE", "<nil>", "<nil>"},
		{"\"1970-01-01 12:00:00\"", "CAST(6/4 AS DECIMAL(3,1))", "HOUR_MINUTE", "1970-01-01 13:05:00", "1970-01-01 10:55:00"},
		// for issue #8077
		{"\"2012-01-02\"", "\"prefix8\"", "HOUR", "2012-01-02 08:00:00", "2012-01-01 16:00:00"},
		{"\"2012-01-02\"", "\"prefix8prefix\"", "HOUR", "2012-01-02 08:00:00", "2012-01-01 16:00:00"},
		{"\"2012-01-02\"", "\"8:00\"", "HOUR", "2012-01-02 08:00:00", "2012-01-01 16:00:00"},
		{"\"2012-01-02\"", "\"8:00:00\"", "HOUR", "2012-01-02 08:00:00", "2012-01-01 16:00:00"},
	}
	for _, tc := range dateArithmeticalTests {
		addDate := fmt.Sprintf("select adddate(%s, interval %s %s);", tc.Date, tc.Interval, tc.Unit)
		subDate := fmt.Sprintf("select subdate(%s, interval %s %s);", tc.Date, tc.Interval, tc.Unit)
		result = tk.MustQuery(addDate)
		result.Check(testkit.Rows(tc.AddResult))
		result = tk.MustQuery(subDate)
		result.Check(testkit.Rows(tc.SubResult))
	}
	tk.MustQuery(`select subdate(cast("2000-02-01" as datetime), cast(1 as decimal))`).Check(testkit.Rows("2000-01-31 00:00:00"))
	tk.MustQuery(`select subdate(cast("2000-02-01" as datetime), cast(null as decimal))`).Check(testkit.Rows("<nil>"))
	tk.MustQuery(`select subdate(cast(null as datetime), cast(1 as decimal))`).Check(testkit.Rows("<nil>"))
	tk.MustQuery(`select subdate(cast("2000-02-01" as datetime), cast("xxx" as decimal))`).Check(testkit.Rows("2000-02-01 00:00:00"))
	tk.MustQuery(`select subdate(cast("xxx" as datetime), cast(1 as decimal))`).Check(testkit.Rows("<nil>"))
	tk.MustQuery(`select subdate(cast(20000101 as SIGNED), cast("1" as decimal))`).Check(testkit.Rows("1999-12-31"))
	tk.MustQuery(`select subdate(cast(20000101 as SIGNED), cast("xxx" as decimal))`).Check(testkit.Rows("2000-01-01"))
	tk.MustQuery(`select subdate(cast("abc" as SIGNED), cast("1" as decimal))`).Check(testkit.Rows("<nil>"))
	tk.MustQuery(`select subdate(cast(null as SIGNED), cast("1" as decimal))`).Check(testkit.Rows("<nil>"))
	tk.MustQuery(`select subdate(cast(20000101 as SIGNED), cast(null as decimal))`).Check(testkit.Rows("<nil>"))
	tk.MustQuery(`select adddate(cast("2000-02-01" as datetime), cast(1 as decimal))`).Check(testkit.Rows("2000-02-02 00:00:00"))
	tk.MustQuery(`select adddate(cast("2000-02-01" as datetime), cast(null as decimal))`).Check(testkit.Rows("<nil>"))
	tk.MustQuery(`select adddate(cast(null as datetime), cast(1 as decimal))`).Check(testkit.Rows("<nil>"))
	tk.MustQuery(`select adddate(cast("2000-02-01" as datetime), cast("xxx" as decimal))`).Check(testkit.Rows("2000-02-01 00:00:00"))
	tk.MustQuery(`select adddate(cast("xxx" as datetime), cast(1 as decimal))`).Check(testkit.Rows("<nil>"))
	tk.MustQuery(`select adddate(cast("2000-02-01" as datetime), cast(1 as SIGNED))`).Check(testkit.Rows("2000-02-02 00:00:00"))
	tk.MustQuery(`select adddate(cast("2000-02-01" as datetime), cast(null as SIGNED))`).Check(testkit.Rows("<nil>"))
	tk.MustQuery(`select adddate(cast(null as datetime), cast(1 as SIGNED))`).Check(testkit.Rows("<nil>"))
	tk.MustQuery(`select adddate(cast("2000-02-01" as datetime), cast("xxx" as SIGNED))`).Check(testkit.Rows("2000-02-01 00:00:00"))
	tk.MustQuery(`select adddate(cast("xxx" as datetime), cast(1 as SIGNED))`).Check(testkit.Rows("<nil>"))
	tk.MustQuery(`select adddate(20100101, cast(1 as decimal))`).Check(testkit.Rows("2010-01-02"))
	tk.MustQuery(`select adddate(cast('10:10:10' as time), 1)`).Check(testkit.Rows("34:10:10"))
	tk.MustQuery(`select adddate(cast('10:10:10' as time), cast(1 as decimal))`).Check(testkit.Rows("34:10:10"))

	// for localtime, localtimestamp
	result = tk.MustQuery(`select localtime() = now(), localtime = now(), localtimestamp() = now(), localtimestamp = now()`)
	result.Check(testkit.Rows("1 1 1 1"))

	// for current_timestamp, current_timestamp()
	result = tk.MustQuery(`select current_timestamp() = now(), current_timestamp = now()`)
	result.Check(testkit.Rows("1 1"))

	// for tidb_parse_tso
	tk.MustExec("SET time_zone = '+00:00';")
	result = tk.MustQuery(`select tidb_parse_tso(404411537129996288)`)
	result.Check(testkit.Rows("2018-11-20 09:53:04.877000"))
	result = tk.MustQuery(`select tidb_parse_tso("404411537129996288")`)
	result.Check(testkit.Rows("2018-11-20 09:53:04.877000"))
	result = tk.MustQuery(`select tidb_parse_tso(1)`)
	result.Check(testkit.Rows("1970-01-01 00:00:00.000000"))
	result = tk.MustQuery(`select tidb_parse_tso(0)`)
	result.Check(testkit.Rows("<nil>"))
	result = tk.MustQuery(`select tidb_parse_tso(-1)`)
	result.Check(testkit.Rows("<nil>"))

	// fix issue 10308
	result = tk.MustQuery("select time(\"- -\");")
	result.Check(testkit.Rows("00:00:00"))
	tk.MustQuery("show warnings;").Check(testkit.Rows("Warning 1292 Truncated incorrect time value: '- -'"))
	result = tk.MustQuery("select time(\"---1\");")
	result.Check(testkit.Rows("00:00:00"))
	tk.MustQuery("show warnings;").Check(testkit.Rows("Warning 1292 Truncated incorrect time value: '---1'"))
	result = tk.MustQuery("select time(\"-- --1\");")
	result.Check(testkit.Rows("00:00:00"))
	tk.MustQuery("show warnings;").Check(testkit.Rows("Warning 1292 Truncated incorrect time value: '-- --1'"))

	// fix issue #15185
	result = tk.MustQuery(`select timestamp(11111.1111)`)
	result.Check(testkit.Rows("2001-11-11 00:00:00.0000"))
	result = tk.MustQuery(`select timestamp(cast(11111.1111 as decimal(60, 5)))`)
	result.Check(testkit.Rows("2001-11-11 00:00:00.00000"))
	result = tk.MustQuery(`select timestamp(1021121141105.4324)`)
	result.Check(testkit.Rows("0102-11-21 14:11:05.4324"))
	result = tk.MustQuery(`select timestamp(cast(1021121141105.4324 as decimal(60, 5)))`)
	result.Check(testkit.Rows("0102-11-21 14:11:05.43240"))
	result = tk.MustQuery(`select timestamp(21121141105.101)`)
	result.Check(testkit.Rows("2002-11-21 14:11:05.101"))
	result = tk.MustQuery(`select timestamp(cast(21121141105.101 as decimal(60, 5)))`)
	result.Check(testkit.Rows("2002-11-21 14:11:05.10100"))
	result = tk.MustQuery(`select timestamp(1121141105.799055)`)
	result.Check(testkit.Rows("2000-11-21 14:11:05.799055"))
	result = tk.MustQuery(`select timestamp(cast(1121141105.799055 as decimal(60, 5)))`)
	result.Check(testkit.Rows("2000-11-21 14:11:05.79906"))
	result = tk.MustQuery(`select timestamp(121141105.123)`)
	result.Check(testkit.Rows("2000-01-21 14:11:05.123"))
	result = tk.MustQuery(`select timestamp(cast(121141105.123 as decimal(60, 5)))`)
	result.Check(testkit.Rows("2000-01-21 14:11:05.12300"))
	result = tk.MustQuery(`select timestamp(1141105)`)
	result.Check(testkit.Rows("0114-11-05 00:00:00"))
	result = tk.MustQuery(`select timestamp(cast(1141105 as decimal(60, 5)))`)
	result.Check(testkit.Rows("0114-11-05 00:00:00.00000"))
	result = tk.MustQuery(`select timestamp(41105.11)`)
	result.Check(testkit.Rows("2004-11-05 00:00:00.00"))
	result = tk.MustQuery(`select timestamp(cast(41105.11 as decimal(60, 5)))`)
	result.Check(testkit.Rows("2004-11-05 00:00:00.00000"))
	result = tk.MustQuery(`select timestamp(1105.3)`)
	result.Check(testkit.Rows("2000-11-05 00:00:00.0"))
	result = tk.MustQuery(`select timestamp(cast(1105.3 as decimal(60, 5)))`)
	result.Check(testkit.Rows("2000-11-05 00:00:00.00000"))
	result = tk.MustQuery(`select timestamp(105)`)
	result.Check(testkit.Rows("2000-01-05 00:00:00"))
	result = tk.MustQuery(`select timestamp(cast(105 as decimal(60, 5)))`)
	result.Check(testkit.Rows("2000-01-05 00:00:00.00000"))
}

func (s *testIntegrationSuite) TestOpBuiltin(c *C) {
	defer s.cleanEnv(c)
	tk := testkit.NewTestKit(c, s.store)
	tk.MustExec("use test")

	// for logicAnd
	result := tk.MustQuery("select 1 && 1, 1 && 0, 0 && 1, 0 && 0, 2 && -1, null && 1, '1a' && 'a'")
	result.Check(testkit.Rows("1 0 0 0 1 <nil> 0"))
	// for bitNeg
	result = tk.MustQuery("select ~123, ~-123, ~null")
	result.Check(testkit.Rows("18446744073709551492 122 <nil>"))
	// for logicNot
	result = tk.MustQuery("select !1, !123, !0, !null")
	result.Check(testkit.Rows("0 0 1 <nil>"))
	// for logicalXor
	result = tk.MustQuery("select 1 xor 1, 1 xor 0, 0 xor 1, 0 xor 0, 2 xor -1, null xor 1, '1a' xor 'a'")
	result.Check(testkit.Rows("0 1 1 0 0 <nil> 1"))
	// for bitAnd
	result = tk.MustQuery("select 123 & 321, -123 & 321, null & 1")
	result.Check(testkit.Rows("65 257 <nil>"))
	// for bitOr
	result = tk.MustQuery("select 123 | 321, -123 | 321, null | 1")
	result.Check(testkit.Rows("379 18446744073709551557 <nil>"))
	// for bitXor
	result = tk.MustQuery("select 123 ^ 321, -123 ^ 321, null ^ 1")
	result.Check(testkit.Rows("314 18446744073709551300 <nil>"))
	// for leftShift
	result = tk.MustQuery("select 123 << 2, -123 << 2, null << 1")
	result.Check(testkit.Rows("492 18446744073709551124 <nil>"))
	// for rightShift
	result = tk.MustQuery("select 123 >> 2, -123 >> 2, null >> 1")
	result.Check(testkit.Rows("30 4611686018427387873 <nil>"))
	// for logicOr
	result = tk.MustQuery("select 1 || 1, 1 || 0, 0 || 1, 0 || 0, 2 || -1, null || 1, '1a' || 'a'")
	result.Check(testkit.Rows("1 1 1 0 1 1 1"))
	// for unaryPlus
	result = tk.MustQuery(`select +1, +0, +(-9), +(-0.001), +0.999, +null, +"aaa"`)
	result.Check(testkit.Rows("1 0 -9 -0.001 0.999 <nil> aaa"))
	// for unaryMinus
	tk.MustExec("drop table if exists f")
	tk.MustExec("create table f(a decimal(65,0))")
	tk.MustExec("insert into f value (-17000000000000000000)")
	result = tk.MustQuery("select a from f")
	result.Check(testkit.Rows("-17000000000000000000"))
}

func (s *testIntegrationSuite) TestDatetimeOverflow(c *C) {
	defer s.cleanEnv(c)
	tk := testkit.NewTestKit(c, s.store)
	tk.MustExec("use test")

	tk.MustExec("create table t1 (d date)")
	tk.MustExec("set sql_mode='traditional'")
	overflowSQLs := []string{
		"insert into t1 (d) select date_add('2000-01-01',interval 8000 year)",
		"insert into t1 (d) select date_sub('2000-01-01', INTERVAL 2001 YEAR)",
		"insert into t1 (d) select date_add('9999-12-31',interval 1 year)",
		"insert into t1 (d) select date_add('9999-12-31',interval 1 day)",
	}

	for _, sql := range overflowSQLs {
		_, err := tk.Exec(sql)
		c.Assert(err.Error(), Equals, "[types:1441]Datetime function: datetime field overflow")
	}

	tk.MustExec("set sql_mode=''")
	for _, sql := range overflowSQLs {
		tk.MustExec(sql)
	}

	rows := make([]string, 0, len(overflowSQLs))
	for range overflowSQLs {
		rows = append(rows, "<nil>")
	}
	tk.MustQuery("select * from t1").Check(testkit.Rows(rows...))

	// Fix ISSUE 11256
	tk.MustQuery(`select DATE_ADD('2000-04-13 07:17:02',INTERVAL -1465647104 YEAR);`).Check(testkit.Rows("<nil>"))
	tk.MustQuery(`select DATE_ADD('2008-11-23 22:47:31',INTERVAL 266076160 QUARTER);`).Check(testkit.Rows("<nil>"))
	tk.MustQuery(`select DATE_SUB('2000-04-13 07:17:02',INTERVAL 1465647104 YEAR);`).Check(testkit.Rows("<nil>"))
	tk.MustQuery(`select DATE_SUB('2008-11-23 22:47:31',INTERVAL -266076160 QUARTER);`).Check(testkit.Rows("<nil>"))
}

func (s *testIntegrationSuite2) TestBuiltin(c *C) {
	defer s.cleanEnv(c)
	tk := testkit.NewTestKit(c, s.store)
	tk.MustExec("use test")

	// for is true && is false
	tk.MustExec("drop table if exists t")
	tk.MustExec("create table t (a int, b int, index idx_b (b))")
	tk.MustExec("insert t values (1, 1)")
	tk.MustExec("insert t values (2, 2)")
	tk.MustExec("insert t values (3, 2)")
	result := tk.MustQuery("select * from t where b is true")
	result.Check(testkit.Rows("1 1", "2 2", "3 2"))
	result = tk.MustQuery("select all + a from t where a = 1")
	result.Check(testkit.Rows("1"))
	result = tk.MustQuery("select * from t where a is false")
	result.Check(nil)
	result = tk.MustQuery("select * from t where a is not true")
	result.Check(nil)
	result = tk.MustQuery(`select 1 is true, 0 is true, null is true, "aaa" is true, "" is true, -12.00 is true, 0.0 is true, 0.0000001 is true;`)
	result.Check(testkit.Rows("1 0 0 0 0 1 0 1"))
	result = tk.MustQuery(`select 1 is false, 0 is false, null is false, "aaa" is false, "" is false, -12.00 is false, 0.0 is false, 0.0000001 is false;`)
	result.Check(testkit.Rows("0 1 0 1 1 0 1 0"))
	// Issue https://github.com/pingcap/tidb/issues/19986
	result = tk.MustQuery("select 1 from dual where sec_to_time(2/10) is true")
	result.Check(testkit.Rows("1"))
	result = tk.MustQuery("select 1 from dual where sec_to_time(2/10) is false")
	result.Check(nil)
	// Issue https://github.com/pingcap/tidb/issues/19999
	result = tk.MustQuery("select 1 from dual where timediff((7/'2014-07-07 02:30:02'),'2012-01-16') is true")
	result.Check(testkit.Rows("1"))
	result = tk.MustQuery("select 1 from dual where timediff((7/'2014-07-07 02:30:02'),'2012-01-16') is false")
	result.Check(nil)
	// Issue https://github.com/pingcap/tidb/issues/20001
	result = tk.MustQuery("select 1 from dual where time(0.0001) is true")
	result.Check(testkit.Rows("1"))
	result = tk.MustQuery("select 1 from dual where time(0.0001) is false")
	result.Check(nil)

	// for in
	result = tk.MustQuery("select * from t where b in (a)")
	result.Check(testkit.Rows("1 1", "2 2"))
	result = tk.MustQuery("select * from t where b not in (a)")
	result.Check(testkit.Rows("3 2"))

	// test cast
	result = tk.MustQuery("select cast(1 as decimal(3,2))")
	result.Check(testkit.Rows("1.00"))
	result = tk.MustQuery("select cast('1991-09-05 11:11:11' as datetime)")
	result.Check(testkit.Rows("1991-09-05 11:11:11"))
	result = tk.MustQuery("select cast(cast('1991-09-05 11:11:11' as datetime) as char)")
	result.Check(testkit.Rows("1991-09-05 11:11:11"))
	result = tk.MustQuery("select cast('11:11:11' as time)")
	result.Check(testkit.Rows("11:11:11"))
	result = tk.MustQuery("select * from t where a > cast(2 as decimal)")
	result.Check(testkit.Rows("3 2"))
	result = tk.MustQuery("select cast(-1 as unsigned)")
	result.Check(testkit.Rows("18446744073709551615"))
	tk.MustExec("drop table if exists t")
	tk.MustExec("create table t(a decimal(3, 1), b double, c datetime, d time, e int)")
	tk.MustExec("insert into t value(12.3, 1.23, '2017-01-01 12:12:12', '12:12:12', 123)")
	result = tk.MustQuery("select cast(a as json), cast(b as json), cast(c as json), cast(d as json), cast(e as json) from t")
	result.Check(testkit.Rows(`12.3 1.23 "2017-01-01 12:12:12.000000" "12:12:12.000000" 123`))
	result = tk.MustQuery(`select cast(10101000000 as time);`)
	result.Check(testkit.Rows("00:00:00"))
	result = tk.MustQuery(`select cast(10101001000 as time);`)
	result.Check(testkit.Rows("00:10:00"))
	result = tk.MustQuery(`select cast(10000000000 as time);`)
	result.Check(testkit.Rows("<nil>"))
	result = tk.MustQuery(`select cast(20171222020005 as time);`)
	result.Check(testkit.Rows("02:00:05"))
	result = tk.MustQuery(`select cast(8380000 as time);`)
	result.Check(testkit.Rows("838:00:00"))
	result = tk.MustQuery(`select cast(8390000 as time);`)
	result.Check(testkit.Rows("<nil>"))
	result = tk.MustQuery(`select cast(8386000 as time);`)
	result.Check(testkit.Rows("<nil>"))
	result = tk.MustQuery(`select cast(8385960 as time);`)
	result.Check(testkit.Rows("<nil>"))
	result = tk.MustQuery(`select cast(cast('2017-01-01 01:01:11.12' as date) as datetime(2));`)
	result.Check(testkit.Rows("2017-01-01 00:00:00.00"))
	result = tk.MustQuery(`select cast(20170118.999 as datetime);`)
	result.Check(testkit.Rows("2017-01-18 00:00:00"))
	tk.MustQuery(`select convert(a2.a, unsigned int) from (select cast('"9223372036854775808"' as json) as a) as a2;`)

	tk.MustExec(`create table tb5(a bigint(64) unsigned, b double);`)
	tk.MustExec(`insert into tb5 (a, b) values (9223372036854776000, 9223372036854776000);`)
	tk.MustExec(`insert into tb5 (a, b) select * from (select cast(a as json) as a1, b from tb5) as t where t.a1 = t.b;`)
	tk.MustExec(`drop table tb5;`)

	tk.MustExec(`create table tb5(a float(53));`)
	tk.MustExec(`insert into tb5(a) values (13835058055282163712);`)
	tk.MustQuery(`select convert(t.a1, signed int) from (select convert(a, json) as a1 from tb5) as t`)
	tk.MustExec(`drop table tb5;`)

	// test builtinCastIntAsIntSig
	// Cast MaxUint64 to unsigned should be -1
	tk.MustQuery("select cast(0xffffffffffffffff as signed);").Check(testkit.Rows("-1"))
	tk.MustQuery("select cast(0x9999999999999999999999999999999999999999999 as signed);").Check(testkit.Rows("-1"))
	tk.MustExec("create table tb5(a bigint);")
	tk.MustExec("set sql_mode=''")
	tk.MustExec("insert into tb5(a) values (0xfffffffffffffffffffffffff);")
	tk.MustQuery("select * from tb5;").Check(testkit.Rows("9223372036854775807"))
	tk.MustExec("drop table tb5;")

	tk.MustExec(`create table tb5(a double);`)
	tk.MustExec(`insert into test.tb5 (a) values (18446744073709551616);`)
	tk.MustExec(`insert into test.tb5 (a) values (184467440737095516160);`)
	result = tk.MustQuery(`select cast(a as unsigned) from test.tb5;`)
	// Note: MySQL will return 9223372036854775807, and it should be a bug.
	result.Check(testkit.Rows("18446744073709551615", "18446744073709551615"))
	tk.MustExec(`drop table tb5;`)

	// test builtinCastIntAsDecimalSig
	tk.MustExec(`create table tb5(a bigint(64) unsigned, b decimal(64, 10));`)
	tk.MustExec(`insert into tb5 (a, b) values (9223372036854775808, 9223372036854775808);`)
	tk.MustExec(`insert into tb5 (select * from tb5 where a = b);`)
	result = tk.MustQuery(`select * from tb5;`)
	result.Check(testkit.Rows("9223372036854775808 9223372036854775808.0000000000", "9223372036854775808 9223372036854775808.0000000000"))
	tk.MustExec(`drop table tb5;`)

	// test builtinCastIntAsRealSig
	tk.MustExec(`create table tb5(a bigint(64) unsigned, b double(64, 10));`)
	tk.MustExec(`insert into tb5 (a, b) values (13835058000000000000, 13835058000000000000);`)
	tk.MustExec(`insert into tb5 (select * from tb5 where a = b);`)
	result = tk.MustQuery(`select * from tb5;`)
	result.Check(testkit.Rows("13835058000000000000 13835058000000000000", "13835058000000000000 13835058000000000000"))
	tk.MustExec(`drop table tb5;`)

	// test builtinCastRealAsIntSig
	tk.MustExec(`create table tb5(a double, b float);`)
	tk.MustExec(`insert into tb5 (a, b) values (184467440737095516160, 184467440737095516160);`)
	tk.MustQuery(`select * from tb5 where cast(a as unsigned int)=0;`).Check(testkit.Rows())
	tk.MustQuery("show warnings;").Check(testkit.Rows("Warning 1690 constant 1.844674407370955e+20 overflows bigint"))
	_ = tk.MustQuery(`select * from tb5 where cast(b as unsigned int)=0;`)
	tk.MustQuery("show warnings;").Check(testkit.Rows("Warning 1690 constant 1.844674407370955e+20 overflows bigint"))
	tk.MustExec(`drop table tb5;`)
	tk.MustExec(`create table tb5(a double, b bigint unsigned);`)
	tk.MustExec(`insert into tb5 (a, b) values (18446744073709551616, 18446744073709551615);`)
	_ = tk.MustQuery(`select * from tb5 where cast(a as unsigned int)=b;`)
	// TODO `obtained string = "[18446744073709552000 18446744073709551615]`
	// result.Check(testkit.Rows("18446744073709551616 18446744073709551615"))
	tk.MustQuery("show warnings;").Check(testkit.Rows())
	tk.MustExec(`drop table tb5;`)

	// test builtinCastJSONAsIntSig
	tk.MustExec(`create table tb5(a json, b bigint unsigned);`)
	tk.MustExec(`insert into tb5 (a, b) values ('184467440737095516160', 18446744073709551615);`)
	_ = tk.MustQuery(`select * from tb5 where cast(a as unsigned int)=b;`)
	tk.MustQuery("show warnings;").Check(testkit.Rows("Warning 1690 constant 1.844674407370955e+20 overflows bigint"))
	_ = tk.MustQuery(`select * from tb5 where cast(b as unsigned int)=0;`)
	tk.MustQuery("show warnings;").Check(testkit.Rows())
	tk.MustExec(`drop table tb5;`)
	tk.MustExec(`create table tb5(a json, b bigint unsigned);`)
	tk.MustExec(`insert into tb5 (a, b) values ('92233720368547758080', 18446744073709551615);`)
	_ = tk.MustQuery(`select * from tb5 where cast(a as signed int)=b;`)
	tk.MustQuery("show warnings;").Check(testkit.Rows("Warning 1690 constant 9.223372036854776e+19 overflows bigint"))
	tk.MustExec(`drop table tb5;`)

	// test builtinCastIntAsStringSig
	tk.MustExec(`create table tb5(a bigint(64) unsigned,b varchar(50));`)
	tk.MustExec(`insert into tb5(a, b) values (9223372036854775808, '9223372036854775808');`)
	tk.MustExec(`insert into tb5(select * from tb5 where a = b);`)
	result = tk.MustQuery(`select * from tb5;`)
	result.Check(testkit.Rows("9223372036854775808 9223372036854775808", "9223372036854775808 9223372036854775808"))
	tk.MustExec(`drop table tb5;`)

	// test builtinCastIntAsDecimalSig
	tk.MustExec(`drop table if exists tb5`)
	tk.MustExec(`create table tb5 (a decimal(65), b bigint(64) unsigned);`)
	tk.MustExec(`insert into tb5 (a, b) values (9223372036854775808, 9223372036854775808);`)
	result = tk.MustQuery(`select cast(b as decimal(64)) from tb5 union all select b from tb5;`)
	result.Check(testkit.Rows("9223372036854775808", "9223372036854775808"))
	tk.MustExec(`drop table tb5`)

	// test builtinCastIntAsRealSig
	tk.MustExec(`drop table if exists tb5`)
	tk.MustExec(`create table tb5 (a bigint(64) unsigned, b double(64, 10));`)
	tk.MustExec(`insert into tb5 (a, b) values (9223372036854775808, 9223372036854775808);`)
	result = tk.MustQuery(`select a from tb5 where a = b union all select b from tb5;`)
	result.Check(testkit.Rows("9223372036854776000", "9223372036854776000"))
	tk.MustExec(`drop table tb5`)

	// Test corner cases of cast string as datetime
	result = tk.MustQuery(`select cast("170102034" as datetime);`)
	result.Check(testkit.Rows("2017-01-02 03:04:00"))
	result = tk.MustQuery(`select cast("1701020304" as datetime);`)
	result.Check(testkit.Rows("2017-01-02 03:04:00"))
	result = tk.MustQuery(`select cast("1701020304." as datetime);`)
	result.Check(testkit.Rows("2017-01-02 03:04:00"))
	result = tk.MustQuery(`select cast("1701020304.1" as datetime);`)
	result.Check(testkit.Rows("2017-01-02 03:04:01"))
	result = tk.MustQuery(`select cast("1701020304.111" as datetime);`)
	result.Check(testkit.Rows("2017-01-02 03:04:11"))
	tk.MustQuery("show warnings;").Check(testkit.Rows("Warning 1292 Truncated incorrect datetime value: '1701020304.111'"))
	result = tk.MustQuery(`select cast("17011" as datetime);`)
	result.Check(testkit.Rows("2017-01-01 00:00:00"))
	result = tk.MustQuery(`select cast("150101." as datetime);`)
	result.Check(testkit.Rows("2015-01-01 00:00:00"))
	result = tk.MustQuery(`select cast("150101.a" as datetime);`)
	result.Check(testkit.Rows("2015-01-01 00:00:00"))
	tk.MustQuery("show warnings;").Check(testkit.Rows("Warning 1292 Truncated incorrect datetime value: '150101.a'"))
	result = tk.MustQuery(`select cast("150101.1a" as datetime);`)
	result.Check(testkit.Rows("2015-01-01 01:00:00"))
	tk.MustQuery("show warnings;").Check(testkit.Rows("Warning 1292 Truncated incorrect datetime value: '150101.1a'"))
	result = tk.MustQuery(`select cast("150101.1a1" as datetime);`)
	result.Check(testkit.Rows("2015-01-01 01:00:00"))
	tk.MustQuery("show warnings;").Check(testkit.Rows("Warning 1292 Truncated incorrect datetime value: '150101.1a1'"))
	result = tk.MustQuery(`select cast("1101010101.111" as datetime);`)
	result.Check(testkit.Rows("2011-01-01 01:01:11"))
	tk.MustQuery("show warnings;").Check(testkit.Rows("Warning 1292 Truncated incorrect datetime value: '1101010101.111'"))
	result = tk.MustQuery(`select cast("1101010101.11aaaaa" as datetime);`)
	result.Check(testkit.Rows("2011-01-01 01:01:11"))
	tk.MustQuery("show warnings;").Check(testkit.Rows("Warning 1292 Truncated incorrect datetime value: '1101010101.11aaaaa'"))
	result = tk.MustQuery(`select cast("1101010101.a1aaaaa" as datetime);`)
	result.Check(testkit.Rows("2011-01-01 01:01:00"))
	tk.MustQuery("show warnings;").Check(testkit.Rows("Warning 1292 Truncated incorrect datetime value: '1101010101.a1aaaaa'"))
	result = tk.MustQuery(`select cast("1101010101.11" as datetime);`)
	result.Check(testkit.Rows("2011-01-01 01:01:11"))
	tk.MustQuery("select @@warning_count;").Check(testkit.Rows("0"))
	result = tk.MustQuery(`select cast("1101010101.111" as datetime);`)
	result.Check(testkit.Rows("2011-01-01 01:01:11"))
	tk.MustQuery("show warnings;").Check(testkit.Rows("Warning 1292 Truncated incorrect datetime value: '1101010101.111'"))
	result = tk.MustQuery(`select cast("970101.111" as datetime);`)
	result.Check(testkit.Rows("1997-01-01 11:01:00"))
	tk.MustQuery("select @@warning_count;").Check(testkit.Rows("0"))
	result = tk.MustQuery(`select cast("970101.11111" as datetime);`)
	result.Check(testkit.Rows("1997-01-01 11:11:01"))
	tk.MustQuery("select @@warning_count;").Check(testkit.Rows("0"))
	result = tk.MustQuery(`select cast("970101.111a1" as datetime);`)
	result.Check(testkit.Rows("1997-01-01 11:01:00"))
	tk.MustQuery("show warnings;").Check(testkit.Rows("Warning 1292 Truncated incorrect datetime value: '970101.111a1'"))

	// for ISNULL
	tk.MustExec("drop table if exists t")
	tk.MustExec("create table t (a int, b int, c int, d char(10), e datetime, f float, g decimal(10, 3))")
	tk.MustExec("insert t values (1, 0, null, null, null, null, null)")
	result = tk.MustQuery("select ISNULL(a), ISNULL(b), ISNULL(c), ISNULL(d), ISNULL(e), ISNULL(f), ISNULL(g) from t")
	result.Check(testkit.Rows("0 0 1 1 1 1 1"))

	// fix issue #3942
	result = tk.MustQuery("select cast('-24 100:00:00' as time);")
	result.Check(testkit.Rows("-676:00:00"))
	result = tk.MustQuery("select cast('12:00:00.000000' as datetime);")
	result.Check(testkit.Rows("2012-00-00 00:00:00"))
	result = tk.MustQuery("select cast('-34 100:00:00' as time);")
	result.Check(testkit.Rows("-838:59:59"))

	// fix issue #4324. cast decimal/int/string to time compatibility.
	invalidTimes := []string{
		"10009010",
		"239010",
		"233070",
		"23:90:10",
		"23:30:70",
		"239010.2",
		"233070.8",
	}
	tk.MustExec("DROP TABLE IF EXISTS t;")
	tk.MustExec("CREATE TABLE t (ix TIME);")
	tk.MustExec("SET SQL_MODE='';")
	for _, invalidTime := range invalidTimes {
		msg := fmt.Sprintf("Warning 1292 Truncated incorrect time value: '%s'", invalidTime)
		result = tk.MustQuery(fmt.Sprintf("select cast('%s' as time);", invalidTime))
		result.Check(testkit.Rows("<nil>"))
		result = tk.MustQuery("show warnings")
		result.Check(testkit.Rows(msg))
		_, err := tk.Exec(fmt.Sprintf("insert into t select cast('%s' as time);", invalidTime))
		c.Assert(err, IsNil)
		result = tk.MustQuery("show warnings")
		result.Check(testkit.Rows(msg))
	}
	tk.MustExec("set sql_mode = 'STRICT_TRANS_TABLES'")
	for _, invalidTime := range invalidTimes {
		msg := fmt.Sprintf("Warning 1292 Truncated incorrect time value: '%s'", invalidTime)
		result = tk.MustQuery(fmt.Sprintf("select cast('%s' as time);", invalidTime))
		result.Check(testkit.Rows("<nil>"))
		result = tk.MustQuery("show warnings")
		result.Check(testkit.Rows(msg))
		_, err := tk.Exec(fmt.Sprintf("insert into t select cast('%s' as time);", invalidTime))
		c.Assert(err.Error(), Equals, fmt.Sprintf("[types:1292]Truncated incorrect time value: '%s'", invalidTime))
	}

	// Fix issue #3691, cast compatibility.
	result = tk.MustQuery("select cast('18446744073709551616' as unsigned);")
	result.Check(testkit.Rows("18446744073709551615"))
	result = tk.MustQuery("select cast('18446744073709551616' as signed);")
	result.Check(testkit.Rows("-1"))
	result = tk.MustQuery("select cast('9223372036854775808' as signed);")
	result.Check(testkit.Rows("-9223372036854775808"))
	result = tk.MustQuery("select cast('9223372036854775809' as signed);")
	result.Check(testkit.Rows("-9223372036854775807"))
	result = tk.MustQuery("select cast('9223372036854775807' as signed);")
	result.Check(testkit.Rows("9223372036854775807"))
	result = tk.MustQuery("select cast('18446744073709551615' as signed);")
	result.Check(testkit.Rows("-1"))
	result = tk.MustQuery("select cast('18446744073709551614' as signed);")
	result.Check(testkit.Rows("-2"))
	result = tk.MustQuery("select cast(18446744073709551615 as unsigned);")
	result.Check(testkit.Rows("18446744073709551615"))
	result = tk.MustQuery("select cast(18446744073709551616 as unsigned);")
	result.Check(testkit.Rows("18446744073709551615"))
	result = tk.MustQuery("select cast(18446744073709551616 as signed);")
	result.Check(testkit.Rows("9223372036854775807"))
	result = tk.MustQuery("select cast(18446744073709551617 as signed);")
	result.Check(testkit.Rows("9223372036854775807"))
	result = tk.MustQuery("select cast(18446744073709551615 as signed);")
	result.Check(testkit.Rows("-1"))
	result = tk.MustQuery("select cast(18446744073709551614 as signed);")
	result.Check(testkit.Rows("-2"))
	result = tk.MustQuery("select cast(-18446744073709551616 as signed);")
	result.Check(testkit.Rows("-9223372036854775808"))
	result = tk.MustQuery("select cast(18446744073709551614.9 as unsigned);") // Round up
	result.Check(testkit.Rows("18446744073709551615"))
	result = tk.MustQuery("select cast(18446744073709551614.4 as unsigned);") // Round down
	result.Check(testkit.Rows("18446744073709551614"))
	result = tk.MustQuery("select cast(-9223372036854775809 as signed);")
	result.Check(testkit.Rows("-9223372036854775808"))
	result = tk.MustQuery("select cast(-9223372036854775809 as unsigned);")
	result.Check(testkit.Rows("0"))
	result = tk.MustQuery("select cast(-9223372036854775808 as unsigned);")
	result.Check(testkit.Rows("9223372036854775808"))
	result = tk.MustQuery("select cast('-9223372036854775809' as unsigned);")
	result.Check(testkit.Rows("9223372036854775808"))
	result = tk.MustQuery("select cast('-9223372036854775807' as unsigned);")
	result.Check(testkit.Rows("9223372036854775809"))
	result = tk.MustQuery("select cast('-2' as unsigned);")
	result.Check(testkit.Rows("18446744073709551614"))
	result = tk.MustQuery("select cast(cast(1-2 as unsigned) as signed integer);")
	result.Check(testkit.Rows("-1"))
	result = tk.MustQuery("select cast(1 as signed int)")
	result.Check(testkit.Rows("1"))

	// test cast as double
	result = tk.MustQuery("select cast(1 as double)")
	result.Check(testkit.Rows("1"))
	result = tk.MustQuery("select cast(cast(12345 as unsigned) as double)")
	result.Check(testkit.Rows("12345"))
	result = tk.MustQuery("select cast(1.1 as double)")
	result.Check(testkit.Rows("1.1"))
	result = tk.MustQuery("select cast(-1.1 as double)")
	result.Check(testkit.Rows("-1.1"))
	result = tk.MustQuery("select cast('123.321' as double)")
	result.Check(testkit.Rows("123.321"))
	result = tk.MustQuery("select cast('12345678901234567890' as double) = 1.2345678901234567e19")
	result.Check(testkit.Rows("1"))
	result = tk.MustQuery("select cast(-1 as double)")
	result.Check(testkit.Rows("-1"))
	result = tk.MustQuery("select cast(null as double)")
	result.Check(testkit.Rows("<nil>"))
	result = tk.MustQuery("select cast(12345678901234567890 as double) = 1.2345678901234567e19")
	result.Check(testkit.Rows("1"))
	result = tk.MustQuery("select cast(cast(-1 as unsigned) as double) = 1.8446744073709552e19")
	result.Check(testkit.Rows("1"))
	result = tk.MustQuery("select cast(1e100 as double) = 1e100")
	result.Check(testkit.Rows("1"))
	result = tk.MustQuery("select cast(123456789012345678901234567890 as double) = 1.2345678901234568e29")
	result.Check(testkit.Rows("1"))
	result = tk.MustQuery("select cast(0x12345678 as double)")
	result.Check(testkit.Rows("305419896"))

	// test cast as float
	result = tk.MustQuery("select cast(1 as float)")
	result.Check(testkit.Rows("1"))
	result = tk.MustQuery("select cast(cast(12345 as unsigned) as float)")
	result.Check(testkit.Rows("12345"))
	result = tk.MustQuery("select cast(1.1 as float) = 1.1")
	result.Check(testkit.Rows("1"))
	result = tk.MustQuery("select cast(-1.1 as float) = -1.1")
	result.Check(testkit.Rows("1"))
	result = tk.MustQuery("select cast('123.321' as float) =123.321")
	result.Check(testkit.Rows("1"))
	result = tk.MustQuery("select cast('12345678901234567890' as float) = 1.2345678901234567e19")
	result.Check(testkit.Rows("1"))
	result = tk.MustQuery("select cast(-1 as float)")
	result.Check(testkit.Rows("-1"))
	result = tk.MustQuery("select cast(null as float)")
	result.Check(testkit.Rows("<nil>"))
	result = tk.MustQuery("select cast(12345678901234567890 as float) = 1.2345678901234567e19")
	result.Check(testkit.Rows("1"))
	result = tk.MustQuery("select cast(cast(-1 as unsigned) as float) = 1.8446744073709552e19")
	result.Check(testkit.Rows("1"))
	result = tk.MustQuery("select cast(1e100 as float(40)) = 1e100")
	result.Check(testkit.Rows("1"))
	result = tk.MustQuery("select cast(123456789012345678901234567890 as float(40)) = 1.2345678901234568e29")
	result.Check(testkit.Rows("1"))
	result = tk.MustQuery("select cast(0x12345678 as float(40)) = 305419896")
	result.Check(testkit.Rows("1"))

	// test cast as real
	result = tk.MustQuery("select cast(1 as real)")
	result.Check(testkit.Rows("1"))
	result = tk.MustQuery("select cast(cast(12345 as unsigned) as real)")
	result.Check(testkit.Rows("12345"))
	result = tk.MustQuery("select cast(1.1 as real) = 1.1")
	result.Check(testkit.Rows("1"))
	result = tk.MustQuery("select cast(-1.1 as real) = -1.1")
	result.Check(testkit.Rows("1"))
	result = tk.MustQuery("select cast('123.321' as real) =123.321")
	result.Check(testkit.Rows("1"))
	result = tk.MustQuery("select cast('12345678901234567890' as real) = 1.2345678901234567e19")
	result.Check(testkit.Rows("1"))
	result = tk.MustQuery("select cast(-1 as real)")
	result.Check(testkit.Rows("-1"))
	result = tk.MustQuery("select cast(null as real)")
	result.Check(testkit.Rows("<nil>"))
	result = tk.MustQuery("select cast(12345678901234567890 as real) = 1.2345678901234567e19")
	result.Check(testkit.Rows("1"))
	result = tk.MustQuery("select cast(cast(-1 as unsigned) as real) = 1.8446744073709552e19")
	result.Check(testkit.Rows("1"))
	result = tk.MustQuery("select cast(1e100 as real) = 1e100")
	result.Check(testkit.Rows("1"))
	result = tk.MustQuery("select cast(123456789012345678901234567890 as real) = 1.2345678901234568e29")
	result.Check(testkit.Rows("1"))
	result = tk.MustQuery("select cast(0x12345678 as real) = 305419896")
	result.Check(testkit.Rows("1"))

	// test cast time as decimal overflow
	tk.MustExec("drop table if exists t1")
	tk.MustExec("create table t1(s1 time);")
	tk.MustExec("insert into t1 values('11:11:11');")
	result = tk.MustQuery("select cast(s1 as decimal(7, 2)) from t1;")
	result.Check(testkit.Rows("99999.99"))
	result = tk.MustQuery("select cast(s1 as decimal(8, 2)) from t1;")
	result.Check(testkit.Rows("111111.00"))
	_, err := tk.Exec("insert into t1 values(cast('111111.00' as decimal(7, 2)));")
	c.Assert(err, NotNil)

	result = tk.MustQuery(`select CAST(0x8fffffffffffffff as signed) a,
	CAST(0xfffffffffffffffe as signed) b,
	CAST(0xffffffffffffffff as unsigned) c;`)
	result.Check(testkit.Rows("-8070450532247928833 -2 18446744073709551615"))

	result = tk.MustQuery(`select cast("1:2:3" as TIME) = "1:02:03"`)
	result.Check(testkit.Rows("0"))

	// fixed issue #3471
	tk.MustExec("drop table if exists t")
	tk.MustExec("create table t(a time(6));")
	tk.MustExec("insert into t value('12:59:59.999999')")
	result = tk.MustQuery("select cast(a as signed) from t")
	result.Check(testkit.Rows("130000"))

	// fixed issue #3762
	result = tk.MustQuery("select -9223372036854775809;")
	result.Check(testkit.Rows("-9223372036854775809"))
	result = tk.MustQuery("select --9223372036854775809;")
	result.Check(testkit.Rows("9223372036854775809"))
	result = tk.MustQuery("select -9223372036854775808;")
	result.Check(testkit.Rows("-9223372036854775808"))

	tk.MustExec("drop table if exists t")
	tk.MustExec("create table t(a bigint(30));")
	_, err = tk.Exec("insert into t values(-9223372036854775809)")
	c.Assert(err, NotNil)

	// test case decimal precision less than the scale.
	_, err = tk.Exec("select cast(12.1 as decimal(3, 4));")
	c.Assert(err, NotNil)
	c.Assert(err.Error(), Equals, "[types:1427]For float(M,D), double(M,D) or decimal(M,D), M must be >= D (column '12.1').")

	// test unhex and hex
	result = tk.MustQuery("select unhex('4D7953514C')")
	result.Check(testkit.Rows("MySQL"))
	result = tk.MustQuery("select unhex(hex('string'))")
	result.Check(testkit.Rows("string"))
	result = tk.MustQuery("select unhex('ggg')")
	result.Check(testkit.Rows("<nil>"))
	result = tk.MustQuery("select unhex(-1)")
	result.Check(testkit.Rows("<nil>"))
	result = tk.MustQuery("select hex(unhex('1267'))")
	result.Check(testkit.Rows("1267"))
	result = tk.MustQuery("select hex(unhex(1267))")
	result.Check(testkit.Rows("1267"))
	tk.MustExec("drop table if exists t")
	tk.MustExec("create table t(a binary(8))")
	tk.MustExec(`insert into t values('test')`)
	result = tk.MustQuery("select hex(a) from t")
	result.Check(testkit.Rows("7465737400000000"))
	result = tk.MustQuery("select unhex(a) from t")
	result.Check(testkit.Rows("<nil>"))

	// select from_unixtime
	// NOTE (#17013): make from_unixtime stable in different timezone: the result of from_unixtime
	// depends on the local time zone of the test environment, thus the result checking must
	// consider the time zone convert.
	tz := tk.Se.GetSessionVars().StmtCtx.TimeZone
	result = tk.MustQuery("select from_unixtime(1451606400)")
	unixTime := time.Unix(1451606400, 0).In(tz).String()[:19]
	result.Check(testkit.Rows(unixTime))
	result = tk.MustQuery("select from_unixtime(14516064000/10)")
	result.Check(testkit.Rows(fmt.Sprintf("%s.0000", unixTime)))
	result = tk.MustQuery("select from_unixtime('14516064000'/10)")
	result.Check(testkit.Rows(fmt.Sprintf("%s.000000", unixTime)))
	result = tk.MustQuery("select from_unixtime(cast(1451606400 as double))")
	result.Check(testkit.Rows(fmt.Sprintf("%s.000000", unixTime)))
	result = tk.MustQuery("select from_unixtime(cast(cast(1451606400 as double) as DECIMAL))")
	result.Check(testkit.Rows(unixTime))
	result = tk.MustQuery("select from_unixtime(cast(cast(1451606400 as double) as DECIMAL(65,1)))")
	result.Check(testkit.Rows(fmt.Sprintf("%s.0", unixTime)))
	result = tk.MustQuery("select from_unixtime(1451606400.123456)")
	unixTime = time.Unix(1451606400, 123456000).In(tz).String()[:26]
	result.Check(testkit.Rows(unixTime))
	result = tk.MustQuery("select from_unixtime(1451606400.1234567)")
	unixTime = time.Unix(1451606400, 123456700).In(tz).Round(time.Microsecond).Format("2006-01-02 15:04:05.000000")[:26]
	result.Check(testkit.Rows(unixTime))
	result = tk.MustQuery("select from_unixtime(1451606400.999999)")
	unixTime = time.Unix(1451606400, 999999000).In(tz).String()[:26]
	result.Check(testkit.Rows(unixTime))
	result = tk.MustQuery("select from_unixtime(1511247196661)")
	result.Check(testkit.Rows("<nil>"))
	result = tk.MustQuery("select from_unixtime('1451606400.123');")
	unixTime = time.Unix(1451606400, 0).In(tz).String()[:19]
	result.Check(testkit.Rows(fmt.Sprintf("%s.123000", unixTime)))

	tk.MustExec("drop table if exists t;")
	tk.MustExec("create table t(a int);")
	tk.MustExec("insert into t value(1451606400);")
	result = tk.MustQuery("select from_unixtime(a) from t;")
	result.Check(testkit.Rows(unixTime))

	// test strcmp
	result = tk.MustQuery("select strcmp('abc', 'def')")
	result.Check(testkit.Rows("-1"))
	result = tk.MustQuery("select strcmp('abc', 'aba')")
	result.Check(testkit.Rows("1"))
	result = tk.MustQuery("select strcmp('abc', 'abc')")
	result.Check(testkit.Rows("0"))
	result = tk.MustQuery("select substr(null, 1, 2)")
	result.Check(testkit.Rows("<nil>"))
	result = tk.MustQuery("select substr('123', null, 2)")
	result.Check(testkit.Rows("<nil>"))
	result = tk.MustQuery("select substr('123', 1, null)")
	result.Check(testkit.Rows("<nil>"))

	// for case
	tk.MustExec("drop table if exists t")
	tk.MustExec("create table t (a varchar(255), b int)")
	tk.MustExec("insert t values ('str1', 1)")
	result = tk.MustQuery("select * from t where a = case b when 1 then 'str1' when 2 then 'str2' end")
	result.Check(testkit.Rows("str1 1"))
	result = tk.MustQuery("select * from t where a = case b when 1 then 'str2' when 2 then 'str3' end")
	result.Check(nil)
	tk.MustExec("insert t values ('str2', 2)")
	result = tk.MustQuery("select * from t where a = case b when 2 then 'str2' when 3 then 'str3' end")
	result.Check(testkit.Rows("str2 2"))
	tk.MustExec("insert t values ('str3', 3)")
	result = tk.MustQuery("select * from t where a = case b when 4 then 'str4' when 5 then 'str5' else 'str3' end")
	result.Check(testkit.Rows("str3 3"))
	result = tk.MustQuery("select * from t where a = case b when 4 then 'str4' when 5 then 'str5' else 'str6' end")
	result.Check(nil)
	result = tk.MustQuery("select * from t where a = case  when b then 'str3' when 1 then 'str1' else 'str2' end")
	result.Check(testkit.Rows("str3 3"))
	tk.MustExec("delete from t")
	tk.MustExec("insert t values ('str2', 0)")
	result = tk.MustQuery("select * from t where a = case  when b then 'str3' when 0 then 'str1' else 'str2' end")
	result.Check(testkit.Rows("str2 0"))
	tk.MustExec("insert t values ('str1', null)")
	result = tk.MustQuery("select * from t where a = case b when null then 'str3' when 10 then 'str1' else 'str2' end")
	result.Check(testkit.Rows("str2 0"))
	result = tk.MustQuery("select * from t where a = case null when b then 'str3' when 10 then 'str1' else 'str2' end")
	result.Check(testkit.Rows("str2 0"))
	tk.MustExec("insert t values (null, 4)")
	result = tk.MustQuery("select * from t where b < case a when null then 0 when 'str2' then 0 else 9 end")
	result.Check(testkit.Rows("<nil> 4"))
	result = tk.MustQuery("select * from t where b = case when a is null then 4 when  a = 'str5' then 7 else 9 end")
	result.Check(testkit.Rows("<nil> 4"))
	// test warnings
	tk.MustQuery("select case when b=0 then 1 else 1/b end from t")
	tk.MustQuery("show warnings").Check(testkit.Rows())
	tk.MustQuery("select if(b=0, 1, 1/b) from t")
	tk.MustQuery("show warnings").Check(testkit.Rows())
	tk.MustQuery("select ifnull(b, b/0) from t")
	tk.MustQuery("show warnings").Check(testkit.Rows())

	tk.MustQuery("select case when 1 then 1 else 1/0 end")
	tk.MustQuery("show warnings").Check(testkit.Rows())
	tk.MustQuery(" select if(1,1,1/0)")
	tk.MustQuery("show warnings").Check(testkit.Rows())
	tk.MustQuery("select ifnull(1, 1/0)")
	tk.MustQuery("show warnings").Check(testkit.Rows())

	tk.MustExec("delete from t")
	tk.MustExec("insert t values ('str2', 0)")
	tk.MustQuery("select case when b < 1 then 1 else 1/0 end from t")
	tk.MustQuery("show warnings").Check(testkit.Rows())
	tk.MustQuery("select case when b < 1 then 1 when 1/0 then b else 1/0 end from t")
	tk.MustQuery("show warnings").Check(testkit.Rows())
	tk.MustQuery("select if(b < 1 , 1, 1/0) from t")
	tk.MustQuery("show warnings").Check(testkit.Rows())
	tk.MustQuery("select ifnull(b, 1/0) from t")
	tk.MustQuery("show warnings").Check(testkit.Rows())
	tk.MustQuery("select COALESCE(1, b, b/0) from t")
	tk.MustQuery("show warnings").Check(testkit.Rows())
	tk.MustQuery("select 0 and b/0 from t")
	tk.MustQuery("show warnings").Check(testkit.Rows())
	tk.MustQuery("select 1 or b/0 from t")
	tk.MustQuery("show warnings").Check(testkit.Rows())

	tk.MustQuery("select 1 or 1/0")
	tk.MustQuery("show warnings").Check(testkit.Rows())
	tk.MustQuery("select 0 and 1/0")
	tk.MustQuery("show warnings").Check(testkit.Rows())
	tk.MustQuery("select COALESCE(1, 1/0)")
	tk.MustQuery("show warnings").Check(testkit.Rows())
	tk.MustQuery("select interval(1,0,1,2,1/0)")
	tk.MustQuery("show warnings").Check(testkit.Rows())

	tk.MustQuery("select case 2.0 when 2.0 then 3.0 when 3.0 then 2.0 end").Check(testkit.Rows("3.0"))
	tk.MustQuery("select case 2.0 when 3.0 then 2.0 when 4.0 then 3.0 else 5.0 end").Check(testkit.Rows("5.0"))
	tk.MustQuery("select case cast('2011-01-01' as date) when cast('2011-01-01' as date) then cast('2011-02-02' as date) end").Check(testkit.Rows("2011-02-02"))
	tk.MustQuery("select case cast('2012-01-01' as date) when cast('2011-01-01' as date) then cast('2011-02-02' as date) else cast('2011-03-03' as date) end").Check(testkit.Rows("2011-03-03"))
	tk.MustQuery("select case cast('10:10:10' as time) when cast('10:10:10' as time) then cast('11:11:11' as time) end").Check(testkit.Rows("11:11:11"))
	tk.MustQuery("select case cast('10:10:13' as time) when cast('10:10:10' as time) then cast('11:11:11' as time) else cast('22:22:22' as time) end").Check(testkit.Rows("22:22:22"))

	// for cast
	result = tk.MustQuery("select cast(1234 as char(3))")
	result.Check(testkit.Rows("123"))
	result = tk.MustQuery("select cast(1234 as char(0))")
	result.Check(testkit.Rows(""))
	result = tk.MustQuery("show warnings")
	result.Check(testkit.Rows("Warning 1406 Data Too Long, field len 0, data len 4"))
	result = tk.MustQuery("select CAST( - 8 AS DECIMAL ) * + 52 + 87 < - 86")
	result.Check(testkit.Rows("1"))

	// for char
	result = tk.MustQuery("select char(97, 100, 256, 89)")
	result.Check(testkit.Rows("ad\x01\x00Y"))
	result = tk.MustQuery("select char(97, null, 100, 256, 89)")
	result.Check(testkit.Rows("ad\x01\x00Y"))
	result = tk.MustQuery("select char(97, null, 100, 256, 89 using utf8)")
	result.Check(testkit.Rows("ad\x01\x00Y"))
	result = tk.MustQuery("select char(97, null, 100, 256, 89 using ascii)")
	result.Check(testkit.Rows("ad\x01\x00Y"))
	err = tk.ExecToErr("select char(97, null, 100, 256, 89 using tidb)")
	c.Assert(err.Error(), Equals, "[parser:1115]Unknown character set: 'tidb'")

	// issue 3884
	tk.MustExec("drop table if exists t")
	tk.MustExec("CREATE TABLE t (c1 date, c2 datetime, c3 timestamp, c4 time, c5 year);")
	tk.MustExec("INSERT INTO t values ('2000-01-01', '2000-01-01 12:12:12', '2000-01-01 12:12:12', '12:12:12', '2000');")
	tk.MustExec("INSERT INTO t values ('2000-02-01', '2000-02-01 12:12:12', '2000-02-01 12:12:12', '13:12:12', 2000);")
	tk.MustExec("INSERT INTO t values ('2000-03-01', '2000-03-01', '2000-03-01 12:12:12', '1 12:12:12', 2000);")
	tk.MustExec("INSERT INTO t SET c1 = '2000-04-01', c2 = '2000-04-01', c3 = '2000-04-01 12:12:12', c4 = '-1 13:12:12', c5 = 2000;")
	result = tk.MustQuery("SELECT c4 FROM t where c4 < '-13:12:12';")
	result.Check(testkit.Rows("-37:12:12"))
	result = tk.MustQuery(`SELECT 1 DIV - - 28 + ( - SUM( - + 25 ) ) * - CASE - 18 WHEN 44 THEN NULL ELSE - 41 + 32 + + - 70 - + COUNT( - 95 ) * 15 END + 92`)
	result.Check(testkit.Rows("2442"))

	// for regexp, rlike
	// https://github.com/pingcap/tidb/issues/4080
	tk.MustExec(`drop table if exists t;`)
	tk.MustExec(`create table t (a char(10), b varchar(10), c binary(10), d varbinary(10));`)
	tk.MustExec(`insert into t values ('text','text','text','text');`)
	result = tk.MustQuery(`select a regexp 'xt' from t;`)
	result.Check(testkit.Rows("1"))
	result = tk.MustQuery(`select b regexp 'xt' from t;`)
	result.Check(testkit.Rows("1"))
	result = tk.MustQuery(`select b regexp binary 'Xt' from t;`)
	result.Check(testkit.Rows("0"))
	result = tk.MustQuery(`select c regexp 'Xt' from t;`)
	result.Check(testkit.Rows("0"))
	result = tk.MustQuery(`select d regexp 'Xt' from t;`)
	result.Check(testkit.Rows("0"))
	result = tk.MustQuery(`select a rlike 'xt' from t;`)
	result.Check(testkit.Rows("1"))
	result = tk.MustQuery(`select a rlike binary 'Xt' from t;`)
	result.Check(testkit.Rows("0"))
	result = tk.MustQuery(`select b rlike 'xt' from t;`)
	result.Check(testkit.Rows("1"))
	result = tk.MustQuery(`select c rlike 'Xt' from t;`)
	result.Check(testkit.Rows("0"))
	result = tk.MustQuery(`select d rlike 'Xt' from t;`)
	result.Check(testkit.Rows("0"))
	result = tk.MustQuery(`select 'a' regexp 'A', 'a' regexp binary 'A'`)
	result.Check(testkit.Rows("0 0"))

	// testCase is for like and regexp
	type testCase struct {
		pattern string
		val     string
		result  int
	}
	patternMatching := func(c *C, tk *testkit.TestKit, queryOp string, data []testCase) {
		tk.MustExec("drop table if exists t")
		tk.MustExec("create table t (a varchar(255), b int)")
		for i, d := range data {
			tk.MustExec(fmt.Sprintf("insert into t values('%s', %d)", d.val, i))
			result = tk.MustQuery(fmt.Sprintf("select * from t where a %s '%s'", queryOp, d.pattern))
			if d.result == 1 {
				rowStr := fmt.Sprintf("%s %d", d.val, i)
				result.Check(testkit.Rows(rowStr))
			} else {
				result.Check(nil)
			}
			tk.MustExec(fmt.Sprintf("delete from t where b = %d", i))
		}
	}
	// for like
	likeTests := []testCase{
		{"a", "a", 1},
		{"a", "b", 0},
		{"aA", "Aa", 0},
		{`aA%`, "aAab", 1},
		{"aA_", "Aaab", 0},
		{"Aa_", "Aab", 1},
		{"", "", 1},
		{"", "a", 0},
	}
	patternMatching(c, tk, "like", likeTests)
	// for regexp
	likeTests = []testCase{
		{"^$", "a", 0},
		{"a", "a", 1},
		{"a", "b", 0},
		{"aA", "aA", 1},
		{".", "a", 1},
		{"^.$", "ab", 0},
		{"..", "b", 0},
		{".ab", "aab", 1},
		{"ab.", "abcd", 1},
		{".*", "abcd", 1},
	}
	patternMatching(c, tk, "regexp", likeTests)

	// for #9838
	result = tk.MustQuery("select cast(1 as signed) + cast(9223372036854775807 as unsigned);")
	result.Check(testkit.Rows("9223372036854775808"))
	result = tk.MustQuery("select cast(9223372036854775807 as unsigned) + cast(1 as signed);")
	result.Check(testkit.Rows("9223372036854775808"))
	err = tk.QueryToErr("select cast(9223372036854775807 as signed) + cast(9223372036854775809 as unsigned);")
	c.Assert(err, NotNil)
	err = tk.QueryToErr("select cast(9223372036854775809 as unsigned) + cast(9223372036854775807 as signed);")
	c.Assert(err, NotNil)
	err = tk.QueryToErr("select cast(-9223372036854775807 as signed) + cast(9223372036854775806 as unsigned);")
	c.Assert(err, NotNil)
	err = tk.QueryToErr("select cast(9223372036854775806 as unsigned) + cast(-9223372036854775807 as signed);")
	c.Assert(err, NotNil)

	result = tk.MustQuery(`select 1 / '2007' div 1;`)
	result.Check(testkit.Rows("0"))
}

func (s *testIntegrationSuite) TestInfoBuiltin(c *C) {
	defer s.cleanEnv(c)
	tk := testkit.NewTestKit(c, s.store)
	tk.MustExec("use test")

	// for last_insert_id
	tk.MustExec("drop table if exists t")
	tk.MustExec("create table t (id int auto_increment, a int, PRIMARY KEY (id))")
	tk.MustExec("insert into t(a) values(1)")
	result := tk.MustQuery("select last_insert_id();")
	result.Check(testkit.Rows("1"))
	tk.MustExec("insert into t values(2, 1)")
	result = tk.MustQuery("select last_insert_id();")
	result.Check(testkit.Rows("1"))
	tk.MustExec("insert into t(a) values(1)")
	result = tk.MustQuery("select last_insert_id();")
	result.Check(testkit.Rows("3"))

	result = tk.MustQuery("select last_insert_id(5);")
	result.Check(testkit.Rows("5"))
	result = tk.MustQuery("select last_insert_id();")
	result.Check(testkit.Rows("5"))

	// for found_rows
	tk.MustExec("drop table if exists t")
	tk.MustExec("create table t (a int)")
	tk.MustQuery("select * from t") // Test XSelectTableExec
	result = tk.MustQuery("select found_rows()")
	result.Check(testkit.Rows("0"))
	result = tk.MustQuery("select found_rows()")
	result.Check(testkit.Rows("1")) // Last query is found_rows(), it returns 1 row with value 0
	tk.MustExec("insert t values (1),(2),(2)")
	tk.MustQuery("select * from t")
	result = tk.MustQuery("select found_rows()")
	result.Check(testkit.Rows("3"))
	tk.MustQuery("select * from t where a = 0")
	result = tk.MustQuery("select found_rows()")
	result.Check(testkit.Rows("0"))
	tk.MustQuery("select * from t where a = 1")
	result = tk.MustQuery("select found_rows()")
	result.Check(testkit.Rows("1"))
	tk.MustQuery("select * from t where a like '2'") // Test SelectionExec
	result = tk.MustQuery("select found_rows()")
	result.Check(testkit.Rows("2"))
	tk.MustQuery("show tables like 't'")
	result = tk.MustQuery("select found_rows()")
	result.Check(testkit.Rows("1"))
	tk.MustQuery("select count(*) from t") // Test ProjectionExec
	result = tk.MustQuery("select found_rows()")
	result.Check(testkit.Rows("1"))

	// for database
	result = tk.MustQuery("select database()")
	result.Check(testkit.Rows("test"))
	tk.MustExec("drop database test")
	result = tk.MustQuery("select database()")
	result.Check(testkit.Rows("<nil>"))
	tk.MustExec("create database test")
	tk.MustExec("use test")

	// for current_user
	sessionVars := tk.Se.GetSessionVars()
	originUser := sessionVars.User
	sessionVars.User = &auth.UserIdentity{Username: "root", Hostname: "localhost", AuthUsername: "root", AuthHostname: "127.0.%%"}
	result = tk.MustQuery("select current_user()")
	result.Check(testkit.Rows("root@127.0.%%"))
	sessionVars.User = originUser

	// for user
	sessionVars.User = &auth.UserIdentity{Username: "root", Hostname: "localhost", AuthUsername: "root", AuthHostname: "127.0.%%"}
	result = tk.MustQuery("select user()")
	result.Check(testkit.Rows("root@localhost"))
	sessionVars.User = originUser

	// for connection_id
	originConnectionID := sessionVars.ConnectionID
	sessionVars.ConnectionID = uint64(1)
	result = tk.MustQuery("select connection_id()")
	result.Check(testkit.Rows("1"))
	sessionVars.ConnectionID = originConnectionID

	// for version
	result = tk.MustQuery("select version()")
	result.Check(testkit.Rows(mysql.ServerVersion))

	// for row_count
	tk.MustExec("drop table if exists t")
	tk.MustExec("create table t (a int, b int, PRIMARY KEY (a))")
	result = tk.MustQuery("select row_count();")
	result.Check(testkit.Rows("0"))
	tk.MustExec("insert into t(a, b) values(1, 11), (2, 22), (3, 33)")
	result = tk.MustQuery("select row_count();")
	result.Check(testkit.Rows("3"))
	tk.MustExec("select * from t")
	result = tk.MustQuery("select row_count();")
	result.Check(testkit.Rows("-1"))
	tk.MustExec("update t set b=22 where a=1")
	result = tk.MustQuery("select row_count();")
	result.Check(testkit.Rows("1"))
	tk.MustExec("update t set b=22 where a=1")
	result = tk.MustQuery("select row_count();")
	result.Check(testkit.Rows("0"))
	tk.MustExec("delete from t where a=2")
	result = tk.MustQuery("select row_count();")
	result.Check(testkit.Rows("1"))
	result = tk.MustQuery("select row_count();")
	result.Check(testkit.Rows("-1"))

	// for benchmark
	success := testkit.Rows("0")
	tk.MustExec("drop table if exists t")
	tk.MustExec("create table t (a int, b int)")
	result = tk.MustQuery(`select benchmark(3, benchmark(2, length("abc")))`)
	result.Check(success)
	err := tk.ExecToErr(`select benchmark(3, length("a", "b"))`)
	c.Assert(err, NotNil)
	// Quoted from https://dev.mysql.com/doc/refman/5.7/en/information-functions.html#function_benchmark
	// Although the expression can be a subquery, it must return a single column and at most a single row.
	// For example, BENCHMARK(10, (SELECT * FROM t)) will fail if the table t has more than one column or
	// more than one row.
	oneColumnQuery := "select benchmark(10, (select a from t))"
	twoColumnQuery := "select benchmark(10, (select * from t))"
	// rows * columns:
	// 0 * 1, success;
	result = tk.MustQuery(oneColumnQuery)
	result.Check(success)
	// 0 * 2, error;
	err = tk.ExecToErr(twoColumnQuery)
	c.Assert(err, NotNil)
	// 1 * 1, success;
	tk.MustExec("insert t values (1, 2)")
	result = tk.MustQuery(oneColumnQuery)
	result.Check(success)
	// 1 * 2, error;
	err = tk.ExecToErr(twoColumnQuery)
	c.Assert(err, NotNil)
	// 2 * 1, error;
	tk.MustExec("insert t values (3, 4)")
	err = tk.ExecToErr(oneColumnQuery)
	c.Assert(err, NotNil)
	// 2 * 2, error.
	err = tk.ExecToErr(twoColumnQuery)
	c.Assert(err, NotNil)
}

func (s *testIntegrationSuite) TestControlBuiltin(c *C) {
	defer s.cleanEnv(c)
	tk := testkit.NewTestKit(c, s.store)
	tk.MustExec("use test")

	// for ifnull
	result := tk.MustQuery("select ifnull(1, 2)")
	result.Check(testkit.Rows("1"))
	result = tk.MustQuery("select ifnull(null, 2)")
	result.Check(testkit.Rows("2"))
	result = tk.MustQuery("select ifnull(1, null)")
	result.Check(testkit.Rows("1"))
	result = tk.MustQuery("select ifnull(null, null)")
	result.Check(testkit.Rows("<nil>"))

	tk.MustExec("drop table if exists t1")
	tk.MustExec("create table t1(a bigint not null)")
	result = tk.MustQuery("select ifnull(max(a),0) from t1")
	result.Check(testkit.Rows("0"))

	tk.MustExec("drop table if exists t1")
	tk.MustExec("drop table if exists t2")
	tk.MustExec("create table t1(a decimal(20,4))")
	tk.MustExec("create table t2(a decimal(20,4))")
	tk.MustExec("insert into t1 select 1.2345")
	tk.MustExec("insert into t2 select 1.2345")

	result = tk.MustQuery(`select sum(ifnull(a, 0)) from (
	select ifnull(a, 0) as a from t1
	union all
	select ifnull(a, 0) as a from t2
	) t;`)
	result.Check(testkit.Rows("2.4690"))

	// for if
	result = tk.MustQuery(`select IF(0,"ERROR","this"),IF(1,"is","ERROR"),IF(NULL,"ERROR","a"),IF(1,2,3)|0,IF(1,2.0,3.0)+0;`)
	result.Check(testkit.Rows("this is a 2 2.0"))
	tk.MustExec("drop table if exists t1;")
	tk.MustExec("CREATE TABLE t1 (st varchar(255) NOT NULL, u int(11) NOT NULL);")
	tk.MustExec("INSERT INTO t1 VALUES ('a',1),('A',1),('aa',1),('AA',1),('a',1),('aaa',0),('BBB',0);")
	result = tk.MustQuery("select if(1,st,st) s from t1 order by s;")
	result.Check(testkit.Rows("A", "AA", "BBB", "a", "a", "aa", "aaa"))
	result = tk.MustQuery("select if(u=1,st,st) s from t1 order by s;")
	result.Check(testkit.Rows("A", "AA", "BBB", "a", "a", "aa", "aaa"))
	tk.MustExec("drop table if exists t1;")
	tk.MustExec("CREATE TABLE t1 (a varchar(255), b time, c int)")
	tk.MustExec("INSERT INTO t1 VALUE('abc', '12:00:00', 0)")
	tk.MustExec("INSERT INTO t1 VALUE('1abc', '00:00:00', 1)")
	tk.MustExec("INSERT INTO t1 VALUE('0abc', '12:59:59', 0)")
	result = tk.MustQuery("select if(a, b, c), if(b, a, c), if(c, a, b) from t1")
	result.Check(testkit.Rows("0 abc 12:00:00", "00:00:00 1 1abc", "0 0abc 12:59:59"))
	result = tk.MustQuery("select if(1, 1.0, 1)")
	result.Check(testkit.Rows("1.0"))
	// FIXME: MySQL returns `1.0`.
	result = tk.MustQuery("select if(1, 1, 1.0)")
	result.Check(testkit.Rows("1"))
	tk.MustQuery("select if(count(*), cast('2000-01-01' as date), cast('2011-01-01' as date)) from t1").Check(testkit.Rows("2000-01-01"))
	tk.MustQuery("select if(count(*)=0, cast('2000-01-01' as date), cast('2011-01-01' as date)) from t1").Check(testkit.Rows("2011-01-01"))
	tk.MustQuery("select if(count(*), cast('[]' as json), cast('{}' as json)) from t1").Check(testkit.Rows("[]"))
	tk.MustQuery("select if(count(*)=0, cast('[]' as json), cast('{}' as json)) from t1").Check(testkit.Rows("{}"))

	result = tk.MustQuery("SELECT 79 + + + CASE -87 WHEN -30 THEN COALESCE(COUNT(*), +COALESCE(+15, -33, -12 ) + +72) WHEN +COALESCE(+AVG(DISTINCT(60)), 21) THEN NULL ELSE NULL END AS col0;")
	result.Check(testkit.Rows("<nil>"))

	result = tk.MustQuery("SELECT -63 + COALESCE ( - 83, - 61 + - + 72 * - CAST( NULL AS SIGNED ) + + 3 );")
	result.Check(testkit.Rows("-146"))
}

func (s *testIntegrationSuite) TestArithmeticBuiltin(c *C) {
	defer s.cleanEnv(c)
	tk := testkit.NewTestKit(c, s.store)
	tk.MustExec("use test")
	ctx := context.Background()

	// for plus
	tk.MustExec("DROP TABLE IF EXISTS t;")
	tk.MustExec("CREATE TABLE t(a DECIMAL(4, 2), b DECIMAL(5, 3));")
	tk.MustExec("INSERT INTO t(a, b) VALUES(1.09, 1.999), (-1.1, -0.1);")
	result := tk.MustQuery("SELECT a+b FROM t;")
	result.Check(testkit.Rows("3.089", "-1.200"))
	result = tk.MustQuery("SELECT b+12, b+0.01, b+0.00001, b+12.00001 FROM t;")
	result.Check(testkit.Rows("13.999 2.009 1.99901 13.99901", "11.900 -0.090 -0.09999 11.90001"))
	result = tk.MustQuery("SELECT 1+12, 21+0.01, 89+\"11\", 12+\"a\", 12+NULL, NULL+1, NULL+NULL;")
	result.Check(testkit.Rows("13 21.01 100 12 <nil> <nil> <nil>"))
	tk.MustExec("DROP TABLE IF EXISTS t;")
	tk.MustExec("CREATE TABLE t(a BIGINT UNSIGNED, b BIGINT UNSIGNED);")
	tk.MustExec("INSERT INTO t SELECT 1<<63, 1<<63;")
	rs, err := tk.Exec("SELECT a+b FROM t;")
	c.Assert(errors.ErrorStack(err), Equals, "")
	c.Assert(rs, NotNil)
	rows, err := session.GetRows4Test(ctx, tk.Se, rs)
	c.Assert(rows, IsNil)
	c.Assert(err, NotNil)
	c.Assert(err.Error(), Equals, "[types:1690]BIGINT UNSIGNED value is out of range in '(test.t.a + test.t.b)'")
	c.Assert(rs.Close(), IsNil)
	rs, err = tk.Exec("select cast(-3 as signed) + cast(2 as unsigned);")
	c.Assert(errors.ErrorStack(err), Equals, "")
	c.Assert(rs, NotNil)
	rows, err = session.GetRows4Test(ctx, tk.Se, rs)
	c.Assert(rows, IsNil)
	c.Assert(err, NotNil)
	c.Assert(err.Error(), Equals, "[types:1690]BIGINT UNSIGNED value is out of range in '(-3 + 2)'")
	c.Assert(rs.Close(), IsNil)
	rs, err = tk.Exec("select cast(2 as unsigned) + cast(-3 as signed);")
	c.Assert(errors.ErrorStack(err), Equals, "")
	c.Assert(rs, NotNil)
	rows, err = session.GetRows4Test(ctx, tk.Se, rs)
	c.Assert(rows, IsNil)
	c.Assert(err, NotNil)
	c.Assert(err.Error(), Equals, "[types:1690]BIGINT UNSIGNED value is out of range in '(2 + -3)'")
	c.Assert(rs.Close(), IsNil)

	// for minus
	tk.MustExec("DROP TABLE IF EXISTS t;")
	tk.MustExec("CREATE TABLE t(a DECIMAL(4, 2), b DECIMAL(5, 3));")
	tk.MustExec("INSERT INTO t(a, b) VALUES(1.09, 1.999), (-1.1, -0.1);")
	result = tk.MustQuery("SELECT a-b FROM t;")
	result.Check(testkit.Rows("-0.909", "-1.000"))
	result = tk.MustQuery("SELECT b-12, b-0.01, b-0.00001, b-12.00001 FROM t;")
	result.Check(testkit.Rows("-10.001 1.989 1.99899 -10.00101", "-12.100 -0.110 -0.10001 -12.10001"))
	result = tk.MustQuery("SELECT 1-12, 21-0.01, 89-\"11\", 12-\"a\", 12-NULL, NULL-1, NULL-NULL;")
	result.Check(testkit.Rows("-11 20.99 78 12 <nil> <nil> <nil>"))
	tk.MustExec("DROP TABLE IF EXISTS t;")
	tk.MustExec("CREATE TABLE t(a BIGINT UNSIGNED, b BIGINT UNSIGNED);")
	tk.MustExec("INSERT INTO t SELECT 1, 4;")
	rs, err = tk.Exec("SELECT a-b FROM t;")
	c.Assert(errors.ErrorStack(err), Equals, "")
	c.Assert(rs, NotNil)
	rows, err = session.GetRows4Test(ctx, tk.Se, rs)
	c.Assert(rows, IsNil)
	c.Assert(err, NotNil)
	c.Assert(err.Error(), Equals, "[types:1690]BIGINT UNSIGNED value is out of range in '(test.t.a - test.t.b)'")
	c.Assert(rs.Close(), IsNil)
	rs, err = tk.Exec("select cast(-1 as signed) - cast(-1 as unsigned);")
	c.Assert(errors.ErrorStack(err), Equals, "")
	c.Assert(rs, NotNil)
	rows, err = session.GetRows4Test(ctx, tk.Se, rs)
	c.Assert(rows, IsNil)
	c.Assert(err, NotNil)
	c.Assert(err.Error(), Equals, "[types:1690]BIGINT UNSIGNED value is out of range in '(-1 - 18446744073709551615)'")
	c.Assert(rs.Close(), IsNil)
	rs, err = tk.Exec("select cast(-1 as unsigned) - cast(-1 as signed);")
	c.Assert(errors.ErrorStack(err), Equals, "")
	c.Assert(rs, NotNil)
	rows, err = session.GetRows4Test(ctx, tk.Se, rs)
	c.Assert(rows, IsNil)
	c.Assert(err, NotNil)
	c.Assert(err.Error(), Equals, "[types:1690]BIGINT UNSIGNED value is out of range in '(18446744073709551615 - -1)'")
	c.Assert(rs.Close(), IsNil)
	tk.MustQuery(`select cast(-3 as unsigned) - cast(-1 as signed);`).Check(testkit.Rows("18446744073709551614"))
	tk.MustQuery("select 1.11 - 1.11;").Check(testkit.Rows("0.00"))
	tk.MustExec(`create table tb5(a int(10));`)
	tk.MustExec(`insert into tb5 (a) values (10);`)
	e := tk.QueryToErr(`select * from tb5 where a - -9223372036854775808;`)
	c.Assert(e, NotNil)
	c.Assert(strings.HasSuffix(e.Error(), `BIGINT value is out of range in '(Column#0 - -9223372036854775808)'`), IsTrue, Commentf("err: %v", err))
	tk.MustExec(`drop table tb5`)

	// for multiply
	tk.MustQuery("select 1234567890 * 1234567890").Check(testkit.Rows("1524157875019052100"))
	rs, err = tk.Exec("select 1234567890 * 12345671890")
	c.Assert(err, IsNil)
	_, err = session.GetRows4Test(ctx, tk.Se, rs)
	c.Assert(terror.ErrorEqual(err, types.ErrOverflow), IsTrue)
	c.Assert(rs.Close(), IsNil)
	tk.MustQuery("select cast(1234567890 as unsigned int) * 12345671890").Check(testkit.Rows("15241570095869612100"))
	tk.MustQuery("select 123344532434234234267890.0 * 1234567118923479823749823749.230").Check(testkit.Rows("152277104042296270209916846800130443726237424001224.7000"))
	rs, err = tk.Exec("select 123344532434234234267890.0 * 12345671189234798237498232384982309489238402830480239849238048239084749.230")
	c.Assert(err, IsNil)
	_, err = session.GetRows4Test(ctx, tk.Se, rs)
	c.Assert(terror.ErrorEqual(err, types.ErrOverflow), IsTrue)
	c.Assert(rs.Close(), IsNil)
	// FIXME: There is something wrong in showing float number.
	// tk.MustQuery("select 1.797693134862315708145274237317043567981e+308 * 1").Check(testkit.Rows("1.7976931348623157e308"))
	// tk.MustQuery("select 1.797693134862315708145274237317043567981e+308 * -1").Check(testkit.Rows("-1.7976931348623157e308"))
	rs, err = tk.Exec("select 1.797693134862315708145274237317043567981e+308 * 1.1")
	c.Assert(err, IsNil)
	_, err = session.GetRows4Test(ctx, tk.Se, rs)
	c.Assert(terror.ErrorEqual(err, types.ErrOverflow), IsTrue)
	c.Assert(rs.Close(), IsNil)
	rs, err = tk.Exec("select 1.797693134862315708145274237317043567981e+308 * -1.1")
	c.Assert(err, IsNil)
	_, err = session.GetRows4Test(ctx, tk.Se, rs)
	c.Assert(terror.ErrorEqual(err, types.ErrOverflow), IsTrue)
	c.Assert(rs.Close(), IsNil)
	tk.MustQuery("select 0.0 * -1;").Check(testkit.Rows("0.0"))

	tk.MustExec("DROP TABLE IF EXISTS t;")
	tk.MustExec("CREATE TABLE t(a DECIMAL(4, 2), b DECIMAL(5, 3));")
	tk.MustExec("INSERT INTO t(a, b) VALUES(-1.09, 1.999);")
	result = tk.MustQuery("SELECT a/b, a/12, a/-0.01, b/12, b/-0.01, b/0.000, NULL/b, b/NULL, NULL/NULL FROM t;")
	result.Check(testkit.Rows("-0.545273 -0.090833 109.000000 0.1665833 -199.9000000 <nil> <nil> <nil> <nil>"))
	tk.MustQuery("show warnings;").Check(testkit.Rows("Warning 1365 Division by 0"))
	rs, err = tk.Exec("select 1e200/1e-200")
	c.Assert(err, IsNil)
	_, err = session.GetRows4Test(ctx, tk.Se, rs)
	c.Assert(terror.ErrorEqual(err, types.ErrOverflow), IsTrue)
	c.Assert(rs.Close(), IsNil)

	// for intDiv
	result = tk.MustQuery("SELECT 13 DIV 12, 13 DIV 0.01, -13 DIV 2, 13 DIV NULL, NULL DIV 13, NULL DIV NULL;")
	result.Check(testkit.Rows("1 1300 -6 <nil> <nil> <nil>"))
	result = tk.MustQuery("SELECT 2.4 div 1.1, 2.4 div 1.2, 2.4 div 1.3;")
	result.Check(testkit.Rows("2 2 1"))
	result = tk.MustQuery("SELECT 1.175494351E-37 div 1.7976931348623157E+308, 1.7976931348623157E+308 div -1.7976931348623157E+307, 1 div 1e-82;")
	result.Check(testkit.Rows("0 -1 <nil>"))
	tk.MustQuery("show warnings").Check(testutil.RowsWithSep("|",
		"Warning|1292|Truncated incorrect DECIMAL value: '1.7976931348623157e+308'",
		"Warning|1292|Truncated incorrect DECIMAL value: '1.7976931348623157e+308'",
		"Warning|1292|Truncated incorrect DECIMAL value: '-1.7976931348623158e+307'",
		"Warning|1365|Division by 0"))
	rs, err = tk.Exec("select 1e300 DIV 1.5")
	c.Assert(err, IsNil)
	_, err = session.GetRows4Test(ctx, tk.Se, rs)
	c.Assert(terror.ErrorEqual(err, types.ErrOverflow), IsTrue)
	c.Assert(rs.Close(), IsNil)

	tk.MustExec("drop table if exists t;")
	tk.MustExec("CREATE TABLE t (c_varchar varchar(255), c_time time, nonzero int, zero int, c_int_unsigned int unsigned, c_timestamp timestamp, c_enum enum('a','b','c'));")
	tk.MustExec("INSERT INTO t VALUE('abc', '12:00:00', 12, 0, 5, '2017-08-05 18:19:03', 'b');")
	result = tk.MustQuery("select c_varchar div nonzero, c_time div nonzero, c_time div zero, c_timestamp div nonzero, c_timestamp div zero, c_varchar div zero from t;")
	result.Check(testkit.Rows("0 10000 <nil> 1680900431825 <nil> <nil>"))
	result = tk.MustQuery("select c_enum div nonzero from t;")
	result.Check(testkit.Rows("0"))
	tk.MustQuery("select c_enum div zero from t").Check(testkit.Rows("<nil>"))
	tk.MustQuery("select nonzero div zero from t").Check(testkit.Rows("<nil>"))
	tk.MustQuery("show warnings;").Check(testkit.Rows("Warning 1365 Division by 0"))
	result = tk.MustQuery("select c_time div c_enum, c_timestamp div c_time, c_timestamp div c_enum from t;")
	result.Check(testkit.Rows("60000 168090043 10085402590951"))
	result = tk.MustQuery("select c_int_unsigned div nonzero, nonzero div c_int_unsigned, c_int_unsigned div zero from t;")
	result.Check(testkit.Rows("0 2 <nil>"))
	tk.MustQuery("show warnings;").Check(testkit.Rows("Warning 1365 Division by 0"))

	// for mod
	result = tk.MustQuery("SELECT CAST(1 AS UNSIGNED) MOD -9223372036854775808, -9223372036854775808 MOD CAST(1 AS UNSIGNED);")
	result.Check(testkit.Rows("1 0"))
	result = tk.MustQuery("SELECT 13 MOD 12, 13 MOD 0.01, -13 MOD 2, 13 MOD NULL, NULL MOD 13, NULL DIV NULL;")
	result.Check(testkit.Rows("1 0.00 -1 <nil> <nil> <nil>"))
	result = tk.MustQuery("SELECT 2.4 MOD 1.1, 2.4 MOD 1.2, 2.4 mod 1.30;")
	result.Check(testkit.Rows("0.2 0.0 1.10"))
	tk.MustExec("drop table if exists t;")
	tk.MustExec("CREATE TABLE t (c_varchar varchar(255), c_time time, nonzero int, zero int, c_timestamp timestamp, c_enum enum('a','b','c'));")
	tk.MustExec("INSERT INTO t VALUE('abc', '12:00:00', 12, 0, '2017-08-05 18:19:03', 'b');")
	result = tk.MustQuery("select c_varchar MOD nonzero, c_time MOD nonzero, c_timestamp MOD nonzero, c_enum MOD nonzero from t;")
	result.Check(testkit.Rows("0 0 3 2"))
	result = tk.MustQuery("select c_time MOD c_enum, c_timestamp MOD c_time, c_timestamp MOD c_enum from t;")
	result.Check(testkit.Rows("0 21903 1"))
	tk.MustQuery("select c_enum MOD zero from t;").Check(testkit.Rows("<nil>"))
	tk.MustQuery("show warnings;").Check(testkit.Rows("Warning 1365 Division by 0"))
	tk.MustExec("SET SQL_MODE='ERROR_FOR_DIVISION_BY_ZERO,STRICT_ALL_TABLES';")
	tk.MustExec("drop table if exists t;")
	tk.MustExec("CREATE TABLE t (v int);")
	tk.MustExec("INSERT IGNORE INTO t VALUE(12 MOD 0);")
	tk.MustQuery("show warnings;").Check(testkit.Rows("Warning 1365 Division by 0"))
	tk.MustQuery("select v from t;").Check(testkit.Rows("<nil>"))
	tk.MustQuery("select 0.000 % 0.11234500000000000000;").Check(testkit.Rows("0.00000000000000000000"))

	_, err = tk.Exec("INSERT INTO t VALUE(12 MOD 0);")
	c.Assert(terror.ErrorEqual(err, expression.ErrDivisionByZero), IsTrue)

	tk.MustQuery("select sum(1.2e2) * 0.1").Check(testkit.Rows("12"))
	tk.MustExec("drop table if exists t")
	tk.MustExec("create table t(a double)")
	tk.MustExec("insert into t value(1.2)")
	tk.MustQuery("select sum(a) * 0.1 from t").Check(testkit.Rows("0.12"))

	tk.MustExec("drop table if exists t")
	tk.MustExec("create table t(a double)")
	tk.MustExec("insert into t value(1.2)")
	result = tk.MustQuery("select * from t where a/0 > 1")
	result.Check(testkit.Rows())
	tk.MustQuery("show warnings").Check(testutil.RowsWithSep("|", "Warning|1365|Division by 0"))

	tk.MustExec("USE test;")
	tk.MustExec("DROP TABLE IF EXISTS t;")
	tk.MustExec("CREATE TABLE t(a BIGINT, b DECIMAL(6, 2));")
	tk.MustExec("INSERT INTO t VALUES(0, 1.12), (1, 1.21);")
	tk.MustQuery("SELECT a/b FROM t;").Check(testkit.Rows("0.0000", "0.8264"))
}

func (s *testIntegrationSuite) TestCompareBuiltin(c *C) {
	defer s.cleanEnv(c)
	tk := testkit.NewTestKit(c, s.store)
	tk.MustExec("use test")

	// compare as JSON
	tk.MustExec("drop table if exists t")
	tk.MustExec("CREATE TABLE t (pk int  NOT NULL PRIMARY KEY AUTO_INCREMENT, i INT, j JSON);")
	tk.MustExec(`INSERT INTO t(i, j) VALUES (0, NULL)`)
	tk.MustExec(`INSERT INTO t(i, j) VALUES (1, '{"a": 2}')`)
	tk.MustExec(`INSERT INTO t(i, j) VALUES (2, '[1,2]')`)
	tk.MustExec(`INSERT INTO t(i, j) VALUES (3, '{"a":"b", "c":"d","ab":"abc", "bc": ["x", "y"]}')`)
	tk.MustExec(`INSERT INTO t(i, j) VALUES (4, '["here", ["I", "am"], "!!!"]')`)
	tk.MustExec(`INSERT INTO t(i, j) VALUES (5, '"scalar string"')`)
	tk.MustExec(`INSERT INTO t(i, j) VALUES (6, 'true')`)
	tk.MustExec(`INSERT INTO t(i, j) VALUES (7, 'false')`)
	tk.MustExec(`INSERT INTO t(i, j) VALUES (8, 'null')`)
	tk.MustExec(`INSERT INTO t(i, j) VALUES (9, '-1')`)
	tk.MustExec(`INSERT INTO t(i, j) VALUES (10, CAST(CAST(1 AS UNSIGNED) AS JSON))`)
	tk.MustExec(`INSERT INTO t(i, j) VALUES (11, '32767')`)
	tk.MustExec(`INSERT INTO t(i, j) VALUES (12, '32768')`)
	tk.MustExec(`INSERT INTO t(i, j) VALUES (13, '-32768')`)
	tk.MustExec(`INSERT INTO t(i, j) VALUES (14, '-32769')`)
	tk.MustExec(`INSERT INTO t(i, j) VALUES (15, '2147483647')`)
	tk.MustExec(`INSERT INTO t(i, j) VALUES (16, '2147483648')`)
	tk.MustExec(`INSERT INTO t(i, j) VALUES (17, '-2147483648')`)
	tk.MustExec(`INSERT INTO t(i, j) VALUES (18, '-2147483649')`)
	tk.MustExec(`INSERT INTO t(i, j) VALUES (19, '18446744073709551615')`)
	tk.MustExec(`INSERT INTO t(i, j) VALUES (20, '18446744073709551616')`)
	tk.MustExec(`INSERT INTO t(i, j) VALUES (21, '3.14')`)
	tk.MustExec(`INSERT INTO t(i, j) VALUES (22, '{}')`)
	tk.MustExec(`INSERT INTO t(i, j) VALUES (23, '[]')`)
	tk.MustExec(`INSERT INTO t(i, j) VALUES (24, CAST(CAST('2015-01-15 23:24:25' AS DATETIME) AS JSON))`)
	tk.MustExec(`INSERT INTO t(i, j) VALUES (25, CAST(CAST('23:24:25' AS TIME) AS JSON))`)
	tk.MustExec(`INSERT INTO t(i, j) VALUES (26, CAST(CAST('2015-01-15' AS DATE) AS JSON))`)
	tk.MustExec(`INSERT INTO t(i, j) VALUES (27, CAST(TIMESTAMP('2015-01-15 23:24:25') AS JSON))`)
	tk.MustExec(`INSERT INTO t(i, j) VALUES (28, CAST('[]' AS CHAR CHARACTER SET 'ascii'))`)

	result := tk.MustQuery(`SELECT i,
		(j = '"scalar string"') AS c1,
		(j = 'scalar string') AS c2,
		(j = CAST('"scalar string"' AS JSON)) AS c3,
		(j = CAST(CAST(j AS CHAR CHARACTER SET 'utf8mb4') AS JSON)) AS c4,
		(j = CAST(NULL AS JSON)) AS c5,
		(j = NULL) AS c6,
		(j <=> NULL) AS c7,
		(j <=> CAST(NULL AS JSON)) AS c8,
		(j IN (-1, 2, 32768, 3.14)) AS c9,
		(j IN (CAST('[1, 2]' AS JSON), CAST('{}' AS JSON), CAST(3.14 AS JSON))) AS c10,
		(j = (SELECT j FROM t WHERE j = CAST('null' AS JSON))) AS c11,
		(j = (SELECT j FROM t WHERE j IS NULL)) AS c12,
		(j = (SELECT j FROM t WHERE 1<>1)) AS c13,
		(j = DATE('2015-01-15')) AS c14,
		(j = TIME('23:24:25')) AS c15,
		(j = TIMESTAMP('2015-01-15 23:24:25')) AS c16,
		(j = CURRENT_TIMESTAMP) AS c17,
		(JSON_EXTRACT(j, '$.a') = 2) AS c18
		FROM t
		ORDER BY i;`)
	result.Check(testkit.Rows("0 <nil> <nil> <nil> <nil> <nil> <nil> 1 1 <nil> <nil> <nil> <nil> <nil> <nil> <nil> <nil> <nil> <nil>",
		"1 0 0 0 1 <nil> <nil> 0 0 0 0 0 <nil> <nil> 0 0 0 0 1",
		"2 0 0 0 1 <nil> <nil> 0 0 0 1 0 <nil> <nil> 0 0 0 0 <nil>",
		"3 0 0 0 1 <nil> <nil> 0 0 0 0 0 <nil> <nil> 0 0 0 0 0",
		"4 0 0 0 1 <nil> <nil> 0 0 0 0 0 <nil> <nil> 0 0 0 0 <nil>",
		"5 0 1 1 1 <nil> <nil> 0 0 0 0 0 <nil> <nil> 0 0 0 0 <nil>",
		"6 0 0 0 1 <nil> <nil> 0 0 0 0 0 <nil> <nil> 0 0 0 0 <nil>",
		"7 0 0 0 1 <nil> <nil> 0 0 0 0 0 <nil> <nil> 0 0 0 0 <nil>",
		"8 0 0 0 1 <nil> <nil> 0 0 0 0 1 <nil> <nil> 0 0 0 0 <nil>",
		"9 0 0 0 1 <nil> <nil> 0 0 1 0 0 <nil> <nil> 0 0 0 0 <nil>",
		"10 0 0 0 1 <nil> <nil> 0 0 0 0 0 <nil> <nil> 0 0 0 0 <nil>",
		"11 0 0 0 1 <nil> <nil> 0 0 0 0 0 <nil> <nil> 0 0 0 0 <nil>",
		"12 0 0 0 1 <nil> <nil> 0 0 1 0 0 <nil> <nil> 0 0 0 0 <nil>",
		"13 0 0 0 1 <nil> <nil> 0 0 0 0 0 <nil> <nil> 0 0 0 0 <nil>",
		"14 0 0 0 1 <nil> <nil> 0 0 0 0 0 <nil> <nil> 0 0 0 0 <nil>",
		"15 0 0 0 1 <nil> <nil> 0 0 0 0 0 <nil> <nil> 0 0 0 0 <nil>",
		"16 0 0 0 1 <nil> <nil> 0 0 0 0 0 <nil> <nil> 0 0 0 0 <nil>",
		"17 0 0 0 1 <nil> <nil> 0 0 0 0 0 <nil> <nil> 0 0 0 0 <nil>",
		"18 0 0 0 1 <nil> <nil> 0 0 0 0 0 <nil> <nil> 0 0 0 0 <nil>",
		"19 0 0 0 1 <nil> <nil> 0 0 0 0 0 <nil> <nil> 0 0 0 0 <nil>",
		"20 0 0 0 1 <nil> <nil> 0 0 0 0 0 <nil> <nil> 0 0 0 0 <nil>",
		"21 0 0 0 1 <nil> <nil> 0 0 1 1 0 <nil> <nil> 0 0 0 0 <nil>",
		"22 0 0 0 1 <nil> <nil> 0 0 0 1 0 <nil> <nil> 0 0 0 0 <nil>",
		"23 0 0 0 1 <nil> <nil> 0 0 0 0 0 <nil> <nil> 0 0 0 0 <nil>",
		"24 0 0 0 1 <nil> <nil> 0 0 0 0 0 <nil> <nil> 0 0 1 0 <nil>",
		"25 0 0 0 1 <nil> <nil> 0 0 0 0 0 <nil> <nil> 0 1 0 0 <nil>",
		"26 0 0 0 1 <nil> <nil> 0 0 0 0 0 <nil> <nil> 1 0 0 0 <nil>",
		"27 0 0 0 1 <nil> <nil> 0 0 0 0 0 <nil> <nil> 0 0 1 0 <nil>",
		"28 0 0 0 1 <nil> <nil> 0 0 0 0 0 <nil> <nil> 0 0 0 0 <nil>"))

	// for coalesce
	result = tk.MustQuery("select coalesce(NULL), coalesce(NULL, NULL), coalesce(NULL, NULL, NULL);")
	result.Check(testkit.Rows("<nil> <nil> <nil>"))
	tk.MustQuery(`select coalesce(cast(1 as json), cast(2 as json));`).Check(testkit.Rows(`1`))
	tk.MustQuery(`select coalesce(NULL, cast(2 as json));`).Check(testkit.Rows(`2`))
	tk.MustQuery(`select coalesce(cast(1 as json), NULL);`).Check(testkit.Rows(`1`))
	tk.MustQuery(`select coalesce(NULL, NULL);`).Check(testkit.Rows(`<nil>`))

	tk.MustExec("drop table if exists t2")
	tk.MustExec("create table t2(a int, b double, c datetime, d time, e char(20), f bit(10))")
	tk.MustExec(`insert into t2 values(1, 1.1, "2017-08-01 12:01:01", "12:01:01", "abcdef", 0b10101)`)

	result = tk.MustQuery("select coalesce(NULL, a), coalesce(NULL, b, a), coalesce(c, NULL, a, b), coalesce(d, NULL), coalesce(d, c), coalesce(NULL, NULL, e, 1), coalesce(f), coalesce(1, a, b, c, d, e, f) from t2")
	result.Check(testkit.Rows(fmt.Sprintf("1 1.1 2017-08-01 12:01:01 12:01:01 %s 12:01:01 abcdef 21 1", time.Now().In(tk.Se.GetSessionVars().Location()).Format("2006-01-02"))))

	// nullif
	result = tk.MustQuery(`SELECT NULLIF(NULL, 1), NULLIF(1, NULL), NULLIF(1, 1), NULLIF(NULL, NULL);`)
	result.Check(testkit.Rows("<nil> 1 <nil> <nil>"))

	result = tk.MustQuery(`SELECT NULLIF(1, 1.0), NULLIF(1, "1.0");`)
	result.Check(testkit.Rows("<nil> <nil>"))

	result = tk.MustQuery(`SELECT NULLIF("abc", 1);`)
	result.Check(testkit.Rows("abc"))

	result = tk.MustQuery(`SELECT NULLIF(1+2, 1);`)
	result.Check(testkit.Rows("3"))

	result = tk.MustQuery(`SELECT NULLIF(1, 1+2);`)
	result.Check(testkit.Rows("1"))

	result = tk.MustQuery(`SELECT NULLIF(2+3, 1+2);`)
	result.Check(testkit.Rows("5"))

	result = tk.MustQuery(`SELECT HEX(NULLIF("abc", 1));`)
	result.Check(testkit.Rows("616263"))

	tk.MustExec("drop table if exists t;")
	tk.MustExec("create table t(a date)")
	result = tk.MustQuery("desc select a = a from t")
	result.Check(testkit.Rows(
		"Projection_3 10000.00 root  eq(test.t.a, test.t.a)->Column#3",
		"└─TableReader_5 10000.00 root  data:TableFullScan_4",
		"  └─TableFullScan_4 10000.00 cop[tikv] table:t keep order:false, stats:pseudo",
	))

	// for interval
	result = tk.MustQuery(`select interval(null, 1, 2), interval(1, 2, 3), interval(2, 1, 3)`)
	result.Check(testkit.Rows("-1 0 1"))
	result = tk.MustQuery(`select interval(3, 1, 2), interval(0, "b", "1", "2"), interval("a", "b", "1", "2")`)
	result.Check(testkit.Rows("2 1 1"))
	result = tk.MustQuery(`select interval(23, 1, 23, 23, 23, 30, 44, 200), interval(23, 1.7, 15.3, 23.1, 30, 44, 200), interval(9007199254740992, 9007199254740993)`)
	result.Check(testkit.Rows("4 2 0"))
	result = tk.MustQuery(`select interval(cast(9223372036854775808 as unsigned), cast(9223372036854775809 as unsigned)), interval(9223372036854775807, cast(9223372036854775808 as unsigned)), interval(-9223372036854775807, cast(9223372036854775808 as unsigned))`)
	result.Check(testkit.Rows("0 0 0"))
	result = tk.MustQuery(`select interval(cast(9223372036854775806 as unsigned), 9223372036854775807), interval(cast(9223372036854775806 as unsigned), -9223372036854775807), interval("9007199254740991", "9007199254740992")`)
	result.Check(testkit.Rows("0 1 0"))
	result = tk.MustQuery(`select interval(9007199254740992, "9007199254740993"), interval("9007199254740992", 9007199254740993), interval("9007199254740992", "9007199254740993")`)
	result.Check(testkit.Rows("1 1 1"))
	result = tk.MustQuery(`select INTERVAL(100, NULL, NULL, NULL, NULL, NULL, 100);`)
	result.Check(testkit.Rows("6"))

	// for greatest
	result = tk.MustQuery(`select greatest(1, 2, 3), greatest("a", "b", "c"), greatest(1.1, 1.2, 1.3), greatest("123a", 1, 2)`)
	result.Check(testkit.Rows("3 c 1.3 123"))
	tk.MustQuery("show warnings").Check(testutil.RowsWithSep("|", "Warning|1292|Truncated incorrect FLOAT value: '123a'"))
	result = tk.MustQuery(`select greatest(cast("2017-01-01" as datetime), "123", "234", cast("2018-01-01" as date)), greatest(cast("2017-01-01" as date), "123", null)`)
	// todo: MySQL returns "2018-01-01 <nil>"
	result.Check(testkit.Rows("2018-01-01 00:00:00 <nil>"))
	tk.MustQuery("show warnings").Check(testutil.RowsWithSep("|", "Warning|1292|Incorrect time value: '123'", "Warning|1292|Incorrect time value: '234'", "Warning|1292|Incorrect time value: '123'"))
	// for least
	result = tk.MustQuery(`select least(1, 2, 3), least("a", "b", "c"), least(1.1, 1.2, 1.3), least("123a", 1, 2)`)
	result.Check(testkit.Rows("1 a 1.1 1"))
	tk.MustQuery("show warnings").Check(testutil.RowsWithSep("|", "Warning|1292|Truncated incorrect FLOAT value: '123a'"))
	result = tk.MustQuery(`select least(cast("2017-01-01" as datetime), "123", "234", cast("2018-01-01" as date)), least(cast("2017-01-01" as date), "123", null)`)
	result.Check(testkit.Rows("123 <nil>"))
	tk.MustQuery("show warnings").Check(testutil.RowsWithSep("|", "Warning|1292|Incorrect time value: '123'", "Warning|1292|Incorrect time value: '234'", "Warning|1292|Incorrect time value: '123'"))
	tk.MustQuery(`select 1 < 17666000000000000000, 1 > 17666000000000000000, 1 = 17666000000000000000`).Check(testkit.Rows("1 0 0"))

	tk.MustExec("drop table if exists t")
	// insert value at utc timezone
	tk.MustExec("set time_zone = '+00:00'")
	tk.MustExec("create table t(a timestamp)")
	tk.MustExec("insert into t value('1991-05-06 04:59:28')")
	// check daylight saving time in Asia/Shanghai
	tk.MustExec("set time_zone='Asia/Shanghai'")
	tk.MustQuery("select * from t").Check(testkit.Rows("1991-05-06 13:59:28"))
	// insert an nonexistent time
	tk.MustExec("set time_zone = 'America/Los_Angeles'")
	_, err := tk.Exec("insert into t value('2011-03-13 02:00:00')")
	c.Assert(err, NotNil)
	// reset timezone to a +8 offset
	tk.MustExec("set time_zone = '+08:00'")
	tk.MustQuery("select * from t").Check(testkit.Rows("1991-05-06 12:59:28"))

	tk.MustExec("drop table if exists t")
	tk.MustExec("create table t(a bigint unsigned)")
	tk.MustExec("insert into t value(17666000000000000000)")
	tk.MustQuery("select * from t where a = 17666000000000000000").Check(testkit.Rows("17666000000000000000"))

	// test for compare row
	result = tk.MustQuery(`select row(1,2,3)=row(1,2,3)`)
	result.Check(testkit.Rows("1"))
	result = tk.MustQuery(`select row(1,2,3)=row(1+3,2,3)`)
	result.Check(testkit.Rows("0"))
	result = tk.MustQuery(`select row(1,2,3)<>row(1,2,3)`)
	result.Check(testkit.Rows("0"))
	result = tk.MustQuery(`select row(1,2,3)<>row(1+3,2,3)`)
	result.Check(testkit.Rows("1"))
	result = tk.MustQuery(`select row(1+3,2,3)<>row(1+3,2,3)`)
	result.Check(testkit.Rows("0"))
}

func (s *testIntegrationSuite) TestAggregationBuiltin(c *C) {
	defer s.cleanEnv(c)
	tk := testkit.NewTestKit(c, s.store)
	tk.MustExec("use test")
	tk.MustExec("drop table if exists t")
	tk.MustExec("create table t(a decimal(7, 6))")
	tk.MustExec("insert into t values(1.123456), (1.123456)")
	result := tk.MustQuery("select avg(a) from t")
	result.Check(testkit.Rows("1.1234560000"))

	tk.MustExec("use test")
	tk.MustExec("drop table t")
	tk.MustExec("CREATE TABLE `t` (	`a` int, KEY `idx_a` (`a`))")
	result = tk.MustQuery("select avg(a) from t")
	result.Check(testkit.Rows("<nil>"))
	result = tk.MustQuery("select max(a), min(a) from t")
	result.Check(testkit.Rows("<nil> <nil>"))
	result = tk.MustQuery("select distinct a from t")
	result.Check(testkit.Rows())
	result = tk.MustQuery("select sum(a) from t")
	result.Check(testkit.Rows("<nil>"))
	result = tk.MustQuery("select count(a) from t")
	result.Check(testkit.Rows("0"))
	result = tk.MustQuery("select bit_or(a) from t")
	result.Check(testkit.Rows("0"))
	result = tk.MustQuery("select bit_xor(a) from t")
	result.Check(testkit.Rows("0"))
	result = tk.MustQuery("select bit_and(a) from t")
	result.Check(testkit.Rows("18446744073709551615"))
	result = tk.MustQuery("select count(1) from (select count(1) from t) as t1")
	result.Check(testkit.Rows("1"))
}

func (s *testIntegrationSuite) TestAggregationBuiltinBitOr(c *C) {
	defer s.cleanEnv(c)
	tk := testkit.NewTestKit(c, s.store)
	tk.MustExec("use test")
	tk.MustExec("drop table if exists t;")
	tk.MustExec("create table t(a bigint)")
	tk.MustExec("insert into t values(null);")
	result := tk.MustQuery("select bit_or(a) from t")
	result.Check(testkit.Rows("0"))
	tk.MustExec("insert into t values(1);")
	result = tk.MustQuery("select bit_or(a) from t")
	result.Check(testkit.Rows("1"))
	tk.MustExec("insert into t values(2);")
	result = tk.MustQuery("select bit_or(a) from t")
	result.Check(testkit.Rows("3"))
	tk.MustExec("insert into t values(4);")
	result = tk.MustQuery("select bit_or(a) from t")
	result.Check(testkit.Rows("7"))
	result = tk.MustQuery("select a, bit_or(a) from t group by a order by a")
	result.Check(testkit.Rows("<nil> 0", "1 1", "2 2", "4 4"))
	tk.MustExec("insert into t values(-1);")
	result = tk.MustQuery("select bit_or(a) from t")
	result.Check(testkit.Rows("18446744073709551615"))
}

func (s *testIntegrationSuite) TestAggregationBuiltinBitXor(c *C) {
	defer s.cleanEnv(c)
	tk := testkit.NewTestKit(c, s.store)
	tk.MustExec("use test")
	tk.MustExec("drop table if exists t;")
	tk.MustExec("create table t(a bigint)")
	tk.MustExec("insert into t values(null);")
	result := tk.MustQuery("select bit_xor(a) from t")
	result.Check(testkit.Rows("0"))
	tk.MustExec("insert into t values(1);")
	result = tk.MustQuery("select bit_xor(a) from t")
	result.Check(testkit.Rows("1"))
	tk.MustExec("insert into t values(2);")
	result = tk.MustQuery("select bit_xor(a) from t")
	result.Check(testkit.Rows("3"))
	tk.MustExec("insert into t values(3);")
	result = tk.MustQuery("select bit_xor(a) from t")
	result.Check(testkit.Rows("0"))
	tk.MustExec("insert into t values(3);")
	result = tk.MustQuery("select bit_xor(a) from t")
	result.Check(testkit.Rows("3"))
	result = tk.MustQuery("select a, bit_xor(a) from t group by a order by a")
	result.Check(testkit.Rows("<nil> 0", "1 1", "2 2", "3 0"))
}

func (s *testIntegrationSuite) TestAggregationBuiltinBitAnd(c *C) {
	defer s.cleanEnv(c)
	tk := testkit.NewTestKit(c, s.store)
	tk.MustExec("use test")
	tk.MustExec("drop table if exists t;")
	tk.MustExec("create table t(a bigint)")
	tk.MustExec("insert into t values(null);")
	result := tk.MustQuery("select bit_and(a) from t")
	result.Check(testkit.Rows("18446744073709551615"))
	tk.MustExec("insert into t values(7);")
	result = tk.MustQuery("select bit_and(a) from t")
	result.Check(testkit.Rows("7"))
	tk.MustExec("insert into t values(5);")
	result = tk.MustQuery("select bit_and(a) from t")
	result.Check(testkit.Rows("5"))
	tk.MustExec("insert into t values(3);")
	result = tk.MustQuery("select bit_and(a) from t")
	result.Check(testkit.Rows("1"))
	tk.MustExec("insert into t values(2);")
	result = tk.MustQuery("select bit_and(a) from t")
	result.Check(testkit.Rows("0"))
	result = tk.MustQuery("select a, bit_and(a) from t group by a order by a desc")
	result.Check(testkit.Rows("7 7", "5 5", "3 3", "2 2", "<nil> 18446744073709551615"))
}

func (s *testIntegrationSuite) TestAggregationBuiltinGroupConcat(c *C) {
	defer s.cleanEnv(c)
	tk := testkit.NewTestKit(c, s.store)
	tk.MustExec("use test")
	tk.MustExec("create table t(a varchar(100))")
	tk.MustExec("create table d(a varchar(100))")
	tk.MustExec("insert into t values('hello'), ('hello')")
	result := tk.MustQuery("select group_concat(a) from t")
	result.Check(testkit.Rows("hello,hello"))

	tk.MustExec("set @@group_concat_max_len=7")
	result = tk.MustQuery("select group_concat(a) from t")
	result.Check(testkit.Rows("hello,h"))
	tk.MustQuery("show warnings").Check(testutil.RowsWithSep("|", "Warning 1260 Some rows were cut by GROUPCONCAT(test.t.a)"))

	_, err := tk.Exec("insert into d select group_concat(a) from t")
	c.Assert(errors.Cause(err).(*terror.Error).Code(), Equals, errors.ErrCode(mysql.ErrCutValueGroupConcat))

	tk.Exec("set sql_mode=''")
	tk.MustExec("insert into d select group_concat(a) from t")
	tk.MustQuery("show warnings").Check(testutil.RowsWithSep("|", "Warning 1260 Some rows were cut by GROUPCONCAT(test.t.a)"))
	tk.MustQuery("select * from d").Check(testkit.Rows("hello,h"))
}

func (s *testIntegrationSuite) TestAggregationBuiltinJSONObjectAgg(c *C) {
	defer s.cleanEnv(c)
	tk := testkit.NewTestKit(c, s.store)
	tk.MustExec("use test")

	tk.MustExec("drop table if exists t;")
	tk.MustExec(`CREATE TABLE t (
		a int(11),
		b varchar(100),
		c decimal(3,2),
		d json,
		e date,
		f time,
		g datetime DEFAULT '2012-01-01',
		h timestamp NOT NULL DEFAULT CURRENT_TIMESTAMP,
		i char(36),
		j text(50));`)

	tk.MustExec(`insert into t values(1, 'ab', 5.5, '{"id": 1}', '2020-01-10', '11:12:13', '2020-01-11', '2020-10-18 00:00:00', 'first', 'json_objectagg_test');`)

	result := tk.MustQuery("select json_objectagg(a, b) from t group by a order by a;")
	result.Check(testkit.Rows(`{"1": "ab"}`))
	result = tk.MustQuery("select json_objectagg(b, c) from t group by b order by b;")
	result.Check(testkit.Rows(`{"ab": 5.5}`))
	result = tk.MustQuery("select json_objectagg(e, f) from t group by e order by e;")
	result.Check(testkit.Rows(`{"2020-01-10": "11:12:13"}`))
	result = tk.MustQuery("select json_objectagg(f, g) from t group by f order by f;")
	result.Check(testkit.Rows(`{"11:12:13": "2020-01-11 00:00:00"}`))
	result = tk.MustQuery("select json_objectagg(g, h) from t group by g order by g;")
	result.Check(testkit.Rows(`{"2020-01-11 00:00:00": "2020-10-18 00:00:00"}`))
	result = tk.MustQuery("select json_objectagg(h, i) from t group by h order by h;")
	result.Check(testkit.Rows(`{"2020-10-18 00:00:00": "first"}`))
	result = tk.MustQuery("select json_objectagg(i, j) from t group by i order by i;")
	result.Check(testkit.Rows(`{"first": "json_objectagg_test"}`))
	result = tk.MustQuery("select json_objectagg(a, null) from t group by a order by a;")
	result.Check(testkit.Rows(`{"1": null}`))
}

func (s *testIntegrationSuite2) TestOtherBuiltin(c *C) {
	defer s.cleanEnv(c)
	tk := testkit.NewTestKit(c, s.store)
	tk.MustExec("use test")

	tk.MustExec("drop table if exists t")
	tk.MustExec("create table t(a int, b double, c varchar(20), d datetime, e time)")
	tk.MustExec("insert into t value(1, 2, 'string', '2017-01-01 12:12:12', '12:12:12')")

	// for in
	result := tk.MustQuery("select 1 in (a, b, c), 'string' in (a, b, c), '2017-01-01 12:12:12' in (c, d, e), '12:12:12' in (c, d, e) from t")
	result.Check(testkit.Rows("1 1 1 1"))
	result = tk.MustQuery("select 1 in (null, c), 2 in (null, c) from t")
	result.Check(testkit.Rows("<nil> <nil>"))
	result = tk.MustQuery("select 0 in (a, b, c), 0 in (a, b, c), 3 in (a, b, c), 4 in (a, b, c) from t")
	result.Check(testkit.Rows("1 1 0 0"))
	result = tk.MustQuery("select (0,1) in ((0,1), (0,2)), (0,1) in ((0,0), (0,2))")
	result.Check(testkit.Rows("1 0"))

	result = tk.MustQuery(`select bit_count(121), bit_count(-1), bit_count(null), bit_count("1231aaa");`)
	result.Check(testkit.Rows("5 64 <nil> 7"))

	tk.MustExec("drop table if exists t")
	tk.MustExec("create table t(a int primary key, b time, c double, d varchar(10))")
	tk.MustExec(`insert into t values(1, '01:01:01', 1.1, "1"), (2, '02:02:02', 2.2, "2")`)
	tk.MustExec(`insert into t(a, b) values(1, '12:12:12') on duplicate key update a = values(b)`)
	result = tk.MustQuery(`select a from t order by a`)
	result.Check(testkit.Rows("2", "121212"))
	tk.MustExec(`insert into t values(2, '12:12:12', 1.1, "3.3") on duplicate key update a = values(c) + values(d)`)
	result = tk.MustQuery(`select a from t order by a`)
	result.Check(testkit.Rows("4", "121212"))

	// for setvar, getvar
	tk.MustExec(`set @varname = "Abc"`)
	result = tk.MustQuery(`select @varname, @VARNAME`)
	result.Check(testkit.Rows("Abc Abc"))

	// for values
	tk.MustExec("drop table t")
	tk.MustExec("CREATE TABLE `t` (`id` varchar(32) NOT NULL, `count` decimal(18,2), PRIMARY KEY (`id`));")
	tk.MustExec("INSERT INTO t (id,count)VALUES('abc',2) ON DUPLICATE KEY UPDATE count=if(VALUES(count) > count,VALUES(count),count)")
	result = tk.MustQuery("select count from t where id = 'abc'")
	result.Check(testkit.Rows("2.00"))
	tk.MustExec("INSERT INTO t (id,count)VALUES('abc',265.0) ON DUPLICATE KEY UPDATE count=if(VALUES(count) > count,VALUES(count),count)")
	result = tk.MustQuery("select count from t where id = 'abc'")
	result.Check(testkit.Rows("265.00"))

	// for values(issue #4884)
	tk.MustExec("drop table if exists t;")
	tk.MustExec("create table test(id int not null, val text, primary key(id));")
	tk.MustExec("insert into test values(1,'hello');")
	result = tk.MustQuery("select * from test;")
	result.Check(testkit.Rows("1 hello"))
	tk.MustExec("insert into test values(1, NULL) on duplicate key update val = VALUES(val);")
	result = tk.MustQuery("select * from test;")
	result.Check(testkit.Rows("1 <nil>"))

	tk.MustExec("drop table if exists test;")
	tk.MustExec(`create table test(
		id int not null,
		a text,
		b blob,
		c varchar(20),
		d int,
		e float,
		f DECIMAL(6,4),
		g JSON,
		primary key(id));`)

	tk.MustExec(`insert into test values(1,'txt hello', 'blb hello', 'vc hello', 1, 1.1, 1.0, '{"key1": "value1", "key2": "value2"}');`)
	tk.MustExec(`insert into test values(1, NULL, NULL, NULL, NULL, NULL, NULL, NULL)
	on duplicate key update
	a = values(a),
	b = values(b),
	c = values(c),
	d = values(d),
	e = values(e),
	f = values(f),
	g = values(g);`)

	result = tk.MustQuery("select * from test;")
	result.Check(testkit.Rows("1 <nil> <nil> <nil> <nil> <nil> <nil> <nil>"))
}

func (s *testIntegrationSuite) TestDateBuiltin(c *C) {
	ctx := context.Background()
	defer s.cleanEnv(c)
	tk := testkit.NewTestKit(c, s.store)
	tk.MustExec("USE test;")
	tk.MustExec("DROP TABLE IF EXISTS t;")
	tk.MustExec("create table t (d date);")
	tk.MustExec("insert into t values ('1997-01-02')")
	tk.MustExec("insert into t values ('1998-01-02')")
	r := tk.MustQuery("select * from t where d < date '1998-01-01';")
	r.Check(testkit.Rows("1997-01-02"))

	r = tk.MustQuery("select date'20171212'")
	r.Check(testkit.Rows("2017-12-12"))

	r = tk.MustQuery("select date'2017/12/12'")
	r.Check(testkit.Rows("2017-12-12"))

	r = tk.MustQuery("select date'2017/12-12'")
	r.Check(testkit.Rows("2017-12-12"))

	tk.MustExec("set sql_mode = ''")
	r = tk.MustQuery("select date '0000-00-00';")
	r.Check(testkit.Rows("0000-00-00"))

	tk.MustExec("set sql_mode = 'NO_ZERO_IN_DATE'")
	r = tk.MustQuery("select date '0000-00-00';")
	r.Check(testkit.Rows("0000-00-00"))

	tk.MustExec("set sql_mode = 'NO_ZERO_DATE'")
	rs, err := tk.Exec("select date '0000-00-00';")
	c.Assert(err, IsNil)
	_, err = session.GetRows4Test(ctx, tk.Se, rs)
	c.Assert(err, NotNil)
	c.Assert(terror.ErrorEqual(err, types.ErrWrongValue.GenWithStackByArgs(types.DateTimeStr, "0000-00-00")), IsTrue)
	c.Assert(rs.Close(), IsNil)

	tk.MustExec("set sql_mode = ''")
	r = tk.MustQuery("select date '2007-10-00';")
	r.Check(testkit.Rows("2007-10-00"))

	tk.MustExec("set sql_mode = 'NO_ZERO_IN_DATE'")
	rs, _ = tk.Exec("select date '2007-10-00';")
	_, err = session.GetRows4Test(ctx, tk.Se, rs)
	c.Assert(err, NotNil)
	c.Assert(terror.ErrorEqual(err, types.ErrWrongValue.GenWithStackByArgs(types.DateTimeStr, "2017-10-00")), IsTrue)
	c.Assert(rs.Close(), IsNil)

	tk.MustExec("set sql_mode = 'NO_ZERO_DATE'")
	r = tk.MustQuery("select date '2007-10-00';")
	r.Check(testkit.Rows("2007-10-00"))

	tk.MustExec("set sql_mode = 'NO_ZERO_IN_DATE,NO_ZERO_DATE'")

	rs, _ = tk.Exec("select date '2007-10-00';")
	_, err = session.GetRows4Test(ctx, tk.Se, rs)
	c.Assert(err, NotNil)
	c.Assert(terror.ErrorEqual(err, types.ErrWrongValue.GenWithStackByArgs(types.DateTimeStr, "2017-10-00")), IsTrue)
	c.Assert(rs.Close(), IsNil)

	rs, err = tk.Exec("select date '0000-00-00';")
	c.Assert(err, IsNil)
	_, err = session.GetRows4Test(ctx, tk.Se, rs)
	c.Assert(err, NotNil)
	c.Assert(terror.ErrorEqual(err, types.ErrWrongValue.GenWithStackByArgs(types.DateTimeStr, "0000-00-00")), IsTrue)
	c.Assert(rs.Close(), IsNil)

	r = tk.MustQuery("select date'1998~01~02'")
	r.Check(testkit.Rows("1998-01-02"))

	r = tk.MustQuery("select date'731124', date '011124'")
	r.Check(testkit.Rows("1973-11-24 2001-11-24"))

	_, err = tk.Exec("select date '0000-00-00 00:00:00';")
	c.Assert(err, NotNil)
	c.Assert(terror.ErrorEqual(err, types.ErrWrongValue.GenWithStackByArgs(types.DateTimeStr, "0000-00-00 00:00:00")), IsTrue)

	_, err = tk.Exec("select date '2017-99-99';")
	c.Assert(err, NotNil)
	c.Assert(terror.ErrorEqual(err, types.ErrWrongValue), IsTrue, Commentf("err: %v", err))

	_, err = tk.Exec("select date '2017-2-31';")
	c.Assert(err, NotNil)
	c.Assert(terror.ErrorEqual(err, types.ErrWrongValue), IsTrue, Commentf("err: %v", err))

	_, err = tk.Exec("select date '201712-31';")
	c.Assert(err, NotNil)
	c.Assert(terror.ErrorEqual(err, types.ErrWrongValue.GenWithStackByArgs(types.DateTimeStr, "201712-31")), IsTrue, Commentf("err: %v", err))

	_, err = tk.Exec("select date 'abcdefg';")
	c.Assert(err, NotNil)
	c.Assert(terror.ErrorEqual(err, types.ErrWrongValue.GenWithStackByArgs(types.DateTimeStr, "abcdefg")), IsTrue, Commentf("err: %v", err))
}

func (s *testIntegrationSuite) TestJSONBuiltin(c *C) {
	defer s.cleanEnv(c)
	tk := testkit.NewTestKit(c, s.store)
	tk.MustExec("USE test;")
	tk.MustExec("DROP TABLE IF EXISTS t;")
	tk.MustExec("CREATE TABLE `my_collection` (	`doc` json DEFAULT NULL, `_id` varchar(32) GENERATED ALWAYS AS (JSON_UNQUOTE(JSON_EXTRACT(doc,'$._id'))) STORED NOT NULL, PRIMARY KEY (`_id`))")
	_, err := tk.Exec("UPDATE `test`.`my_collection` SET doc=JSON_SET(doc) WHERE (JSON_EXTRACT(doc,'$.name') = 'clare');")
	c.Assert(err, NotNil)

	r := tk.MustQuery("select json_valid(null);")
	r.Check(testkit.Rows("<nil>"))

	r = tk.MustQuery(`select json_valid("null");`)
	r.Check(testkit.Rows("1"))

	r = tk.MustQuery("select json_valid(0);")
	r.Check(testkit.Rows("0"))

	r = tk.MustQuery(`select json_valid("0");`)
	r.Check(testkit.Rows("1"))

	r = tk.MustQuery(`select json_valid("hello");`)
	r.Check(testkit.Rows("0"))

	r = tk.MustQuery(`select json_valid('"hello"');`)
	r.Check(testkit.Rows("1"))

	r = tk.MustQuery(`select json_valid('{"a":1}');`)
	r.Check(testkit.Rows("1"))

	r = tk.MustQuery("select json_valid('{}');")
	r.Check(testkit.Rows("1"))

	r = tk.MustQuery(`select json_valid('[]');`)
	r.Check(testkit.Rows("1"))

	r = tk.MustQuery("select json_valid('2019-8-19');")
	r.Check(testkit.Rows("0"))

	r = tk.MustQuery(`select json_valid('"2019-8-19"');`)
	r.Check(testkit.Rows("1"))
}

func (s *testIntegrationSuite) TestTimeLiteral(c *C) {
	defer s.cleanEnv(c)
	tk := testkit.NewTestKit(c, s.store)

	r := tk.MustQuery("select time '117:01:12';")
	r.Check(testkit.Rows("117:01:12"))

	r = tk.MustQuery("select time '01:00:00.999999';")
	r.Check(testkit.Rows("01:00:00.999999"))

	r = tk.MustQuery("select time '1 01:00:00';")
	r.Check(testkit.Rows("25:00:00"))

	r = tk.MustQuery("select time '110:00:00';")
	r.Check(testkit.Rows("110:00:00"))

	r = tk.MustQuery("select time'-1:1:1.123454656';")
	r.Check(testkit.Rows("-01:01:01.123455"))

	r = tk.MustQuery("select time '33:33';")
	r.Check(testkit.Rows("33:33:00"))

	r = tk.MustQuery("select time '1.1';")
	r.Check(testkit.Rows("00:00:01.1"))

	r = tk.MustQuery("select time '21';")
	r.Check(testkit.Rows("00:00:21"))

	r = tk.MustQuery("select time '20 20:20';")
	r.Check(testkit.Rows("500:20:00"))

	_, err := tk.Exec("select time '2017-01-01 00:00:00';")
	c.Assert(err, NotNil)
	c.Assert(terror.ErrorEqual(err, types.ErrWrongValue.GenWithStackByArgs(types.DateTimeStr, "2017-01-01 00:00:00")), IsTrue)

	_, err = tk.Exec("select time '071231235959.999999';")
	c.Assert(err, NotNil)
	c.Assert(terror.ErrorEqual(err, types.ErrWrongValue.GenWithStackByArgs(types.DateTimeStr, "071231235959.999999")), IsTrue)

	_, err = tk.Exec("select time '20171231235959.999999';")
	c.Assert(err, NotNil)
	c.Assert(terror.ErrorEqual(err, types.ErrWrongValue.GenWithStackByArgs(types.DateTimeStr, "20171231235959.999999")), IsTrue)

	_, err = tk.Exec("select ADDDATE('2008-01-34', -1);")
	c.Assert(err, IsNil)
	tk.MustQuery("Show warnings;").Check(testutil.RowsWithSep("|",
		"Warning|1292|Incorrect datetime value: '2008-01-34'"))
}

func (s *testIntegrationSuite) TestIssue13822(c *C) {
	tk := testkit.NewTestKitWithInit(c, s.store)
	tk.MustQuery("select ADDDATE(20111111, interval '-123' DAY);").Check(testkit.Rows("2011-07-11"))
	tk.MustQuery("select SUBDATE(20111111, interval '-123' DAY);").Check(testkit.Rows("2012-03-13"))
}

func (s *testIntegrationSuite) TestTimestampLiteral(c *C) {
	defer s.cleanEnv(c)
	tk := testkit.NewTestKit(c, s.store)

	r := tk.MustQuery("select timestamp '2017-01-01 00:00:00';")
	r.Check(testkit.Rows("2017-01-01 00:00:00"))

	r = tk.MustQuery("select timestamp '2017@01@01 00:00:00';")
	r.Check(testkit.Rows("2017-01-01 00:00:00"))

	r = tk.MustQuery("select timestamp '2017@01@01 00~00~00';")
	r.Check(testkit.Rows("2017-01-01 00:00:00"))

	r = tk.MustQuery("select timestamp '2017@01@0001 00~00~00.333';")
	r.Check(testkit.Rows("2017-01-01 00:00:00.333"))

	_, err := tk.Exec("select timestamp '00:00:00';")
	c.Assert(err, NotNil)
	c.Assert(terror.ErrorEqual(err, types.ErrWrongValue.GenWithStackByArgs(types.DateTimeStr, "00:00:00")), IsTrue)

	_, err = tk.Exec("select timestamp '1992-01-03';")
	c.Assert(err, NotNil)
	c.Assert(terror.ErrorEqual(err, types.ErrWrongValue.GenWithStackByArgs(types.DateTimeStr, "1992-01-03")), IsTrue)

	_, err = tk.Exec("select timestamp '20171231235959.999999';")
	c.Assert(err, NotNil)
	c.Assert(terror.ErrorEqual(err, types.ErrWrongValue.GenWithStackByArgs(types.DateTimeStr, "20171231235959.999999")), IsTrue)
}

func (s *testIntegrationSuite) TestLiterals(c *C) {
	defer s.cleanEnv(c)
	tk := testkit.NewTestKit(c, s.store)
	r := tk.MustQuery("SELECT LENGTH(b''), LENGTH(B''), b''+1, b''-1, B''+1;")
	r.Check(testkit.Rows("0 0 1 -1 1"))
}

func (s *testIntegrationSuite) TestFuncJSON(c *C) {
	tk := testkit.NewTestKit(c, s.store)
	defer s.cleanEnv(c)
	tk.MustExec("USE test;")
	tk.MustExec("DROP TABLE IF EXISTS table_json;")
	tk.MustExec("CREATE TABLE table_json(a json, b VARCHAR(255));")

	j1 := `{"\\"hello\\"": "world", "a": [1, "2", {"aa": "bb"}, 4.0, {"aa": "cc"}], "b": true, "c": ["d"]}`
	j2 := `[{"a": 1, "b": true}, 3, 3.5, "hello, world", null, true]`
	for _, j := range []string{j1, j2} {
		tk.MustExec(fmt.Sprintf(`INSERT INTO table_json values('%s', '%s')`, j, j))
	}

	r := tk.MustQuery(`select json_type(a), json_type(b) from table_json`)
	r.Check(testkit.Rows("OBJECT OBJECT", "ARRAY ARRAY"))

	tk.MustGetErrCode("select json_quote();", mysql.ErrWrongParamcountToNativeFct)
	tk.MustGetErrCode("select json_quote('abc', 'def');", mysql.ErrWrongParamcountToNativeFct)
	tk.MustGetErrCode("select json_quote(NULL, 'def');", mysql.ErrWrongParamcountToNativeFct)
	tk.MustGetErrCode("select json_quote('abc', NULL);", mysql.ErrWrongParamcountToNativeFct)

	tk.MustGetErrCode("select json_unquote();", mysql.ErrWrongParamcountToNativeFct)
	tk.MustGetErrCode("select json_unquote('abc', 'def');", mysql.ErrWrongParamcountToNativeFct)
	tk.MustGetErrCode("select json_unquote(NULL, 'def');", mysql.ErrWrongParamcountToNativeFct)
	tk.MustGetErrCode("select json_unquote('abc', NULL);", mysql.ErrWrongParamcountToNativeFct)

	tk.MustQuery("select json_quote(NULL);").Check(testkit.Rows("<nil>"))
	tk.MustQuery("select json_unquote(NULL);").Check(testkit.Rows("<nil>"))

	tk.MustQuery("select json_quote('abc');").Check(testkit.Rows(`"abc"`))
	tk.MustQuery(`select json_quote(convert('"abc"' using ascii));`).Check(testkit.Rows(`"\"abc\""`))
	tk.MustQuery(`select json_quote(convert('"abc"' using latin1));`).Check(testkit.Rows(`"\"abc\""`))
	tk.MustQuery(`select json_quote(convert('"abc"' using utf8));`).Check(testkit.Rows(`"\"abc\""`))
	tk.MustQuery(`select json_quote(convert('"abc"' using utf8mb4));`).Check(testkit.Rows(`"\"abc\""`))

	tk.MustQuery("select json_unquote('abc');").Check(testkit.Rows("abc"))
	tk.MustQuery(`select json_unquote('"abc"');`).Check(testkit.Rows("abc"))
	tk.MustQuery(`select json_unquote(convert('"abc"' using ascii));`).Check(testkit.Rows("abc"))
	tk.MustQuery(`select json_unquote(convert('"abc"' using latin1));`).Check(testkit.Rows("abc"))
	tk.MustQuery(`select json_unquote(convert('"abc"' using utf8));`).Check(testkit.Rows("abc"))
	tk.MustQuery(`select json_unquote(convert('"abc"' using utf8mb4));`).Check(testkit.Rows("abc"))

	tk.MustQuery(`select json_quote('"');`).Check(testkit.Rows(`"\""`))
	tk.MustQuery(`select json_unquote('"');`).Check(testkit.Rows(`"`))

	tk.MustQuery(`select json_unquote('""');`).Check(testkit.Rows(``))
	tk.MustQuery(`select char_length(json_unquote('""'));`).Check(testkit.Rows(`0`))
	tk.MustQuery(`select json_unquote('"" ');`).Check(testkit.Rows(`"" `))
	tk.MustQuery(`select json_unquote(cast(json_quote('abc') as json));`).Check(testkit.Rows("abc"))

	tk.MustQuery(`select json_unquote(cast('{"abc": "foo"}' as json));`).Check(testkit.Rows(`{"abc": "foo"}`))
	tk.MustQuery(`select json_unquote(json_extract(cast('{"abc": "foo"}' as json), '$.abc'));`).Check(testkit.Rows("foo"))
	tk.MustQuery(`select json_unquote('["a", "b", "c"]');`).Check(testkit.Rows(`["a", "b", "c"]`))
	tk.MustQuery(`select json_unquote(cast('["a", "b", "c"]' as json));`).Check(testkit.Rows(`["a", "b", "c"]`))
	tk.MustQuery(`select json_quote(convert(X'e68891' using utf8));`).Check(testkit.Rows(`"我"`))
	tk.MustQuery(`select json_quote(convert(X'e68891' using utf8mb4));`).Check(testkit.Rows(`"我"`))
	tk.MustQuery(`select cast(json_quote(convert(X'e68891' using utf8)) as json);`).Check(testkit.Rows(`"我"`))
	tk.MustQuery(`select json_unquote(convert(X'e68891' using utf8));`).Check(testkit.Rows("我"))

	tk.MustQuery(`select json_quote(json_quote(json_quote('abc')));`).Check(testkit.Rows(`"\"\\\"abc\\\"\""`))
	tk.MustQuery(`select json_unquote(json_unquote(json_unquote(json_quote(json_quote(json_quote('abc'))))));`).Check(testkit.Rows("abc"))

	tk.MustGetErrCode("select json_quote(123)", mysql.ErrIncorrectType)
	tk.MustGetErrCode("select json_quote(-100)", mysql.ErrIncorrectType)
	tk.MustGetErrCode("select json_quote(123.123)", mysql.ErrIncorrectType)
	tk.MustGetErrCode("select json_quote(-100.000)", mysql.ErrIncorrectType)
	tk.MustGetErrCode(`select json_quote(true);`, mysql.ErrIncorrectType)
	tk.MustGetErrCode(`select json_quote(false);`, mysql.ErrIncorrectType)
	tk.MustGetErrCode(`select json_quote(cast("{}" as JSON));`, mysql.ErrIncorrectType)
	tk.MustGetErrCode(`select json_quote(cast("[]" as JSON));`, mysql.ErrIncorrectType)
	tk.MustGetErrCode(`select json_quote(cast("2015-07-29" as date));`, mysql.ErrIncorrectType)
	tk.MustGetErrCode(`select json_quote(cast("12:18:29.000000" as time));`, mysql.ErrIncorrectType)
	tk.MustGetErrCode(`select json_quote(cast("2015-07-29 12:18:29.000000" as datetime));`, mysql.ErrIncorrectType)

	tk.MustGetErrCode("select json_unquote(123)", mysql.ErrIncorrectType)
	tk.MustGetErrCode("select json_unquote(-100)", mysql.ErrIncorrectType)
	tk.MustGetErrCode("select json_unquote(123.123)", mysql.ErrIncorrectType)
	tk.MustGetErrCode("select json_unquote(-100.000)", mysql.ErrIncorrectType)
	tk.MustGetErrCode(`select json_unquote(true);`, mysql.ErrIncorrectType)
	tk.MustGetErrCode(`select json_unquote(false);`, mysql.ErrIncorrectType)
	tk.MustGetErrCode(`select json_unquote(cast("2015-07-29" as date));`, mysql.ErrIncorrectType)
	tk.MustGetErrCode(`select json_unquote(cast("12:18:29.000000" as time));`, mysql.ErrIncorrectType)
	tk.MustGetErrCode(`select json_unquote(cast("2015-07-29 12:18:29.000000" as datetime));`, mysql.ErrIncorrectType)

	r = tk.MustQuery(`select json_extract(a, '$.a[1]'), json_extract(b, '$.b') from table_json`)
	r.Check(testkit.Rows("\"2\" true", "<nil> <nil>"))

	r = tk.MustQuery(`select json_extract(json_set(a, '$.a[1]', 3), '$.a[1]'), json_extract(json_set(b, '$.b', false), '$.b') from table_json`)
	r.Check(testkit.Rows("3 false", "<nil> <nil>"))

	r = tk.MustQuery(`select json_extract(json_insert(a, '$.a[1]', 3), '$.a[1]'), json_extract(json_insert(b, '$.b', false), '$.b') from table_json`)
	r.Check(testkit.Rows("\"2\" true", "<nil> <nil>"))

	r = tk.MustQuery(`select json_extract(json_replace(a, '$.a[1]', 3), '$.a[1]'), json_extract(json_replace(b, '$.b', false), '$.b') from table_json`)
	r.Check(testkit.Rows("3 false", "<nil> <nil>"))

	r = tk.MustQuery(`select json_extract(json_merge(a, cast(b as JSON)), '$[0].a[0]') from table_json`)
	r.Check(testkit.Rows("1", "1"))

	r = tk.MustQuery(`select json_extract(json_array(1,2,3), '$[1]')`)
	r.Check(testkit.Rows("2"))

	r = tk.MustQuery(`select json_extract(json_object(1,2,3,4), '$."1"')`)
	r.Check(testkit.Rows("2"))

	tk.MustExec(`update table_json set a=json_set(a,'$.a',json_object('a',1,'b',2)) where json_extract(a,'$.a[1]') = '2'`)
	r = tk.MustQuery(`select json_extract(a, '$.a.a'), json_extract(a, '$.a.b') from table_json`)
	r.Check(testkit.Rows("1 2", "<nil> <nil>"))

	r = tk.MustQuery(`select json_contains(NULL, '1'), json_contains('1', NULL), json_contains('1', '1', NULL)`)
	r.Check(testkit.Rows("<nil> <nil> <nil>"))
	r = tk.MustQuery(`select json_contains('{}','{}'), json_contains('[1]','1'), json_contains('[1]','"1"'), json_contains('[1,2,[1,[5,[3]]]]', '[1,3]', '$[2]'), json_contains('[1,2,[1,[5,{"a":[2,3]}]]]', '[1,{"a":[3]}]', "$[2]"), json_contains('{"a":1}', '{"a":1,"b":2}', "$")`)
	r.Check(testkit.Rows("1 1 0 1 1 0"))
	r = tk.MustQuery(`select json_contains('{"a": 1}', '1', "$.c"), json_contains('{"a": [1, 2]}', '1', "$.a[2]"), json_contains('{"a": [1, {"a": 1}]}', '1', "$.a[1].b")`)
	r.Check(testkit.Rows("<nil> <nil> <nil>"))
	rs, err := tk.Exec("select json_contains('1','1','$.*')")
	c.Assert(err, IsNil)
	c.Assert(rs, NotNil)
	_, err = session.GetRows4Test(context.Background(), tk.Se, rs)
	c.Assert(err, NotNil)
	c.Assert(err.Error(), Equals, "[json:3149]In this situation, path expressions may not contain the * and ** tokens.")

	r = tk.MustQuery(`select
		json_contains_path(NULL, 'one', "$.c"),
		json_contains_path(NULL, 'all', "$.c"),
		json_contains_path('{"a": 1}', NULL, "$.c"),
		json_contains_path('{"a": 1}', 'one', NULL),
		json_contains_path('{"a": 1}', 'all', NULL)
	`)
	r.Check(testkit.Rows("<nil> <nil> <nil> <nil> <nil>"))

	r = tk.MustQuery(`select
		json_contains_path('{"a": 1, "b": 2, "c": {"d": 4}}', 'one', '$.c.d'),
		json_contains_path('{"a": 1, "b": 2, "c": {"d": 4}}', 'one', '$.a.d'),
		json_contains_path('{"a": 1, "b": 2, "c": {"d": 4}}', 'all', '$.c.d'),
		json_contains_path('{"a": 1, "b": 2, "c": {"d": 4}}', 'all', '$.a.d')
	`)
	r.Check(testkit.Rows("1 0 1 0"))

	r = tk.MustQuery(`select
		json_contains_path('{"a": 1, "b": 2, "c": {"d": 4}}', 'one', '$.a', '$.e'),
		json_contains_path('{"a": 1, "b": 2, "c": {"d": 4}}', 'one', '$.a', '$.b'),
		json_contains_path('{"a": 1, "b": 2, "c": {"d": 4}}', 'all', '$.a', '$.e'),
		json_contains_path('{"a": 1, "b": 2, "c": {"d": 4}}', 'all', '$.a', '$.b')
	`)
	r.Check(testkit.Rows("1 1 0 1"))

	r = tk.MustQuery(`select
		json_contains_path('{"a": 1, "b": 2, "c": {"d": 4}}', 'one', '$.*'),
		json_contains_path('{"a": 1, "b": 2, "c": {"d": 4}}', 'one', '$[*]'),
		json_contains_path('{"a": 1, "b": 2, "c": {"d": 4}}', 'all', '$.*'),
		json_contains_path('{"a": 1, "b": 2, "c": {"d": 4}}', 'all', '$[*]')
	`)
	r.Check(testkit.Rows("1 0 1 0"))

	r = tk.MustQuery(`select
		json_keys('[]'),
		json_keys('{}'),
		json_keys('{"a": 1, "b": 2}'),
		json_keys('{"a": {"c": 3}, "b": 2}'),
		json_keys('{"a": {"c": 3}, "b": 2}', "$.a")
	`)
	r.Check(testkit.Rows(`<nil> [] ["a", "b"] ["a", "b"] ["c"]`))

	r = tk.MustQuery(`select
		json_length('1'),
		json_length('{}'),
		json_length('[]'),
		json_length('{"a": 1}'),
		json_length('{"a": 1, "b": 2}'),
		json_length('[1, 2, 3]')
	`)
	r.Check(testkit.Rows("1 0 0 1 2 3"))

	// #16267
	tk.MustQuery(`select json_array(922337203685477580) =  json_array(922337203685477581);`).Check(testkit.Rows("0"))

	// #10461
	tk.MustExec("drop table if exists tx1")
	tk.MustExec("create table tx1(id int key, a double, b double, c double, d double)")
	tk.MustExec("insert into tx1 values (1, 0.1, 0.2, 0.3, 0.0)")
	tk.MustQuery("select a+b, c from tx1").Check(testkit.Rows("0.30000000000000004 0.3"))
	tk.MustQuery("select json_array(a+b) = json_array(c) from tx1").Check(testkit.Rows("0"))
}

func (s *testIntegrationSuite) TestColumnInfoModified(c *C) {
	testKit := testkit.NewTestKit(c, s.store)
	defer s.cleanEnv(c)
	testKit.MustExec("use test")
	testKit.MustExec("drop table if exists tab0")
	testKit.MustExec("CREATE TABLE tab0(col0 INTEGER, col1 INTEGER, col2 INTEGER)")
	testKit.MustExec("SELECT + - (- CASE + col0 WHEN + CAST( col0 AS SIGNED ) THEN col1 WHEN 79 THEN NULL WHEN + - col1 THEN col0 / + col0 END ) * - 16 FROM tab0")
	ctx := testKit.Se.(sessionctx.Context)
	is := domain.GetDomain(ctx).InfoSchema()
	tbl, _ := is.TableByName(model.NewCIStr("test"), model.NewCIStr("tab0"))
	col := table.FindCol(tbl.Cols(), "col1")
	c.Assert(col.Tp, Equals, mysql.TypeLong)
}

func (s *testIntegrationSuite) TestSetVariables(c *C) {
	tk := testkit.NewTestKit(c, s.store)
	defer s.cleanEnv(c)
	_, err := tk.Exec("set sql_mode='adfasdfadsfdasd';")
	c.Assert(err, NotNil)
	_, err = tk.Exec("set @@sql_mode='adfasdfadsfdasd';")
	c.Assert(err, NotNil)
	_, err = tk.Exec("set @@global.sql_mode='adfasdfadsfdasd';")
	c.Assert(err, NotNil)
	_, err = tk.Exec("set @@session.sql_mode='adfasdfadsfdasd';")
	c.Assert(err, NotNil)

	var r *testkit.Result
	_, err = tk.Exec("set @@session.sql_mode=',NO_ZERO_DATE,ANSI,ANSI_QUOTES';")
	c.Assert(err, IsNil)
	r = tk.MustQuery(`select @@session.sql_mode`)
	r.Check(testkit.Rows("NO_ZERO_DATE,REAL_AS_FLOAT,PIPES_AS_CONCAT,ANSI_QUOTES,IGNORE_SPACE,ONLY_FULL_GROUP_BY,ANSI"))
	r = tk.MustQuery(`show variables like 'sql_mode'`)
	r.Check(testkit.Rows("sql_mode NO_ZERO_DATE,REAL_AS_FLOAT,PIPES_AS_CONCAT,ANSI_QUOTES,IGNORE_SPACE,ONLY_FULL_GROUP_BY,ANSI"))

	// for invalid SQL mode.
	tk.MustExec("use test")
	tk.MustExec("drop table if exists tab0")
	tk.MustExec("CREATE TABLE tab0(col1 time)")
	_, err = tk.Exec("set sql_mode='STRICT_TRANS_TABLES';")
	c.Assert(err, IsNil)
	_, err = tk.Exec("INSERT INTO tab0 select cast('999:44:33' as time);")
	c.Assert(err, NotNil)
	c.Assert(err.Error(), Equals, "[types:1292]Truncated incorrect time value: '999:44:33'")
	_, err = tk.Exec("set sql_mode=' ,';")
	c.Assert(err, NotNil)
	_, err = tk.Exec("INSERT INTO tab0 select cast('999:44:33' as time);")
	c.Assert(err, NotNil)
	c.Assert(err.Error(), Equals, "[types:1292]Truncated incorrect time value: '999:44:33'")

	// issue #5478
	_, err = tk.Exec("set session transaction read write;")
	c.Assert(err, IsNil)
	_, err = tk.Exec("set global transaction read write;")
	c.Assert(err, IsNil)
	r = tk.MustQuery(`select @@session.tx_read_only, @@global.tx_read_only, @@session.transaction_read_only, @@global.transaction_read_only;`)
	r.Check(testkit.Rows("0 0 0 0"))

	_, err = tk.Exec("set session transaction read only;")
	c.Assert(err, IsNil)
	r = tk.MustQuery(`select @@session.tx_read_only, @@global.tx_read_only, @@session.transaction_read_only, @@global.transaction_read_only;`)
	r.Check(testkit.Rows("1 0 1 0"))
	_, err = tk.Exec("set global transaction read only;")
	c.Assert(err, IsNil)
	r = tk.MustQuery(`select @@session.tx_read_only, @@global.tx_read_only, @@session.transaction_read_only, @@global.transaction_read_only;`)
	r.Check(testkit.Rows("1 1 1 1"))

	_, err = tk.Exec("set session transaction read write;")
	c.Assert(err, IsNil)
	_, err = tk.Exec("set global transaction read write;")
	c.Assert(err, IsNil)
	r = tk.MustQuery(`select @@session.tx_read_only, @@global.tx_read_only, @@session.transaction_read_only, @@global.transaction_read_only;`)
	r.Check(testkit.Rows("0 0 0 0"))

	_, err = tk.Exec("set @@global.max_user_connections='';")
	c.Assert(err, NotNil)
	c.Assert(err.Error(), Equals, variable.ErrWrongTypeForVar.GenWithStackByArgs("max_user_connections").Error())
	_, err = tk.Exec("set @@global.max_prepared_stmt_count='';")
	c.Assert(err, NotNil)
	c.Assert(err.Error(), Equals, variable.ErrWrongTypeForVar.GenWithStackByArgs("max_prepared_stmt_count").Error())
}

func (s *testIntegrationSuite) TestIssues(c *C) {
	// for issue #4954
	tk := testkit.NewTestKit(c, s.store)
	defer s.cleanEnv(c)
	tk.MustExec("use test")
	tk.MustExec("drop table if exists t")
	tk.MustExec("CREATE TABLE t (a CHAR(5) CHARACTER SET latin1);")
	tk.MustExec("INSERT INTO t VALUES ('oe');")
	tk.MustExec("INSERT INTO t VALUES (0xf6);")
	r := tk.MustQuery(`SELECT * FROM t WHERE a= 'oe';`)
	r.Check(testkit.Rows("oe"))
	r = tk.MustQuery(`SELECT HEX(a) FROM t WHERE a= 0xf6;`)
	r.Check(testkit.Rows("F6"))

	// for issue #4006
	tk.MustExec(`drop table if exists tb`)
	tk.MustExec("create table tb(id int auto_increment primary key, v varchar(32));")
	tk.MustExec("insert into tb(v) (select v from tb);")
	r = tk.MustQuery(`SELECT * FROM tb;`)
	r.Check(testkit.Rows())
	tk.MustExec(`insert into tb(v) values('hello');`)
	tk.MustExec("insert into tb(v) (select v from tb);")
	r = tk.MustQuery(`SELECT * FROM tb;`)
	r.Check(testkit.Rows("1 hello", "2 hello"))

	// for issue #5111
	tk.MustExec(`drop table if exists t`)
	tk.MustExec("create table t(c varchar(32));")
	tk.MustExec("insert into t values('1e649'),('-1e649');")
	r = tk.MustQuery(`SELECT * FROM t where c < 1;`)
	r.Check(testkit.Rows("-1e649"))
	tk.MustQuery("show warnings").Check(testutil.RowsWithSep("|",
		"Warning|1292|Truncated incorrect DOUBLE value: '1e649'",
		"Warning|1292|Truncated incorrect DOUBLE value: '-1e649'"))
	r = tk.MustQuery(`SELECT * FROM t where c > 1;`)
	r.Check(testkit.Rows("1e649"))
	tk.MustQuery("show warnings").Check(testutil.RowsWithSep("|",
		"Warning|1292|Truncated incorrect DOUBLE value: '1e649'",
		"Warning|1292|Truncated incorrect DOUBLE value: '-1e649'"))

	// for issue #5293
	tk.MustExec("drop table if exists t")
	tk.MustExec("create table t(a int)")
	tk.MustExec("insert t values (1)")
	tk.MustQuery("select * from t where cast(a as binary)").Check(testkit.Rows("1"))

	// for issue #16351
	tk.MustExec("drop table if exists t2")
	tk.MustExec("create table t2(a int, b varchar(20))")
	tk.MustExec(`insert into t2 values(1,"1111"),(2,"2222"),(3,"3333"),(4,"4444"),(5,"5555"),(6,"6666"),(7,"7777"),(8,"8888"),(9,"9999"),(10,"0000")`)
	tk.MustQuery(`select (@j := case when substr(t2.b,1,3)=@i then 1 else @j+1 end) from t2, (select @j := 0, @i := "0") tt limit 10`).Check(testkit.Rows(
		"1", "2", "3", "4", "5", "6", "7", "8", "9", "10"))
}

func (s *testIntegrationSuite) TestInPredicate4UnsignedInt(c *C) {
	// for issue #6661
	tk := testkit.NewTestKit(c, s.store)
	defer s.cleanEnv(c)
	tk.MustExec("use test")
	tk.MustExec("drop table if exists t")
	tk.MustExec("CREATE TABLE t (a bigint unsigned,key (a));")
	tk.MustExec("INSERT INTO t VALUES (0), (4), (5), (6), (7), (8), (9223372036854775810), (18446744073709551614), (18446744073709551615);")
	r := tk.MustQuery(`SELECT a FROM t WHERE a NOT IN (-1, -2, 18446744073709551615);`)
	r.Check(testkit.Rows("0", "4", "5", "6", "7", "8", "9223372036854775810", "18446744073709551614"))
	r = tk.MustQuery(`SELECT a FROM t WHERE a NOT IN (-1, -2, 4, 9223372036854775810);`)
	r.Check(testkit.Rows("0", "5", "6", "7", "8", "18446744073709551614", "18446744073709551615"))
	r = tk.MustQuery(`SELECT a FROM t WHERE a NOT IN (-1, -2, 0, 4, 18446744073709551614);`)
	r.Check(testkit.Rows("5", "6", "7", "8", "9223372036854775810", "18446744073709551615"))

	// for issue #4473
	tk.MustExec("drop table if exists t")
	tk.MustExec("create table t1 (some_id smallint(5) unsigned,key (some_id) )")
	tk.MustExec("insert into t1 values (1),(2)")
	r = tk.MustQuery(`select some_id from t1 where some_id not in(2,-1);`)
	r.Check(testkit.Rows("1"))
}

func (s *testIntegrationSuite) TestFilterExtractFromDNF(c *C) {
	tk := testkit.NewTestKit(c, s.store)
	defer s.cleanEnv(c)
	tk.MustExec("use test")
	tk.MustExec("drop table if exists t")
	tk.MustExec("create table t(a int, b int, c int)")

	tests := []struct {
		exprStr string
		result  string
	}{
		{
			exprStr: "a = 1 or a = 1 or a = 1",
			result:  "[eq(test.t.a, 1)]",
		},
		{
			exprStr: "a = 1 or a = 1 or (a = 1 and b = 1)",
			result:  "[eq(test.t.a, 1)]",
		},
		{
			exprStr: "(a = 1 and a = 1) or a = 1 or b = 1",
			result:  "[or(or(and(eq(test.t.a, 1), eq(test.t.a, 1)), eq(test.t.a, 1)), eq(test.t.b, 1))]",
		},
		{
			exprStr: "(a = 1 and b = 2) or (a = 1 and b = 3) or (a = 1 and b = 4)",
			result:  "[eq(test.t.a, 1) or(eq(test.t.b, 2), or(eq(test.t.b, 3), eq(test.t.b, 4)))]",
		},
		{
			exprStr: "(a = 1 and b = 1 and c = 1) or (a = 1 and b = 1) or (a = 1 and b = 1 and c > 2 and c < 3)",
			result:  "[eq(test.t.a, 1) eq(test.t.b, 1)]",
		},
	}

	ctx := context.Background()
	for _, tt := range tests {
		sql := "select * from t where " + tt.exprStr
		sctx := tk.Se.(sessionctx.Context)
		sc := sctx.GetSessionVars().StmtCtx
		stmts, err := session.Parse(sctx, sql)
		c.Assert(err, IsNil, Commentf("error %v, for expr %s", err, tt.exprStr))
		c.Assert(stmts, HasLen, 1)
		is := domain.GetDomain(sctx).InfoSchema()
		err = plannercore.Preprocess(sctx, stmts[0], is)
		c.Assert(err, IsNil, Commentf("error %v, for resolve name, expr %s", err, tt.exprStr))
		p, _, err := plannercore.BuildLogicalPlan(ctx, sctx, stmts[0], is)
		c.Assert(err, IsNil, Commentf("error %v, for build plan, expr %s", err, tt.exprStr))
		selection := p.(plannercore.LogicalPlan).Children()[0].(*plannercore.LogicalSelection)
		conds := make([]expression.Expression, len(selection.Conditions))
		for i, cond := range selection.Conditions {
			conds[i] = expression.PushDownNot(sctx, cond)
		}
		afterFunc := expression.ExtractFiltersFromDNFs(sctx, conds)
		sort.Slice(afterFunc, func(i, j int) bool {
			return bytes.Compare(afterFunc[i].HashCode(sc), afterFunc[j].HashCode(sc)) < 0
		})
		c.Assert(fmt.Sprintf("%s", afterFunc), Equals, tt.result, Commentf("wrong result for expr: %s", tt.exprStr))
	}
}

func (s *testIntegrationSuite) testTiDBIsOwnerFunc(c *C) {
	tk := testkit.NewTestKit(c, s.store)
	defer s.cleanEnv(c)
	result := tk.MustQuery("select tidb_is_ddl_owner()")
	ddlOwnerChecker := tk.Se.DDLOwnerChecker()
	c.Assert(ddlOwnerChecker, NotNil)
	var ret int64
	if ddlOwnerChecker.IsOwner() {
		ret = 1
	}
	result.Check(testkit.Rows(fmt.Sprintf("%v", ret)))
}

func (s *testIntegrationSuite) TestTiDBDecodePlanFunc(c *C) {
	tk := testkit.NewTestKit(c, s.store)
	defer s.cleanEnv(c)
	tk.MustQuery("select tidb_decode_plan('')").Check(testkit.Rows(""))
	tk.MustQuery("select tidb_decode_plan('7APIMAk1XzEzCTAJMQlmdW5jczpjb3VudCgxKQoxCTE3XzE0CTAJMAlpbm5lciBqb2luLCBp" +
		"AQyQOlRhYmxlUmVhZGVyXzIxLCBlcXVhbDpbZXEoQ29sdW1uIzEsIA0KCDkpIBkXADIVFywxMCldCjIJMzFfMTgFZXhkYXRhOlNlbGVjdGlvbl" +
		"8xNwozCTFfMTcJMQkwCWx0HVlATlVMTCksIG5vdChpc251bGwVHAApUhcAUDIpKQo0CTEwXzE2CTEJMTAwMDAJdAHB2Dp0MSwgcmFuZ2U6Wy1p" +
		"bmYsK2luZl0sIGtlZXAgb3JkZXI6ZmFsc2UsIHN0YXRzOnBzZXVkbwoFtgAyAZcEMAk6tgAEMjAFtgQyMDq2AAg5LCBmtgAAMFa3AAA5FbcAO" +
		"T63AAAyzrcA')").Check(testkit.Rows("" +
		"\tid                  \ttask\testRows\toperator info\n" +
		"\tStreamAgg_13        \troot\t1      \tfuncs:count(1)\n" +
		"\t└─HashJoin_14       \troot\t0      \tinner join, inner:TableReader_21, equal:[eq(Column#1, Column#9) eq(Column#2, Column#10)]\n" +
		"\t  ├─TableReader_18  \troot\t0      \tdata:Selection_17\n" +
		"\t  │ └─Selection_17  \tcop \t0      \tlt(Column#1, NULL), not(isnull(Column#1)), not(isnull(Column#2))\n" +
		"\t  │   └─TableScan_16\tcop \t10000  \ttable:t1, range:[-inf,+inf], keep order:false, stats:pseudo\n" +
		"\t  └─TableReader_21  \troot\t0      \tdata:Selection_20\n" +
		"\t    └─Selection_20  \tcop \t0      \tlt(Column#9, NULL), not(isnull(Column#10)), not(isnull(Column#9))\n" +
		"\t      └─TableScan_19\tcop \t10000  \ttable:t2, range:[-inf,+inf], keep order:false, stats:pseudo"))
	tk.MustQuery("select tidb_decode_plan('rwPwcTAJNV8xNAkwCTEJZnVuY3M6bWF4KHRlc3QudC5hKS0+Q29sdW1uIzQJMQl0aW1lOj" +
		"IyMy45MzXCtXMsIGxvb3BzOjIJMTI4IEJ5dGVzCU4vQQoxCTE2XzE4CTAJMQlvZmZzZXQ6MCwgY291bnQ6MQkxCQlHFDE4LjQyMjJHAAhOL0" +
		"EBBCAKMgkzMl8yOAkBlEBpbmRleDpMaW1pdF8yNwkxCQ0+DDYuODUdPSwxLCBycGMgbnVtOiANDAUpGDE1MC44MjQFKjhwcm9jIGtleXM6MA" +
		"kxOTgdsgAzAbIAMgFearIAFDU3LjM5NgVKAGwN+BGxIDQJMTNfMjYJMQGgHGFibGU6dCwgCbqwaWR4KGEpLCByYW5nZTooMCwraW5mXSwga2" +
		"VlcCBvcmRlcjp0cnVlLCBkZXNjAT8kaW1lOjU2LjY2MR1rJDEJTi9BCU4vQQo=')").Check(testkit.Rows("" +
		"\tid                  \ttask\testRows\toperator info                                               \tactRows\texecution info                                                       \tmemory   \tdisk\n" +
		"\tStreamAgg_14        \troot\t1      \tfuncs:max(test.t.a)->Column#4                               \t1      \ttime:223.935µs, loops:2                                             \t128 Bytes\tN/A\n" +
		"\t└─Limit_18          \troot\t1      \toffset:0, count:1                                           \t1      \ttime:218.422µs, loops:2                                             \tN/A      \tN/A\n" +
		"\t  └─IndexReader_28  \troot\t1      \tindex:Limit_27                                              \t1      \ttime:216.85µs, loops:1, rpc num: 1, rpc time:150.824µs, proc keys:0\t198 Bytes\tN/A\n" +
		"\t    └─Limit_27      \tcop \t1      \toffset:0, count:1                                           \t1      \ttime:57.396µs, loops:2                                              \tN/A      \tN/A\n" +
		"\t      └─IndexScan_26\tcop \t1      \ttable:t, index:idx(a), range:(0,+inf], keep order:true, desc\t1      \ttime:56.661µs, loops:1                                              \tN/A      \tN/A"))

	// Test issue16939
	tk.MustQuery("select tidb_decode_plan(query), time from information_schema.slow_query order by time desc limit 1;")
	tk.MustQuery("select tidb_decode_plan('xxx')").Check(testkit.Rows("xxx"))
}

func (s *testIntegrationSuite) TestTiDBInternalFunc(c *C) {
	tk := testkit.NewTestKit(c, s.store)
	defer s.cleanEnv(c)
	var result *testkit.Result
	result = tk.MustQuery("select tidb_decode_key( '74800000000000002B5F72800000000000A5D3' )")
	result.Check(testkit.Rows(`{"_tidb_rowid":42451,"table_id":"43"}`))
	result = tk.MustQuery("select tidb_decode_key( '7480000000000000325f7205bff199999999999a013131000000000000f9' )")
	result.Check(testkit.Rows(`{"handle":"{1.1, 11}","table_id":50}`))

	result = tk.MustQuery("select tidb_decode_key( '74800000000000019B5F698000000000000001015257303100000000FB013736383232313130FF3900000000000000F8010000000000000000F7' )")
	result.Check(testkit.Rows(`{"index_id":1,"index_vals":"RW01, 768221109, ","table_id":411}`))
	result = tk.MustQuery("select tidb_decode_key( '7480000000000000695F698000000000000001038000000000004E20' )")
	result.Check(testkit.Rows(`{"index_id":1,"index_vals":"20000","table_id":105}`))

	// Test invalid record/index key.
	result = tk.MustQuery("select tidb_decode_key( '7480000000000000FF2E5F728000000011FFE1A3000000000000' )")
	result.Check(testkit.Rows("7480000000000000FF2E5F728000000011FFE1A3000000000000"))
	warns := tk.Se.GetSessionVars().StmtCtx.GetWarnings()
	c.Assert(warns, HasLen, 1)
	c.Assert(warns[0].Err.Error(), Equals, "invalid record/index key: 7480000000000000FF2E5F728000000011FFE1A3000000000000")

	// Test in real tables.
	tk.MustExec("use test;")
	tk.MustExec("drop table if exists t;")
	tk.MustExec("create table t (a varchar(255), b int, c datetime, primary key (a, b, c));")
	dom := domain.GetDomain(tk.Se)
	is := dom.InfoSchema()
	tbl, err := is.TableByName(model.NewCIStr("test"), model.NewCIStr("t"))
	c.Assert(err, IsNil)
	getTime := func(year, month, day int, timeType byte) types.Time {
		ret := types.NewTime(types.FromDate(year, month, day, 0, 0, 0, 0), timeType, types.DefaultFsp)
		return ret
	}
	buildCommonKeyFromData := func(tableID int64, data []types.Datum) string {
		k, err := codec.EncodeKey(tk.Se.GetSessionVars().StmtCtx, nil, data...)
		c.Assert(err, IsNil)
		h, err := kv.NewCommonHandle(k)
		c.Assert(err, IsNil)
		k = tablecodec.EncodeRowKeyWithHandle(tableID, h)
		hexKey := hex.EncodeToString(codec.EncodeBytes(nil, k))
		return hexKey
	}
	// split table t by ('bbbb', 10, '2020-01-01');
	data := []types.Datum{types.NewStringDatum("bbbb"), types.NewIntDatum(10), types.NewTimeDatum(getTime(2020, 1, 1, mysql.TypeDatetime))}
	sql := fmt.Sprintf("select tidb_decode_key( '%s' )", buildCommonKeyFromData(tbl.Meta().ID, data))
	result = tk.MustQuery(sql)
	rs := fmt.Sprintf(`{"handle":{"a":"bbbb","b":"10","c":"2020-01-01 00:00:00"},"table_id":%d}`, tbl.Meta().ID)
	result.Check(testkit.Rows(rs))

	tk.MustExec("drop table if exists t;")
	tk.MustExec("create table t (a varchar(255), b int, c datetime, index idx(a, b, c));")
	dom = domain.GetDomain(tk.Se)
	is = dom.InfoSchema()
	tbl, err = is.TableByName(model.NewCIStr("test"), model.NewCIStr("t"))
	c.Assert(err, IsNil)
	buildIndexKeyFromData := func(tableID, indexID int64, data []types.Datum) string {
		k, err := codec.EncodeKey(tk.Se.GetSessionVars().StmtCtx, nil, data...)
		c.Assert(err, IsNil)
		k = tablecodec.EncodeIndexSeekKey(tableID, indexID, k)
		hexKey := hex.EncodeToString(codec.EncodeBytes(nil, k))
		return hexKey
	}
	// split table t index idx by ('aaaaa', 100, '2000-01-01');
	data = []types.Datum{types.NewStringDatum("aaaaa"), types.NewIntDatum(100), types.NewTimeDatum(getTime(2000, 1, 1, mysql.TypeDatetime))}
	hexKey := buildIndexKeyFromData(tbl.Meta().ID, tbl.Indices()[0].Meta().ID, data)
	sql = fmt.Sprintf("select tidb_decode_key( '%s' )", hexKey)
	result = tk.MustQuery(sql)
	rs = fmt.Sprintf(`{"index_id":1,"index_vals":{"a":"aaaaa","b":"100","c":"2000-01-01 00:00:00"},"table_id":%d}`, tbl.Meta().ID)
	result.Check(testkit.Rows(rs))
}

func newStoreWithBootstrap() (kv.Storage, *domain.Domain, error) {
	store, err := mockstore.NewMockStore()
	if err != nil {
		return nil, nil, err
	}
	session.SetSchemaLease(0)
	dom, err := session.BootstrapSession(store)
	return store, dom, err
}

func (s *testIntegrationSuite) TestTwoDecimalTruncate(c *C) {
	tk := testkit.NewTestKit(c, s.store)
	defer s.cleanEnv(c)
	tk.MustExec("use test")
	tk.MustExec("set sql_mode=''")
	tk.MustExec("drop table if exists t")
	tk.MustExec("create table t1(a decimal(10,5), b decimal(10,1))")
	tk.MustExec("insert into t1 values(123.12345, 123.12345)")
	tk.MustExec("update t1 set b = a")
	res := tk.MustQuery("select a, b from t1")
	res.Check(testkit.Rows("123.12345 123.1"))
	res = tk.MustQuery("select 2.00000000000000000000000000000001 * 1.000000000000000000000000000000000000000000002")
	res.Check(testkit.Rows("2.000000000000000000000000000000"))
}

func (s *testIntegrationSuite) TestPrefixIndex(c *C) {
	tk := testkit.NewTestKit(c, s.store)
	defer s.cleanEnv(c)
	tk.MustExec("use test")
	tk.MustExec(`CREATE TABLE t1 (
  			name varchar(12) DEFAULT NULL,
  			KEY pname (name(12))
		) ENGINE=InnoDB DEFAULT CHARSET=utf8mb4 COLLATE=utf8mb4_unicode_ci`)

	tk.MustExec("insert into t1 values('借款策略集_网页');")
	res := tk.MustQuery("select * from t1 where name = '借款策略集_网页';")
	res.Check(testkit.Rows("借款策略集_网页"))

	tk.MustExec(`CREATE TABLE prefix (
		a int(11) NOT NULL,
		b varchar(55) DEFAULT NULL,
		c int(11) DEFAULT NULL,
		PRIMARY KEY (a),
		KEY prefix_index (b(2)),
		KEY prefix_complex (a,b(2))
	) ENGINE=InnoDB DEFAULT CHARSET=utf8 COLLATE=utf8_bin;`)

	tk.MustExec("INSERT INTO prefix VALUES(0, 'b', 2), (1, 'bbb', 3), (2, 'bbc', 4), (3, 'bbb', 5), (4, 'abc', 6), (5, 'abc', 7), (6, 'abc', 7), (7, 'ÿÿ', 8), (8, 'ÿÿ0', 9), (9, 'ÿÿÿ', 10);")
	res = tk.MustQuery("select c, b from prefix where b > 'ÿ' and b < 'ÿÿc'")
	res.Check(testkit.Rows("8 ÿÿ", "9 ÿÿ0"))

	res = tk.MustQuery("select a, b from prefix where b LIKE 'ÿÿ%'")
	res.Check(testkit.Rows("7 ÿÿ", "8 ÿÿ0", "9 ÿÿÿ"))
}

func (s *testIntegrationSuite) TestDecimalMul(c *C) {
	tk := testkit.NewTestKit(c, s.store)
	tk.MustExec("USE test")
	tk.MustExec("create table t(a decimal(38, 17));")
	tk.MustExec("insert into t select 0.5999991229316*0.918755041726043;")
	res := tk.MustQuery("select * from t;")
	res.Check(testkit.Rows("0.55125221922461136"))
}

func (s *testIntegrationSuite) TestDecimalDiv(c *C) {
	tk := testkit.NewTestKit(c, s.store)
	tk.MustQuery("select cast(1 as decimal(60,30)) / cast(1 as decimal(60,30)) / cast(1 as decimal(60, 30))").Check(testkit.Rows("1.000000000000000000000000000000"))
	tk.MustQuery("select cast(1 as decimal(60,30)) / cast(3 as decimal(60,30)) / cast(7 as decimal(60, 30))").Check(testkit.Rows("0.047619047619047619047619047619"))
	tk.MustQuery("select cast(1 as decimal(60,30)) / cast(3 as decimal(60,30)) / cast(7 as decimal(60, 30)) / cast(13 as decimal(60, 30))").Check(testkit.Rows("0.003663003663003663003663003663"))
}

func (s *testIntegrationSuite) TestUnknowHintIgnore(c *C) {
	tk := testkit.NewTestKit(c, s.store)
	tk.MustExec("USE test")
	tk.MustExec("create table t(a int)")
	tk.MustQuery("select /*+ unknown_hint(c1)*/ 1").Check(testkit.Rows("1"))
	tk.MustQuery("show warnings").Check(testkit.Rows("Warning 1064 You have an error in your SQL syntax; check the manual that corresponds to your TiDB version for the right syntax to use [parser:8064]Optimizer hint syntax error at line 1 column 23 near \"unknown_hint(c1)*/\" "))
	_, err := tk.Exec("select 1 from /*+ test1() */ t")
	c.Assert(err, IsNil)
}

func (s *testIntegrationSuite) TestValuesInNonInsertStmt(c *C) {
	tk := testkit.NewTestKit(c, s.store)
	tk.MustExec(`use test;`)
	tk.MustExec(`drop table if exists t;`)
	tk.MustExec(`create table t(a bigint, b double, c decimal, d varchar(20), e datetime, f time, g json);`)
	tk.MustExec(`insert into t values(1, 1.1, 2.2, "abc", "2018-10-24", NOW(), "12");`)
	res := tk.MustQuery(`select values(a), values(b), values(c), values(d), values(e), values(f), values(g) from t;`)
	res.Check(testkit.Rows(`<nil> <nil> <nil> <nil> <nil> <nil> <nil>`))
}

func (s *testIntegrationSuite) TestForeignKeyVar(c *C) {

	tk := testkit.NewTestKit(c, s.store)

	tk.MustExec("SET FOREIGN_KEY_CHECKS=1")
	tk.MustQuery("SHOW WARNINGS").Check(testkit.Rows("Warning 8047 variable 'foreign_key_checks' does not yet support value: 1"))
}

func (s *testIntegrationSuite) TestUserVarMockWindFunc(c *C) {
	tk := testkit.NewTestKit(c, s.store)
	tk.MustExec(`use test;`)
	tk.MustExec(`drop table if exists t;`)
	tk.MustExec(`create table t (a int, b varchar (20), c varchar (20));`)
	tk.MustExec(`insert into t values
					(1,'key1-value1','insert_order1'),
    				(1,'key1-value2','insert_order2'),
    				(1,'key1-value3','insert_order3'),
    				(1,'key1-value4','insert_order4'),
    				(1,'key1-value5','insert_order5'),
    				(1,'key1-value6','insert_order6'),
    				(2,'key2-value1','insert_order1'),
    				(2,'key2-value2','insert_order2'),
    				(2,'key2-value3','insert_order3'),
    				(2,'key2-value4','insert_order4'),
    				(2,'key2-value5','insert_order5'),
    				(2,'key2-value6','insert_order6'),
    				(3,'key3-value1','insert_order1'),
    				(3,'key3-value2','insert_order2'),
    				(3,'key3-value3','insert_order3'),
    				(3,'key3-value4','insert_order4'),
    				(3,'key3-value5','insert_order5'),
    				(3,'key3-value6','insert_order6');
					`)
	tk.MustExec(`SET @LAST_VAL := NULL;`)
	tk.MustExec(`SET @ROW_NUM := 0;`)

	tk.MustQuery(`select * from (
					SELECT a,
    				       @ROW_NUM := IF(a = @LAST_VAL, @ROW_NUM + 1, 1) AS ROW_NUM,
    				       @LAST_VAL := a AS LAST_VAL,
    				       b,
    				       c
    				FROM (select * from t where a in (1, 2, 3) ORDER BY a, c) t1
				) t2
				where t2.ROW_NUM < 2;
				`).Check(testkit.Rows(
		`1 1 1 key1-value1 insert_order1`,
		`2 1 2 key2-value1 insert_order1`,
		`3 1 3 key3-value1 insert_order1`,
	))

	tk.MustQuery(`select * from (
					SELECT a,
    				       @ROW_NUM := IF(a = @LAST_VAL, @ROW_NUM + 1, 1) AS ROW_NUM,
    				       @LAST_VAL := a AS LAST_VAL,
    				       b,
    				       c
    				FROM (select * from t where a in (1, 2, 3) ORDER BY a, c) t1
				) t2;
				`).Check(testkit.Rows(
		`1 1 1 key1-value1 insert_order1`,
		`1 2 1 key1-value2 insert_order2`,
		`1 3 1 key1-value3 insert_order3`,
		`1 4 1 key1-value4 insert_order4`,
		`1 5 1 key1-value5 insert_order5`,
		`1 6 1 key1-value6 insert_order6`,
		`2 1 2 key2-value1 insert_order1`,
		`2 2 2 key2-value2 insert_order2`,
		`2 3 2 key2-value3 insert_order3`,
		`2 4 2 key2-value4 insert_order4`,
		`2 5 2 key2-value5 insert_order5`,
		`2 6 2 key2-value6 insert_order6`,
		`3 1 3 key3-value1 insert_order1`,
		`3 2 3 key3-value2 insert_order2`,
		`3 3 3 key3-value3 insert_order3`,
		`3 4 3 key3-value4 insert_order4`,
		`3 5 3 key3-value5 insert_order5`,
		`3 6 3 key3-value6 insert_order6`,
	))
}

func (s *testIntegrationSuite) TestCastAsTime(c *C) {
	tk := testkit.NewTestKit(c, s.store)
	tk.MustExec(`use test;`)
	tk.MustExec(`drop table if exists t;`)
	tk.MustExec(`create table t (col1 bigint, col2 double, col3 decimal, col4 varchar(20), col5 json);`)
	tk.MustExec(`insert into t values (1, 1, 1, "1", "1");`)
	tk.MustExec(`insert into t values (null, null, null, null, null);`)
	tk.MustQuery(`select cast(col1 as time), cast(col2 as time), cast(col3 as time), cast(col4 as time), cast(col5 as time) from t where col1 = 1;`).Check(testkit.Rows(
		`00:00:01 00:00:01 00:00:01 00:00:01 00:00:01`,
	))
	tk.MustQuery(`select cast(col1 as time), cast(col2 as time), cast(col3 as time), cast(col4 as time), cast(col5 as time) from t where col1 is null;`).Check(testkit.Rows(
		`<nil> <nil> <nil> <nil> <nil>`,
	))

	err := tk.ExecToErr(`select cast(col1 as time(31)) from t where col1 is null;`)
	c.Assert(err.Error(), Equals, "[expression:1426]Too big precision 31 specified for column 'CAST'. Maximum is 6.")

	err = tk.ExecToErr(`select cast(col2 as time(31)) from t where col1 is null;`)
	c.Assert(err.Error(), Equals, "[expression:1426]Too big precision 31 specified for column 'CAST'. Maximum is 6.")

	err = tk.ExecToErr(`select cast(col3 as time(31)) from t where col1 is null;`)
	c.Assert(err.Error(), Equals, "[expression:1426]Too big precision 31 specified for column 'CAST'. Maximum is 6.")

	err = tk.ExecToErr(`select cast(col4 as time(31)) from t where col1 is null;`)
	c.Assert(err.Error(), Equals, "[expression:1426]Too big precision 31 specified for column 'CAST'. Maximum is 6.")

	err = tk.ExecToErr(`select cast(col5 as time(31)) from t where col1 is null;`)
	c.Assert(err.Error(), Equals, "[expression:1426]Too big precision 31 specified for column 'CAST'. Maximum is 6.")
}

func (s *testIntegrationSuite) TestValuesFloat32(c *C) {
	tk := testkit.NewTestKit(c, s.store)
	tk.MustExec("use test")
	tk.MustExec(`drop table if exists t;`)
	tk.MustExec(`create table t (i int key, j float);`)
	tk.MustExec(`insert into t values (1, 0.01);`)
	tk.MustQuery(`select * from t;`).Check(testkit.Rows(`1 0.01`))
	tk.MustExec(`insert into t values (1, 0.02) on duplicate key update j = values (j);`)
	tk.MustQuery(`select * from t;`).Check(testkit.Rows(`1 0.02`))
}

func (s *testIntegrationSuite) TestFuncNameConst(c *C) {
	tk := testkit.NewTestKit(c, s.store)
	defer s.cleanEnv(c)
	tk.MustExec("USE test;")
	tk.MustExec("DROP TABLE IF EXISTS t;")
	tk.MustExec("CREATE TABLE t(a CHAR(20), b VARCHAR(20), c BIGINT);")
	tk.MustExec("INSERT INTO t (b, c) values('hello', 1);")

	r := tk.MustQuery("SELECT name_const('test_int', 1), name_const('test_float', 3.1415);")
	r.Check(testkit.Rows("1 3.1415"))
	r = tk.MustQuery("SELECT name_const('test_string', 'hello'), name_const('test_nil', null);")
	r.Check(testkit.Rows("hello <nil>"))
	r = tk.MustQuery("SELECT name_const('test_string', 1) + c FROM t;")
	r.Check(testkit.Rows("2"))
	r = tk.MustQuery("SELECT concat('hello', name_const('test_string', 'world')) FROM t;")
	r.Check(testkit.Rows("helloworld"))
	r = tk.MustQuery("SELECT NAME_CONST('come', -1);")
	r.Check(testkit.Rows("-1"))
	r = tk.MustQuery("SELECT NAME_CONST('come', -1.0);")
	r.Check(testkit.Rows("-1.0"))
	err := tk.ExecToErr(`select name_const(a,b) from t;`)
	c.Assert(err.Error(), Equals, "[planner:1210]Incorrect arguments to NAME_CONST")
	err = tk.ExecToErr(`select name_const(a,"hello") from t;`)
	c.Assert(err.Error(), Equals, "[planner:1210]Incorrect arguments to NAME_CONST")
	err = tk.ExecToErr(`select name_const("hello", b) from t;`)
	c.Assert(err.Error(), Equals, "[planner:1210]Incorrect arguments to NAME_CONST")
	err = tk.ExecToErr(`select name_const("hello", 1+1) from t;`)
	c.Assert(err.Error(), Equals, "[planner:1210]Incorrect arguments to NAME_CONST")
	err = tk.ExecToErr(`select name_const(concat('a', 'b'), 555) from t;`)
	c.Assert(err.Error(), Equals, "[planner:1210]Incorrect arguments to NAME_CONST")
	err = tk.ExecToErr(`select name_const(555) from t;`)
	c.Assert(err.Error(), Equals, "[expression:1582]Incorrect parameter count in the call to native function 'name_const'")

	var rs sqlexec.RecordSet
	rs, err = tk.Exec(`select name_const("hello", 1);`)
	c.Assert(err, IsNil)
	c.Assert(len(rs.Fields()), Equals, 1)
	c.Assert(rs.Fields()[0].Column.Name.L, Equals, "hello")
}

func (s *testIntegrationSuite) TestValuesEnum(c *C) {
	tk := testkit.NewTestKit(c, s.store)
	tk.MustExec("use test")
	tk.MustExec(`drop table if exists t;`)
	tk.MustExec(`create table t (a bigint primary key, b enum('a','b','c'));`)
	tk.MustExec(`insert into t values (1, "a");`)
	tk.MustQuery(`select * from t;`).Check(testkit.Rows(`1 a`))
	tk.MustExec(`insert into t values (1, "b") on duplicate key update b = values(b);`)
	tk.MustQuery(`select * from t;`).Check(testkit.Rows(`1 b`))
}

func (s *testIntegrationSuite) TestIssue9325(c *C) {
	tk := testkit.NewTestKit(c, s.store)
	tk.MustExec("use test")
	tk.MustExec("drop table if exists t")
	tk.MustExec("create table t(a timestamp) partition by range(unix_timestamp(a)) (partition p0 values less than(unix_timestamp('2019-02-16 14:20:00')), partition p1 values less than (maxvalue))")
	tk.MustExec("insert into t values('2019-02-16 14:19:59'), ('2019-02-16 14:20:01')")
	result := tk.MustQuery("select * from t where a between timestamp'2019-02-16 14:19:00' and timestamp'2019-02-16 14:21:00'")
	c.Assert(result.Rows(), HasLen, 2)

	tk.MustExec("drop table if exists t")
	tk.MustExec("create table t(a timestamp)")
	tk.MustExec("insert into t values('2019-02-16 14:19:59'), ('2019-02-16 14:20:01')")
	result = tk.MustQuery("select * from t where a < timestamp'2019-02-16 14:21:00'")
	result.Check(testkit.Rows("2019-02-16 14:19:59", "2019-02-16 14:20:01"))
}

func (s *testIntegrationSuite) TestIssue9710(c *C) {
	tk := testkit.NewTestKit(c, s.store)
	getSAndMS := func(str string) (int, int) {
		results := strings.Split(str, ":")
		SAndMS := strings.Split(results[len(results)-1], ".")
		var s, ms int
		s, _ = strconv.Atoi(SAndMS[0])
		if len(SAndMS) > 1 {
			ms, _ = strconv.Atoi(SAndMS[1])
		}
		return s, ms
	}

	for {
		rs := tk.MustQuery("select now(), now(6), unix_timestamp(), unix_timestamp(now())")
		s, ms := getSAndMS(rs.Rows()[0][1].(string))
		if ms < 500000 {
			time.Sleep(time.Second / 10)
			continue
		}

		s1, _ := getSAndMS(rs.Rows()[0][0].(string))
		c.Assert(s, Equals, s1) // now() will truncate the result instead of rounding it

		c.Assert(rs.Rows()[0][2], Equals, rs.Rows()[0][3]) // unix_timestamp() will truncate the result
		break
	}
}

// TestDecimalConvertToTime for issue #9770
func (s *testIntegrationSuite) TestDecimalConvertToTime(c *C) {
	tk := testkit.NewTestKit(c, s.store)
	defer s.cleanEnv(c)

	tk.MustExec("use test")
	tk.MustExec("drop table if exists t")
	tk.MustExec("create table t(a datetime(6), b timestamp)")
	tk.MustExec("insert t values (20010101100000.123456, 20110707101112.123456)")
	tk.MustQuery("select * from t").Check(testkit.Rows("2001-01-01 10:00:00.123456 2011-07-07 10:11:12"))
}

func (s *testIntegrationSuite) TestIssue9732(c *C) {
	tk := testkit.NewTestKit(c, s.store)
	defer s.cleanEnv(c)

	tk.MustQuery(`select monthname(str_to_date(null, '%m')), monthname(str_to_date(null, '%m')),
monthname(str_to_date(1, '%m')), monthname(str_to_date(0, '%m'));`).Check(testkit.Rows("<nil> <nil> <nil> <nil>"))

	nullCases := []struct {
		sql string
		ret string
	}{
		{"select str_to_date(1, '%m')", "0000-01-00"},
		{"select str_to_date(01, '%d')", "0000-00-01"},
		{"select str_to_date(2019, '%Y')", "2019-00-00"},
		{"select str_to_date('5,2019','%m,%Y')", "2019-05-00"},
		{"select str_to_date('01,2019','%d,%Y')", "2019-00-01"},
		{"select str_to_date('01,5','%d,%m')", "0000-05-01"},
	}

	for _, nullCase := range nullCases {
		tk.MustQuery(nullCase.sql).Check(testkit.Rows("<nil>"))
	}

	// remove NO_ZERO_DATE mode
	tk.MustExec("set sql_mode='ONLY_FULL_GROUP_BY,STRICT_TRANS_TABLES,NO_ZERO_IN_DATE,ERROR_FOR_DIVISION_BY_ZERO,NO_AUTO_CREATE_USER,NO_ENGINE_SUBSTITUTION'")

	for _, nullCase := range nullCases {
		tk.MustQuery(nullCase.sql).Check(testkit.Rows(nullCase.ret))
	}
}

func (s *testIntegrationSuite) TestDaynameArithmetic(c *C) {
	tk := testkit.NewTestKit(c, s.store)
	defer s.cleanEnv(c)

	cases := []struct {
		sql    string
		result string
	}{
		{`select dayname("1962-03-01")+0;`, "3"},
		{`select dayname("1962-03-02")+0;`, "4"},
		{`select dayname("1962-03-03")+0;`, "5"},
		{`select dayname("1962-03-04")+0;`, "6"},
		{`select dayname("1962-03-05")+0;`, "0"},
		{`select dayname("1962-03-06")+0;`, "1"},
		{`select dayname("1962-03-07")+0;`, "2"},
		{`select dayname("1962-03-08")+0;`, "3"},
		{`select dayname("1962-03-01")+1;`, "4"},
		{`select dayname("1962-03-01")+2;`, "5"},
		{`select dayname("1962-03-01")+3;`, "6"},
		{`select dayname("1962-03-01")+4;`, "7"},
		{`select dayname("1962-03-01")+5;`, "8"},
		{`select dayname("1962-03-01")+6;`, "9"},
		{`select dayname("1962-03-01")+7;`, "10"},
		{`select dayname("1962-03-01")+2333;`, "2336"},
		{`select dayname("1962-03-01")+2.333;`, "5.333"},
		{`select dayname("1962-03-01")>2;`, "1"},
		{`select dayname("1962-03-01")<2;`, "0"},
		{`select dayname("1962-03-01")=3;`, "1"},
		{`select dayname("1962-03-01")!=3;`, "0"},
		{`select dayname("1962-03-01")<4;`, "1"},
		{`select dayname("1962-03-01")>4;`, "0"},
		{`select !dayname("1962-03-01");`, "0"},
		{`select dayname("1962-03-01")&1;`, "1"},
		{`select dayname("1962-03-01")&3;`, "3"},
		{`select dayname("1962-03-01")&7;`, "3"},
		{`select dayname("1962-03-01")|1;`, "3"},
		{`select dayname("1962-03-01")|3;`, "3"},
		{`select dayname("1962-03-01")|7;`, "7"},
		{`select dayname("1962-03-01")^1;`, "2"},
		{`select dayname("1962-03-01")^3;`, "0"},
		{`select dayname("1962-03-01")^7;`, "4"},
	}

	for _, c := range cases {
		tk.MustQuery(c.sql).Check(testkit.Rows(c.result))
	}
}

func (s *testIntegrationSuite) TestIssue10156(c *C) {
	tk := testkit.NewTestKit(c, s.store)
	defer s.cleanEnv(c)

	tk.MustExec("use test")
	tk.MustExec("CREATE TABLE `t1` (`period_name` varchar(24) DEFAULT NULL ,`period_id` bigint(20) DEFAULT NULL ,`starttime` bigint(20) DEFAULT NULL)")
	tk.MustExec("CREATE TABLE `t2` (`bussid` bigint(20) DEFAULT NULL,`ct` bigint(20) DEFAULT NULL)")
	q := `
select
    a.period_name,
    b.date8
from
    (select * from t1) a
left join
    (select bussid,date(from_unixtime(ct)) date8 from t2) b
on
    a.period_id = b.bussid
where
    datediff(b.date8, date(from_unixtime(a.starttime))) >= 0`
	tk.MustQuery(q)
}

func (s *testIntegrationSuite) TestIssue9727(c *C) {
	tk := testkit.NewTestKit(c, s.store)
	defer s.cleanEnv(c)

	cases := []struct {
		sql    string
		result string
	}{
		{`SELECT "1900-01-01 00:00:00" + INTERVAL "100000000:214748364700" MINUTE_SECOND;`, "8895-03-27 22:11:40"},
		{`SELECT "1900-01-01 00:00:00" + INTERVAL 1 << 37 SECOND;`, "6255-04-08 15:04:32"},
		{`SELECT "1900-01-01 00:00:00" + INTERVAL 1 << 31 MINUTE;`, "5983-01-24 02:08:00"},
		{`SELECT "1900-01-01 00:00:00" + INTERVAL 1 << 38 SECOND;`, "<nil>"},
		{`SELECT "1900-01-01 00:00:00" + INTERVAL 1 << 33 MINUTE;`, "<nil>"},
		{`SELECT "1900-01-01 00:00:00" + INTERVAL 1 << 30 HOUR;`, "<nil>"},
		{`SELECT "1900-01-01 00:00:00" + INTERVAL "1000000000:214748364700" MINUTE_SECOND;`, "<nil>"},
		{`SELECT 19000101000000 + INTERVAL "100000000:214748364700" MINUTE_SECOND;`, "8895-03-27 22:11:40"},
		{`SELECT 19000101000000 + INTERVAL 1 << 37 SECOND;`, "6255-04-08 15:04:32"},
		{`SELECT 19000101000000 + INTERVAL 1 << 31 MINUTE;`, "5983-01-24 02:08:00"},

		{`SELECT "8895-03-27 22:11:40" - INTERVAL "100000000:214748364700" MINUTE_SECOND;`, "1900-01-01 00:00:00"},
		{`SELECT "6255-04-08 15:04:32" - INTERVAL 1 << 37 SECOND;`, "1900-01-01 00:00:00"},
		{`SELECT "5983-01-24 02:08:00" - INTERVAL 1 << 31 MINUTE;`, "1900-01-01 00:00:00"},
		{`SELECT "9999-01-01 00:00:00" - INTERVAL 1 << 39 SECOND;`, "<nil>"},
		{`SELECT "9999-01-01 00:00:00" - INTERVAL 1 << 33 MINUTE;`, "<nil>"},
		{`SELECT "9999-01-01 00:00:00" - INTERVAL 1 << 30 HOUR;`, "<nil>"},
		{`SELECT "9999-01-01 00:00:00" - INTERVAL "10000000000:214748364700" MINUTE_SECOND;`, "<nil>"},
		{`SELECT 88950327221140 - INTERVAL "100000000:214748364700" MINUTE_SECOND ;`, "1900-01-01 00:00:00"},
		{`SELECT 62550408150432 - INTERVAL 1 << 37 SECOND;`, "1900-01-01 00:00:00"},
		{`SELECT 59830124020800 - INTERVAL 1 << 31 MINUTE;`, "1900-01-01 00:00:00"},

		{`SELECT 10000101000000 + INTERVAL "111111111111111111" MICROSECOND;`, `4520-12-21 05:31:51.111111`},
		{`SELECT 10000101000000 + INTERVAL "111111111111.111111" SECOND;`, `4520-12-21 05:31:51.111111`},
		{`SELECT 10000101000000 + INTERVAL "111111111111.111111111" SECOND;`, `4520-12-21 05:31:51.111111`},
		{`SELECT 10000101000000 + INTERVAL "111111111111.111" SECOND;`, `4520-12-21 05:31:51.111000`},
		{`SELECT 10000101000000 + INTERVAL "111111111111." SECOND;`, `4520-12-21 05:31:51`},
		{`SELECT 10000101000000 + INTERVAL "111111111111111111.5" MICROSECOND;`, `4520-12-21 05:31:51.111112`},
		{`SELECT 10000101000000 + INTERVAL "111111111111111112.5" MICROSECOND;`, `4520-12-21 05:31:51.111113`},
		{`SELECT 10000101000000 + INTERVAL "111111111111111111.500000" MICROSECOND;`, `4520-12-21 05:31:51.111112`},
		{`SELECT 10000101000000 + INTERVAL "111111111111111111.50000000" MICROSECOND;`, `4520-12-21 05:31:51.111112`},
		{`SELECT 10000101000000 + INTERVAL "111111111111111111.6" MICROSECOND;`, `4520-12-21 05:31:51.111112`},
		{`SELECT 10000101000000 + INTERVAL "111111111111111111.499999" MICROSECOND;`, `4520-12-21 05:31:51.111111`},
		{`SELECT 10000101000000 + INTERVAL "111111111111111111.499999999999" MICROSECOND;`, `4520-12-21 05:31:51.111111`},
	}

	for _, c := range cases {
		tk.MustQuery(c.sql).Check(testkit.Rows(c.result))
	}
}

func (s *testIntegrationSuite) TestTimestampDatumEncode(c *C) {
	tk := testkit.NewTestKit(c, s.store)
	tk.MustExec("use test")
	tk.MustExec(`drop table if exists t;`)
	tk.MustExec(`create table t (a bigint primary key, b timestamp)`)
	tk.MustExec(`insert into t values (1, "2019-04-29 11:56:12")`)
	tk.MustQuery(`explain select * from t where b = (select max(b) from t)`).Check(testkit.Rows(
		"TableReader_43 10.00 root  data:Selection_42",
		"└─Selection_42 10.00 cop[tikv]  eq(test.t.b, 2019-04-29 11:56:12)",
		"  └─TableFullScan_41 10000.00 cop[tikv] table:t keep order:false, stats:pseudo",
	))
	tk.MustQuery(`select * from t where b = (select max(b) from t)`).Check(testkit.Rows(`1 2019-04-29 11:56:12`))
}

func (s *testIntegrationSuite) TestDateTimeAddReal(c *C) {
	tk := testkit.NewTestKit(c, s.store)
	defer s.cleanEnv(c)

	cases := []struct {
		sql    string
		result string
	}{
		{`SELECT "1900-01-01 00:00:00" + INTERVAL 1.123456789e3 SECOND;`, "1900-01-01 00:18:43.456789"},
		{`SELECT 19000101000000 + INTERVAL 1.123456789e3 SECOND;`, "1900-01-01 00:18:43.456789"},
		{`select date("1900-01-01") + interval 1.123456789e3 second;`, "1900-01-01 00:18:43.456789"},
		{`SELECT "1900-01-01 00:18:43.456789" - INTERVAL 1.123456789e3 SECOND;`, "1900-01-01 00:00:00"},
		{`SELECT 19000101001843.456789 - INTERVAL 1.123456789e3 SECOND;`, "1900-01-01 00:00:00"},
		{`select date("1900-01-01") - interval 1.123456789e3 second;`, "1899-12-31 23:41:16.543211"},
		{`select 19000101000000 - interval 1.123456789e3 second;`, "1899-12-31 23:41:16.543211"},
	}

	for _, c := range cases {
		tk.MustQuery(c.sql).Check(testkit.Rows(c.result))
	}
}

func (s *testIntegrationSuite) TestIssue10181(c *C) {
	tk := testkit.NewTestKit(c, s.store)
	tk.MustExec("use test")
	tk.MustExec(`drop table if exists t;`)
	tk.MustExec(`create table t(a bigint unsigned primary key);`)
	tk.MustExec(`insert into t values(9223372036854775807), (18446744073709551615)`)
	tk.MustQuery(`select * from t where a > 9223372036854775807-0.5 order by a`).Check(testkit.Rows(`9223372036854775807`, `18446744073709551615`))
}

func (s *testIntegrationSuite) TestExprPushdown(c *C) {
	tk := testkit.NewTestKit(c, s.store)
	tk.MustExec("use test")
	tk.MustExec("drop table if exists t")
	tk.MustExec("create table t(id int, col1 varchar(10), col2 varchar(10), col3 int, col4 int, col5 int, index key1" +
		" (col1, col2, col3, col4), index key2 (col4, col3, col2, col1))")
	tk.MustExec("insert into t values(1,'211111','311',4,5,6),(2,'311111','411',5,6,7),(3,'411111','511',6,7,8)," +
		"(4,'511111','611',7,8,9),(5,'611111','711',8,9,10)")

	// case 1, index scan without double read, some filters can not be pushed to cop task
	rows := tk.MustQuery("explain select col2, col1 from t use index(key1) where col2 like '5%' and substr(col1, 1, 1) = '4'").Rows()
	c.Assert(fmt.Sprintf("%v", rows[1][2]), Equals, "root")
	c.Assert(fmt.Sprintf("%v", rows[1][4]), Equals, "eq(substr(test.t.col1, 1, 1), \"4\")")
	c.Assert(fmt.Sprintf("%v", rows[3][2]), Equals, "cop[tikv]")
	c.Assert(fmt.Sprintf("%v", rows[3][4]), Equals, "like(test.t.col2, \"5%\", 92)")
	tk.MustQuery("select col2, col1 from t use index(key1) where col2 like '5%' and substr(col1, 1, 1) = '4'").Check(testkit.Rows("511 411111"))
	tk.MustQuery("select count(col2) from t use index(key1) where col2 like '5%' and substr(col1, 1, 1) = '4'").Check(testkit.Rows("1"))

	// case 2, index scan without double read, none of the filters can be pushed to cop task
	rows = tk.MustQuery("explain select col1, col2 from t use index(key2) where substr(col2, 1, 1) = '5' and substr(col1, 1, 1) = '4'").Rows()
	c.Assert(fmt.Sprintf("%v", rows[0][2]), Equals, "root")
	c.Assert(fmt.Sprintf("%v", rows[0][4]), Equals, "eq(substr(test.t.col1, 1, 1), \"4\"), eq(substr(test.t.col2, 1, 1), \"5\")")
	tk.MustQuery("select col1, col2 from t use index(key2) where substr(col2, 1, 1) = '5' and substr(col1, 1, 1) = '4'").Check(testkit.Rows("411111 511"))
	tk.MustQuery("select count(col1) from t use index(key2) where substr(col2, 1, 1) = '5' and substr(col1, 1, 1) = '4'").Check(testkit.Rows("1"))

	// case 3, index scan with double read, some filters can not be pushed to cop task
	rows = tk.MustQuery("explain select id from t use index(key1) where col2 like '5%' and substr(col1, 1, 1) = '4'").Rows()
	c.Assert(fmt.Sprintf("%v", rows[1][2]), Equals, "root")
	c.Assert(fmt.Sprintf("%v", rows[1][4]), Equals, "eq(substr(test.t.col1, 1, 1), \"4\")")
	c.Assert(fmt.Sprintf("%v", rows[3][2]), Equals, "cop[tikv]")
	c.Assert(fmt.Sprintf("%v", rows[3][4]), Equals, "like(test.t.col2, \"5%\", 92)")
	tk.MustQuery("select id from t use index(key1) where col2 like '5%' and substr(col1, 1, 1) = '4'").Check(testkit.Rows("3"))
	tk.MustQuery("select count(id) from t use index(key1) where col2 like '5%' and substr(col1, 1, 1) = '4'").Check(testkit.Rows("1"))

	// case 4, index scan with double read, none of the filters can be pushed to cop task
	rows = tk.MustQuery("explain select id from t use index(key2) where substr(col2, 1, 1) = '5' and substr(col1, 1, 1) = '4'").Rows()
	c.Assert(fmt.Sprintf("%v", rows[1][2]), Equals, "root")
	c.Assert(fmt.Sprintf("%v", rows[1][4]), Equals, "eq(substr(test.t.col1, 1, 1), \"4\"), eq(substr(test.t.col2, 1, 1), \"5\")")
	tk.MustQuery("select id from t use index(key2) where substr(col2, 1, 1) = '5' and substr(col1, 1, 1) = '4'").Check(testkit.Rows("3"))
	tk.MustQuery("select count(id) from t use index(key2) where substr(col2, 1, 1) = '5' and substr(col1, 1, 1) = '4'").Check(testkit.Rows("1"))
}
func (s *testIntegrationSuite) TestIssue16973(c *C) {
	tk := testkit.NewTestKit(c, s.store)
	tk.MustExec("use test")
	tk.MustExec("drop table if exists t1")
	tk.MustExec("set @@tidb_enable_clustered_index=0;")
	tk.MustExec("create table t1(id varchar(36) not null primary key, org_id varchar(36) not null, " +
		"status tinyint default 1 not null, ns varchar(36) default '' not null);")
	tk.MustExec("create table t2(id varchar(36) not null primary key, order_id varchar(36) not null, " +
		"begin_time timestamp(3) default CURRENT_TIMESTAMP(3) not null);")
	tk.MustExec("create index idx_oid on t2(order_id);")
	tk.MustExec("insert into t1 value (1,1,1,'a');")
	tk.MustExec("insert into t1 value (2,1,2,'a');")
	tk.MustExec("insert into t1 value (3,1,3,'a');")
	tk.MustExec("insert into t2 value (1,2,date'2020-05-08');")

	rows := tk.MustQuery("explain SELECT /*+ INL_MERGE_JOIN(t1,t2) */ COUNT(*) FROM  t1 LEFT JOIN t2 ON t1.id = t2.order_id WHERE t1.ns = 'a' AND t1.org_id IN (1) " +
		"AND t1.status IN (2,6,10) AND timestampdiff(month, t2.begin_time, date'2020-05-06') = 0;").Rows()
	c.Assert(fmt.Sprintf("%v", rows[1][0]), Matches, ".*IndexMergeJoin.*")
	c.Assert(fmt.Sprintf("%v", rows[4][3]), Equals, "table:t1")
	c.Assert(fmt.Sprintf("%v", rows[5][0]), Matches, ".*Selection.*")
	c.Assert(fmt.Sprintf("%v", rows[9][3]), Equals, "table:t2")
	tk.MustQuery("SELECT /*+ INL_MERGE_JOIN(t1,t2) */ COUNT(*) FROM  t1 LEFT JOIN t2 ON t1.id = t2.order_id WHERE t1.ns = 'a' AND t1.org_id IN (1) " +
		"AND t1.status IN (2,6,10) AND timestampdiff(month, t2.begin_time, date'2020-05-06') = 0;").Check(testkit.Rows("1"))
}

func (s *testIntegrationSuite) TestExprPushdownBlacklist(c *C) {
	tk := testkit.NewTestKit(c, s.store)
	tk.MustQuery(`select * from mysql.expr_pushdown_blacklist`).Check(testkit.Rows(
		"date_add tiflash DST(daylight saving time) does not take effect in TiFlash date_add"))

	tk.MustExec("use test")
	tk.MustExec("drop table if exists t")
	tk.MustExec("create table t(a int , b date)")

	// Create virtual tiflash replica info.
	dom := domain.GetDomain(tk.Se)
	is := dom.InfoSchema()
	db, exists := is.SchemaByName(model.NewCIStr("test"))
	c.Assert(exists, IsTrue)
	for _, tblInfo := range db.Tables {
		if tblInfo.Name.L == "t" {
			tblInfo.TiFlashReplica = &model.TiFlashReplicaInfo{
				Count:     1,
				Available: true,
			}
		}
	}

	tk.MustExec("insert into mysql.expr_pushdown_blacklist " +
		"values('<', 'tikv,tiflash,tidb', 'for test'),('cast', 'tiflash', 'for test'),('date_format', 'tikv', 'for test')")
	tk.MustExec("admin reload expr_pushdown_blacklist")

	tk.MustExec("set @@session.tidb_isolation_read_engines = 'tiflash'")

	// < not pushed, cast only pushed to TiKV, date_format only pushed to TiFlash,
	// > pushed to both TiKV and TiFlash
	rows := tk.MustQuery("explain select * from test.t where b > date'1988-01-01' and b < date'1994-01-01' " +
		"and cast(a as decimal(10,2)) > 10.10 and date_format(b,'%m') = '11'").Rows()
	c.Assert(fmt.Sprintf("%v", rows[0][4]), Equals, "lt(test.t.b, 1994-01-01)")
	c.Assert(fmt.Sprintf("%v", rows[1][4]), Equals, "gt(cast(test.t.a), 10.10)")
	c.Assert(fmt.Sprintf("%v", rows[3][4]), Equals, "eq(date_format(test.t.b, \"%m\"), \"11\"), gt(test.t.b, 1988-01-01)")

	tk.MustExec("set @@session.tidb_isolation_read_engines = 'tikv'")
	rows = tk.MustQuery("explain select * from test.t where b > date'1988-01-01' and b < date'1994-01-01' " +
		"and cast(a as decimal(10,2)) > 10.10 and date_format(b,'%m') = '11'").Rows()
	c.Assert(fmt.Sprintf("%v", rows[0][4]), Equals, "lt(test.t.b, 1994-01-01)")
	c.Assert(fmt.Sprintf("%v", rows[1][4]), Equals, "eq(date_format(test.t.b, \"%m\"), \"11\")")
	c.Assert(fmt.Sprintf("%v", rows[3][4]), Equals, "gt(cast(test.t.a), 10.10), gt(test.t.b, 1988-01-01)")

	tk.MustExec("delete from mysql.expr_pushdown_blacklist where name = '<' and store_type = 'tikv,tiflash,tidb' and reason = 'for test'")
	tk.MustExec("delete from mysql.expr_pushdown_blacklist where name = 'date_format' and store_type = 'tikv' and reason = 'for test'")
	tk.MustExec("admin reload expr_pushdown_blacklist")
}

func (s *testIntegrationSuite) TestOptRuleBlacklist(c *C) {
	tk := testkit.NewTestKit(c, s.store)
	tk.MustQuery(`select * from mysql.opt_rule_blacklist`).Check(testkit.Rows())
}

func (s *testIntegrationSuite) TestIssue10804(c *C) {
	tk := testkit.NewTestKit(c, s.store)
	tk.MustQuery(`SELECT @@information_schema_stats_expiry`).Check(testkit.Rows(`86400`))
	tk.MustExec("/*!80000 SET SESSION information_schema_stats_expiry=0 */")
	tk.MustQuery(`SELECT @@information_schema_stats_expiry`).Check(testkit.Rows(`0`))
	tk.MustQuery(`SELECT @@GLOBAL.information_schema_stats_expiry`).Check(testkit.Rows(`86400`))
	tk.MustExec("/*!80000 SET GLOBAL information_schema_stats_expiry=0 */")
	tk.MustQuery(`SELECT @@GLOBAL.information_schema_stats_expiry`).Check(testkit.Rows(`0`))
}

func (s *testIntegrationSuite) TestInvalidEndingStatement(c *C) {
	tk := testkit.NewTestKit(c, s.store)
	tk.MustExec("use test")
	parseErrMsg := "[parser:1064]"
	errMsgLen := len(parseErrMsg)

	assertParseErr := func(sql string) {
		_, err := tk.Exec(sql)
		c.Assert(err, NotNil)
		c.Assert(err.Error()[:errMsgLen], Equals, parseErrMsg)
	}

	assertParseErr("drop table if exists t'xyz")
	assertParseErr("drop table if exists t'")
	assertParseErr("drop table if exists t`")
	assertParseErr(`drop table if exists t'`)
	assertParseErr(`drop table if exists t"`)
}

func (s *testIntegrationSuite) TestIssue15613(c *C) {
	tk := testkit.NewTestKit(c, s.store)
	tk.MustQuery("select sec_to_time(1e-4)").Check(testkit.Rows("00:00:00.000100"))
	tk.MustQuery("select sec_to_time(1e-5)").Check(testkit.Rows("00:00:00.000010"))
	tk.MustQuery("select sec_to_time(1e-6)").Check(testkit.Rows("00:00:00.000001"))
	tk.MustQuery("select sec_to_time(1e-7)").Check(testkit.Rows("00:00:00.000000"))
}

func (s *testIntegrationSuite) TestIssue10675(c *C) {
	tk := testkit.NewTestKit(c, s.store)
	tk.MustExec("use test")
	tk.MustExec(`drop table if exists t;`)
	tk.MustExec(`create table t(a int);`)
	tk.MustExec(`insert into t values(1);`)
	tk.MustQuery(`select * from t where a < -184467440737095516167.1;`).Check(testkit.Rows())
	tk.MustQuery(`select * from t where a > -184467440737095516167.1;`).Check(
		testkit.Rows("1"))
	tk.MustQuery(`select * from t where a < 184467440737095516167.1;`).Check(
		testkit.Rows("1"))
	tk.MustQuery(`select * from t where a > 184467440737095516167.1;`).Check(testkit.Rows())

	// issue 11647
	tk.MustExec(`drop table if exists t;`)
	tk.MustExec(`create table t(b bit(1));`)
	tk.MustExec(`insert into t values(b'1');`)
	tk.MustQuery(`select count(*) from t where b = 1;`).Check(testkit.Rows("1"))
	tk.MustQuery(`select count(*) from t where b = '1';`).Check(testkit.Rows("1"))
	tk.MustQuery(`select count(*) from t where b = b'1';`).Check(testkit.Rows("1"))

	tk.MustExec(`drop table if exists t;`)
	tk.MustExec(`create table t(b bit(63));`)
	// Not 64, because the behavior of mysql is amazing. I have no idea to fix it.
	tk.MustExec(`insert into t values(b'111111111111111111111111111111111111111111111111111111111111111');`)
	tk.MustQuery(`select count(*) from t where b = 9223372036854775807;`).Check(testkit.Rows("1"))
	tk.MustQuery(`select count(*) from t where b = '9223372036854775807';`).Check(testkit.Rows("1"))
	tk.MustQuery(`select count(*) from t where b = b'111111111111111111111111111111111111111111111111111111111111111';`).Check(testkit.Rows("1"))
}

func (s *testIntegrationSuite) TestDatetimeMicrosecond(c *C) {
	tk := testkit.NewTestKit(c, s.store)
	// For int
	tk.MustQuery(`select DATE_ADD('2007-03-28 22:08:28',INTERVAL -2 SECOND_MICROSECOND);`).Check(
		testkit.Rows("2007-03-28 22:08:27.800000"))
	tk.MustQuery(`select DATE_ADD('2007-03-28 22:08:28',INTERVAL -2 MINUTE_MICROSECOND);`).Check(
		testkit.Rows("2007-03-28 22:08:27.800000"))
	tk.MustQuery(`select DATE_ADD('2007-03-28 22:08:28',INTERVAL -2 HOUR_MICROSECOND);`).Check(
		testkit.Rows("2007-03-28 22:08:27.800000"))
	tk.MustQuery(`select DATE_ADD('2007-03-28 22:08:28',INTERVAL -2 DAY_MICROSECOND);`).Check(
		testkit.Rows("2007-03-28 22:08:27.800000"))

	// For Decimal
	tk.MustQuery(`select DATE_ADD('2007-03-28 22:08:28',INTERVAL 2.2 HOUR_MINUTE);`).Check(
		testkit.Rows("2007-03-29 00:10:28"))
	tk.MustQuery(`select DATE_ADD('2007-03-28 22:08:28',INTERVAL 2.2 MINUTE_SECOND);`).Check(
		testkit.Rows("2007-03-28 22:10:30"))
	tk.MustQuery(`select DATE_ADD('2007-03-28 22:08:28',INTERVAL 2.2 YEAR_MONTH);`).Check(
		testkit.Rows("2009-05-28 22:08:28"))
	tk.MustQuery(`select DATE_ADD('2007-03-28 22:08:28',INTERVAL 2.2 DAY_HOUR);`).Check(
		testkit.Rows("2007-03-31 00:08:28"))
	tk.MustQuery(`select DATE_ADD('2007-03-28 22:08:28',INTERVAL 2.2 DAY_MINUTE);`).Check(
		testkit.Rows("2007-03-29 00:10:28"))
	tk.MustQuery(`select DATE_ADD('2007-03-28 22:08:28',INTERVAL 2.2 DAY_SECOND);`).Check(
		testkit.Rows("2007-03-28 22:10:30"))
	tk.MustQuery(`select DATE_ADD('2007-03-28 22:08:28',INTERVAL 2.2 HOUR_SECOND);`).Check(
		testkit.Rows("2007-03-28 22:10:30"))
	tk.MustQuery(`select DATE_ADD('2007-03-28 22:08:28',INTERVAL 2.2 SECOND);`).Check(
		testkit.Rows("2007-03-28 22:08:30.200000"))
	tk.MustQuery(`select DATE_ADD('2007-03-28 22:08:28',INTERVAL 2.2 YEAR);`).Check(
		testkit.Rows("2009-03-28 22:08:28"))
	tk.MustQuery(`select DATE_ADD('2007-03-28 22:08:28',INTERVAL 2.2 QUARTER);`).Check(
		testkit.Rows("2007-09-28 22:08:28"))
	tk.MustQuery(`select DATE_ADD('2007-03-28 22:08:28',INTERVAL 2.2 MONTH);`).Check(
		testkit.Rows("2007-05-28 22:08:28"))
	tk.MustQuery(`select DATE_ADD('2007-03-28 22:08:28',INTERVAL 2.2 WEEK);`).Check(
		testkit.Rows("2007-04-11 22:08:28"))
	tk.MustQuery(`select DATE_ADD('2007-03-28 22:08:28',INTERVAL 2.2 DAY);`).Check(
		testkit.Rows("2007-03-30 22:08:28"))
	tk.MustQuery(`select DATE_ADD('2007-03-28 22:08:28',INTERVAL 2.2 HOUR);`).Check(
		testkit.Rows("2007-03-29 00:08:28"))
	tk.MustQuery(`select DATE_ADD('2007-03-28 22:08:28',INTERVAL 2.2 MINUTE);`).Check(
		testkit.Rows("2007-03-28 22:10:28"))
	tk.MustQuery(`select DATE_ADD('2007-03-28 22:08:28',INTERVAL 2.2 MICROSECOND);`).Check(
		testkit.Rows("2007-03-28 22:08:28.000002"))
	tk.MustQuery(`select DATE_ADD('2007-03-28 22:08:28',INTERVAL -2.2 HOUR_MINUTE);`).Check(
		testkit.Rows("2007-03-28 20:06:28"))
	tk.MustQuery(`select DATE_ADD('2007-03-28 22:08:28',INTERVAL -2.2 MINUTE_SECOND);`).Check(
		testkit.Rows("2007-03-28 22:06:26"))
	tk.MustQuery(`select DATE_ADD('2007-03-28 22:08:28',INTERVAL -2.2 YEAR_MONTH);`).Check(
		testkit.Rows("2005-01-28 22:08:28"))
	tk.MustQuery(`select DATE_ADD('2007-03-28 22:08:28',INTERVAL -2.2 DAY_HOUR);`).Check(
		testkit.Rows("2007-03-26 20:08:28"))
	tk.MustQuery(`select DATE_ADD('2007-03-28 22:08:28',INTERVAL -2.2 DAY_MINUTE);`).Check(
		testkit.Rows("2007-03-28 20:06:28"))
	tk.MustQuery(`select DATE_ADD('2007-03-28 22:08:28',INTERVAL -2.2 DAY_SECOND);`).Check(
		testkit.Rows("2007-03-28 22:06:26"))
	tk.MustQuery(`select DATE_ADD('2007-03-28 22:08:28',INTERVAL -2.2 HOUR_SECOND);`).Check(
		testkit.Rows("2007-03-28 22:06:26"))
	//	tk.MustQuery(`select DATE_ADD('2007-03-28 22:08:28',INTERVAL -2.2 SECOND);`).Check(
	//		testkit.Rows("2007-03-28 22:08:25.800000"))
	tk.MustQuery(`select DATE_ADD('2007-03-28 22:08:28',INTERVAL -2.2 YEAR);`).Check(
		testkit.Rows("2005-03-28 22:08:28"))
	tk.MustQuery(`select DATE_ADD('2007-03-28 22:08:28',INTERVAL -2.2 QUARTER);`).Check(
		testkit.Rows("2006-09-28 22:08:28"))
	tk.MustQuery(`select DATE_ADD('2007-03-28 22:08:28',INTERVAL -2.2 MONTH);`).Check(
		testkit.Rows("2007-01-28 22:08:28"))
	tk.MustQuery(`select DATE_ADD('2007-03-28 22:08:28',INTERVAL -2.2 WEEK);`).Check(
		testkit.Rows("2007-03-14 22:08:28"))
	tk.MustQuery(`select DATE_ADD('2007-03-28 22:08:28',INTERVAL -2.2 DAY);`).Check(
		testkit.Rows("2007-03-26 22:08:28"))
	tk.MustQuery(`select DATE_ADD('2007-03-28 22:08:28',INTERVAL -2.2 HOUR);`).Check(
		testkit.Rows("2007-03-28 20:08:28"))
	tk.MustQuery(`select DATE_ADD('2007-03-28 22:08:28',INTERVAL -2.2 MINUTE);`).Check(
		testkit.Rows("2007-03-28 22:06:28"))
	tk.MustQuery(`select DATE_ADD('2007-03-28 22:08:28',INTERVAL -2.2 MICROSECOND);`).Check(
		testkit.Rows("2007-03-28 22:08:27.999998"))
	tk.MustQuery(`select DATE_ADD('2007-03-28 22:08:28',INTERVAL "-2.2" HOUR_MINUTE);`).Check(
		testkit.Rows("2007-03-28 20:06:28"))
	tk.MustQuery(`select DATE_ADD('2007-03-28 22:08:28',INTERVAL "-2.2" MINUTE_SECOND);`).Check(
		testkit.Rows("2007-03-28 22:06:26"))
	tk.MustQuery(`select DATE_ADD('2007-03-28 22:08:28',INTERVAL "-2.2" YEAR_MONTH);`).Check(
		testkit.Rows("2005-01-28 22:08:28"))
	tk.MustQuery(`select DATE_ADD('2007-03-28 22:08:28',INTERVAL "-2.2" DAY_HOUR);`).Check(
		testkit.Rows("2007-03-26 20:08:28"))
	tk.MustQuery(`select DATE_ADD('2007-03-28 22:08:28',INTERVAL "-2.2" DAY_MINUTE);`).Check(
		testkit.Rows("2007-03-28 20:06:28"))
	tk.MustQuery(`select DATE_ADD('2007-03-28 22:08:28',INTERVAL "-2.2" DAY_SECOND);`).Check(
		testkit.Rows("2007-03-28 22:06:26"))
	tk.MustQuery(`select DATE_ADD('2007-03-28 22:08:28',INTERVAL "-2.2" HOUR_SECOND);`).Check(
		testkit.Rows("2007-03-28 22:06:26"))
	tk.MustQuery(`select DATE_ADD('2007-03-28 22:08:28',INTERVAL "-2.2" SECOND);`).Check(
		testkit.Rows("2007-03-28 22:08:25.800000"))
	tk.MustQuery(`select DATE_ADD('2007-03-28 22:08:28',INTERVAL "-2.2" YEAR);`).Check(
		testkit.Rows("2005-03-28 22:08:28"))
	tk.MustQuery(`select DATE_ADD('2007-03-28 22:08:28',INTERVAL "-2.2" QUARTER);`).Check(
		testkit.Rows("2006-09-28 22:08:28"))
	tk.MustQuery(`select DATE_ADD('2007-03-28 22:08:28',INTERVAL "-2.2" MONTH);`).Check(
		testkit.Rows("2007-01-28 22:08:28"))
	tk.MustQuery(`select DATE_ADD('2007-03-28 22:08:28',INTERVAL "-2.2" WEEK);`).Check(
		testkit.Rows("2007-03-14 22:08:28"))
	tk.MustQuery(`select DATE_ADD('2007-03-28 22:08:28',INTERVAL "-2.2" DAY);`).Check(
		testkit.Rows("2007-03-26 22:08:28"))
	tk.MustQuery(`select DATE_ADD('2007-03-28 22:08:28',INTERVAL "-2.2" HOUR);`).Check(
		testkit.Rows("2007-03-28 20:08:28"))
	tk.MustQuery(`select DATE_ADD('2007-03-28 22:08:28',INTERVAL "-2.2" MINUTE);`).Check(
		testkit.Rows("2007-03-28 22:06:28"))
	tk.MustQuery(`select DATE_ADD('2007-03-28 22:08:28',INTERVAL "-2.2" MICROSECOND);`).Check(
		testkit.Rows("2007-03-28 22:08:27.999998"))
	tk.MustQuery(`select DATE_ADD('2007-03-28 22:08:28',INTERVAL "-2.-2" HOUR_MINUTE);`).Check(
		testkit.Rows("2007-03-28 20:06:28"))
	tk.MustQuery(`select DATE_ADD('2007-03-28 22:08:28',INTERVAL "-2.-2" MINUTE_SECOND);`).Check(
		testkit.Rows("2007-03-28 22:06:26"))
	tk.MustQuery(`select DATE_ADD('2007-03-28 22:08:28',INTERVAL "-2.-2" YEAR_MONTH);`).Check(
		testkit.Rows("2005-01-28 22:08:28"))
	tk.MustQuery(`select DATE_ADD('2007-03-28 22:08:28',INTERVAL "-2.-2" DAY_HOUR);`).Check(
		testkit.Rows("2007-03-26 20:08:28"))
	tk.MustQuery(`select DATE_ADD('2007-03-28 22:08:28',INTERVAL "-2.-2" DAY_MINUTE);`).Check(
		testkit.Rows("2007-03-28 20:06:28"))
	tk.MustQuery(`select DATE_ADD('2007-03-28 22:08:28',INTERVAL "-2.-2" DAY_SECOND);`).Check(
		testkit.Rows("2007-03-28 22:06:26"))
	tk.MustQuery(`select DATE_ADD('2007-03-28 22:08:28',INTERVAL "-2.-2" HOUR_SECOND);`).Check(
		testkit.Rows("2007-03-28 22:06:26"))
	tk.MustQuery(`select DATE_ADD('2007-03-28 22:08:28',INTERVAL "-2.-2" SECOND);`).Check(
		testkit.Rows("2007-03-28 22:08:26"))
	tk.MustQuery(`select DATE_ADD('2007-03-28 22:08:28',INTERVAL "-2.+2" SECOND);`).Check(
		testkit.Rows("2007-03-28 22:08:26"))
	tk.MustQuery(`select DATE_ADD('2007-03-28 22:08:28',INTERVAL "-2.*2" SECOND);`).Check(
		testkit.Rows("2007-03-28 22:08:26"))
	tk.MustQuery(`select DATE_ADD('2007-03-28 22:08:28',INTERVAL "-2./2" SECOND);`).Check(
		testkit.Rows("2007-03-28 22:08:26"))
	tk.MustQuery(`select DATE_ADD('2007-03-28 22:08:28',INTERVAL "-2.a2" SECOND);`).Check(
		testkit.Rows("2007-03-28 22:08:26"))
	tk.MustQuery(`select DATE_ADD('2007-03-28 22:08:28',INTERVAL "-2.-2" YEAR);`).Check(
		testkit.Rows("2005-03-28 22:08:28"))
	tk.MustQuery(`select DATE_ADD('2007-03-28 22:08:28',INTERVAL "-2.-2" QUARTER);`).Check(
		testkit.Rows("2006-09-28 22:08:28"))
	tk.MustQuery(`select DATE_ADD('2007-03-28 22:08:28',INTERVAL "-2.-2" MONTH);`).Check(
		testkit.Rows("2007-01-28 22:08:28"))
	tk.MustQuery(`select DATE_ADD('2007-03-28 22:08:28',INTERVAL "-2.-2" WEEK);`).Check(
		testkit.Rows("2007-03-14 22:08:28"))
	tk.MustQuery(`select DATE_ADD('2007-03-28 22:08:28',INTERVAL "-2.-2" DAY);`).Check(
		testkit.Rows("2007-03-26 22:08:28"))
	tk.MustQuery(`select DATE_ADD('2007-03-28 22:08:28',INTERVAL "-2.-2" HOUR);`).Check(
		testkit.Rows("2007-03-28 20:08:28"))
	tk.MustQuery(`select DATE_ADD('2007-03-28 22:08:28',INTERVAL "-2.-2" MINUTE);`).Check(
		testkit.Rows("2007-03-28 22:06:28"))
	tk.MustQuery(`select DATE_ADD('2007-03-28 22:08:28',INTERVAL "-2.-2" MICROSECOND);`).Check(
		testkit.Rows("2007-03-28 22:08:27.999998"))
}

func (s *testIntegrationSuite) TestFuncCaseWithLeftJoin(c *C) {
	tk := testkit.NewTestKitWithInit(c, s.store)

	tk.MustExec("create table kankan1(id int, name text)")
	tk.MustExec("insert into kankan1 values(1, 'a')")
	tk.MustExec("insert into kankan1 values(2, 'a')")

	tk.MustExec("create table kankan2(id int, h1 text)")
	tk.MustExec("insert into kankan2 values(2, 'z')")

	tk.MustQuery("select t1.id from kankan1 t1 left join kankan2 t2 on t1.id = t2.id where (case  when t1.name='b' then 'case2' when t1.name='a' then 'case1' else NULL end) = 'case1' order by t1.id").Check(testkit.Rows("1", "2"))
}

func (s *testIntegrationSuite) TestIssue11594(c *C) {
	tk := testkit.NewTestKit(c, s.store)
	tk.MustExec("use test")
	tk.MustExec(`drop table if exists t1;`)
	tk.MustExec("CREATE TABLE t1 (v bigint(20) UNSIGNED NOT NULL);")
	tk.MustExec("INSERT INTO t1 VALUES (1), (2);")
	tk.MustQuery("SELECT SUM(IF(v > 1, v, -v)) FROM t1;").Check(testkit.Rows("1"))
	tk.MustQuery("SELECT sum(IFNULL(cast(null+rand() as unsigned), -v)) FROM t1;").Check(testkit.Rows("-3"))
	tk.MustQuery("SELECT sum(COALESCE(cast(null+rand() as unsigned), -v)) FROM t1;").Check(testkit.Rows("-3"))
	tk.MustQuery("SELECT sum(COALESCE(cast(null+rand() as unsigned), v)) FROM t1;").Check(testkit.Rows("3"))
}

func (s *testIntegrationSuite) TestDefEnableVectorizedEvaluation(c *C) {
	tk := testkit.NewTestKit(c, s.store)
	tk.MustExec("use mysql")
	tk.MustQuery(`select @@tidb_enable_vectorized_expression`).Check(testkit.Rows("1"))
}

func (s *testIntegrationSuite) TestIssue11309And11319(c *C) {
	tk := testkit.NewTestKit(c, s.store)
	tk.MustExec("use test")
	tk.MustExec(`drop table if exists t;`)
	tk.MustExec(`CREATE TABLE t (a decimal(6,3),b double(6,3),c float(6,3));`)
	tk.MustExec(`INSERT INTO t VALUES (1.100,1.100,1.100);`)
	tk.MustQuery(`SELECT DATE_ADD('2003-11-18 07:25:13',INTERVAL a MINUTE_SECOND) FROM t`).Check(testkit.Rows(`2003-11-18 07:27:53`))
	tk.MustQuery(`SELECT DATE_ADD('2003-11-18 07:25:13',INTERVAL b MINUTE_SECOND) FROM t`).Check(testkit.Rows(`2003-11-18 07:27:53`))
	tk.MustQuery(`SELECT DATE_ADD('2003-11-18 07:25:13',INTERVAL c MINUTE_SECOND) FROM t`).Check(testkit.Rows(`2003-11-18 07:27:53`))
	tk.MustExec(`drop table if exists t;`)
	tk.MustExec(`CREATE TABLE t (a decimal(11,7),b double(11,7),c float(11,7));`)
	tk.MustExec(`INSERT INTO t VALUES (123.9999999,123.9999999,123.9999999),(-123.9999999,-123.9999999,-123.9999999);`)
	tk.MustQuery(`SELECT DATE_ADD('2003-11-18 07:25:13',INTERVAL a MINUTE_SECOND) FROM t`).Check(testkit.Rows(`2004-03-13 03:14:52`, `2003-07-25 11:35:34`))
	tk.MustQuery(`SELECT DATE_ADD('2003-11-18 07:25:13',INTERVAL b MINUTE_SECOND) FROM t`).Check(testkit.Rows(`2004-03-13 03:14:52`, `2003-07-25 11:35:34`))
	tk.MustQuery(`SELECT DATE_ADD('2003-11-18 07:25:13',INTERVAL c MINUTE_SECOND) FROM t`).Check(testkit.Rows(`2003-11-18 09:29:13`, `2003-11-18 05:21:13`))
	tk.MustExec(`drop table if exists t;`)

	// for https://github.com/pingcap/tidb/issues/11319
	tk.MustQuery(`SELECT DATE_ADD('2007-03-28 22:08:28',INTERVAL -2.2 MINUTE_MICROSECOND)`).Check(testkit.Rows("2007-03-28 22:08:25.800000"))
	tk.MustQuery(`SELECT DATE_ADD('2007-03-28 22:08:28',INTERVAL -2.2 SECOND_MICROSECOND)`).Check(testkit.Rows("2007-03-28 22:08:25.800000"))
	tk.MustQuery(`SELECT DATE_ADD('2007-03-28 22:08:28',INTERVAL -2.2 HOUR_MICROSECOND)`).Check(testkit.Rows("2007-03-28 22:08:25.800000"))
	tk.MustQuery(`SELECT DATE_ADD('2007-03-28 22:08:28',INTERVAL -2.2 DAY_MICROSECOND)`).Check(testkit.Rows("2007-03-28 22:08:25.800000"))
	tk.MustQuery(`SELECT DATE_ADD('2007-03-28 22:08:28',INTERVAL -2.2 SECOND)`).Check(testkit.Rows("2007-03-28 22:08:25.800000"))
	tk.MustQuery(`SELECT DATE_ADD('2007-03-28 22:08:28',INTERVAL -2.2 HOUR_SECOND)`).Check(testkit.Rows("2007-03-28 22:06:26"))
	tk.MustQuery(`SELECT DATE_ADD('2007-03-28 22:08:28',INTERVAL -2.2 DAY_SECOND)`).Check(testkit.Rows("2007-03-28 22:06:26"))
	tk.MustQuery(`SELECT DATE_ADD('2007-03-28 22:08:28',INTERVAL -2.2 MINUTE_SECOND)`).Check(testkit.Rows("2007-03-28 22:06:26"))
	tk.MustQuery(`SELECT DATE_ADD('2007-03-28 22:08:28',INTERVAL -2.2 MINUTE)`).Check(testkit.Rows("2007-03-28 22:06:28"))
	tk.MustQuery(`SELECT DATE_ADD('2007-03-28 22:08:28',INTERVAL -2.2 DAY_MINUTE)`).Check(testkit.Rows("2007-03-28 20:06:28"))
	tk.MustQuery(`SELECT DATE_ADD('2007-03-28 22:08:28',INTERVAL -2.2 HOUR_MINUTE)`).Check(testkit.Rows("2007-03-28 20:06:28"))
	tk.MustQuery(`SELECT DATE_ADD('2007-03-28 22:08:28',INTERVAL -2.2 DAY_HOUR)`).Check(testkit.Rows("2007-03-26 20:08:28"))
	tk.MustQuery(`SELECT DATE_ADD('2007-03-28 22:08:28',INTERVAL -2.2 YEAR_MONTH)`).Check(testkit.Rows("2005-01-28 22:08:28"))

	tk.MustQuery(`SELECT DATE_ADD('2007-03-28 22:08:28',INTERVAL 2.2 MINUTE_MICROSECOND)`).Check(testkit.Rows("2007-03-28 22:08:30.200000"))
	tk.MustQuery(`SELECT DATE_ADD('2007-03-28 22:08:28',INTERVAL 2.2 SECOND_MICROSECOND)`).Check(testkit.Rows("2007-03-28 22:08:30.200000"))
	tk.MustQuery(`SELECT DATE_ADD('2007-03-28 22:08:28',INTERVAL 2.2 HOUR_MICROSECOND)`).Check(testkit.Rows("2007-03-28 22:08:30.200000"))
	tk.MustQuery(`SELECT DATE_ADD('2007-03-28 22:08:28',INTERVAL 2.2 DAY_MICROSECOND)`).Check(testkit.Rows("2007-03-28 22:08:30.200000"))
	tk.MustQuery(`SELECT DATE_ADD('2007-03-28 22:08:28',INTERVAL 2.2 SECOND)`).Check(testkit.Rows("2007-03-28 22:08:30.200000"))
	tk.MustQuery(`SELECT DATE_ADD('2007-03-28 22:08:28',INTERVAL 2.2 HOUR_SECOND)`).Check(testkit.Rows("2007-03-28 22:10:30"))
	tk.MustQuery(`SELECT DATE_ADD('2007-03-28 22:08:28',INTERVAL 2.2 DAY_SECOND)`).Check(testkit.Rows("2007-03-28 22:10:30"))
	tk.MustQuery(`SELECT DATE_ADD('2007-03-28 22:08:28',INTERVAL 2.2 MINUTE_SECOND)`).Check(testkit.Rows("2007-03-28 22:10:30"))
	tk.MustQuery(`SELECT DATE_ADD('2007-03-28 22:08:28',INTERVAL 2.2 MINUTE)`).Check(testkit.Rows("2007-03-28 22:10:28"))
	tk.MustQuery(`SELECT DATE_ADD('2007-03-28 22:08:28',INTERVAL 2.2 DAY_MINUTE)`).Check(testkit.Rows("2007-03-29 00:10:28"))
	tk.MustQuery(`SELECT DATE_ADD('2007-03-28 22:08:28',INTERVAL 2.2 HOUR_MINUTE)`).Check(testkit.Rows("2007-03-29 00:10:28"))
	tk.MustQuery(`SELECT DATE_ADD('2007-03-28 22:08:28',INTERVAL 2.2 DAY_HOUR)`).Check(testkit.Rows("2007-03-31 00:08:28"))
	tk.MustQuery(`SELECT DATE_ADD('2007-03-28 22:08:28',INTERVAL 2.2 YEAR_MONTH)`).Check(testkit.Rows("2009-05-28 22:08:28"))
}

func (s *testIntegrationSuite) TestIssue12301(c *C) {
	tk := testkit.NewTestKit(c, s.store)
	tk.MustExec("use test")
	tk.MustExec("create table t (d decimal(19, 0), i bigint(11))")
	tk.MustExec("insert into t values (123456789012, 123456789012)")
	tk.MustQuery("select * from t where d = i").Check(testkit.Rows("123456789012 123456789012"))
}

func (s *testIntegrationSerialSuite) TestIssue15315(c *C) {
	tk := testkit.NewTestKit(c, s.store)
	tk.MustExec("use test")
	tk.MustQuery("select '0-3261554956'+0.0").Check(testkit.Rows("0"))
	tk.MustQuery("select cast('0-1234' as real)").Check(testkit.Rows("0"))
}

func (s *testIntegrationSuite) TestNotExistFunc(c *C) {
	tk := testkit.NewTestKit(c, s.store)

	// current db is empty
	_, err := tk.Exec("SELECT xxx(1)")
	c.Assert(err.Error(), Equals, "[planner:1046]No database selected")

	_, err = tk.Exec("SELECT yyy()")
	c.Assert(err.Error(), Equals, "[planner:1046]No database selected")

	// current db is not empty
	tk.MustExec("use test")
	_, err = tk.Exec("SELECT xxx(1)")
	c.Assert(err.Error(), Equals, "[expression:1305]FUNCTION test.xxx does not exist")

	_, err = tk.Exec("SELECT yyy()")
	c.Assert(err.Error(), Equals, "[expression:1305]FUNCTION test.yyy does not exist")

	tk.MustExec("use test")
	_, err = tk.Exec("SELECT timestampliteral(rand())")
	c.Assert(err.Error(), Equals, "[expression:1305]FUNCTION test.timestampliteral does not exist")

}

func (s *testIntegrationSuite) TestDecodetoChunkReuse(c *C) {
	tk := testkit.NewTestKitWithInit(c, s.store)
	tk.MustExec("create table chk (a int,b varchar(20))")
	for i := 0; i < 200; i++ {
		if i%5 == 0 {
			tk.MustExec(fmt.Sprintf("insert chk values (NULL,NULL)"))
			continue
		}
		tk.MustExec(fmt.Sprintf("insert chk values (%d,'%s')", i, strconv.Itoa(i)))
	}

	tk.Se.GetSessionVars().SetDistSQLScanConcurrency(1)
	tk.MustExec("set tidb_init_chunk_size = 2")
	tk.MustExec("set tidb_max_chunk_size = 32")
	defer func() {
		tk.MustExec(fmt.Sprintf("set tidb_init_chunk_size = %d", variable.DefInitChunkSize))
		tk.MustExec(fmt.Sprintf("set tidb_max_chunk_size = %d", variable.DefMaxChunkSize))
	}()
	rs, err := tk.Exec("select * from chk")
	c.Assert(err, IsNil)
	req := rs.NewChunk()
	var count int
	for {
		err = rs.Next(context.TODO(), req)
		c.Assert(err, IsNil)
		numRows := req.NumRows()
		if numRows == 0 {
			break
		}
		for i := 0; i < numRows; i++ {
			if count%5 == 0 {
				c.Assert(req.GetRow(i).IsNull(0), Equals, true)
				c.Assert(req.GetRow(i).IsNull(1), Equals, true)
			} else {
				c.Assert(req.GetRow(i).IsNull(0), Equals, false)
				c.Assert(req.GetRow(i).IsNull(1), Equals, false)
				c.Assert(req.GetRow(i).GetInt64(0), Equals, int64(count))
				c.Assert(req.GetRow(i).GetString(1), Equals, strconv.Itoa(count))
			}
			count++
		}
	}
	c.Assert(count, Equals, 200)
	rs.Close()
}

func (s *testIntegrationSuite) TestInMeetsPrepareAndExecute(c *C) {
	tk := testkit.NewTestKitWithInit(c, s.store)
	tk.MustExec("prepare pr1 from 'select ? in (1,?,?)'")
	tk.MustExec("set @a=1, @b=2, @c=3")
	tk.MustQuery("execute pr1 using @a,@b,@c").Check(testkit.Rows("1"))

	tk.MustExec("prepare pr2 from 'select 3 in (1,?,?)'")
	tk.MustExec("set @a=2, @b=3")
	tk.MustQuery("execute pr2 using @a,@b").Check(testkit.Rows("1"))

	tk.MustExec("prepare pr3 from 'select ? in (1,2,3)'")
	tk.MustExec("set @a=4")
	tk.MustQuery("execute pr3 using @a").Check(testkit.Rows("0"))

	tk.MustExec("prepare pr4 from 'select ? in (?,?,?)'")
	tk.MustExec("set @a=1, @b=2, @c=3, @d=4")
	tk.MustQuery("execute pr4 using @a,@b,@c,@d").Check(testkit.Rows("0"))
}

func (s *testIntegrationSuite) TestCastStrToInt(c *C) {
	tk := testkit.NewTestKitWithInit(c, s.store)
	cases := []struct {
		sql    string
		result int
	}{
		{"select cast('' as signed)", 0},
		{"select cast('12345abcde' as signed)", 12345},
		{"select cast('123e456' as signed)", 123},
		{"select cast('-12345abcde' as signed)", -12345},
		{"select cast('-123e456' as signed)", -123},
	}
	for _, ca := range cases {
		tk.Se.GetSessionVars().StmtCtx.SetWarnings(nil)
		tk.MustQuery(ca.sql).Check(testkit.Rows(fmt.Sprintf("%v", ca.result)))
		c.Assert(terror.ErrorEqual(tk.Se.GetSessionVars().StmtCtx.GetWarnings()[0].Err, types.ErrTruncatedWrongVal), IsTrue)
	}
}

func (s *testIntegrationSerialSuite) TestPreparePlanCache(c *C) {
	tk := testkit.NewTestKit(c, s.store)

	// Plan cache should now be on by default
	c.Assert(plannercore.PreparedPlanCacheEnabled(), Equals, true)

	// Use the example from the docs https://docs.pingcap.com/tidb/stable/sql-prepare-plan-cache
	tk.MustExec("use test")
	tk.MustExec("drop table if exists t;")
	tk.MustExec("create table t(a int);")
	tk.MustExec("prepare stmt from 'select * from t where a = ?';")
	tk.MustExec("set @a = 1;")
	tk.MustExec("execute stmt using @a;")
	tk.MustQuery("select @@last_plan_from_cache;").Check(testkit.Rows("0"))
	tk.MustExec("execute stmt using @a;")
	tk.MustQuery("select @@last_plan_from_cache;").Check(testkit.Rows("1"))
}

func (s *testIntegrationSerialSuite) TestIssue16205(c *C) {
	tk := testkit.NewTestKit(c, s.store)
	orgEnable := plannercore.PreparedPlanCacheEnabled()
	defer func() {
		plannercore.SetPreparedPlanCache(orgEnable)
	}()
	plannercore.SetPreparedPlanCache(true)
	var err error
	tk.Se, err = session.CreateSession4TestWithOpt(s.store, &session.Opt{
		PreparedPlanCache: kvcache.NewSimpleLRUCache(100, 0.1, math.MaxUint64),
	})
	c.Assert(err, IsNil)

	tk.MustExec("use test")
	tk.MustExec("prepare stmt from 'select random_bytes(3)'")
	rows1 := tk.MustQuery("execute stmt").Rows()
	c.Assert(len(rows1), Equals, 1)
	rows2 := tk.MustQuery("execute stmt").Rows()
	c.Assert(len(rows2), Equals, 1)
	c.Assert(rows1[0][0].(string), Not(Equals), rows2[0][0].(string))
}

func (s *testIntegrationSerialSuite) TestRowCountPlanCache(c *C) {
	tk := testkit.NewTestKit(c, s.store)
	orgEnable := plannercore.PreparedPlanCacheEnabled()
	defer func() {
		plannercore.SetPreparedPlanCache(orgEnable)
	}()
	plannercore.SetPreparedPlanCache(true)
	var err error
	tk.Se, err = session.CreateSession4TestWithOpt(s.store, &session.Opt{
		PreparedPlanCache: kvcache.NewSimpleLRUCache(100, 0.1, math.MaxUint64),
	})
	c.Assert(err, IsNil)

	tk.MustExec("use test")
	tk.MustExec("drop table if exists t")
	tk.MustExec("create table t(a int auto_increment primary key)")
	tk.MustExec("prepare stmt from 'select row_count()';")
	tk.MustExec("insert into t values()")
	res := tk.MustQuery("execute stmt").Rows()
	c.Assert(len(res), Equals, 1)
	c.Assert(res[0][0], Equals, "1")
	tk.MustExec("insert into t values(),(),()")
	res = tk.MustQuery("execute stmt").Rows()
	c.Assert(len(res), Equals, 1)
	c.Assert(res[0][0], Equals, "3")
}

func (s *testIntegrationSuite) TestValuesForBinaryLiteral(c *C) {
	// See issue #15310
	tk := testkit.NewTestKit(c, s.store)
	tk.MustExec("use test;")
	tk.MustExec("create table testValuesBinary(id int primary key auto_increment, a bit(1));")
	tk.MustExec("insert into testValuesBinary values(1,1);")
	err := tk.ExecToErr("insert into testValuesBinary values(1,1) on duplicate key update id = values(id),a = values(a);")
	c.Assert(err, IsNil)
	tk.MustQuery("select a=0 from testValuesBinary;").Check(testkit.Rows("0"))
	err = tk.ExecToErr("insert into testValuesBinary values(1,0) on duplicate key update id = values(id),a = values(a);")
	c.Assert(err, IsNil)
	tk.MustQuery("select a=0 from testValuesBinary;").Check(testkit.Rows("1"))
	tk.MustExec("drop table testValuesBinary;")
}

func (s *testIntegrationSuite) TestIssue14159(c *C) {
	tk := testkit.NewTestKitWithInit(c, s.store)
	tk.MustExec("DROP TABLE IF EXISTS t")
	tk.MustExec("CREATE TABLE t (v VARCHAR(100))")
	tk.MustExec("INSERT INTO t VALUES ('3289742893213123732904809')")
	tk.MustQuery("SELECT * FROM t WHERE v").Check(testkit.Rows("3289742893213123732904809"))
}

func (s *testIntegrationSuite) TestIssue14146(c *C) {
	tk := testkit.NewTestKit(c, s.store)
	tk.MustExec("use test")
	tk.MustExec("create table tt(a varchar(10))")
	tk.MustExec("insert into tt values(NULL)")
	tk.MustExec("analyze table tt;")
	tk.MustQuery("select * from tt").Check(testkit.Rows("<nil>"))
}

func (s *testIntegrationSerialSuite) TestCacheRegexpr(c *C) {
	tk := testkit.NewTestKit(c, s.store)
	orgEnable := plannercore.PreparedPlanCacheEnabled()
	defer func() {
		plannercore.SetPreparedPlanCache(orgEnable)
	}()
	plannercore.SetPreparedPlanCache(true)
	var err error
	tk.Se, err = session.CreateSession4TestWithOpt(s.store, &session.Opt{
		PreparedPlanCache: kvcache.NewSimpleLRUCache(100, 0.1, math.MaxUint64),
	})
	c.Assert(err, IsNil)

	tk.MustExec("use test")
	tk.MustExec("drop table if exists t1")
	tk.MustExec("create table t1 (a varchar(40))")
	tk.MustExec("insert into t1 values ('C1'),('R1')")
	tk.MustExec("prepare stmt1 from 'select a from t1 where a rlike ?'")
	tk.MustExec("set @a='^C.*'")
	tk.MustQuery("execute stmt1 using @a").Check(testkit.Rows("C1"))
	tk.MustExec("set @a='^R.*'")
	tk.MustQuery("execute stmt1 using @a").Check(testkit.Rows("R1"))
}

func (s *testIntegrationSerialSuite) TestCacheRefineArgs(c *C) {
	tk := testkit.NewTestKit(c, s.store)
	orgEnable := plannercore.PreparedPlanCacheEnabled()
	defer func() {
		plannercore.SetPreparedPlanCache(orgEnable)
	}()
	plannercore.SetPreparedPlanCache(true)
	var err error
	tk.Se, err = session.CreateSession4TestWithOpt(s.store, &session.Opt{
		PreparedPlanCache: kvcache.NewSimpleLRUCache(100, 0.1, math.MaxUint64),
	})
	c.Assert(err, IsNil)

	tk.MustExec("use test")
	tk.MustExec("drop table if exists t")
	tk.MustExec("create table t(col_int int)")
	tk.MustExec("insert into t values(null)")
	tk.MustExec("prepare stmt from 'SELECT ((col_int is true) = ?) AS res FROM t'")
	tk.MustExec("set @p0='0.8'")
	tk.MustQuery("execute stmt using @p0").Check(testkit.Rows("0"))
	tk.MustExec("set @p0='0'")
	tk.MustQuery("execute stmt using @p0").Check(testkit.Rows("1"))

	tk.MustExec("delete from t")
	tk.MustExec("insert into t values(1)")
	tk.MustExec("prepare stmt from 'SELECT col_int < ? FROM t'")
	tk.MustExec("set @p0='-184467440737095516167.1'")
	tk.MustQuery("execute stmt using @p0").Check(testkit.Rows("0"))
}

func (s *testIntegrationSuite) TestOrderByFuncPlanCache(c *C) {
	tk := testkit.NewTestKit(c, s.store)
	orgEnable := plannercore.PreparedPlanCacheEnabled()
	defer func() {
		plannercore.SetPreparedPlanCache(orgEnable)
	}()
	plannercore.SetPreparedPlanCache(true)
	var err error
	tk.Se, err = session.CreateSession4TestWithOpt(s.store, &session.Opt{
		PreparedPlanCache: kvcache.NewSimpleLRUCache(100, 0.1, math.MaxUint64),
	})
	c.Assert(err, IsNil)

	tk.MustExec("use test")
	tk.MustExec("drop table if exists t")
	tk.MustExec("create table t(a int)")
	tk.MustExec("prepare stmt from 'SELECT * FROM t order by rand()'")
	tk.MustQuery("execute stmt").Check(testkit.Rows())
	tk.MustExec("prepare stmt from 'SELECT * FROM t order by now()'")
	tk.MustQuery("execute stmt").Check(testkit.Rows())
}

func (s *testIntegrationSuite) TestSelectLimitPlanCache(c *C) {
	tk := testkit.NewTestKit(c, s.store)
	orgEnable := plannercore.PreparedPlanCacheEnabled()
	defer func() {
		plannercore.SetPreparedPlanCache(orgEnable)
	}()
	plannercore.SetPreparedPlanCache(true)
	var err error
	tk.Se, err = session.CreateSession4TestWithOpt(s.store, &session.Opt{
		PreparedPlanCache: kvcache.NewSimpleLRUCache(100, 0.1, math.MaxUint64),
	})
	c.Assert(err, IsNil)

	tk.MustExec("use test")
	tk.MustExec("drop table if exists t")
	tk.MustExec("create table t(a int)")
	tk.MustExec("insert into t values(1), (2), (3)")
	tk.MustExec("set @@session.sql_select_limit = 1")
	tk.MustExec("prepare stmt from 'SELECT * FROM t'")
	tk.MustQuery("execute stmt").Check(testkit.Rows("1"))
	tk.MustExec("set @@session.sql_select_limit = default")
	tk.MustQuery("execute stmt").Check(testkit.Rows("1", "2", "3"))
	tk.MustExec("set @@session.sql_select_limit = 2")
	tk.MustQuery("execute stmt").Check(testkit.Rows("1", "2"))
	tk.MustExec("set @@session.sql_select_limit = 1")
	tk.MustQuery("execute stmt").Check(testkit.Rows("1"))
	tk.MustExec("set @@session.sql_select_limit = default")
	tk.MustQuery("execute stmt").Check(testkit.Rows("1", "2", "3"))
	tk.MustExec("set @@session.sql_select_limit = 2")
	tk.MustQuery("execute stmt").Check(testkit.Rows("1", "2"))
}

func (s *testIntegrationSuite) TestCollation(c *C) {
	tk := testkit.NewTestKit(c, s.store)
	tk.MustExec("use test")
	tk.MustExec("drop table if exists t")
	tk.MustExec("create table t (utf8_bin_c varchar(10) charset utf8 collate utf8_bin, utf8_gen_c varchar(10) charset utf8 collate utf8_general_ci, bin_c binary, num_c int, " +
		"abin char collate ascii_bin, lbin char collate latin1_bin, u4bin char collate utf8mb4_bin, u4ci char collate utf8mb4_general_ci)")
	tk.MustExec("insert into t values ('a', 'b', 'c', 4, 'a', 'a', 'a', 'a')")
	tk.MustQuery("select collation(null)").Check(testkit.Rows("binary"))
	tk.MustQuery("select collation(2)").Check(testkit.Rows("binary"))
	tk.MustQuery("select collation(2 + 'a')").Check(testkit.Rows("binary"))
	tk.MustQuery("select collation(2 + utf8_gen_c) from t").Check(testkit.Rows("binary"))
	tk.MustQuery("select collation(2 + utf8_bin_c) from t").Check(testkit.Rows("binary"))
	tk.MustQuery("select collation(concat(utf8_bin_c, 2)) from t").Check(testkit.Rows("utf8_bin"))
	tk.MustQuery("select collation(concat(utf8_gen_c, 'abc')) from t").Check(testkit.Rows("utf8_general_ci"))
	tk.MustQuery("select collation(concat(utf8_gen_c, null)) from t").Check(testkit.Rows("utf8_general_ci"))
	tk.MustQuery("select collation(concat(utf8_gen_c, num_c)) from t").Check(testkit.Rows("utf8_general_ci"))
	tk.MustQuery("select collation(concat(utf8_bin_c, utf8_gen_c)) from t").Check(testkit.Rows("utf8_bin"))
	tk.MustQuery("select collation(upper(utf8_bin_c)) from t").Check(testkit.Rows("utf8_bin"))
	tk.MustQuery("select collation(upper(utf8_gen_c)) from t").Check(testkit.Rows("utf8_general_ci"))
	tk.MustQuery("select collation(upper(bin_c)) from t").Check(testkit.Rows("binary"))
	tk.MustQuery("select collation(concat(abin, bin_c)) from t").Check(testkit.Rows("binary"))
	tk.MustQuery("select collation(concat(lbin, bin_c)) from t").Check(testkit.Rows("binary"))
	tk.MustQuery("select collation(concat(utf8_bin_c, bin_c)) from t").Check(testkit.Rows("binary"))
	tk.MustQuery("select collation(concat(utf8_gen_c, bin_c)) from t").Check(testkit.Rows("binary"))
	tk.MustQuery("select collation(concat(u4bin, bin_c)) from t").Check(testkit.Rows("binary"))
	tk.MustQuery("select collation(concat(u4ci, bin_c)) from t").Check(testkit.Rows("binary"))
	tk.MustQuery("select collation(concat(abin, u4bin)) from t").Check(testkit.Rows("utf8mb4_bin"))
	tk.MustQuery("select collation(concat(lbin, u4bin)) from t").Check(testkit.Rows("utf8mb4_bin"))
	tk.MustQuery("select collation(concat(utf8_bin_c, u4bin)) from t").Check(testkit.Rows("utf8mb4_bin"))
	tk.MustQuery("select collation(concat(utf8_gen_c, u4bin)) from t").Check(testkit.Rows("utf8mb4_bin"))
	tk.MustQuery("select collation(concat(u4ci, u4bin)) from t").Check(testkit.Rows("utf8mb4_bin"))
	tk.MustQuery("select collation(concat(abin, u4ci)) from t").Check(testkit.Rows("utf8mb4_general_ci"))
	tk.MustQuery("select collation(concat(lbin, u4ci)) from t").Check(testkit.Rows("utf8mb4_general_ci"))
	tk.MustQuery("select collation(concat(utf8_bin_c, u4ci)) from t").Check(testkit.Rows("utf8mb4_general_ci"))
	tk.MustQuery("select collation(concat(utf8_gen_c, u4ci)) from t").Check(testkit.Rows("utf8mb4_general_ci"))
	tk.MustQuery("select collation(concat(abin, utf8_bin_c)) from t").Check(testkit.Rows("utf8_bin"))
	tk.MustQuery("select collation(concat(lbin, utf8_bin_c)) from t").Check(testkit.Rows("utf8_bin"))
	tk.MustQuery("select collation(concat(utf8_gen_c, utf8_bin_c)) from t").Check(testkit.Rows("utf8_bin"))
	tk.MustQuery("select collation(concat(abin, utf8_gen_c)) from t").Check(testkit.Rows("utf8_general_ci"))
	tk.MustQuery("select collation(concat(lbin, utf8_gen_c)) from t").Check(testkit.Rows("utf8_general_ci"))
	tk.MustQuery("select collation(concat(abin, lbin)) from t").Check(testkit.Rows("latin1_bin"))

	tk.MustExec("set names utf8mb4 collate utf8mb4_bin")
	tk.MustQuery("select collation('a')").Check(testkit.Rows("utf8mb4_bin"))
	tk.MustExec("set names utf8mb4 collate utf8mb4_general_ci")
	tk.MustQuery("select collation('a')").Check(testkit.Rows("utf8mb4_general_ci"))

	tk.MustExec("set names utf8mb4 collate utf8mb4_general_ci")
	tk.MustExec("set @test_collate_var = 'a'")
	tk.MustQuery("select collation(@test_collate_var)").Check(testkit.Rows("utf8mb4_general_ci"))
	tk.MustExec("set @test_collate_var = concat(\"a\", \"b\" collate utf8mb4_bin)")
	tk.MustQuery("select collation(@test_collate_var)").Check(testkit.Rows("utf8mb4_bin"))
}

func (s *testIntegrationSuite) TestCoercibility(c *C) {
	tk := testkit.NewTestKit(c, s.store)

	type testCase struct {
		expr   string
		result int
	}
	testFunc := func(cases []testCase, suffix string) {
		for _, tc := range cases {
			tk.MustQuery(fmt.Sprintf("select coercibility(%v) %v", tc.expr, suffix)).Check(testkit.Rows(fmt.Sprintf("%v", tc.result)))
		}
	}
	testFunc([]testCase{
		// constants
		{"1", 5}, {"null", 6}, {"'abc'", 4},
		// sys-constants
		{"version()", 3}, {"user()", 3}, {"database()", 3},
		{"current_role()", 3}, {"current_user()", 3},
		// scalar functions after constant folding
		{"1+null", 5}, {"null+'abcde'", 5}, {"concat(null, 'abcde')", 4},
		// non-deterministic functions
		{"rand()", 5}, {"now()", 5}, {"sysdate()", 5},
	}, "")

	tk.MustExec("use test")
	tk.MustExec("drop table if exists t")
	tk.MustExec("create table t (i int, r real, d datetime, t timestamp, c char(10), vc varchar(10), b binary(10), vb binary(10))")
	tk.MustExec("insert into t values (null, null, null, null, null, null, null, null)")
	testFunc([]testCase{
		{"i", 5}, {"r", 5}, {"d", 5}, {"t", 5},
		{"c", 2}, {"b", 2}, {"vb", 2}, {"vc", 2},
		{"i+r", 5}, {"i*r", 5}, {"cos(r)+sin(i)", 5}, {"d+2", 5},
		{"t*10", 5}, {"concat(c, vc)", 2}, {"replace(c, 'x', 'y')", 2},
	}, "from t")

	tk.MustQuery("SELECT COERCIBILITY(@straaa);").Check(testkit.Rows("2"))
}

func (s *testIntegrationSerialSuite) TestCacheConstEval(c *C) {
	tk := testkit.NewTestKit(c, s.store)
	orgEnable := plannercore.PreparedPlanCacheEnabled()
	defer func() {
		plannercore.SetPreparedPlanCache(orgEnable)
	}()
	plannercore.SetPreparedPlanCache(true)
	var err error
	tk.Se, err = session.CreateSession4TestWithOpt(s.store, &session.Opt{
		PreparedPlanCache: kvcache.NewSimpleLRUCache(100, 0.1, math.MaxUint64),
	})
	c.Assert(err, IsNil)

	tk.MustExec("use test")
	tk.MustExec("drop table if exists t")
	tk.MustExec("create table t(col_double double)")
	tk.MustExec("insert into t values (1)")
	tk.Se.GetSessionVars().EnableVectorizedExpression = false
	tk.MustExec("insert into mysql.expr_pushdown_blacklist values('cast', 'tikv,tiflash,tidb', 'for test')")
	tk.MustExec("admin reload expr_pushdown_blacklist")
	tk.MustExec("prepare stmt from 'SELECT * FROM (SELECT col_double AS c0 FROM t) t WHERE (ABS((REPEAT(?, ?) OR 5617780767323292672)) < LN(EXP(c0)) + (? ^ ?))'")
	tk.MustExec("set @a1 = 'JuvkBX7ykVux20zQlkwDK2DFelgn7'")
	tk.MustExec("set @a2 = 1")
	tk.MustExec("set @a3 = -112990.35179796701")
	tk.MustExec("set @a4 = 87997.92704840179")
	// Main purpose here is checking no error is reported. 1 is the result when plan cache is disabled, it is
	// incompatible with MySQL actually, update the result after fixing it.
	tk.MustQuery("execute stmt using @a1, @a2, @a3, @a4").Check(testkit.Rows("1"))
	tk.Se.GetSessionVars().EnableVectorizedExpression = true
	tk.MustExec("delete from mysql.expr_pushdown_blacklist where name = 'cast' and store_type = 'tikv,tiflash,tidb' and reason = 'for test'")
	tk.MustExec("admin reload expr_pushdown_blacklist")
}

func (s *testSuite) TestIssue20071(c *C) {
	tk := testkit.NewTestKitWithInit(c, s.store)
	tk.MustExec("drop table if exists table_30_utf8_4")
	tk.MustExec("drop table if exists t")
	tk.MustExec("create table t(a int)")
	tk.MustExec("insert into t values(1)")
	tk.MustExec("create table table_30_utf8_4 ( `pk` int primary key, `col_int_key_unsigned` int unsigned , `col_int_key_signed` int, `col_float_key_signed` float  , `col_float_key_unsigned` float unsigned) character set utf8 partition by hash(pk) partitions 4;")
	tk.MustExec("insert ignore into table_30_utf8_4 values (0,91, 10, 14,19.0495)")
	tk.MustExec("alter table table_30_utf8_4 add column a int as (col_int_key_signed * 2)")
	tk.MustExec("SELECT count(1) AS val FROM table_30_utf8_4 WHERE table_30_utf8_4.col_int_key_unsigned!=table_30_utf8_4.a OR (SELECT count(1) AS val FROM t WHERE table_30_utf8_4.col_float_key_signed!=table_30_utf8_4.col_float_key_unsigned )!=7984764426240273913;")
	tk.MustExec("select a from table_30_utf8_4 order by a")
}

func (s *testSuite) TestVirtualGeneratedColumnAndLimit(c *C) {
	tk := testkit.NewTestKitWithInit(c, s.store)
	tk.MustExec("drop table if exists t;")
	tk.MustExec("create table t (a int, b int as (a + 1));")
	tk.MustExec("insert into t(a) values (1);")
	tk.MustQuery("select /*+ LIMIT_TO_COP() */ b from t limit 1;").Check(testkit.Rows("2"))
	tk.MustQuery("select /*+ LIMIT_TO_COP() */ b from t order by b limit 1;").Check(testkit.Rows("2"))
}

func (s *testIntegrationSerialSuite) TestCollationBasic(c *C) {
	tk := testkit.NewTestKit(c, s.store)
	collate.SetNewCollationEnabledForTest(true)
	defer collate.SetNewCollationEnabledForTest(false)
	tk.MustExec("use test")
	tk.MustExec("create table t_ci(a varchar(10) collate utf8mb4_general_ci, unique key(a))")
	tk.MustExec("insert into t_ci values ('a')")
	tk.MustQuery("select * from t_ci").Check(testkit.Rows("a"))
	tk.MustQuery("select * from t_ci").Check(testkit.Rows("a"))
	tk.MustQuery("select * from t_ci where a='a'").Check(testkit.Rows("a"))
	tk.MustQuery("select * from t_ci where a='A'").Check(testkit.Rows("a"))
	tk.MustQuery("select * from t_ci where a='a   '").Check(testkit.Rows("a"))
	tk.MustQuery("select * from t_ci where a='a                    '").Check(testkit.Rows("a"))

	tk.MustExec("drop table if exists t")
	tk.MustExec("create table t (a varchar(10) primary key,b int)")
	tk.MustExec("insert into t values ('a', 1), ('b', 3), ('a', 2) on duplicate key update b = b + 1;")
	tk.MustExec("set autocommit=0")
	tk.MustExec("insert into t values ('a', 1), ('b', 3), ('a', 2) on duplicate key update b = b + 1;")
	tk.MustQuery("select * from t").Check(testkit.Rows("a 4", "b 4"))
	tk.MustExec("set autocommit=1")
	tk.MustQuery("select * from t").Check(testkit.Rows("a 4", "b 4"))

	tk.MustExec("drop table if exists t")
	tk.MustExec("create table t (a varchar(10),b int, key tk (a))")
	tk.MustExec("insert into t values ('', 1), ('', 3)")
	tk.MustExec("set autocommit=0")
	tk.MustExec("update t set b = b + 1")
	tk.MustQuery("select * from t").Check(testkit.Rows(" 2", " 4"))
	tk.MustExec("set autocommit=1")
	tk.MustQuery("select * from t").Check(testkit.Rows(" 2", " 4"))

	tk.MustExec("drop table t_ci")
	tk.MustExec("create table t_ci(id bigint primary key, a varchar(10) collate utf8mb4_general_ci, unique key(a, id))")
	tk.MustExec("insert into t_ci values (1, 'a')")
	tk.MustQuery("select a from t_ci").Check(testkit.Rows("a"))
	tk.MustQuery("select a from t_ci").Check(testkit.Rows("a"))
	tk.MustQuery("select a from t_ci where a='a'").Check(testkit.Rows("a"))
	tk.MustQuery("select a from t_ci where a='A'").Check(testkit.Rows("a"))
	tk.MustQuery("select a from t_ci where a='a   '").Check(testkit.Rows("a"))
	tk.MustQuery("select a from t_ci where a='a                    '").Check(testkit.Rows("a"))
}

func (s *testIntegrationSerialSuite) TestWeightString(c *C) {
	tk := testkit.NewTestKit(c, s.store)
	collate.SetNewCollationEnabledForTest(true)
	defer collate.SetNewCollationEnabledForTest(false)

	type testCase struct {
		input                    []string
		result                   []string
		resultAsChar1            []string
		resultAsChar3            []string
		resultAsBinary1          []string
		resultAsBinary5          []string
		resultExplicitCollateBin []string
	}
	tk.MustExec("use test")
	tk.MustExec("drop table if exists t")
	tk.MustExec("create table t (id int, a varchar(20) collate utf8mb4_general_ci)")
	cases := testCase{
		input:                    []string{"aAÁàãăâ", "a", "a  ", "中", "中 "},
		result:                   []string{"\x00A\x00A\x00A\x00A\x00A\x00A\x00A", "\x00A", "\x00A", "\x4E\x2D", "\x4E\x2D"},
		resultAsChar1:            []string{"\x00A", "\x00A", "\x00A", "\x4E\x2D", "\x4E\x2D"},
		resultAsChar3:            []string{"\x00A\x00A\x00A", "\x00A", "\x00A", "\x4E\x2D", "\x4E\x2D"},
		resultAsBinary1:          []string{"a", "a", "a", "\xE4", "\xE4"},
		resultAsBinary5:          []string{"aA\xc3\x81\xc3", "a\x00\x00\x00\x00", "a  \x00\x00", "中\x00\x00", "中 \x00"},
		resultExplicitCollateBin: []string{"aAÁàãăâ", "a", "a", "中", "中"},
	}
	values := make([]string, len(cases.input))
	for i, input := range cases.input {
		values[i] = fmt.Sprintf("(%d, '%s')", i, input)
	}
	tk.MustExec("insert into t values " + strings.Join(values, ","))
	rows := tk.MustQuery("select weight_string(a) from t order by id").Rows()
	for i, out := range cases.result {
		c.Assert(rows[i][0].(string), Equals, out)
	}
	rows = tk.MustQuery("select weight_string(a as char(1)) from t order by id").Rows()
	for i, out := range cases.resultAsChar1 {
		c.Assert(rows[i][0].(string), Equals, out)
	}
	rows = tk.MustQuery("select weight_string(a as char(3)) from t order by id").Rows()
	for i, out := range cases.resultAsChar3 {
		c.Assert(rows[i][0].(string), Equals, out)
	}
	rows = tk.MustQuery("select weight_string(a as binary(1)) from t order by id").Rows()
	for i, out := range cases.resultAsBinary1 {
		c.Assert(rows[i][0].(string), Equals, out)
	}
	rows = tk.MustQuery("select weight_string(a as binary(5)) from t order by id").Rows()
	for i, out := range cases.resultAsBinary5 {
		c.Assert(rows[i][0].(string), Equals, out)
	}
	c.Assert(tk.MustQuery("select weight_string(NULL);").Rows()[0][0], Equals, "<nil>")
	c.Assert(tk.MustQuery("select weight_string(7);").Rows()[0][0], Equals, "<nil>")
	c.Assert(tk.MustQuery("select weight_string(cast(7 as decimal(5)));").Rows()[0][0], Equals, "<nil>")
	c.Assert(tk.MustQuery("select weight_string(cast(20190821 as date));").Rows()[0][0], Equals, "2019-08-21")
	c.Assert(tk.MustQuery("select weight_string(cast(20190821 as date) as binary(5));").Rows()[0][0], Equals, "2019-")
	c.Assert(tk.MustQuery("select weight_string(7.0);").Rows()[0][0], Equals, "<nil>")
	c.Assert(tk.MustQuery("select weight_string(7 AS BINARY(2));").Rows()[0][0], Equals, "7\x00")
	// test explicit collation
	c.Assert(tk.MustQuery("select weight_string('中 ' collate utf8mb4_general_ci);").Rows()[0][0], Equals, "\x4E\x2D")
	c.Assert(tk.MustQuery("select weight_string('中 ' collate utf8mb4_bin);").Rows()[0][0], Equals, "中")
	c.Assert(tk.MustQuery("select weight_string('中 ' collate utf8mb4_unicode_ci);").Rows()[0][0], Equals, "\xFB\x40\xCE\x2D")
	c.Assert(tk.MustQuery("select collation(a collate utf8mb4_general_ci) from t order by id").Rows()[0][0], Equals, "utf8mb4_general_ci")
	c.Assert(tk.MustQuery("select collation('中 ' collate utf8mb4_general_ci);").Rows()[0][0], Equals, "utf8mb4_general_ci")
	rows = tk.MustQuery("select weight_string(a collate utf8mb4_bin) from t order by id").Rows()
	for i, out := range cases.resultExplicitCollateBin {
		c.Assert(rows[i][0].(string), Equals, out)
	}
	tk.MustGetErrMsg("select weight_string(a collate utf8_general_ci) from t order by id", "[ddl:1253]COLLATION 'utf8_general_ci' is not valid for CHARACTER SET 'utf8mb4'")
	tk.MustGetErrMsg("select weight_string('中' collate utf8_bin)", "[ddl:1253]COLLATION 'utf8_bin' is not valid for CHARACTER SET 'utf8mb4'")
}

func (s *testIntegrationSerialSuite) TestCollationCreateIndex(c *C) {
	tk := testkit.NewTestKit(c, s.store)
	collate.SetNewCollationEnabledForTest(true)
	defer collate.SetNewCollationEnabledForTest(false)
	tk.MustExec("use test")
	tk.MustExec("drop table if exists t")
	tk.MustExec("create table t (a varchar(10) collate utf8mb4_general_ci);")
	tk.MustExec("insert into t values ('a');")
	tk.MustExec("insert into t values ('A');")
	tk.MustExec("insert into t values ('b');")
	tk.MustExec("insert into t values ('B');")
	tk.MustExec("insert into t values ('a');")
	tk.MustExec("insert into t values ('A');")
	tk.MustExec("insert into t values ('ß');")
	tk.MustExec("insert into t values ('sa');")
	tk.MustExec("create index idx on t(a);")
	tk.MustQuery("select * from t order by a").Check(testkit.Rows("a", "A", "a", "A", "b", "B", "ß", "sa"))

	tk.MustExec("drop table if exists t")
	tk.MustExec("create table t (a varchar(10) collate utf8mb4_unicode_ci);")
	tk.MustExec("insert into t values ('a');")
	tk.MustExec("insert into t values ('A');")
	tk.MustExec("insert into t values ('b');")
	tk.MustExec("insert into t values ('B');")
	tk.MustExec("insert into t values ('a');")
	tk.MustExec("insert into t values ('A');")
	tk.MustExec("insert into t values ('ß');")
	tk.MustExec("insert into t values ('sa');")
	tk.MustExec("create index idx on t(a);")
	tk.MustQuery("select * from t order by a").Check(testkit.Rows("a", "A", "a", "A", "b", "B", "sa", "ß"))
}

func (s *testIntegrationSerialSuite) TestCollateConstantPropagation(c *C) {
	tk := testkit.NewTestKit(c, s.store)
	collate.SetNewCollationEnabledForTest(true)
	defer collate.SetNewCollationEnabledForTest(false)

	tk.MustExec("use test")
	tk.MustExec("drop table if exists t")
	tk.MustExec("create table t (a char(10) collate utf8mb4_bin, b char(10) collate utf8mb4_general_ci);")
	tk.MustExec("insert into t values ('a', 'A');")
	tk.MustQuery("select * from t t1, t t2 where t1.a=t2.b and t2.b='a' collate utf8mb4_general_ci;").Check(nil)
	tk.MustQuery("select * from t t1, t t2 where t1.a=t2.b and t2.b>='a' collate utf8mb4_general_ci;").Check(nil)
	tk.MustExec("drop table t;")
	tk.MustExec("create table t (a char(10) collate utf8mb4_general_ci, b char(10) collate utf8mb4_general_ci);")
	tk.MustExec("insert into t values ('A', 'a');")
	tk.MustQuery("select * from t t1, t t2 where t1.a=t2.b and t2.b='a' collate utf8mb4_bin;").Check(testkit.Rows("A a A a"))
	tk.MustQuery("select * from t t1, t t2 where t1.a=t2.b and t2.b>='a' collate utf8mb4_bin;").Check(testkit.Rows("A a A a"))
	tk.MustExec("drop table t;")
	tk.MustExec("set names utf8mb4")
	tk.MustExec("create table t (a char(10) collate utf8mb4_general_ci, b char(10) collate utf8_general_ci);")
	tk.MustExec("insert into t values ('a', 'A');")
	tk.MustQuery("select * from t t1, t t2 where t1.a=t2.b and t2.b='A'").Check(testkit.Rows("a A a A"))
	tk.MustExec("drop table t;")
	tk.MustExec("create table t(a char collate utf8_general_ci, b char collate utf8mb4_general_ci, c char collate utf8_bin);")
	tk.MustExec("insert into t values ('b', 'B', 'B');")
	tk.MustQuery("select * from t t1, t t2 where t1.a=t2.b and t2.b=t2.c;").Check(testkit.Rows("b B B b B B"))
	tk.MustExec("drop table t;")
	tk.MustExec("create table t(a char collate utf8_bin, b char collate utf8_general_ci);")
	tk.MustExec("insert into t values ('a', 'A');")
	tk.MustQuery("select * from t t1, t t2 where t1.b=t2.b and t2.b=t1.a collate utf8_general_ci;").Check(testkit.Rows("a A a A"))
	tk.MustExec("drop table if exists t1, t2;")
	tk.MustExec("set names utf8mb4 collate utf8mb4_general_ci;")
	tk.MustExec("create table t1(a char, b varchar(10)) charset utf8mb4 collate utf8mb4_general_ci;")
	tk.MustExec("create table t2(a char, b varchar(10)) charset utf8mb4 collate utf8mb4_bin;")
	tk.MustExec("insert into t1 values ('A', 'a');")
	tk.MustExec("insert into t2 values ('a', 'a')")
	tk.MustQuery("select * from t1 left join t2 on t1.a = t2.a where t1.a = 'a';").Check(testkit.Rows("A a <nil> <nil>"))
	tk.MustExec("drop table t;")
	tk.MustExec("set names utf8mb4 collate utf8mb4_general_ci;")
	tk.MustExec("create table t(a char collate utf8mb4_bin, b char collate utf8mb4_general_ci);")
	tk.MustExec("insert into t values ('a', 'a');")
	tk.MustQuery("select * from t t1, t t2 where  t2.b = 'A' and lower(concat(t1.a , '' ))  = t2.b;").Check(testkit.Rows("a a a a"))
	tk.MustExec("drop table t;")
	tk.MustExec("create table t(a char collate utf8_unicode_ci, b char collate utf8mb4_unicode_ci, c char collate utf8_bin);")
	tk.MustExec("insert into t values ('b', 'B', 'B');")
	tk.MustQuery("select * from t t1, t t2 where t1.a=t2.b and t2.b=t2.c;").Check(testkit.Rows("b B B b B B"))
	tk.MustExec("drop table if exists t1, t2;")
	tk.MustExec("set names utf8mb4 collate utf8mb4_unicode_ci;")
	tk.MustExec("create table t1(a char, b varchar(10)) charset utf8mb4 collate utf8mb4_unicode_ci;")
	tk.MustExec("create table t2(a char, b varchar(10)) charset utf8mb4 collate utf8mb4_bin;")
	tk.MustExec("insert into t1 values ('A', 'a');")
	tk.MustExec("insert into t2 values ('a', 'a')")
	tk.MustQuery("select * from t1 left join t2 on t1.a = t2.a where t1.a = 'a';").Check(testkit.Rows("A a <nil> <nil>"))
	tk.MustExec("drop table if exists t1, t2;")
	tk.MustExec("set names utf8mb4 collate utf8mb4_general_ci;")
	tk.MustExec("create table t1(a char, b varchar(10)) charset utf8mb4 collate utf8mb4_general_ci;")
	tk.MustExec("create table t2(a char, b varchar(10)) charset utf8mb4 collate utf8mb4_unicode_ci;")
	tk.MustExec("insert into t1 values ('ß', 's');")
	tk.MustExec("insert into t2 values ('s', 's')")
	tk.MustQuery("select * from t1 left join t2 on t1.a = t2.a collate utf8mb4_unicode_ci where t1.a = 's';").Check(testkit.Rows("ß s <nil> <nil>"))
}

func (s *testIntegrationSuite2) TestIssue17791(c *C) {
	tk := testkit.NewTestKit(c, s.store)

	tk.MustExec("use test;")
	tk.MustExec("drop table if exists t;")
	tk.MustExec("SET sql_mode=DEFAULT;")
	tk.MustExec("CREATE TABLE t1 (" +
		" id INT NOT NULL PRIMARY KEY auto_increment," +
		" pad VARCHAR(10) NOT NULL," +
		" expr varchar(100) AS (NOT 1 BETWEEN -5 AND 5)" +
		");")
	tk.MustExec("INSERT INTO t1 (pad) VALUES ('a'), ('b');")
	tk.MustQuery("SELECT id, pad, expr, NOT 1 BETWEEN -5 AND 5 as expr_in_select FROM t1;").Check(testkit.Rows("1 a 0 0", "2 b 0 0"))
}

func (s *testIntegrationSerialSuite) TestMixCollation(c *C) {
	tk := testkit.NewTestKit(c, s.store)
	collate.SetNewCollationEnabledForTest(true)
	defer collate.SetNewCollationEnabledForTest(false)

	tk.MustGetErrMsg(`select 'a' collate utf8mb4_bin = 'a' collate utf8mb4_general_ci;`, "[expression:1267]Illegal mix of collations (utf8mb4_bin,EXPLICIT) and (utf8mb4_general_ci,EXPLICIT) for operation 'eq'")

	tk.MustExec("use test;")
	tk.MustExec("drop table if exists t;")
	tk.MustExec(`create table t (
			mb4general varchar(10) charset utf8mb4 collate utf8mb4_general_ci,
			mb4unicode varchar(10) charset utf8mb4 collate utf8mb4_unicode_ci,
			mb4bin     varchar(10) charset utf8mb4 collate utf8mb4_bin,
			general    varchar(10) charset utf8 collate utf8_general_ci,
			unicode    varchar(10) charset utf8 collate utf8_unicode_ci,
			utfbin     varchar(10) charset utf8 collate utf8_bin,
			bin        varchar(10) charset binary collate binary,
			latin1_bin varchar(10) charset latin1 collate latin1_bin,
			ascii_bin  varchar(10) charset ascii collate ascii_bin,
    		i          int
	);`)
	tk.MustExec("insert into t values ('s', 's', 's', 's', 's', 's', 's', 's', 's', 1);")
	tk.MustExec("set names utf8mb4 collate utf8mb4_general_ci;")

	tk.MustQuery("select * from t where mb4unicode = 's' collate utf8mb4_unicode_ci;").Check(testkit.Rows("s s s s s s s s s 1"))
	tk.MustQuery(`select * from t t1, t t2 where t1.mb4unicode = t2.mb4general collate utf8mb4_general_ci;`).Check(testkit.Rows("s s s s s s s s s 1 s s s s s s s s s 1"))
	tk.MustQuery(`select * from t t1, t t2 where t1.mb4general = t2.mb4unicode collate utf8mb4_general_ci;`).Check(testkit.Rows("s s s s s s s s s 1 s s s s s s s s s 1"))
	tk.MustQuery(`select * from t t1, t t2 where t1.mb4general = t2.mb4unicode collate utf8mb4_unicode_ci;`).Check(testkit.Rows("s s s s s s s s s 1 s s s s s s s s s 1"))
	tk.MustQuery(`select * from t t1, t t2 where t1.mb4unicode = t2.mb4general collate utf8mb4_unicode_ci;`).Check(testkit.Rows("s s s s s s s s s 1 s s s s s s s s s 1"))
	tk.MustQuery(`select * from t where mb4general = mb4bin collate utf8mb4_general_ci;`).Check(testkit.Rows("s s s s s s s s s 1"))
	tk.MustQuery(`select * from t where mb4unicode = mb4general collate utf8mb4_unicode_ci;`).Check(testkit.Rows("s s s s s s s s s 1"))
	tk.MustQuery(`select * from t where mb4general = mb4unicode collate utf8mb4_unicode_ci;`).Check(testkit.Rows("s s s s s s s s s 1"))
	tk.MustQuery(`select * from t where mb4unicode = 's' collate utf8mb4_unicode_ci;`).Check(testkit.Rows("s s s s s s s s s 1"))
	tk.MustQuery("select * from t where mb4unicode = mb4bin;").Check(testkit.Rows("s s s s s s s s s 1"))
	tk.MustQuery("select * from t where general = mb4unicode;").Check(testkit.Rows("s s s s s s s s s 1"))
	tk.MustQuery("select * from t where unicode = mb4unicode;").Check(testkit.Rows("s s s s s s s s s 1"))
	tk.MustQuery("select * from t where mb4unicode = mb4unicode;").Check(testkit.Rows("s s s s s s s s s 1"))

	tk.MustQuery("select collation(concat(mb4unicode, mb4general collate utf8mb4_unicode_ci)) from t;").Check(testkit.Rows("utf8mb4_unicode_ci"))
	tk.MustQuery("select collation(concat(mb4general, mb4unicode, mb4bin)) from t;").Check(testkit.Rows("utf8mb4_bin"))
	tk.MustQuery("select coercibility(concat(mb4general, mb4unicode, mb4bin)) from t;").Check(testkit.Rows("1"))
	tk.MustQuery("select collation(concat(mb4unicode, mb4bin, concat(mb4general))) from t;").Check(testkit.Rows("utf8mb4_bin"))
	tk.MustQuery("select coercibility(concat(mb4unicode, mb4bin)) from t;").Check(testkit.Rows("2"))
	tk.MustQuery("select collation(concat(mb4unicode, mb4bin)) from t;").Check(testkit.Rows("utf8mb4_bin"))
	tk.MustQuery("select coercibility(concat(mb4bin, concat(mb4general))) from t;").Check(testkit.Rows("2"))
	tk.MustQuery("select collation(concaT(mb4bin, cOncAt(mb4general))) from t;").Check(testkit.Rows("utf8mb4_bin"))
	tk.MustQuery("select coercibility(concat(mb4unicode, mb4bin, concat(mb4general))) from t;").Check(testkit.Rows("2"))
	tk.MustQuery("select collation(concat(mb4unicode, mb4bin, concat(mb4general))) from t;").Check(testkit.Rows("utf8mb4_bin"))
	tk.MustQuery("select coercibility(concat(mb4unicode, mb4general)) from t;").Check(testkit.Rows("1"))
	tk.MustQuery("select collation(coalesce(mb4unicode, mb4general)) from t;").Check(testkit.Rows("utf8mb4_bin"))
	tk.MustQuery("select coercibility(coalesce(mb4unicode, mb4general)) from t;").Check(testkit.Rows("1"))
	tk.MustQuery("select collation(CONCAT(concat(mb4unicode), concat(mb4general))) from t;").Check(testkit.Rows("utf8mb4_bin"))
	tk.MustQuery("select coercibility(cONcat(unicode, general)) from t;").Check(testkit.Rows("1"))
	tk.MustQuery("select collation(concAt(unicode, general)) from t;").Check(testkit.Rows("utf8_bin"))
	tk.MustQuery("select collation(concat(bin, mb4general)) from t;").Check(testkit.Rows("binary"))
	tk.MustQuery("select coercibility(concat(bin, mb4general)) from t;").Check(testkit.Rows("2"))
	tk.MustQuery("select collation(concat(mb4unicode, ascii_bin)) from t;").Check(testkit.Rows("utf8mb4_unicode_ci"))
	tk.MustQuery("select coercibility(concat(mb4unicode, ascii_bin)) from t;").Check(testkit.Rows("2"))
	tk.MustQuery("select collation(concat(mb4unicode, mb4unicode)) from t;").Check(testkit.Rows("utf8mb4_unicode_ci"))
	tk.MustQuery("select coercibility(concat(mb4unicode, mb4unicode)) from t;").Check(testkit.Rows("2"))
	tk.MustQuery("select collation(concat(bin, bin)) from t;").Check(testkit.Rows("binary"))
	tk.MustQuery("select coercibility(concat(bin, bin)) from t;").Check(testkit.Rows("2"))
	tk.MustQuery("select collation(concat(latin1_bin, ascii_bin)) from t;").Check(testkit.Rows("latin1_bin"))
	tk.MustQuery("select coercibility(concat(latin1_bin, ascii_bin)) from t;").Check(testkit.Rows("2"))
	tk.MustQuery("select collation(concat(mb4unicode, bin)) from t;").Check(testkit.Rows("binary"))
	tk.MustQuery("select coercibility(concat(mb4unicode, bin)) from t;").Check(testkit.Rows("2"))
	tk.MustQuery("select collation(mb4general collate utf8mb4_unicode_ci) from t;").Check(testkit.Rows("utf8mb4_unicode_ci"))
	tk.MustQuery("select coercibility(mb4general collate utf8mb4_unicode_ci) from t;").Check(testkit.Rows("0"))
	tk.MustQuery("select collation(concat(concat(mb4unicode, mb4general), concat(unicode, general))) from t;").Check(testkit.Rows("utf8mb4_bin"))
	tk.MustQuery("select coercibility(concat(concat(mb4unicode, mb4general), concat(unicode, general))) from t;").Check(testkit.Rows("1"))
	tk.MustQuery("select collation(concat(i, 1)) from t;").Check(testkit.Rows("utf8mb4_general_ci"))
	tk.MustQuery("select coercibility(concat(i, 1)) from t;").Check(testkit.Rows("4"))
	tk.MustQuery("select collation(concat(i, user())) from t;").Check(testkit.Rows("utf8mb4_general_ci"))
	tk.MustQuery("select coercibility(concat(i, user())) from t;").Check(testkit.Rows("3"))
	tk.MustGetErrMsg("select * from t where mb4unicode = mb4general;", "[expression:1267]Illegal mix of collations (utf8mb4_unicode_ci,IMPLICIT) and (utf8mb4_general_ci,IMPLICIT) for operation 'eq'")
	tk.MustGetErrMsg("select * from t where unicode = general;", "[expression:1267]Illegal mix of collations (utf8_unicode_ci,IMPLICIT) and (utf8_general_ci,IMPLICIT) for operation 'eq'")
	tk.MustGetErrMsg("select concat(mb4general) = concat(mb4unicode) from t;", "[expression:1267]Illegal mix of collations (utf8mb4_general_ci,IMPLICIT) and (utf8mb4_unicode_ci,IMPLICIT) for operation 'eq'")
	tk.MustGetErrMsg("select * from t t1, t t2 where t1.mb4unicode = t2.mb4general;", "[expression:1267]Illegal mix of collations (utf8mb4_unicode_ci,IMPLICIT) and (utf8mb4_general_ci,IMPLICIT) for operation 'eq'")
	tk.MustGetErrMsg("select field('s', mb4general, mb4unicode, mb4bin) from t;", "[expression:1271]Illegal mix of collations for operation 'field'")
	tk.MustGetErrMsg("select concat(mb4unicode, mb4general) = mb4unicode from t;", "[expression:1267]Illegal mix of collations (utf8mb4_bin,NONE) and (utf8mb4_unicode_ci,IMPLICIT) for operation 'eq'")

	tk.MustExec("drop table t;")
}

func (s *testIntegrationSerialSuite) prepare4Join(c *C) *testkit.TestKit {
	tk := testkit.NewTestKit(c, s.store)
	tk.MustExec("USE test")
	tk.MustExec("drop table if exists t")
	tk.MustExec("drop table if exists t_bin")
	tk.MustExec("CREATE TABLE `t` ( `a` int(11) NOT NULL,`b` varchar(5) CHARACTER SET utf8mb4 COLLATE utf8mb4_general_ci DEFAULT NULL)")
	tk.MustExec("CREATE TABLE `t_bin` ( `a` int(11) NOT NULL,`b` varchar(5) CHARACTER SET binary)")
	tk.MustExec("insert into t values (1, 'a'), (2, 'À'), (3, 'á'), (4, 'à'), (5, 'b'), (6, 'c'), (7, ' ')")
	tk.MustExec("insert into t_bin values (1, 'a'), (2, 'À'), (3, 'á'), (4, 'à'), (5, 'b'), (6, 'c'), (7, ' ')")
	return tk
}

func (s *testIntegrationSerialSuite) prepare4Join2(c *C) *testkit.TestKit {
	tk := testkit.NewTestKit(c, s.store)
	tk.MustExec("USE test")
	tk.MustExec("drop table if exists t1")
	tk.MustExec("drop table if exists t2")
	tk.MustExec("create table t1 (id int, v varchar(5) character set binary, key(v))")
	tk.MustExec("create table t2 (v varchar(5) CHARACTER SET utf8mb4 COLLATE utf8mb4_general_ci, key(v))")
	tk.MustExec("insert into t1 values (1, 'a'), (2, 'À'), (3, 'á'), (4, 'à'), (5, 'b'), (6, 'c'), (7, ' ')")
	tk.MustExec("insert into t2 values ('a'), ('À'), ('á'), ('à'), ('b'), ('c'), (' ')")
	return tk
}

func (s *testIntegrationSerialSuite) TestCollateHashJoin(c *C) {
	collate.SetNewCollationEnabledForTest(true)
	defer collate.SetNewCollationEnabledForTest(false)
	tk := s.prepare4Join(c)
	tk.MustQuery("select /*+ TIDB_HJ(t1, t2) */ t1.a, t1.b from t t1, t t2 where t1.b=t2.b order by t1.a").Check(
		testkit.Rows("1 a", "1 a", "1 a", "1 a", "2 À", "2 À", "2 À", "2 À", "3 á", "3 á", "3 á", "3 á", "4 à", "4 à", "4 à", "4 à", "5 b", "6 c", "7  "))
	tk.MustQuery("select /*+ TIDB_HJ(t1, t2) */ t1.a, t1.b from t_bin t1, t_bin t2 where t1.b=t2.b order by t1.a").Check(
		testkit.Rows("1 a", "2 À", "3 á", "4 à", "5 b", "6 c", "7  "))
	tk.MustQuery("select /*+ TIDB_HJ(t1, t2) */ t1.a, t1.b from t t1, t t2 where t1.b=t2.b and t1.a>3 order by t1.a").Check(
		testkit.Rows("4 à", "4 à", "4 à", "4 à", "5 b", "6 c", "7  "))
	tk.MustQuery("select /*+ TIDB_HJ(t1, t2) */ t1.a, t1.b from t_bin t1, t_bin t2 where t1.b=t2.b and t1.a>3 order by t1.a").Check(
		testkit.Rows("4 à", "5 b", "6 c", "7  "))
	tk.MustQuery("select /*+ TIDB_HJ(t1, t2) */ t1.a, t1.b from t t1, t t2 where t1.b=t2.b and t1.a>3 order by t1.a").Check(
		testkit.Rows("4 à", "4 à", "4 à", "4 à", "5 b", "6 c", "7  "))
	tk.MustQuery("select /*+ TIDB_HJ(t1, t2) */ t1.a, t1.b from t_bin t1, t_bin t2 where t1.b=t2.b and t1.a>3 order by t1.a").Check(
		testkit.Rows("4 à", "5 b", "6 c", "7  "))
	tk.MustQuery("select /*+ TIDB_HJ(t1, t2) */ t1.a, t1.b from t t1, t t2 where t1.b=t2.b and t1.a>t2.a order by t1.a").Check(
		testkit.Rows("2 À", "3 á", "3 á", "4 à", "4 à", "4 à"))
	tk.MustQuery("select /*+ TIDB_HJ(t1, t2) */ t1.a, t1.b from t_bin t1, t_bin t2 where t1.b=t2.b and t1.a>t2.a order by t1.a").Check(
		testkit.Rows())
}

func (s *testIntegrationSerialSuite) TestCollateHashJoin2(c *C) {
	collate.SetNewCollationEnabledForTest(true)
	defer collate.SetNewCollationEnabledForTest(false)
	tk := s.prepare4Join2(c)
	tk.MustQuery("select /*+ TIDB_HJ(t1, t2) */ * from t1, t2 where t1.v=t2.v order by t1.id").Check(
		testkit.Rows("1 a a", "2 À À", "3 á á", "4 à à", "5 b b", "6 c c", "7    "))
}

func (s *testIntegrationSerialSuite) TestCollateMergeJoin(c *C) {
	collate.SetNewCollationEnabledForTest(true)
	defer collate.SetNewCollationEnabledForTest(false)
	tk := s.prepare4Join(c)
	tk.MustQuery("select /*+ TIDB_SMJ(t1, t2) */ t1.a, t1.b from t t1, t t2 where t1.b=t2.b order by t1.a").Check(
		testkit.Rows("1 a", "1 a", "1 a", "1 a", "2 À", "2 À", "2 À", "2 À", "3 á", "3 á", "3 á", "3 á", "4 à", "4 à", "4 à", "4 à", "5 b", "6 c", "7  "))
	tk.MustQuery("select /*+ TIDB_SMJ(t1, t2) */ t1.a, t1.b from t_bin t1, t_bin t2 where t1.b=t2.b order by t1.a").Check(
		testkit.Rows("1 a", "2 À", "3 á", "4 à", "5 b", "6 c", "7  "))
	tk.MustQuery("select /*+ TIDB_SMJ(t1, t2) */ t1.a, t1.b from t t1, t t2 where t1.b=t2.b and t1.a>3 order by t1.a").Check(
		testkit.Rows("4 à", "4 à", "4 à", "4 à", "5 b", "6 c", "7  "))
	tk.MustQuery("select /*+ TIDB_SMJ(t1, t2) */ t1.a, t1.b from t_bin t1, t_bin t2 where t1.b=t2.b and t1.a>3 order by t1.a").Check(
		testkit.Rows("4 à", "5 b", "6 c", "7  "))
	tk.MustQuery("select /*+ TIDB_SMJ(t1, t2) */ t1.a, t1.b from t t1, t t2 where t1.b=t2.b and t1.a>3 order by t1.a").Check(
		testkit.Rows("4 à", "4 à", "4 à", "4 à", "5 b", "6 c", "7  "))
	tk.MustQuery("select /*+ TIDB_SMJ(t1, t2) */ t1.a, t1.b from t_bin t1, t_bin t2 where t1.b=t2.b and t1.a>3 order by t1.a").Check(
		testkit.Rows("4 à", "5 b", "6 c", "7  "))
	tk.MustQuery("select /*+ TIDB_SMJ(t1, t2) */ t1.a, t1.b from t t1, t t2 where t1.b=t2.b and t1.a>t2.a order by t1.a").Check(
		testkit.Rows("2 À", "3 á", "3 á", "4 à", "4 à", "4 à"))
	tk.MustQuery("select /*+ TIDB_SMJ(t1, t2) */ t1.a, t1.b from t_bin t1, t_bin t2 where t1.b=t2.b and t1.a>t2.a order by t1.a").Check(
		testkit.Rows())
}

func (s *testIntegrationSerialSuite) TestCollateMergeJoin2(c *C) {
	collate.SetNewCollationEnabledForTest(true)
	defer collate.SetNewCollationEnabledForTest(false)
	tk := s.prepare4Join2(c)
	tk.MustQuery("select /*+ TIDB_SMJ(t1, t2) */ * from t1, t2 where t1.v=t2.v order by t1.id").Check(
		testkit.Rows("1 a a", "2 À À", "3 á á", "4 à à", "5 b b", "6 c c", "7    "))
}

func (s *testIntegrationSerialSuite) TestCollateIndexMergeJoin(c *C) {
	collate.SetNewCollationEnabledForTest(true)
	defer collate.SetNewCollationEnabledForTest(false)
	tk := testkit.NewTestKit(c, s.store)
	tk.MustExec("use test")
	tk.MustExec("drop table if exists t")
	tk.MustExec("create table t (a varchar(5) CHARACTER SET utf8mb4 COLLATE utf8mb4_general_ci, b varchar(5) CHARACTER SET utf8mb4 COLLATE utf8mb4_general_ci, key(a), key(b))")
	tk.MustExec("insert into t values ('a', 'x'), ('x', 'À'), ('á', 'x'), ('à', 'à'), ('à', 'x')")

	tk.MustExec("set tidb_enable_index_merge=1")
	tk.MustQuery("select /*+ USE_INDEX_MERGE(t, a, b) */ * from t where a = 'a' or b = 'a'").Sort().Check(
		testkit.Rows("a x", "x À", "à x", "à à", "á x"))
}

func (s *testIntegrationSerialSuite) prepare4Collation(c *C, hasIndex bool) *testkit.TestKit {
	tk := testkit.NewTestKit(c, s.store)
	tk.MustExec("USE test")
	tk.MustExec("drop table if exists t")
	tk.MustExec("drop table if exists t_bin")
	idxSQL := ", key(v)"
	if !hasIndex {
		idxSQL = ""
	}
	tk.MustExec(fmt.Sprintf("create table t (id int, v varchar(5) CHARACTER SET utf8mb4 COLLATE utf8mb4_general_ci DEFAULT NULL %v)", idxSQL))
	tk.MustExec(fmt.Sprintf("create table t_bin (id int, v varchar(5) CHARACTER SET binary %v)", idxSQL))
	tk.MustExec("insert into t values (1, 'a'), (2, 'À'), (3, 'á'), (4, 'à'), (5, 'b'), (6, 'c'), (7, ' ')")
	tk.MustExec("insert into t_bin values (1, 'a'), (2, 'À'), (3, 'á'), (4, 'à'), (5, 'b'), (6, 'c'), (7, ' ')")
	return tk
}

func (s *testIntegrationSerialSuite) TestCollateSelection(c *C) {
	collate.SetNewCollationEnabledForTest(true)
	defer collate.SetNewCollationEnabledForTest(false)
	tk := s.prepare4Collation(c, false)
	tk.MustQuery("select v from t where v='a' order by id").Check(testkit.Rows("a", "À", "á", "à"))
	tk.MustQuery("select v from t_bin where v='a' order by id").Check(testkit.Rows("a"))
	tk.MustQuery("select v from t where v<'b' and id<=3").Check(testkit.Rows("a", "À", "á"))
	tk.MustQuery("select v from t_bin where v<'b' and id<=3").Check(testkit.Rows("a"))
}

func (s *testIntegrationSerialSuite) TestCollateSort(c *C) {
	collate.SetNewCollationEnabledForTest(true)
	defer collate.SetNewCollationEnabledForTest(false)
	tk := s.prepare4Collation(c, false)
	tk.MustQuery("select id from t order by v, id").Check(testkit.Rows("7", "1", "2", "3", "4", "5", "6"))
	tk.MustQuery("select id from t_bin order by v, id").Check(testkit.Rows("7", "1", "5", "6", "2", "4", "3"))

	tk.MustExec("drop table if exists t")
	tk.MustExec("create table t(a char(10) collate utf8mb4_general_ci, key(a))")
	tk.MustExec("insert into t values ('a'), ('A'), ('b')")
	tk.MustExec("insert into t values ('a'), ('A'), ('b')")
	tk.MustExec("insert into t values ('a'), ('A'), ('b')")
	tk.MustQuery("select * from t order by a collate utf8mb4_bin").Check(testkit.Rows("A", "A", "A", "a", "a", "a", "b", "b", "b"))
	tk.MustQuery("select * from t order by a collate utf8mb4_general_ci").Check(testkit.Rows("a", "A", "a", "A", "a", "A", "b", "b", "b"))
	tk.MustQuery("select * from t order by a collate utf8mb4_unicode_ci").Check(testkit.Rows("a", "A", "a", "A", "a", "A", "b", "b", "b"))
}

func (s *testIntegrationSerialSuite) TestCollateHashAgg(c *C) {
	collate.SetNewCollationEnabledForTest(true)
	defer collate.SetNewCollationEnabledForTest(false)
	tk := s.prepare4Collation(c, false)
	tk.HasPlan("select distinct(v) from t_bin", "HashAgg")
	tk.MustQuery("select distinct(v) from t_bin").Sort().Check(testkit.Rows(" ", "a", "b", "c", "À", "à", "á"))
	tk.HasPlan("select distinct(v) from t", "HashAgg")
	tk.MustQuery("select distinct(v) from t").Sort().Check(testkit.Rows(" ", "a", "b", "c"))
	tk.HasPlan("select v, count(*) from t_bin group by v", "HashAgg")
	tk.MustQuery("select v, count(*) from t_bin group by v").Sort().Check(testkit.Rows("  1", "a 1", "b 1", "c 1", "À 1", "à 1", "á 1"))
	tk.HasPlan("select v, count(*) from t group by v", "HashAgg")
	tk.MustQuery("select v, count(*) from t group by v").Sort().Check(testkit.Rows("  1", "a 4", "b 1", "c 1"))

	tk.MustExec("drop table if exists t")
	tk.MustExec("create table t(a char(10) collate utf8mb4_general_ci, key(a))")
	tk.MustExec("insert into t values ('a'), ('A'), ('b')")
	tk.MustExec("insert into t values ('a'), ('A'), ('b')")
	tk.MustExec("insert into t values ('a'), ('A'), ('b')")
	tk.MustExec("insert into t values ('s'), ('ss'), ('ß')")
	tk.MustQuery("select count(1) from t group by a collate utf8mb4_bin order by a collate utf8mb4_bin").Check(testkit.Rows("3", "3", "3", "1", "1", "1"))
	tk.MustQuery("select count(1) from t group by a collate utf8mb4_unicode_ci order by a collate utf8mb4_unicode_ci").Check(testkit.Rows("6", "3", "1", "2"))
	tk.MustQuery("select count(1) from t group by a collate utf8mb4_general_ci order by a collate utf8mb4_general_ci").Check(testkit.Rows("6", "3", "2", "1"))
}

func (s *testIntegrationSerialSuite) TestCollateStreamAgg(c *C) {
	collate.SetNewCollationEnabledForTest(true)
	defer collate.SetNewCollationEnabledForTest(false)
	tk := s.prepare4Collation(c, true)
	tk.HasPlan("select distinct(v) from t_bin", "StreamAgg")
	tk.MustQuery("select distinct(v) from t_bin").Sort().Check(testkit.Rows(" ", "a", "b", "c", "À", "à", "á"))
	tk.HasPlan("select distinct(v) from t", "StreamAgg")
	tk.MustQuery("select distinct(v) from t").Sort().Check(testkit.Rows(" ", "a", "b", "c"))
	tk.HasPlan("select v, count(*) from t_bin group by v", "StreamAgg")
	tk.MustQuery("select v, count(*) from t_bin group by v").Sort().Check(testkit.Rows("  1", "a 1", "b 1", "c 1", "À 1", "à 1", "á 1"))
	tk.HasPlan("select v, count(*) from t group by v", "StreamAgg")
	tk.MustQuery("select v, count(*) from t group by v").Sort().Check(testkit.Rows("  1", "a 4", "b 1", "c 1"))
}

func (s *testIntegrationSerialSuite) TestCollateIndexReader(c *C) {
	collate.SetNewCollationEnabledForTest(true)
	defer collate.SetNewCollationEnabledForTest(false)
	tk := s.prepare4Collation(c, true)
	tk.HasPlan("select v from t where v < 'b'  order by v", "IndexReader")
	tk.MustQuery("select v from t where v < 'b' order by v").Check(testkit.Rows(" ", "a", "À", "á", "à"))
	tk.HasPlan("select v from t where v < 'b' and v > ' ' order by v", "IndexReader")
	tk.MustQuery("select v from t where v < 'b' and v > ' ' order by v").Check(testkit.Rows("a", "À", "á", "à"))
	tk.HasPlan("select v from t_bin where v < 'b' order by v", "IndexReader")
	tk.MustQuery("select v from t_bin where v < 'b' order by v").Sort().Check(testkit.Rows(" ", "a"))
	tk.HasPlan("select v from t_bin where v < 'b' and v > ' ' order by v", "IndexReader")
	tk.MustQuery("select v from t_bin where v < 'b' and v > ' ' order by v").Sort().Check(testkit.Rows("a"))
}

func (s *testIntegrationSerialSuite) TestCollateIndexLookup(c *C) {
	collate.SetNewCollationEnabledForTest(true)
	defer collate.SetNewCollationEnabledForTest(false)
	tk := s.prepare4Collation(c, true)

	tk.HasPlan("select id from t where v < 'b'", "IndexLookUp")
	tk.MustQuery("select id from t where v < 'b'").Sort().Check(testkit.Rows("1", "2", "3", "4", "7"))
	tk.HasPlan("select id from t where v < 'b' and v > ' '", "IndexLookUp")
	tk.MustQuery("select id from t where v < 'b' and v > ' '").Sort().Check(testkit.Rows("1", "2", "3", "4"))
	tk.HasPlan("select id from t_bin where v < 'b'", "IndexLookUp")
	tk.MustQuery("select id from t_bin where v < 'b'").Sort().Check(testkit.Rows("1", "7"))
	tk.HasPlan("select id from t_bin where v < 'b' and v > ' '", "IndexLookUp")
	tk.MustQuery("select id from t_bin where v < 'b' and v > ' '").Sort().Check(testkit.Rows("1"))
}

func (s *testIntegrationSerialSuite) TestIssue16668(c *C) {
	collate.SetNewCollationEnabledForTest(true)
	defer collate.SetNewCollationEnabledForTest(false)
	tk := testkit.NewTestKit(c, s.store)
	tk.MustExec("use test")
	tk.MustExec("drop table if exists tx")
	tk.MustExec("CREATE TABLE `tx` ( `a` int(11) NOT NULL,`b` varchar(5) CHARACTER SET utf8mb4 COLLATE utf8mb4_general_ci DEFAULT NULL)")
	tk.MustExec("insert into tx values (1, 'a'), (2, 'À'), (3, 'á'), (4, 'à'), (5, 'b'), (6, 'c'), (7, ' ')")
	tk.MustQuery("select count(distinct(b)) from tx").Check(testkit.Rows("4"))
}

func (s *testIntegrationSerialSuite) TestCollateStringFunction(c *C) {
	collate.SetNewCollationEnabledForTest(true)
	defer collate.SetNewCollationEnabledForTest(false)
	tk := testkit.NewTestKit(c, s.store)

	tk.MustQuery("select field('a', 'b', 'a');").Check(testkit.Rows("2"))
	tk.MustQuery("select field('a', 'b', 'A');").Check(testkit.Rows("0"))
	tk.MustQuery("select field('a', 'b', 'A' collate utf8mb4_bin);").Check(testkit.Rows("0"))
	tk.MustQuery("select field('a', 'b', 'a ' collate utf8mb4_bin);").Check(testkit.Rows("2"))
	tk.MustQuery("select field('a', 'b', 'A' collate utf8mb4_unicode_ci);").Check(testkit.Rows("2"))
	tk.MustQuery("select field('a', 'b', 'a ' collate utf8mb4_unicode_ci);").Check(testkit.Rows("2"))
	tk.MustQuery("select field('a', 'b', 'A' collate utf8mb4_general_ci);").Check(testkit.Rows("2"))
	tk.MustQuery("select field('a', 'b', 'a ' collate utf8mb4_general_ci);").Check(testkit.Rows("2"))

	tk.MustExec("USE test")
	tk.MustExec("drop table if exists t")
	tk.MustExec("create table t(a char(10), b char (10)) collate utf8mb4_general_ci")
	tk.MustExec("insert into t values ('a', 'A')")
	tk.MustQuery("select field(a, b) from t").Check(testkit.Rows("1"))

	tk.MustQuery("select FIND_IN_SET('a','b,a,c,d');").Check(testkit.Rows("2"))
	tk.MustQuery("select FIND_IN_SET('a','b,A,c,d');").Check(testkit.Rows("0"))
	tk.MustQuery("select FIND_IN_SET('a','b,A,c,d' collate utf8mb4_bin);").Check(testkit.Rows("0"))
	tk.MustQuery("select FIND_IN_SET('a','b,a ,c,d' collate utf8mb4_bin);").Check(testkit.Rows("2"))
	tk.MustQuery("select FIND_IN_SET('a','b,A,c,d' collate utf8mb4_general_ci);").Check(testkit.Rows("2"))
	tk.MustQuery("select FIND_IN_SET('a','b,a ,c,d' collate utf8mb4_general_ci);").Check(testkit.Rows("2"))

	tk.MustExec("set names utf8mb4 collate utf8mb4_general_ci;")
	tk.MustQuery("select collation(cast('a' as char));").Check(testkit.Rows("utf8mb4_general_ci"))
	tk.MustQuery("select collation(cast('a' as binary));").Check(testkit.Rows("binary"))
	tk.MustQuery("select collation(cast('a' collate utf8mb4_bin as char));").Check(testkit.Rows("utf8mb4_general_ci"))
	tk.MustQuery("select collation(cast('a' collate utf8mb4_bin as binary));").Check(testkit.Rows("binary"))

	tk.MustQuery("select FIND_IN_SET('a','b,A,c,d' collate utf8mb4_unicode_ci);").Check(testkit.Rows("2"))
	tk.MustQuery("select FIND_IN_SET('a','b,a ,c,d' collate utf8mb4_unicode_ci);").Check(testkit.Rows("2"))

	tk.MustExec("select concat('a' collate utf8mb4_bin, 'b' collate utf8mb4_bin);")
	tk.MustGetErrMsg("select concat('a' collate utf8mb4_bin, 'b' collate utf8mb4_general_ci);", "[expression:1267]Illegal mix of collations (utf8mb4_bin,EXPLICIT) and (utf8mb4_general_ci,EXPLICIT) for operation 'concat'")
	tk.MustExec("use test")
	tk.MustExec("drop table if exists t")
	tk.MustExec("create table t(a char)")
	tk.MustGetErrMsg("select * from t t1 join t t2 on t1.a collate utf8mb4_bin = t2.a collate utf8mb4_general_ci;", "[expression:1267]Illegal mix of collations (utf8mb4_bin,EXPLICIT) and (utf8mb4_general_ci,EXPLICIT) for operation 'eq'")

	tk.MustExec("DROP TABLE IF EXISTS t1;")
	tk.MustExec("CREATE TABLE t1 ( a int, p1 VARCHAR(255) CHARACTER SET utf8 COLLATE utf8_bin,p2 VARCHAR(255) CHARACTER SET utf8 COLLATE utf8_general_ci , p3 VARCHAR(255) CHARACTER SET utf8mb4 COLLATE utf8mb4_bin,p4 VARCHAR(255) CHARACTER SET utf8mb4 COLLATE utf8mb4_general_ci ,n1 VARCHAR(255) CHARACTER SET utf8 COLLATE utf8_bin,n2 VARCHAR(255) CHARACTER SET utf8 COLLATE utf8_general_ci , n3 VARCHAR(255) CHARACTER SET utf8mb4 COLLATE utf8mb4_bin,n4 VARCHAR(255) CHARACTER SET utf8mb4 COLLATE utf8mb4_general_ci );")
	tk.MustExec("insert into t1 (a,p1,p2,p3,p4,n1,n2,n3,n4) values(1,'  0aA1!测试テストמבחן  ','  0aA1!测试テストמבחן 	','  0aA1!测试テストמבחן 	','  0aA1!测试テストמבחן 	','  0Aa1!测试テストמבחן  ','  0Aa1!测试テストמבחן 	','  0Aa1!测试テストמבחן 	','  0Aa1!测试テストמבחן 	');")

	tk.MustQuery("select INSTR(p1,n1) from t1;").Check(testkit.Rows("0"))
	tk.MustQuery("select INSTR(p1,n2) from t1;").Check(testkit.Rows("0"))
	tk.MustQuery("select INSTR(p1,n3) from t1;").Check(testkit.Rows("0"))
	tk.MustQuery("select INSTR(p1,n4) from t1;").Check(testkit.Rows("0"))
	tk.MustQuery("select INSTR(p2,n1) from t1;").Check(testkit.Rows("0"))
	tk.MustQuery("select INSTR(p2,n2) from t1;").Check(testkit.Rows("1"))
	tk.MustQuery("select INSTR(p2,n3) from t1;").Check(testkit.Rows("0"))
	tk.MustQuery("select INSTR(p2,n4) from t1;").Check(testkit.Rows("1"))
	tk.MustQuery("select INSTR(p3,n1) from t1;").Check(testkit.Rows("0"))
	tk.MustQuery("select INSTR(p3,n2) from t1;").Check(testkit.Rows("0"))
	tk.MustQuery("select INSTR(p3,n3) from t1;").Check(testkit.Rows("0"))
	tk.MustQuery("select INSTR(p3,n4) from t1;").Check(testkit.Rows("0"))
	tk.MustQuery("select INSTR(p4,n1) from t1;").Check(testkit.Rows("0"))
	tk.MustQuery("select INSTR(p4,n2) from t1;").Check(testkit.Rows("1"))
	tk.MustQuery("select INSTR(p4,n3) from t1;").Check(testkit.Rows("0"))
	tk.MustQuery("select INSTR(p4,n4) from t1;").Check(testkit.Rows("1"))

	tk.MustExec("truncate table t1;")
	tk.MustExec("insert into t1 (a,p1,p2,p3,p4,n1,n2,n3,n4) values (1,'0aA1!测试テストמבחן  ','0aA1!测试テストמבחן 	','0aA1!测试テストמבחן 	','0aA1!测试テストמבחן 	','0Aa1!测试テストמבחן','0Aa1!测试テストמבחן','0Aa1!测试テストמבחן','0Aa1!测试テストמבחן');")
	tk.MustExec("insert into t1 (a,p1,p2,p3,p4,n1,n2,n3,n4) values (2,'0aA1!测试テストמבחן','0aA1!测试テストמבחן','0aA1!测试テストמבחן','0aA1!测试テストמבחן','0Aa1!测试テストמבחן','0Aa1!测试テストמבחן','0Aa1!测试テストמבחן','0Aa1!测试テストמבחן');")
	tk.MustExec("insert into t1 (a,p1,p2,p3,p4,n1,n2,n3,n4) values (3,'0aA1!测试テストמבחן','0aA1!测试テストמבחן','0aA1!测试テストמבחן','0aA1!测试テストמבחן','0Aa1!测试テストמבחן  ','0Aa1!测试テストמבחן  ','0Aa1!测试テストמבחן  ','0Aa1!测试テストמבחן  ');")

	tk.MustQuery("select LOCATE(p1,n1) from t1;").Check(testkit.Rows("0", "0", "0"))
	tk.MustQuery("select LOCATE(p1,n2) from t1;").Check(testkit.Rows("0", "0", "0"))
	tk.MustQuery("select LOCATE(p1,n3) from t1;").Check(testkit.Rows("0", "0", "0"))
	tk.MustQuery("select LOCATE(p1,n4) from t1;").Check(testkit.Rows("0", "1", "1"))
	tk.MustQuery("select LOCATE(p2,n1) from t1;").Check(testkit.Rows("0", "0", "0"))
	tk.MustQuery("select LOCATE(p2,n2) from t1;").Check(testkit.Rows("0", "1", "1"))
	tk.MustQuery("select LOCATE(p2,n3) from t1;").Check(testkit.Rows("0", "0", "0"))
	tk.MustQuery("select LOCATE(p2,n4) from t1;").Check(testkit.Rows("0", "1", "1"))
	tk.MustQuery("select LOCATE(p3,n1) from t1;").Check(testkit.Rows("0", "0", "0"))
	tk.MustQuery("select LOCATE(p3,n2) from t1;").Check(testkit.Rows("0", "0", "0"))
	tk.MustQuery("select LOCATE(p3,n3) from t1;").Check(testkit.Rows("0", "0", "0"))
	tk.MustQuery("select LOCATE(p3,n4) from t1;").Check(testkit.Rows("0", "0", "0"))
	tk.MustQuery("select LOCATE(p4,n1) from t1;").Check(testkit.Rows("0", "1", "1"))
	tk.MustQuery("select LOCATE(p4,n2) from t1;").Check(testkit.Rows("0", "1", "1"))
	tk.MustQuery("select LOCATE(p4,n3) from t1;").Check(testkit.Rows("0", "0", "0"))
	tk.MustQuery("select LOCATE(p4,n4) from t1;").Check(testkit.Rows("0", "1", "1"))

	tk.MustExec("truncate table t1;")
	tk.MustExec("insert into t1 (a) values (1);")
	tk.MustExec("insert into t1 (a,p1,p2,p3,p4,n1,n2,n3,n4) values (2,'0aA1!测试テストמבחן  ','0aA1!测试テストמבחן       ','0aA1!测试テストמבחן  ','0aA1!测试テストמבחן  ','0Aa1!测试テストמבחן','0Aa1!测试テストמבחן','0Aa1!测试テストמבחן','0Aa1!测试テストמבחן');")
	tk.MustExec("insert into t1 (a,p1,p2,p3,p4,n1,n2,n3,n4) values (3,'0aA1!测试テストמבחן','0aA1!测试テストמבחן','0aA1!测试テストמבחן','0aA1!测试テストמבחן','0Aa1!测试テストמבחן','0Aa1!测试テストמבחן','0Aa1!测试テストמבחן','0Aa1!测试テストמבחן');")
	tk.MustExec("insert into t1 (a,p1,p2,p3,p4,n1,n2,n3,n4) values (4,'0aA1!测试テストמבחן','0aA1!测试テストמבחן','0aA1!测试テストמבחן','0aA1!测试テストמבחן','0Aa1!测试テストמבחן  ','0Aa1!测试テストמבחן  ','0Aa1!测试テストמבחן  ','0Aa1!测试テストמבחן  ');")
	tk.MustExec("insert into t1 (a,p1,p2,p3,p4,n1,n2,n3,n4) values (5,'0aA1!测试テストמבחן0aA1!测试','0aA1!测试テストמבחן0aA1!测试','0aA1!测试テストמבחן0aA1!测试','0aA1!测试テストמבחן0aA1!测试','0Aa1!测试','0Aa1!测试','0Aa1!测试','0Aa1!测试');")
	tk.MustExec("insert into t1 (a,p1,p2,p3,p4,n1,n2,n3,n4) values (6,'0aA1!测试テストמבחן0aA1!测试','0aA1!测试テストמבחן0aA1!测试','0aA1!测试テストמבחן0aA1!测试','0aA1!测试テストמבחן0aA1!测试','0aA1!测试','0aA1!测试','0aA1!测试','0aA1!测试');")
	tk.MustExec("insert into t1 (a,p1,p2,p3,p4,n1,n2,n3,n4) values (7,'0aA1!测试テストמבחן  ','0aA1!测试テストמבחן       ','0aA1!测试テストמבחן  ','0aA1!测试テストמבחן  ','0aA1!测试テストמבחן','0aA1!测试テストמבחן','0aA1!测试テストמבחן','0aA1!测试テストמבחן');")
	tk.MustExec("insert into t1 (a,p1,p2,p3,p4,n1,n2,n3,n4) values (8,'0aA1!测试テストמבחן','0aA1!测试テストמבחן','0aA1!测试テストמבחן','0aA1!测试テストמבחן','0aA1!测试テストמבחן  ','0aA1!测试テストמבחן  ','0aA1!测试テストמבחן  ','0aA1!测试テストמבחן  ');")

	tk.MustQuery("select p1 REGEXP n1 from t1;").Check(testkit.Rows("<nil>", "0", "0", "0", "0", "1", "1", "0"))
	tk.MustQuery("select p1 REGEXP n2 from t1;").Check(testkit.Rows("<nil>", "0", "0", "0", "0", "1", "1", "0"))
	tk.MustQuery("select p1 REGEXP n3 from t1;").Check(testkit.Rows("<nil>", "0", "0", "0", "0", "1", "1", "0"))
	tk.MustQuery("select p1 REGEXP n4 from t1;").Check(testkit.Rows("<nil>", "1", "1", "0", "1", "1", "1", "0"))
	tk.MustQuery("select p2 REGEXP n1 from t1;").Check(testkit.Rows("<nil>", "0", "0", "0", "0", "1", "1", "0"))
	tk.MustQuery("select p2 REGEXP n2 from t1;").Check(testkit.Rows("<nil>", "1", "1", "0", "1", "1", "1", "0"))
	tk.MustQuery("select p2 REGEXP n3 from t1;").Check(testkit.Rows("<nil>", "0", "0", "0", "0", "1", "1", "0"))
	tk.MustQuery("select p2 REGEXP n4 from t1;").Check(testkit.Rows("<nil>", "1", "1", "0", "1", "1", "1", "0"))
	tk.MustQuery("select p3 REGEXP n1 from t1;").Check(testkit.Rows("<nil>", "0", "0", "0", "0", "1", "1", "0"))
	tk.MustQuery("select p3 REGEXP n2 from t1;").Check(testkit.Rows("<nil>", "0", "0", "0", "0", "1", "1", "0"))
	tk.MustQuery("select p3 REGEXP n3 from t1;").Check(testkit.Rows("<nil>", "0", "0", "0", "0", "1", "1", "0"))
	tk.MustQuery("select p3 REGEXP n4 from t1;").Check(testkit.Rows("<nil>", "0", "0", "0", "0", "1", "1", "0"))
	tk.MustQuery("select p4 REGEXP n1 from t1;").Check(testkit.Rows("<nil>", "1", "1", "0", "1", "1", "1", "0"))
	tk.MustQuery("select p4 REGEXP n2 from t1;").Check(testkit.Rows("<nil>", "1", "1", "0", "1", "1", "1", "0"))
	tk.MustQuery("select p4 REGEXP n3 from t1;").Check(testkit.Rows("<nil>", "0", "0", "0", "0", "1", "1", "0"))
	tk.MustQuery("select p4 REGEXP n4 from t1;").Check(testkit.Rows("<nil>", "1", "1", "0", "1", "1", "1", "0"))

	tk.MustExec("drop table t1;")
}

func (s *testIntegrationSerialSuite) TestCollateLike(c *C) {
	collate.SetNewCollationEnabledForTest(true)
	defer collate.SetNewCollationEnabledForTest(false)

	tk := testkit.NewTestKit(c, s.store)
	tk.MustExec("set names utf8mb4 collate utf8mb4_general_ci")
	tk.MustQuery("select 'a' like 'A'").Check(testkit.Rows("1"))
	tk.MustQuery("select 'a' like 'A' collate utf8mb4_general_ci").Check(testkit.Rows("1"))
	tk.MustQuery("select 'a' like 'À'").Check(testkit.Rows("1"))
	tk.MustQuery("select 'a' like '%À'").Check(testkit.Rows("1"))
	tk.MustQuery("select 'a' like '%À '").Check(testkit.Rows("0"))
	tk.MustQuery("select 'a' like 'À%'").Check(testkit.Rows("1"))
	tk.MustQuery("select 'a' like 'À_'").Check(testkit.Rows("0"))
	tk.MustQuery("select 'a' like '%À%'").Check(testkit.Rows("1"))
	tk.MustQuery("select 'aaa' like '%ÀAa%'").Check(testkit.Rows("1"))
	tk.MustExec("set names utf8mb4 collate utf8mb4_bin")

	tk.MustExec("use test;")
	tk.MustExec("drop table if exists t_like;")
	tk.MustExec("create table t_like(id int, b varchar(20) collate utf8mb4_general_ci);")
	tk.MustExec("insert into t_like values (1, 'aaa'), (2, 'abc'), (3, 'aac');")
	tk.MustQuery("select b like 'AaÀ' from t_like order by id;").Check(testkit.Rows("1", "0", "0"))
	tk.MustQuery("select b like 'Aa_' from t_like order by id;").Check(testkit.Rows("1", "0", "1"))
	tk.MustQuery("select b like '_A_' from t_like order by id;").Check(testkit.Rows("1", "0", "1"))
	tk.MustQuery("select b from t_like where b like 'Aa_' order by id;").Check(testkit.Rows("aaa", "aac"))
	tk.MustQuery("select b from t_like where b like 'A%' order by id;").Check(testkit.Rows("aaa", "abc", "aac"))
	tk.MustQuery("select b from t_like where b like '%A%' order by id;").Check(testkit.Rows("aaa", "abc", "aac"))
	tk.MustExec("alter table t_like add index idx_b(b);")
	tk.MustQuery("select b from t_like use index(idx_b) where b like 'Aa_' order by id;").Check(testkit.Rows("aaa", "aac"))
	tk.MustQuery("select b from t_like use index(idx_b) where b like 'A%' order by id;").Check(testkit.Rows("aaa", "abc", "aac"))
	tk.MustQuery("select b from t_like use index(idx_b) where b like '%A%' order by id;").Check(testkit.Rows("aaa", "abc", "aac"))
}

func (s *testIntegrationSerialSuite) TestCollateSubQuery(c *C) {
	collate.SetNewCollationEnabledForTest(true)
	defer collate.SetNewCollationEnabledForTest(false)
	tk := s.prepare4Collation(c, false)
	tk.MustQuery("select id from t where v in (select v from t_bin) order by id").Check(testkit.Rows("1", "2", "3", "4", "5", "6", "7"))
	tk.MustQuery("select id from t_bin where v in (select v from t) order by id").Check(testkit.Rows("1", "2", "3", "4", "5", "6", "7"))
	tk.MustQuery("select id from t where v not in (select v from t_bin) order by id").Check(testkit.Rows())
	tk.MustQuery("select id from t_bin where v not in (select v from t) order by id").Check(testkit.Rows())
	tk.MustQuery("select id from t where exists (select 1 from t_bin where t_bin.v=t.v) order by id").Check(testkit.Rows("1", "2", "3", "4", "5", "6", "7"))
	tk.MustQuery("select id from t_bin where exists (select 1 from t where t_bin.v=t.v) order by id").Check(testkit.Rows("1", "2", "3", "4", "5", "6", "7"))
	tk.MustQuery("select id from t where not exists (select 1 from t_bin where t_bin.v=t.v) order by id").Check(testkit.Rows())
	tk.MustQuery("select id from t_bin where not exists (select 1 from t where t_bin.v=t.v) order by id").Check(testkit.Rows())
}

func (s *testIntegrationSerialSuite) TestCollateDDL(c *C) {
	collate.SetNewCollationEnabledForTest(true)
	defer collate.SetNewCollationEnabledForTest(false)
	tk := testkit.NewTestKit(c, s.store)
	tk.MustExec("create database t;")
	tk.MustExec("use t;")
	tk.MustExec("drop database t;")
}

func (s *testIntegrationSerialSuite) TestNewCollationCheckClusterIndexTable(c *C) {
	collate.SetNewCollationEnabledForTest(true)
	defer collate.SetNewCollationEnabledForTest(false)
	tk := testkit.NewTestKit(c, s.store)
	tk.MustExec("use test")
	tk.MustExec("drop table if exists t")
	tk.MustExec("set tidb_enable_clustered_index=1")
	tk.MustExec("create table t(name char(255) primary key, b int, c int, index idx(name), unique index uidx(name))")
	tk.MustExec("insert into t values(\"aaaa\", 1, 1), (\"bbb\", 2, 2), (\"ccc\", 3, 3)")
	tk.MustExec("admin check table t")
}

func (s *testIntegrationSuite) TestIssue15986(c *C) {
	tk := testkit.NewTestKit(c, s.store)
	tk.MustExec("use test")
	tk.MustExec("drop table if exists t0")
	tk.MustExec("CREATE TABLE t0(c0 int)")
	tk.MustExec("INSERT INTO t0 VALUES (0)")
	tk.MustQuery("SELECT t0.c0 FROM t0 WHERE CHAR(204355900);").Check(testkit.Rows("0"))
	tk.MustQuery("SELECT t0.c0 FROM t0 WHERE not CHAR(204355900);").Check(testkit.Rows())
	tk.MustQuery("SELECT t0.c0 FROM t0 WHERE '.0';").Check(testkit.Rows())
	tk.MustQuery("SELECT t0.c0 FROM t0 WHERE not '.0';").Check(testkit.Rows("0"))
	// If the number does not exceed the range of float64 and its value is not 0, it will be converted to true.
	tk.MustQuery("select * from t0 where '.000000000000000000000000000000000000000000000000000000" +
		"00000000000000000000000000000000000000000000000000000000000000000000000000000000000000000000" +
		"00000000000000000000000000000000000000000000000000000000000000000000000000000000000000000000" +
		"0000000000000000000000000000000000000000000000000000000000000000009';").Check(testkit.Rows("0"))
	tk.MustQuery("select * from t0 where not '.000000000000000000000000000000000000000000000000000000" +
		"00000000000000000000000000000000000000000000000000000000000000000000000000000000000000000000" +
		"00000000000000000000000000000000000000000000000000000000000000000000000000000000000000000000" +
		"0000000000000000000000000000000000000000000000000000000000000000009';").Check(testkit.Rows())

	// If the number is truncated beyond the range of float64, it will be converted to true when the truncated result is 0.
	tk.MustQuery("select * from t0 where '.0000000000000000000000000000000000000000000000000000000" +
		"000000000000000000000000000000000000000000000000000000000000000000000000000000000000000000000" +
		"000000000000000000000000000000000000000000000000000000000000000000000000000000000000000000000" +
		"00000000000000000000000000000000000000000000000000000000000000000000000000000000000009';").Check(testkit.Rows())
	tk.MustQuery("select * from t0 where not '.0000000000000000000000000000000000000000000000000000000" +
		"000000000000000000000000000000000000000000000000000000000000000000000000000000000000000000000" +
		"000000000000000000000000000000000000000000000000000000000000000000000000000000000000000000000" +
		"00000000000000000000000000000000000000000000000000000000000000000000000000000000000009';").Check(testkit.Rows("0"))
}

func (s *testIntegrationSuite) TestNegativeZeroForHashJoin(c *C) {
	tk := testkit.NewTestKit(c, s.store)
	tk.MustExec("use test;")
	tk.MustExec("drop table if exists t0, t1")
	tk.MustExec("CREATE TABLE t0(c0 float);")
	tk.MustExec("CREATE TABLE t1(c0 float);")
	tk.MustExec("INSERT INTO t1(c0) VALUES (0);")
	tk.MustExec("INSERT INTO t0(c0) VALUES (0);")
	tk.MustQuery("SELECT t1.c0 FROM t1, t0 WHERE t0.c0=-t1.c0;").Check(testkit.Rows("0"))
	tk.MustExec("drop TABLE t0;")
	tk.MustExec("drop table t1;")
}

func (s *testIntegrationSuite) TestIssue1223(c *C) {
	tk := testkit.NewTestKit(c, s.store)
	tk.MustExec("use test")
	tk.MustExec("drop table if exists testjson")
	tk.MustExec("CREATE TABLE testjson (j json DEFAULT NULL) ENGINE=InnoDB DEFAULT CHARSET=utf8;")
	tk.MustExec(`INSERT INTO testjson SET j='{"test":3}';`)
	tk.MustExec(`INSERT INTO testjson SET j='{"test":0}';`)
	tk.MustExec(`insert into testjson set j='{"test":"0"}';`)
	tk.MustExec(`insert into testjson set j='{"test":0.0}';`)
	tk.MustExec(`INSERT INTO testjson SET j='{"test":"aaabbb"}';`)
	tk.MustExec(`INSERT INTO testjson SET j='{"test":3.1415}';`)
	tk.MustExec(`INSERT INTO testjson SET j='{"test":[]}';`)
	tk.MustExec(`INSERT INTO testjson SET j='{"test":[1,2]}';`)
	tk.MustExec(`INSERT INTO testjson SET j='{"test":["b","c"]}';`)
	tk.MustExec(`INSERT INTO testjson SET j='{"test":{"ke":"val"}}';`)
	tk.MustExec(`insert into testjson set j='{"test":"2015-07-27 09:43:47"}';`)
	tk.MustExec(`insert into testjson set j='{"test":"0000-00-00 00:00:00"}';`)
	tk.MustExec(`insert into testjson set j='{"test":"0778"}';`)
	tk.MustExec(`insert into testjson set j='{"test":"0000"}';`)
	tk.MustExec(`insert into testjson set j='{"test":null}';`)
	tk.MustExec(`insert into testjson set j=null;`)
	tk.MustExec(`insert into testjson set j='{"test":[null]}';`)
	tk.MustExec(`insert into testjson set j='{"test":true}';`)
	tk.MustExec(`insert into testjson set j='{"test":false}';`)
	tk.MustExec(`insert into testjson set j='""';`)
	tk.MustExec(`insert into testjson set j='null';`)
	tk.MustExec(`insert into testjson set j='0';`)
	tk.MustExec(`insert into testjson set j='"0"';`)
	tk.MustQuery("SELECT * FROM testjson WHERE JSON_EXTRACT(j,'$.test');").Check(testkit.Rows(`{"test": 3}`,
		`{"test": "0"}`, `{"test": "aaabbb"}`, `{"test": 3.1415}`, `{"test": []}`, `{"test": [1, 2]}`,
		`{"test": ["b", "c"]}`, `{"test": {"ke": "val"}}`, `{"test": "2015-07-27 09:43:47"}`,
		`{"test": "0000-00-00 00:00:00"}`, `{"test": "0778"}`, `{"test": "0000"}`, `{"test": null}`,
		`{"test": [null]}`, `{"test": true}`, `{"test": false}`))
	tk.MustQuery("select * from testjson where j;").Check(testkit.Rows(`{"test": 3}`, `{"test": 0}`,
		`{"test": "0"}`, `{"test": 0}`, `{"test": "aaabbb"}`, `{"test": 3.1415}`, `{"test": []}`, `{"test": [1, 2]}`,
		`{"test": ["b", "c"]}`, `{"test": {"ke": "val"}}`, `{"test": "2015-07-27 09:43:47"}`,
		`{"test": "0000-00-00 00:00:00"}`, `{"test": "0778"}`, `{"test": "0000"}`, `{"test": null}`,
		`{"test": [null]}`, `{"test": true}`, `{"test": false}`, `""`, "null", `"0"`))
	tk.MustExec("insert into mysql.expr_pushdown_blacklist values('json_extract','tikv','');")
	tk.MustExec("admin reload expr_pushdown_blacklist;")
	tk.MustQuery("SELECT * FROM testjson WHERE JSON_EXTRACT(j,'$.test');").Check(testkit.Rows("{\"test\": 3}",
		"{\"test\": \"0\"}", "{\"test\": \"aaabbb\"}", "{\"test\": 3.1415}", "{\"test\": []}", "{\"test\": [1, 2]}",
		"{\"test\": [\"b\", \"c\"]}", "{\"test\": {\"ke\": \"val\"}}", "{\"test\": \"2015-07-27 09:43:47\"}",
		"{\"test\": \"0000-00-00 00:00:00\"}", "{\"test\": \"0778\"}", "{\"test\": \"0000\"}", "{\"test\": null}",
		"{\"test\": [null]}", "{\"test\": true}", "{\"test\": false}"))
	tk.MustQuery("select * from testjson where j;").Check(testkit.Rows(`{"test": 3}`, `{"test": 0}`,
		`{"test": "0"}`, `{"test": 0}`, `{"test": "aaabbb"}`, `{"test": 3.1415}`, `{"test": []}`, `{"test": [1, 2]}`,
		`{"test": ["b", "c"]}`, `{"test": {"ke": "val"}}`, `{"test": "2015-07-27 09:43:47"}`,
		`{"test": "0000-00-00 00:00:00"}`, `{"test": "0778"}`, `{"test": "0000"}`, `{"test": null}`,
		`{"test": [null]}`, `{"test": true}`, `{"test": false}`, `""`, "null", `"0"`))
}

func (s *testIntegrationSerialSuite) TestNewCollationWithClusterIndex(c *C) {
	collate.SetNewCollationEnabledForTest(true)
	defer collate.SetNewCollationEnabledForTest(false)
	tk := testkit.NewTestKit(c, s.store)
	tk.MustExec("use test")
	tk.MustExec("drop table if exists t")
	tk.MustExec("set tidb_enable_clustered_index=1")
	tk.MustExec("create table t(d double primary key, a int, name varchar(255), index idx(name(2)), index midx(a, name))")
	tk.MustExec("insert into t values(2.11, 1, \"aa\"), (-1, 0, \"abcd\"), (9.99, 0, \"aaaa\")")
	tk.MustQuery("select d from t use index(idx) where name=\"aa\"").Check(testkit.Rows("2.11"))
}

func (s *testIntegrationSerialSuite) TestNewCollationBinaryFlag(c *C) {
	collate.SetNewCollationEnabledForTest(true)
	defer collate.SetNewCollationEnabledForTest(false)
	tk := testkit.NewTestKit(c, s.store)
	tk.MustExec("use test")
	tk.MustExec("drop table if exists t")
	tk.MustExec("create table t (a varchar(2) binary, index (a));")
	tk.MustExec("insert into t values ('a ');")
	tk.MustQuery("select hex(a) from t;").Check(testkit.Rows("6120"))
	tk.MustQuery("select hex(a) from t use index (a);").Check(testkit.Rows("6120"))

	showCreateTable := func(createSQL string) string {
		tk.MustExec("drop table if exists t;")
		tk.MustExec(createSQL)
		s := tk.MustQuery("show create table t;").Rows()[0][1].(string)
		return s
	}
	var sct string
	// define case = tuple(table_charset, table_collation, column_charset, column_collation)
	// case: (nil, nil, nil, nil)
	sct = showCreateTable("create table t(a varchar(10) binary);")
	c.Assert(strings.Contains(sct, "ENGINE=InnoDB DEFAULT CHARSET=utf8mb4 COLLATE=utf8mb4_bin"), IsTrue, Commentf(sct))
	// case: (nil, utf8_general_ci, nil, nil)
	sct = showCreateTable("create table t(a varchar(10) binary) collate utf8_general_ci;")
	c.Assert(strings.Contains(sct, "varchar(10) COLLATE utf8_bin"), IsTrue, Commentf(sct))
	c.Assert(strings.Contains(sct, "ENGINE=InnoDB DEFAULT CHARSET=utf8 COLLATE=utf8_general_ci"), IsTrue, Commentf(sct))
	// case: (nil, nil, nil, utf8_general_ci)
	sct = showCreateTable("create table t(a varchar(10) binary collate utf8_general_ci);")
	c.Assert(strings.Contains(sct, "varchar(10) CHARACTER SET utf8 COLLATE utf8_bin"), IsTrue, Commentf(sct))
	// case: (nil, nil, utf8, utf8_general_ci)
	sct = showCreateTable("create table t(a varchar(10) binary charset utf8 collate utf8_general_ci);")
	c.Assert(strings.Contains(sct, "varchar(10) CHARACTER SET utf8 COLLATE utf8_general_ci"), IsTrue, Commentf(sct))
	// case: (utf8, utf8_general_ci, utf8mb4, utf8mb4_unicode_ci)
	sct = showCreateTable("create table t(a varchar(10) binary charset utf8mb4 collate utf8mb4_unicode_ci) charset utf8 collate utf8_general_ci;")
	c.Assert(strings.Contains(sct, "varchar(10) CHARACTER SET utf8mb4 COLLATE utf8mb4_unicode_ci"), IsTrue, Commentf(sct))
	c.Assert(strings.Contains(sct, "ENGINE=InnoDB DEFAULT CHARSET=utf8 COLLATE=utf8_general_ci"), IsTrue, Commentf(sct))
	// case: (nil, nil, binary, nil)
	sct = showCreateTable("create table t(a varchar(10) binary charset binary);")
	c.Assert(strings.Contains(sct, "varbinary(10) DEFAULT NULL"), IsTrue, Commentf(sct))
	c.Assert(strings.Contains(sct, "ENGINE=InnoDB DEFAULT CHARSET=utf8mb4 COLLATE=utf8mb4_bin"), IsTrue, Commentf(sct))
}

func (s *testIntegrationSuite) TestIssue15743(c *C) {
	tk := testkit.NewTestKit(c, s.store)
	tk.MustExec("use test")
	tk.MustExec("drop table if exists t0")
	tk.MustExec("CREATE TABLE t0(c0 int)")
	tk.MustExec("INSERT INTO t0 VALUES (1)")
	tk.MustQuery("SELECT * FROM t0 WHERE 1 AND 0.4").Check(testkit.Rows("1"))
}

func (s *testIntegrationSuite) TestIssue15725(c *C) {
	tk := testkit.NewTestKit(c, s.store)
	tk.MustExec("use test;")
	tk.MustExec("drop table if exists t")
	tk.MustExec("create table t(a int)")
	tk.MustExec("insert into t values(2)")
	tk.MustQuery("select * from t where (not not a) = a").Check(testkit.Rows())
	tk.MustQuery("select * from t where (not not not not a) = a").Check(testkit.Rows())
}

func (s *testIntegrationSuite) TestIssue15790(c *C) {
	tk := testkit.NewTestKit(c, s.store)
	tk.MustExec("use test;")
	tk.MustExec("drop table if exists t0")
	tk.MustExec("CREATE TABLE t0(c0 INT);")
	tk.MustExec("INSERT INTO t0(c0) VALUES (0);")
	tk.MustQuery("SELECT * FROM t0 WHERE -10000000000000000000 | t0.c0 UNION SELECT * FROM t0;").Check(testkit.Rows("0"))
	tk.MustQuery("SELECT * FROM t0 WHERE -10000000000000000000 | t0.c0 UNION all SELECT * FROM t0;").Check(testkit.Rows("0", "0"))
	tk.MustExec("drop table t0;")
}

func (s *testIntegrationSuite) TestIssue15990(c *C) {
	tk := testkit.NewTestKit(c, s.store)
	tk.MustExec("use test;")
	tk.MustExec("drop table if exists t0;")
	tk.MustExec("CREATE TABLE t0(c0 TEXT(10));")
	tk.MustExec("INSERT INTO t0(c0) VALUES (1);")
	tk.MustQuery("SELECT * FROM t0 WHERE ('a' != t0.c0) AND t0.c0;").Check(testkit.Rows("1"))
	tk.MustExec("CREATE INDEX i0 ON t0(c0(10));")
	tk.MustQuery("SELECT * FROM t0 WHERE ('a' != t0.c0) AND t0.c0;").Check(testkit.Rows("1"))
	tk.MustExec("drop table t0;")
}

func (s *testIntegrationSuite) TestIssue15992(c *C) {
	tk := testkit.NewTestKitWithInit(c, s.store)
	tk.MustExec("use test;")
	tk.MustExec("drop table if exists t0")
	tk.MustExec("CREATE TABLE t0(c0 INT, c1 INT AS (c0));")
	tk.MustExec("CREATE INDEX i0 ON t0(c1);")
	tk.MustQuery("SELECT t0.c0 FROM t0 UNION ALL SELECT 0 FROM t0;").Check(testkit.Rows())
	tk.MustExec("drop table t0;")
}

func (s *testIntegrationSuite) TestIssue16419(c *C) {
	tk := testkit.NewTestKitWithInit(c, s.store)
	tk.MustExec("use test;")
	tk.MustExec("drop table if exists t0")
	tk.MustExec("drop table if exists t1")
	tk.MustExec("CREATE TABLE t0(c0 INT);")
	tk.MustExec("CREATE TABLE t1(c0 INT);")
	tk.MustQuery("SELECT * FROM t1 NATURAL LEFT JOIN t0 WHERE NOT t1.c0;").Check(testkit.Rows())
	tk.MustExec("drop table t0, t1;")
}

func (s *testIntegrationSuite) TestIssue16029(c *C) {
	tk := testkit.NewTestKit(c, s.store)
	tk.MustExec("use test;")
	tk.MustExec("drop table if exists t0,t1;")
	tk.MustExec("CREATE TABLE t0(c0 INT);")
	tk.MustExec("CREATE TABLE t1(c0 INT);")
	tk.MustExec("INSERT INTO t0 VALUES (NULL), (1);")
	tk.MustExec("INSERT INTO t1 VALUES (0);")
	tk.MustQuery("SELECT t0.c0 FROM t0 JOIN t1 ON (t0.c0 REGEXP 1) | t1.c0  WHERE BINARY STRCMP(t1.c0, t0.c0);").Check(testkit.Rows("1"))
	tk.MustExec("drop table t0;")
	tk.MustExec("drop table t1;")
}

func (s *testIntegrationSuite) TestIssue16426(c *C) {
	tk := testkit.NewTestKit(c, s.store)
	tk.MustExec("use test")
	tk.MustExec("drop table if exists t")
	tk.MustExec("create table t (a int)")
	tk.MustExec("insert into t values (42)")
	tk.MustQuery("select a from t where a/10000").Check(testkit.Rows("42"))
	tk.MustQuery("select a from t where a/100000").Check(testkit.Rows("42"))
	tk.MustQuery("select a from t where a/1000000").Check(testkit.Rows("42"))
	tk.MustQuery("select a from t where a/10000000").Check(testkit.Rows("42"))
}

func (s *testIntegrationSuite) TestIssue16505(c *C) {
	tk := testkit.NewTestKit(c, s.store)
	tk.MustExec("use test;")
	tk.MustExec("drop table if exists t;")
	tk.MustExec("CREATE TABLE t(c varchar(100), index idx(c(100)));")
	tk.MustExec("INSERT INTO t VALUES (NULL),('1'),('0'),(''),('aaabbb'),('0abc'),('123e456'),('0.0001deadsfeww');")
	tk.MustQuery("select * from t where c;").Sort().Check(testkit.Rows("0.0001deadsfeww", "1", "123e456"))
	tk.MustQuery("select /*+ USE_INDEX(t, idx) */ * from t where c;").Sort().Check(testkit.Rows("0.0001deadsfeww", "1", "123e456"))
	tk.MustQuery("select /*+ IGNORE_INDEX(t, idx) */* from t where c;").Sort().Check(testkit.Rows("0.0001deadsfeww", "1", "123e456"))
	tk.MustExec("drop table t;")
}

func (s *testIntegrationSuite) TestIssue20121(c *C) {
	tk := testkit.NewTestKit(c, s.store)
	tk.MustExec("use test")
	// testcase for Datetime vs Year
	tk.MustExec("drop table if exists t")
	tk.MustExec("create table t(a datetime, b year)")
	tk.MustExec("insert into t values('2000-05-03 16:44:44', 2018)")
	tk.MustExec("insert into t values('2020-10-01 11:11:11', 2000)")
	tk.MustExec("insert into t values('2020-10-01 11:11:11', 2070)")
	tk.MustExec("insert into t values('2020-10-01 11:11:11', 1999)")

	tk.MustQuery("select * from t where t.a < t.b").Check(testkit.Rows("2000-05-03 16:44:44 2018", "2020-10-01 11:11:11 2070"))
	tk.MustQuery("select * from t where t.a > t.b").Check(testkit.Rows("2020-10-01 11:11:11 2000", "2020-10-01 11:11:11 1999"))

	// testcase for Date vs Year
	tk.MustExec("drop table if exists tt")
	tk.MustExec("create table tt(a date, b year)")
	tk.MustExec("insert into tt values('2019-11-11', 2000)")
	tk.MustExec("insert into tt values('2019-11-11', 2020)")
	tk.MustExec("insert into tt values('2019-11-11', 2022)")

	tk.MustQuery("select * from tt where tt.a > tt.b").Check(testkit.Rows("2019-11-11 2000"))
	tk.MustQuery("select * from tt where tt.a < tt.b").Check(testkit.Rows("2019-11-11 2020", "2019-11-11 2022"))

	// testcase for Timestamp vs Year
	tk.MustExec("drop table if exists ttt")
	tk.MustExec("create table ttt(a timestamp, b year)")
	tk.MustExec("insert into ttt values('2019-11-11 11:11:11', 2019)")
	tk.MustExec("insert into ttt values('2019-11-11 11:11:11', 2000)")
	tk.MustExec("insert into ttt values('2019-11-11 11:11:11', 2022)")

	tk.MustQuery("select * from ttt where ttt.a > ttt.b").Check(testkit.Rows("2019-11-11 11:11:11 2019", "2019-11-11 11:11:11 2000"))
	tk.MustQuery("select * from ttt where ttt.a < ttt.b").Check(testkit.Rows("2019-11-11 11:11:11 2022"))
}

func (s *testIntegrationSuite) TestIssue16779(c *C) {
	tk := testkit.NewTestKit(c, s.store)
	tk.MustExec("use test")
	tk.MustExec("drop table if exists t0")
	tk.MustExec("drop table if exists t1")
	tk.MustExec("create table t0 (c0 int)")
	tk.MustExec("create table t1 (c0 int)")
	tk.MustQuery("SELECT * FROM t1 LEFT JOIN t0 ON TRUE WHERE BINARY EXPORT_SET(0, 0, 0 COLLATE 'binary', t0.c0, 0 COLLATE 'binary')")
}

func (s *testIntegrationSuite) TestIssue16697(c *C) {
	tk := testkit.NewTestKit(c, s.store)
	tk.MustExec("use test")
	tk.MustExec("drop table if exists t")
	tk.MustExec("CREATE TABLE t (v varchar(1024))")
	tk.MustExec("insert into t values (space(1024))")
	for i := 0; i < 5; i++ {
		tk.MustExec("insert into t select * from t")
	}
	rows := tk.MustQuery("explain analyze select * from t").Rows()
	for _, row := range rows {
		line := fmt.Sprintf("%v", row)
		if strings.Contains(line, "Projection") {
			c.Assert(strings.Contains(line, "KB"), IsTrue)
			c.Assert(strings.Contains(line, "MB"), IsFalse)
			c.Assert(strings.Contains(line, "GB"), IsFalse)
		}
	}
}

func (s *testIntegrationSuite) TestIssue17045(c *C) {
	tk := testkit.NewTestKit(c, s.store)
	tk.MustExec("use test")
	tk.MustExec("drop table if exists t")
	tk.MustExec("create table t(a int,b varchar(20),c datetime,d double,e int,f int as(a+b),key(a),key(b),key(c),key(d),key(e),key(f));")
	tk.MustExec("insert into t(a,b,e) values(null,\"5\",null);")
	tk.MustExec("insert into t(a,b,e) values(\"5\",null,null);")
	tk.MustQuery("select /*+ use_index_merge(t)*/ * from t where t.e=5 or t.a=5;").Check(testkit.Rows("5 <nil> <nil> <nil> <nil> <nil>"))
}

func (s *testIntegrationSuite) TestIssue17098(c *C) {
	tk := testkit.NewTestKit(c, s.store)
	tk.MustExec("use test")
	tk.MustExec("drop table if exists t1, t2")
	tk.MustExec("create table t1(a char) collate utf8mb4_bin;")
	tk.MustExec("create table t2(a char) collate utf8mb4_bin;;")
	tk.MustExec("insert into t1 values('a');")
	tk.MustExec("insert into t2 values('a');")
	tk.MustQuery("select collation(t1.a) from t1 union select collation(t2.a) from t2;").Check(testkit.Rows("utf8mb4_bin"))
}

func (s *testIntegrationSerialSuite) TestIssue17176(c *C) {
	collate.SetNewCollationEnabledForTest(true)
	defer collate.SetNewCollationEnabledForTest(false)

	tk := testkit.NewTestKit(c, s.store)
	tk.MustExec("use test")
	tk.MustExec("drop table if exists t")
	tk.MustGetErrMsg("create table t(a enum('a', 'a ')) charset utf8 collate utf8_bin;", "[types:1291]Column 'a' has duplicated value 'a' in ENUM")
	tk.MustGetErrMsg("create table t(a enum('a', 'Á')) charset utf8 collate utf8_general_ci;", "[types:1291]Column 'a' has duplicated value 'Á' in ENUM")
	tk.MustGetErrMsg("create table t(a enum('a', 'a ')) charset utf8mb4 collate utf8mb4_bin;", "[types:1291]Column 'a' has duplicated value 'a' in ENUM")
	tk.MustExec("create table t(a enum('a', 'A')) charset utf8 collate utf8_bin;")
	tk.MustExec("drop table t;")
	tk.MustExec("create table t3(a enum('a', 'A')) charset utf8mb4 collate utf8mb4_bin;")
}

func (s *testIntegrationSuite) TestIssue17115(c *C) {
	tk := testkit.NewTestKit(c, s.store)
	tk.MustQuery("select collation(user());").Check(testkit.Rows("utf8mb4_bin"))
	tk.MustQuery("select collation(compress('abc'));").Check(testkit.Rows("binary"))
}

func (s *testIntegrationSuite) TestIndexedVirtualGeneratedColumnTruncate(c *C) {
	tk := testkit.NewTestKit(c, s.store)
	tk.MustExec("use test")
	tk.MustExec("drop table if exists t1")
	tk.MustExec("create table t(a int, b tinyint as(a+100) unique key)")
	tk.MustExec("insert ignore into t values(200, default)")
	tk.MustExec("update t set a=1 where a=200")
	tk.MustExec("admin check table t")
	tk.MustExec("delete from t")
	tk.MustExec("insert ignore into t values(200, default)")
	tk.MustExec("admin check table t")
	tk.MustExec("insert ignore into t values(200, default) on duplicate key update a=100")
	tk.MustExec("admin check table t")
	tk.MustExec("delete from t")
	tk.MustExec("admin check table t")

	tk.MustExec("begin")
	tk.MustExec("insert ignore into t values(200, default)")
	tk.MustExec("update t set a=1 where a=200")
	tk.MustExec("admin check table t")
	tk.MustExec("delete from t")
	tk.MustExec("insert ignore into t values(200, default)")
	tk.MustExec("admin check table t")
	tk.MustExec("insert ignore into t values(200, default) on duplicate key update a=100")
	tk.MustExec("admin check table t")
	tk.MustExec("delete from t")
	tk.MustExec("admin check table t")
	tk.MustExec("commit")
	tk.MustExec("admin check table t")
}

func (s *testIntegrationSuite) TestIssue17287(c *C) {
	tk := testkit.NewTestKit(c, s.store)
	orgEnable := plannercore.PreparedPlanCacheEnabled()
	defer func() {
		plannercore.SetPreparedPlanCache(orgEnable)
	}()
	plannercore.SetPreparedPlanCache(true)
	var err error
	tk.Se, err = session.CreateSession4TestWithOpt(s.store, &session.Opt{
		PreparedPlanCache: kvcache.NewSimpleLRUCache(100, 0.1, math.MaxUint64),
	})
	c.Assert(err, IsNil)

	tk.MustExec("use test;")
	tk.MustExec("drop table if exists t;")
	tk.MustExec("set @@tidb_enable_vectorized_expression = false;")
	tk.MustExec("create table t(a datetime);")
	tk.MustExec("insert into t values(from_unixtime(1589873945)), (from_unixtime(1589873946));")
	tk.MustExec("prepare stmt7 from 'SELECT unix_timestamp(a) FROM t WHERE a = from_unixtime(?);';")
	tk.MustExec("set @val1 = 1589873945;")
	tk.MustExec("set @val2 = 1589873946;")
	tk.MustQuery("execute stmt7 using @val1;").Check(testkit.Rows("1589873945"))
	tk.MustQuery("execute stmt7 using @val2;").Check(testkit.Rows("1589873946"))
}

func (s *testIntegrationSuite) TestIssue17898(c *C) {
	tk := testkit.NewTestKit(c, s.store)
	tk.MustExec("use test")

	tk.MustExec("drop table t0")
	tk.MustExec("create table t0(a char(10), b int as ((a)));")
	tk.MustExec("insert into t0(a) values(\"0.5\");")
	tk.MustQuery("select * from t0;").Check(testkit.Rows("0.5 1"))
}

func (s *testIntegrationSuite) TestIssue17727(c *C) {
	tk := testkit.NewTestKit(c, s.store)
	orgEnable := plannercore.PreparedPlanCacheEnabled()
	defer func() {
		plannercore.SetPreparedPlanCache(orgEnable)
	}()
	plannercore.SetPreparedPlanCache(true)
	var err error
	tk.Se, err = session.CreateSession4TestWithOpt(s.store, &session.Opt{
		PreparedPlanCache: kvcache.NewSimpleLRUCache(100, 0.1, math.MaxUint64),
	})
	c.Assert(err, IsNil)

	tk.MustExec("use test;")
	tk.MustExec("DROP TABLE IF EXISTS t1;")
	tk.MustExec("CREATE TABLE t1 (id INT NOT NULL PRIMARY KEY auto_increment, a timestamp NOT NULL);")
	tk.MustExec("INSERT INTO t1 VALUES (null, '2020-05-30 20:30:00');")
	tk.MustExec("PREPARE mystmt FROM 'SELECT * FROM t1 WHERE UNIX_TIMESTAMP(a) >= ?';")
	tk.MustExec("SET @a=1590868800;")
	tk.MustQuery("EXECUTE mystmt USING @a;").Check(testkit.Rows())
	tk.MustQuery("select @@last_plan_from_cache;").Check(testkit.Rows("0"))

	tk.MustExec("SET @a=1590868801;")
	tk.MustQuery("EXECUTE mystmt USING @a;").Check(testkit.Rows())
	tk.MustQuery("select @@last_plan_from_cache;").Check(testkit.Rows("1"))

	tk.MustExec("prepare stmt from 'select unix_timestamp(?)';")
	tk.MustExec("set @a = '2020-05-30 20:30:00';")
	tk.MustQuery("execute stmt using @a;").Check(testkit.Rows("1590841800"))
	tk.MustQuery("select @@last_plan_from_cache;").Check(testkit.Rows("0"))

	tk.MustExec("set @a = '2020-06-12 13:47:58';")
	tk.MustQuery("execute stmt using @a;").Check(testkit.Rows("1591940878"))
	tk.MustQuery("select @@last_plan_from_cache;").Check(testkit.Rows("1"))
}

func (s *testIntegrationSerialSuite) TestIssue17891(c *C) {
	collate.SetNewCollationEnabledForTest(true)
	defer collate.SetNewCollationEnabledForTest(false)

	tk := testkit.NewTestKit(c, s.store)
	tk.MustExec("use test")
	tk.MustExec("drop table if exists t")
	tk.MustExec("create table t(id int, value set ('a','b','c') charset utf8mb4 collate utf8mb4_bin default 'a,b ');")
	tk.MustExec("drop table t")
	tk.MustExec("create table test(id int, value set ('a','b','c') charset utf8mb4 collate utf8mb4_general_ci default 'a,B ,C');")
}

func (s *testIntegrationSerialSuite) TestIssue20268(c *C) {
	collate.SetNewCollationEnabledForTest(true)
	defer collate.SetNewCollationEnabledForTest(false)

	tk := testkit.NewTestKit(c, s.store)
	tk.MustExec("use test")
	tk.MustExec("drop table if exists t")
	tk.MustExec("CREATE TABLE `t` (   `a` enum('a','b') DEFAULT NULL ) ENGINE=InnoDB DEFAULT CHARSET=utf8mb4 COLLATE=utf8mb4_general_ci;")
	tk.MustExec("insert into t values('a');")
	tk.MustExec("select * from t where a = 'A';")
}

func (s *testIntegrationSerialSuite) TestIssue17233(c *C) {
	tk := testkit.NewTestKit(c, s.store)
	tk.MustExec("use test")
	tk.MustExec("drop table if exists table_int")
	tk.MustExec(`CREATE TABLE table_int (
	  id_0 int(16) NOT NULL AUTO_INCREMENT,
	  col_int_0 int(16) DEFAULT NULL,
	  PRIMARY KEY (id_0),
	  KEY fvclc (id_0,col_int_0));`)
	tk.MustExec("INSERT INTO table_int VALUES (1,NULL),(2,NULL),(3,65535),(4,1),(5,0),(6,NULL),(7,-1),(8,65535),(9,NULL),(10,65535),(11,-1),(12,0),(13,-1),(14,1),(15,65535),(16,0),(17,1),(18,0),(19,0)")

	tk.MustExec("drop table if exists table_varchar")
	tk.MustExec(`CREATE TABLE table_varchar (
	  id_2 int(16) NOT NULL AUTO_INCREMENT,
	  col_varchar_2 varchar(511) DEFAULT NULL,
	  PRIMARY KEY (id_2));`)
	tk.MustExec(`INSERT INTO table_varchar VALUES (1,''),(2,''),(3,''),(4,''),(5,''),(6,''),(7,''),(8,''),(9,''),(10,''),(11,''),(12,'');`)

	tk.MustExec("drop table if exists table_float_varchar")
	tk.MustExec(`CREATE TABLE table_int_float_varchar (
	  id_6 int(16) NOT NULL AUTO_INCREMENT,
	  col_int_6 int(16) NOT NULL,
	  col_float_6 float DEFAULT NULL,
	  col_varchar_6 varchar(511) DEFAULT NULL,
	  PRIMARY KEY (id_6,col_int_6)
	)
	PARTITION BY RANGE ( col_int_6 ) (
	  PARTITION p0 VALUES LESS THAN (1),
	  PARTITION p2 VALUES LESS THAN (1000),
	  PARTITION p3 VALUES LESS THAN (10000),
	  PARTITION p5 VALUES LESS THAN (1000000),
	  PARTITION p7 VALUES LESS THAN (100000000),
	  PARTITION p9 VALUES LESS THAN (10000000000),
	  PARTITION p10 VALUES LESS THAN (100000000000),
	  PARTITION pn VALUES LESS THAN (MAXVALUE));`)
	tk.MustExec(`INSERT INTO table_int_float_varchar VALUES (1,-1,0.1,'0000-00-00 00:00:00'),(2,0,0,NULL),(3,-1,1,NULL),(4,0,NULL,NULL),(7,0,0.5,NULL),(8,0,0,NULL),(10,-1,0,'-1'),(5,1,-0.1,NULL),(6,1,0.1,NULL),(9,65535,0,'1');`)

	tk.MustExec("drop table if exists table_float")
	tk.MustExec(`CREATE TABLE table_float (
	  id_1 int(16) NOT NULL AUTO_INCREMENT,
	  col_float_1 float DEFAULT NULL,
	  PRIMARY KEY (id_1),
	  KEY zbjus (id_1,col_float_1));`)
	tk.MustExec(`INSERT INTO table_float VALUES (1,NULL),(2,-0.1),(3,-1),(4,NULL),(5,-0.1),(6,0),(7,0),(8,-1),(9,NULL),(10,NULL),(11,0.1),(12,-1);`)

	tk.MustExec("drop view if exists view_4")
	tk.MustExec(`CREATE DEFINER='root'@'127.0.0.1' VIEW view_4 (col_1, col_2, col_3, col_4, col_5, col_6, col_7, col_8, col_9, col_10) AS
    SELECT /*+ USE_INDEX(table_int fvclc, fvclc)*/
        tmp1.id_6 AS col_1,
        tmp1.col_int_6 AS col_2,
        tmp1.col_float_6 AS col_3,
        tmp1.col_varchar_6 AS col_4,
        tmp2.id_2 AS col_5,
        tmp2.col_varchar_2 AS col_6,
        tmp3.id_0 AS col_7,
        tmp3.col_int_0 AS col_8,
        tmp4.id_1 AS col_9,
        tmp4.col_float_1 AS col_10
    FROM ((
            test.table_int_float_varchar AS tmp1 LEFT JOIN
            test.table_varchar AS tmp2 ON ((NULL<=tmp2.col_varchar_2)) IS NULL
        ) JOIN
        test.table_int AS tmp3 ON (1.117853833115198e-03!=tmp1.col_int_6))
    JOIN
        test.table_float AS tmp4 ON !((1900370398268920328=0e+00)) WHERE ((''<='{Gm~PcZNb') OR (tmp2.id_2 OR tmp3.col_int_0)) ORDER BY col_1,col_2,col_3,col_4,col_5,col_6,col_7,col_8,col_9,col_10 LIMIT 20580,5;`)

	tk.MustExec("drop view if exists view_10")
	tk.MustExec(`CREATE DEFINER='root'@'127.0.0.1' VIEW view_10 (col_1, col_2) AS
    SELECT  table_int.id_0 AS col_1,
            table_int.col_int_0 AS col_2
    FROM test.table_int
    WHERE
        ((-1e+00=1) OR (0e+00>=table_int.col_int_0))
    ORDER BY col_1,col_2
    LIMIT 5,9;`)

	tk.MustQuery("SELECT col_1 FROM test.view_10").Sort().Check(testkit.Rows("16", "18", "19"))
	tk.MustQuery("SELECT col_1 FROM test.view_4").Sort().Check(testkit.Rows("8", "8", "8", "8", "8"))
	tk.MustQuery("SELECT view_10.col_1 FROM view_4 JOIN view_10").Check(testkit.Rows("16", "16", "16", "16", "16", "18", "18", "18", "18", "18", "19", "19", "19", "19", "19"))
}

func (s *testIntegrationSuite) TestIssue18515(c *C) {
	tk := testkit.NewTestKit(c, s.store)
	tk.MustExec("use test")
	tk.MustExec("drop table if exists t")
	tk.MustExec("create table t(a int, b json, c int AS (JSON_EXTRACT(b, '$.population')), key(c));")
	tk.MustExec("select /*+ TIDB_INLJ(t2) */ t1.a, t1.c, t2.a from t t1, t t2 where t1.c=t2.c;")
}

func (s *testIntegrationSuite) TestIssue20223(c *C) {
	tk := testkit.NewTestKit(c, s.store)
	tk.MustExec("use test")
	tk.MustExec("drop table if exists t")
	tk.MustExec("CREATE TABLE t (" +
		"id int(10) unsigned NOT NULL AUTO_INCREMENT," +
		"type tinyint(4) NOT NULL," +
		"create_time int(11) NOT NULL," +
		"PRIMARY KEY (id)" +
		")")
	tk.MustExec("insert into t values (4, 2, 1598584933)")
	tk.MustQuery("select from_unixtime(create_time,'%Y-%m-%d') as t_day,count(*) as cnt from t where `type` = 1 " +
		"group by t_day union all " +
		"select from_unixtime(create_time,'%Y-%m-%d') as t_day,count(*) as cnt from t where `type` = 2 " +
		"group by t_day").Check(testkit.Rows("2020-08-28 1"))
}

func (s *testIntegrationSuite) TestIssue18525(c *C) {
	tk := testkit.NewTestKit(c, s.store)
	tk.MustExec("use test")
	tk.MustExec("drop table if exists t1")
	tk.MustExec("create table t1 (col0 BLOB, col1 CHAR(74), col2 DATE UNIQUE)")
	tk.MustExec("insert into t1 values ('l', '7a34bc7d-6786-461b-92d3-fd0a6cd88f39', '1000-01-03')")
	tk.MustExec("insert into t1 values ('l', NULL, '1000-01-04')")
	tk.MustExec("insert into t1 values ('b', NULL, '1000-01-02')")
	tk.MustQuery("select INTERVAL( ( CONVERT( -11752 USING utf8 ) ), 6558853612195285496, `col1`) from t1").Check(testkit.Rows("0", "0", "0"))

}

func (s *testIntegrationSerialSuite) TestIssue17989(c *C) {
	tk := testkit.NewTestKit(c, s.store)
	tk.MustExec("use test")
	tk.MustExec("drop table if exists t")
	tk.MustExec("create table t(a int, b tinyint as(a+1), c int as(b+1));")
	tk.MustExec("set sql_mode='';")
	tk.MustExec("insert into t(a) values(2000);")
	tk.MustExec("create index idx on t(c);")
	tk.MustQuery("select c from t;").Check(testkit.Rows("128"))
	tk.MustExec("admin check table t")
}

func (s *testIntegrationSuite2) TestSchemaDMLNotChange(c *C) {
	tk := testkit.NewTestKit(c, s.store)
	tk2 := testkit.NewTestKit(c, s.store)
	tk.MustExec("use test")
	tk2.MustExec("use test")
	tk.MustExec("drop table if exists t")
	tk.MustExec("create table t (id int primary key, c_json json);")
	tk.MustExec("insert into t values (1, '{\"k\": 1}');")
	tk.MustExec("begin")
	tk.MustExec("update t set c_json = '{\"k\": 2}' where id = 1;")
	tk2.MustExec("alter table t rename column c_json to cc_json;")
	tk.MustExec("commit")
}

func (s *testIntegrationSerialSuite) TestIssue18638(c *C) {
	collate.SetNewCollationEnabledForTest(true)
	defer collate.SetNewCollationEnabledForTest(false)

	tk := testkit.NewTestKit(c, s.store)
	tk.MustExec("use test")
	tk.MustExec("drop table if exists t")
	tk.MustExec("create table t(a varchar(10) collate utf8mb4_bin, b varchar(10) collate utf8mb4_general_ci);")
	tk.MustExec("insert into t (a, b) values ('a', 'A');")
	tk.MustQuery("select * from t t1, t t2 where t1.a = t2.b collate utf8mb4_general_ci;").Check(testkit.Rows("a A a A"))
	tk.MustQuery("select * from t t1 left join t t2 on t1.a = t2.b collate utf8mb4_general_ci;").Check(testkit.Rows("a A a A"))
}

func (s *testIntegrationSuite) TestIssue18850(c *C) {
	tk := testkit.NewTestKit(c, s.store)
	tk.MustExec("use test")
	tk.MustExec("drop table if exists t, t1")
	tk.MustExec("create table t(a int, b enum('A', 'B'));")
	tk.MustExec("create table t1(a1 int, b1 enum('B', 'A'));")
	tk.MustExec("insert into t values (1, 'A');")
	tk.MustExec("insert into t1 values (1, 'A');")
	tk.MustQuery("select /*+ HASH_JOIN(t, t1) */ * from t join t1 on t.b = t1.b1;").Check(testkit.Rows("1 A 1 A"))

	tk.MustExec("drop table t, t1")
	tk.MustExec("create table t(a int, b set('A', 'B'));")
	tk.MustExec("create table t1(a1 int, b1 set('B', 'A'));")
	tk.MustExec("insert into t values (1, 'A');")
	tk.MustExec("insert into t1 values (1, 'A');")
	tk.MustQuery("select /*+ HASH_JOIN(t, t1) */ * from t join t1 on t.b = t1.b1;").Check(testkit.Rows("1 A 1 A"))
}

func (s *testIntegrationSerialSuite) TestNullValueRange(c *C) {
	tk := testkit.NewTestKit(c, s.store)
	tk.MustExec("use test")
	tk.MustExec("drop table if exists t")
	tk.MustExec("create table t(a int, b int, index(a))")
	tk.MustExec("insert into t values (null, 0), (null, 1), (10, 11), (10, 12)")
	tk.MustQuery("select * from t use index(a) where a is null order by b").Check(testkit.Rows("<nil> 0", "<nil> 1"))
	tk.MustQuery("select * from t use index(a) where a<=>null order by b").Check(testkit.Rows("<nil> 0", "<nil> 1"))
	tk.MustQuery("select * from t use index(a) where a<=>10 order by b").Check(testkit.Rows("10 11", "10 12"))

	tk.MustExec("drop table if exists t1")
	tk.MustExec("create table t1(a int, b int, c int, unique key(a, b, c))")
	tk.MustExec("insert into t1 values (1, null, 1), (1, null, 2), (1, null, 3), (1, null, 4)")
	tk.MustExec("insert into t1 values (1, 1, 1), (1, 2, 2), (1, 3, 33), (1, 4, 44)")
	tk.MustQuery("select c from t1 where a=1 and b<=>null and c>2 order by c").Check(testkit.Rows("3", "4"))
	tk.MustQuery("select c from t1 where a=1 and b is null and c>2 order by c").Check(testkit.Rows("3", "4"))
	tk.MustQuery("select c from t1 where a=1 and b is not null and c>2 order by c").Check(testkit.Rows("33", "44"))
}

func (s *testIntegrationSerialSuite) TestIssue18652(c *C) {
	tk := testkit.NewTestKit(c, s.store)
	tk.MustExec("use test")
	tk.MustExec("DROP TABLE IF EXISTS t1")
	tk.MustExec("CREATE TABLE t1 ( `pk` int not null primary key auto_increment, `col_smallint_key_signed` smallint  , key (`col_smallint_key_signed`))")
	tk.MustExec("INSERT INTO `t1` VALUES (1,0),(2,NULL),(3,NULL),(4,0),(5,0),(6,NULL),(7,NULL),(8,0),(9,0),(10,0)")
	tk.MustQuery("SELECT * FROM t1 WHERE ( LOG( `col_smallint_key_signed`, -8297584758403770424 ) ) DIV 1").Check(testkit.Rows())
}

func (s *testIntegrationSerialSuite) TestIssue18662(c *C) {
	collate.SetNewCollationEnabledForTest(true)
	defer collate.SetNewCollationEnabledForTest(false)

	tk := testkit.NewTestKit(c, s.store)
	tk.MustExec("use test")
	tk.MustExec("drop table if exists t")
	tk.MustExec("create table t(a varchar(10) collate utf8mb4_bin, b varchar(10) collate utf8mb4_general_ci);")
	tk.MustExec("insert into t (a, b) values ('a', 'A');")
	tk.MustQuery("select * from t where field('A', a collate utf8mb4_general_ci, b) > 1;").Check(testkit.Rows())
	tk.MustQuery("select * from t where field('A', a, b collate utf8mb4_general_ci) > 1;").Check(testkit.Rows())
	tk.MustQuery("select * from t where field('A' collate utf8mb4_general_ci, a, b) > 1;").Check(testkit.Rows())
	tk.MustQuery("select * from t where field('A', a, b) > 1;").Check(testkit.Rows("a A"))
}

func (s *testIntegrationSerialSuite) TestIssue19045(c *C) {
	tk := testkit.NewTestKit(c, s.store)
	tk.MustExec("use test")
	tk.MustExec("drop table if exists t, t1, t2")
	tk.MustExec(`CREATE TABLE t (
  id int(11) NOT NULL AUTO_INCREMENT,
  a char(10) DEFAULT NULL,
  PRIMARY KEY (id)
);`)
	tk.MustExec(`CREATE TABLE t1 (
  id int(11) NOT NULL AUTO_INCREMENT,
  a char(10) DEFAULT NULL,
  b char(10) DEFAULT NULL,
  c char(10) DEFAULT NULL,
  PRIMARY KEY (id)
);`)
	tk.MustExec(`CREATE TABLE t2 (
  id int(11) NOT NULL AUTO_INCREMENT,
  a char(10) DEFAULT NULL,
  b char(10) DEFAULT NULL,
  PRIMARY KEY (id),
  UNIQUE KEY b (b)
);`)
	tk.MustExec(`insert into t1(a,b,c) values('hs4_0004', "04", "101"), ('a01', "01", "101"),('a011', "02", "101");`)
	tk.MustExec(`insert into t2(a,b) values("02","03");`)
	tk.MustExec(`insert into t(a) values('101'),('101');`)
	tk.MustQuery(`select  ( SELECT t1.a FROM  t1,  t2 WHERE t1.b = t2.a AND  t2.b = '03' AND t1.c = a.a) invode from t a ;`).Check(testkit.Rows("a011", "a011"))
}

func (s *testIntegrationSerialSuite) TestIssue19116(c *C) {
	collate.SetNewCollationEnabledForTest(true)
	defer collate.SetNewCollationEnabledForTest(false)

	tk := testkit.NewTestKit(c, s.store)
	tk.MustExec("set names utf8mb4 collate utf8mb4_general_ci;")
	tk.MustQuery("select collation(concat(1 collate `binary`));").Check(testkit.Rows("binary"))
	tk.MustQuery("select coercibility(concat(1 collate `binary`));").Check(testkit.Rows("0"))
	tk.MustQuery("select collation(concat(NULL,NULL));").Check(testkit.Rows("binary"))
	tk.MustQuery("select coercibility(concat(NULL,NULL));").Check(testkit.Rows("6"))
	tk.MustQuery("select collation(concat(1,1));").Check(testkit.Rows("utf8mb4_general_ci"))
	tk.MustQuery("select coercibility(concat(1,1));").Check(testkit.Rows("4"))
	tk.MustQuery("select collation(1);").Check(testkit.Rows("binary"))
	tk.MustQuery("select coercibility(1);").Check(testkit.Rows("5"))
	tk.MustQuery("select coercibility(1=1);").Check(testkit.Rows("5"))
}

// issues 14448, 19383, 17734
func (s *testIntegrationSerialSuite) TestNoopFunctions(c *C) {
	tk := testkit.NewTestKit(c, s.store)
	tk.MustExec("use test")
	tk.MustExec("DROP TABLE IF EXISTS t1")
	tk.MustExec("CREATE TABLE t1 (a INT NOT NULL PRIMARY KEY)")
	tk.MustExec("INSERT INTO t1 VALUES (1),(2),(3)")

	message := `.* has only noop implementation in tidb now, use tidb_enable_noop_functions to enable these functions`
	stmts := []string{
		"SELECT SQL_CALC_FOUND_ROWS * FROM t1 LIMIT 1",
		"SELECT * FROM t1 LOCK IN SHARE MODE",
		"SELECT * FROM t1 GROUP BY a DESC",
		"SELECT * FROM t1 GROUP BY a ASC",
	}
	for _, stmt := range stmts {
		tk.MustExec("SET tidb_enable_noop_functions=1")
		tk.MustExec(stmt)
		tk.MustExec("SET tidb_enable_noop_functions=0")
		_, err := tk.Exec(stmt)
		c.Assert(err.Error(), Matches, message)
	}
}

func (s *testIntegrationSerialSuite) TestIssue19315(c *C) {
	tk := testkit.NewTestKit(c, s.store)
	tk.MustExec("use test")
	tk.MustExec("drop table if exists t")
	tk.MustExec("drop table if exists t1")
	tk.MustExec("CREATE TABLE `t` (`a` bit(10) DEFAULT NULL,`b` int(11) DEFAULT NULL) ENGINE=InnoDB DEFAULT CHARSET=utf8mb4 COLLATE=utf8mb4_bin")
	tk.MustExec("INSERT INTO `t` VALUES (_binary '\\0',1),(_binary '\\0',2),(_binary '\\0',5),(_binary '\\0',4),(_binary '\\0',2),(_binary '\\0	',4)")
	tk.MustExec("CREATE TABLE `t1` (`a` int(11) DEFAULT NULL, `b` int(11) DEFAULT NULL) ENGINE=InnoDB DEFAULT CHARSET=utf8mb4 COLLATE=utf8mb4_bin")
	tk.MustExec("INSERT INTO `t1` VALUES (1,1),(1,5),(2,3),(2,4),(3,3)")
	err := tk.QueryToErr("select * from t where t.b > (select min(t1.b) from t1 where t1.a > t.a)")
	c.Assert(err, IsNil)
}

func (s *testIntegrationSerialSuite) TestIssue18674(c *C) {
	tk := testkit.NewTestKit(c, s.store)
	tk.MustQuery("select -1.0 % -1.0").Check(testkit.Rows("0.0"))
	tk.MustExec("use test")
	tk.MustExec("drop table if exists t1")
	tk.MustExec("create table t1(`pk` int primary key,`col_float_key_signed` float  ,key (`col_float_key_signed`))")
	tk.MustExec("insert into t1 values (0, null), (1, 0), (2, -0), (3, 1), (-1,-1)")
	tk.MustQuery("select * from t1 where ( `col_float_key_signed` % `col_float_key_signed`) IS FALSE").Sort().Check(testkit.Rows("-1 -1", "3 1"))
	tk.MustQuery("select  `col_float_key_signed` , `col_float_key_signed` % `col_float_key_signed` from t1").Sort().Check(testkit.Rows(
		"-1 -0", "0 <nil>", "0 <nil>", "1 0", "<nil> <nil>"))
	tk.MustQuery("select  `col_float_key_signed` , (`col_float_key_signed` % `col_float_key_signed`) IS FALSE from t1").Sort().Check(testkit.Rows(
		"-1 1", "0 0", "0 0", "1 1", "<nil> 0"))
}

func (s *testIntegrationSerialSuite) TestIssue17063(c *C) {
	collate.SetNewCollationEnabledForTest(true)
	defer collate.SetNewCollationEnabledForTest(false)

	tk := testkit.NewTestKit(c, s.store)
	tk.MustExec(`use test;`)
	tk.MustExec(`drop table if exists t;`)
	tk.MustExec("create table t(a char, b char) collate utf8mb4_general_ci;")
	tk.MustExec(`insert into t values('a', 'b');`)
	tk.MustExec(`insert into t values('a', 'B');`)
	tk.MustQuery(`select * from t where if(a='x', a, b) = 'b';`).Check(testkit.Rows("a b", "a B"))
	tk.MustQuery(`select collation(if(a='x', a, b)) from t;`).Check(testkit.Rows("utf8mb4_general_ci", "utf8mb4_general_ci"))
	tk.MustQuery(`select coercibility(if(a='x', a, b)) from t;`).Check(testkit.Rows("2", "2"))
	tk.MustQuery(`select collation(lag(b, 1, 'B') over w) from t window w as (order by b);`).Check(testkit.Rows("utf8mb4_general_ci", "utf8mb4_general_ci"))
	tk.MustQuery(`select coercibility(lag(b, 1, 'B') over w) from t window w as (order by b);`).Check(testkit.Rows("2", "2"))
}

func (s *testIntegrationSerialSuite) TestIssue11177(c *C) {
	collate.SetNewCollationEnabledForTest(true)
	defer collate.SetNewCollationEnabledForTest(false)

	tk := testkit.NewTestKit(c, s.store)
	tk.MustQuery("SELECT 'lvuleck' BETWEEN '2008-09-16 22:23:50' AND 0;").Check(testkit.Rows("0"))
	tk.MustQuery("show warnings;").Check(testkit.Rows("Warning 1292 Truncated incorrect FLOAT value: 'lvuleck'", "Warning 1292 Truncated incorrect FLOAT value: '2008-09-16 22:23:50'"))
	tk.MustQuery("SELECT 'aa' BETWEEN 'bb' AND 0;").Check(testkit.Rows("1"))
	tk.MustQuery("show warnings;").Check(testkit.Rows("Warning 1292 Truncated incorrect FLOAT value: 'aa'", "Warning 1292 Truncated incorrect FLOAT value: 'bb'"))
	tk.MustQuery("select 1 between 0 and b'110';").Check(testkit.Rows("1"))
	tk.MustQuery("show warnings;").Check(testkit.Rows())
	tk.MustQuery("select 'b' between 'a' and b'110';").Check(testkit.Rows("0"))
	tk.MustQuery("show warnings;").Check(testkit.Rows())
}

func (s *testIntegrationSuite) TestIssue19504(c *C) {
	tk := testkit.NewTestKit(c, s.store)
	tk.MustExec("use test")
	tk.MustExec("drop table if exists t1;")
	tk.MustExec("create table t1 (c_int int, primary key (c_int));")
	tk.MustExec("insert into t1 values (1), (2), (3);")
	tk.MustExec("drop table if exists t2;")
	tk.MustExec("create table t2 (c_int int, primary key (c_int));")
	tk.MustExec("insert into t2 values (1);")
	tk.MustQuery("select (select count(c_int) from t2 where c_int = t1.c_int) c1, (select count(1) from t2 where c_int = t1.c_int) c2 from t1;").
		Check(testkit.Rows("1 1", "0 0", "0 0"))
	tk.MustQuery("select (select count(c_int*c_int) from t2 where c_int = t1.c_int) c1, (select count(1) from t2 where c_int = t1.c_int) c2 from t1;").
		Check(testkit.Rows("1 1", "0 0", "0 0"))
}

func (s *testIntegrationSerialSuite) TestIssue19804(c *C) {
	collate.SetNewCollationEnabledForTest(true)
	defer collate.SetNewCollationEnabledForTest(false)

	tk := testkit.NewTestKit(c, s.store)
	tk.MustExec(`use test;`)
	tk.MustExec(`drop table if exists t;`)
	tk.MustExec(`create table t(a set('a', 'b', 'c'));`)
	tk.MustGetErrMsg("alter table t change a a set('a', 'b', 'c', 'c');", "[types:1291]Column 'a' has duplicated value 'c' in SET")
	tk.MustExec(`drop table if exists t;`)
	tk.MustExec(`create table t(a enum('a', 'b', 'c'));`)
	tk.MustGetErrMsg("alter table t change a a enum('a', 'b', 'c', 'c');", "[types:1291]Column 'a' has duplicated value 'c' in ENUM")
	tk.MustExec(`drop table if exists t;`)
	tk.MustExec(`create table t(a set('a', 'b', 'c'));`)
	tk.MustExec(`alter table t change a a set('a', 'b', 'c', 'd');`)
	tk.MustExec(`insert into t values('d');`)
	tk.MustGetErrMsg(`alter table t change a a set('a', 'b', 'c', 'e', 'f');`, "[ddl:8200]Unsupported modify column: cannot modify set column value d to e, and tidb_enable_change_column_type is false")
}

func (s *testIntegrationSerialSuite) TestIssue20209(c *C) {
	collate.SetNewCollationEnabledForTest(true)
	defer collate.SetNewCollationEnabledForTest(false)

	tk := testkit.NewTestKit(c, s.store)
	tk.MustExec(`use test;`)
	tk.MustExec(`set @@character_set_client=utf8mb4;`)
	tk.MustExec(`set @@collation_connection=utf8_bin;`)
	tk.MustExec("CREATE VIEW tview_1 AS SELECT 'a' AS `id`;")
}

func (s *testIntegrationSerialSuite) TestIssue18949(c *C) {
	collate.SetNewCollationEnabledForTest(true)
	defer collate.SetNewCollationEnabledForTest(false)

	tk := testkit.NewTestKit(c, s.store)
	tk.MustExec(`use test;`)
	tk.MustExec(`drop table if exists t;`)
	tk.MustExec(`create table t(a enum('a ', 'b\t', ' c '), b set('a ', 'b\t', ' c '));`)
	result := tk.MustQuery("show create table t").Rows()[0][1]
	c.Assert(result, Matches, `(?s).*enum\('a','b	',' c'\).*set\('a','b	',' c'\).*`)
	tk.MustExec(`alter table t change a aa enum('a   ', 'b\t', ' c ');`)
	result = tk.MustQuery("show create table t").Rows()[0][1]
	c.Assert(result, Matches, `(?s).*enum\('a','b	',' c'\).*set\('a','b	',' c'\).*`)
}

func (s *testIntegrationSuite) TestIssue17767(c *C) {
	tk := testkit.NewTestKit(c, s.store)
	tk.MustExec("use test")
	tk.MustExec("drop table if exists t0;")
	tk.MustExec("CREATE TABLE t0(c0 INTEGER AS (NULL) NOT NULL, c1 INT);")
	tk.MustExec("CREATE INDEX i0 ON t0(c0, c1);")
	tk.MustExec("INSERT IGNORE INTO t0(c1) VALUES (0);")
	tk.MustQuery("SELECT * FROM t0").Check(testkit.Rows("0 0"))

	tk.MustExec("begin")
	tk.MustExec("INSERT IGNORE INTO t0(c1) VALUES (0);")
	tk.MustQuery("SELECT * FROM t0").Check(testkit.Rows("0 0", "0 0"))
	tk.MustExec("rollback")
}

func (s *testIntegrationSuite) TestIssue19596(c *C) {
	tk := testkit.NewTestKit(c, s.store)
	tk.MustExec("use test")
	tk.MustExec("drop table if exists t;")
	tk.MustExec("create table t (a int) partition by range(a) (PARTITION p0 VALUES LESS THAN (10));")
	tk.MustGetErrMsg("alter table t add partition (partition p1 values less than (a));", "[planner:1054]Unknown column 'a' in 'expression'")
	tk.MustQuery("select * from t;")
	tk.MustExec("drop table if exists t;")
	tk.MustGetErrMsg("create table t (a int) partition by range(a) (PARTITION p0 VALUES LESS THAN (a));", "[planner:1054]Unknown column 'a' in 'expression'")
}

func (s *testIntegrationSuite) TestIssue17476(c *C) {
	tk := testkit.NewTestKit(c, s.store)
	tk.MustExec("use test")
	tk.MustExec("DROP TABLE IF EXISTS `table_float`;")
	tk.MustExec("DROP TABLE IF EXISTS `table_int_float_varchar`;")
	tk.MustExec("CREATE TABLE `table_float` (`id_1` int(16) NOT NULL AUTO_INCREMENT,`col_float_1` float DEFAULT NULL,PRIMARY KEY (`id_1`)) ENGINE=InnoDB DEFAULT CHARSET=utf8mb4 COLLATE=utf8mb4_bin AUTO_INCREMENT=97635;")
	tk.MustExec("CREATE TABLE `table_int_float_varchar` " +
		"(`id_6` int(16) NOT NULL AUTO_INCREMENT," +
		"`col_int_6` int(16) DEFAULT NULL,`col_float_6` float DEFAULT NULL," +
		"`col_varchar_6` varchar(511) DEFAULT NULL,PRIMARY KEY (`id_6`)," +
		"KEY `vhyen` (`id_6`,`col_int_6`,`col_float_6`,`col_varchar_6`(1))," +
		"KEY `zzylq` (`id_6`,`col_int_6`,`col_float_6`,`col_varchar_6`(1))) " +
		"ENGINE=InnoDB DEFAULT CHARSET=utf8mb4 COLLATE=utf8mb4_bin AUTO_INCREMENT=90818;")

	tk.MustExec("INSERT INTO `table_float` VALUES (1,NULL),(2,0.1),(3,0),(4,-0.1),(5,-0.1),(6,NULL),(7,0.5),(8,0),(9,0),(10,NULL),(11,1),(12,1.5),(13,NULL),(14,NULL);")
	tk.MustExec("INSERT INTO `table_int_float_varchar` VALUES (1,0,0.1,'true'),(2,-1,1.5,'2020-02-02 02:02:00'),(3,NULL,1.5,NULL),(4,65535,0.1,'true'),(5,NULL,0.1,'1'),(6,-1,1.5,'2020-02-02 02:02:00'),(7,-1,NULL,''),(8,NULL,-0.1,NULL),(9,NULL,-0.1,'1'),(10,-1,NULL,''),(11,NULL,1.5,'false'),(12,-1,0,NULL),(13,0,-0.1,NULL),(14,-1,NULL,'-0'),(15,65535,-1,'1'),(16,NULL,0.5,NULL),(17,-1,NULL,NULL);")
	tk.MustQuery(`select count(*) from table_float
 JOIN table_int_float_varchar AS tmp3 ON (tmp3.col_varchar_6 AND NULL)
 IS NULL WHERE col_int_6=0;`).Check(testkit.Rows("14"))
	tk.MustQuery(`SELECT count(*) FROM (table_float JOIN table_int_float_varchar AS tmp3 ON (tmp3.col_varchar_6 AND NULL) IS NULL);`).Check(testkit.Rows("154"))
	tk.MustQuery(`SELECT * FROM (table_int_float_varchar AS tmp3) WHERE (col_varchar_6 AND NULL) IS NULL AND col_int_6=0;`).Check(testkit.Rows("13 0 -0.1 <nil>"))
}

func (s *testIntegrationSuite) TestIssue11645(c *C) {
	defer s.cleanEnv(c)
	tk := testkit.NewTestKit(c, s.store)
	tk.MustQuery(`SELECT DATE_ADD('1000-01-01 00:00:00', INTERVAL -2 HOUR);`).Check(testkit.Rows("0999-12-31 22:00:00"))
	tk.MustQuery(`SELECT DATE_ADD('1000-01-01 00:00:00', INTERVAL -200 HOUR);`).Check(testkit.Rows("0999-12-23 16:00:00"))
	tk.MustQuery(`SELECT DATE_ADD('0001-01-01 00:00:00', INTERVAL -2 HOUR);`).Check(testkit.Rows("0000-00-00 22:00:00"))
	tk.MustQuery(`SELECT DATE_ADD('0001-01-01 00:00:00', INTERVAL -25 HOUR);`).Check(testkit.Rows("0000-00-00 23:00:00"))
	tk.MustQuery(`SELECT DATE_ADD('0001-01-01 00:00:00', INTERVAL -8784 HOUR);`).Check(testkit.Rows("0000-00-00 00:00:00"))
	tk.MustQuery(`SELECT DATE_ADD('0001-01-01 00:00:00', INTERVAL -8785 HOUR);`).Check(testkit.Rows("<nil>"))
	tk.MustQuery(`SELECT DATE_ADD('0001-01-02 00:00:00', INTERVAL -2 HOUR);`).Check(testkit.Rows("0001-01-01 22:00:00"))
	tk.MustQuery(`SELECT DATE_ADD('0001-01-02 00:00:00', INTERVAL -24 HOUR);`).Check(testkit.Rows("0001-01-01 00:00:00"))
	tk.MustQuery(`SELECT DATE_ADD('0001-01-02 00:00:00', INTERVAL -25 HOUR);`).Check(testkit.Rows("0000-00-00 23:00:00"))
	tk.MustQuery(`SELECT DATE_ADD('0001-01-02 00:00:00', INTERVAL -8785 HOUR);`).Check(testkit.Rows("0000-00-00 23:00:00"))
}

func (s *testIntegrationSuite) TestIssue14349(c *C) {
	defer s.cleanEnv(c)
	tk := testkit.NewTestKit(c, s.store)
	tk.MustExec("use test;")
	tk.MustExec("drop table if exists papers;")
	tk.MustExec("create table papers(title text, content longtext)")
	tk.MustExec("insert into papers values('title', 'content')")
	tk.MustQuery(`select to_base64(title), to_base64(content) from papers;`).Check(testkit.Rows("dGl0bGU= Y29udGVudA=="))
	tk.MustExec("set tidb_enable_vectorized_expression = 0;")
	tk.MustQuery(`select to_base64(title), to_base64(content) from papers;`).Check(testkit.Rows("dGl0bGU= Y29udGVudA=="))
	tk.MustExec("set tidb_enable_vectorized_expression = 1;")
}

func (s *testIntegrationSuite) TestIssue20180(c *C) {
	tk := testkit.NewTestKit(c, s.store)
	tk.MustExec("use test")
	tk.MustExec("drop table if exists t;")
	tk.MustExec("drop table if exists t1;")
	tk.MustExec("create table t(a enum('a', 'b'), b tinyint);")
	tk.MustExec("create table t1(c varchar(20));")
	tk.MustExec("insert into t values('b', 0);")
	tk.MustExec("insert into t1 values('b');")
	tk.MustQuery("select * from t, t1 where t.a= t1.c;").Check(testkit.Rows("b 0 b"))
	tk.MustQuery("select * from t, t1 where t.b= t1.c;").Check(testkit.Rows("b 0 b"))
	tk.MustQuery("select * from t, t1 where t.a = t1.c and t.b= t1.c;").Check(testkit.Rows("b 0 b"))

	tk.MustExec("drop table if exists t;")
	tk.MustExec("create table t(a enum('a','b'));")
	tk.MustExec("insert into t values('b');")
	tk.MustQuery("select * from t where a > 1  and a = \"b\";").Check(testkit.Rows("b"))
}

func (s *testIntegrationSuite) TestIssue11755(c *C) {
	tk := testkit.NewTestKit(c, s.store)
	tk.MustExec("use test")
	tk.MustExec("drop table if exists lt;")
	tk.MustExec("create table lt (d decimal(10, 4));")
	tk.MustExec("insert into lt values(0.2),(0.2);")
	tk.MustQuery("select LEAD(d,1,1) OVER(), LAG(d,1,1) OVER() from lt;").Check(testkit.Rows("0.2000 1.0000", "1.0000 0.2000"))
}

func (s *testIntegrationSuite) TestIssue20369(c *C) {
	tk := testkit.NewTestKit(c, s.store)
	tk.MustExec("use test")
	tk.MustExec("drop table if exists t;")
	tk.MustExec("create table t(a int);")
	tk.MustExec("insert into t values (1);")
	tk.MustExec("insert into t select values(a) from t;")
	tk.MustQuery("select * from t").Check(testkit.Rows("1", "<nil>"))
}

func (s *testIntegrationSuite) TestIssue20730(c *C) {
	tk := testkit.NewTestKit(c, s.store)
	tk.MustExec("use test")
	tk.MustExec("DROP TABLE IF EXISTS tmp;")
	tk.MustExec("CREATE TABLE tmp (id int(11) NOT NULL,value int(1) NOT NULL,PRIMARY KEY (id))")
	tk.MustExec("INSERT INTO tmp VALUES (1, 1),(2,2),(3,3),(4,4),(5,5)")
	tk.MustExec("SET @sum := 10")
	tk.MustQuery("SELECT @sum := IF(@sum=20,4,@sum + tmp.value) sum FROM tmp ORDER BY tmp.id").Check(testkit.Rows("11", "13", "16", "20", "4"))
}

func (s *testIntegrationSerialSuite) TestClusteredIndexAndNewCollation(c *C) {
	collate.SetNewCollationEnabledForTest(true)
	defer collate.SetNewCollationEnabledForTest(false)

	tk := testkit.NewTestKit(c, s.store)
	tk.MustExec("use test")
	tk.MustExec("drop table if exists t")
	tk.MustExec("set @@tidb_enable_clustered_index = 1;")
	tk.MustExec("CREATE TABLE `t` (" +
		"`a` char(10) COLLATE utf8mb4_unicode_ci NOT NULL," +
		"`b` char(20) COLLATE utf8mb4_general_ci NOT NULL," +
		"`c` int(11) NOT NULL," +
		"PRIMARY KEY (`a`,`b`,`c`)," +
		"KEY `idx` (`a`))")

	tk.MustExec("begin")
	tk.MustExec("insert into t values ('a6', 'b6', 3)")
	tk.MustQuery("select * from t").Check(testkit.Rows("a6 b6 3"))
	tk.MustQuery("select * from t where a='a6'").Check(testkit.Rows("a6 b6 3"))
	tk.MustExec("delete from t")
	tk.MustQuery("select * from t").Check(testkit.Rows())
	tk.MustExec("commit")
	tk.MustQuery("select * from t").Check(testkit.Rows())

	tk.MustExec("drop table if exists t")
	tk.MustExec("create table t(`a` char(10) COLLATE utf8mb4_unicode_ci NOT NULL key)")
	tk.MustExec("insert into t values ('&');")
	tk.MustExec("replace into t values ('&');")
	tk.MustQuery("select * from t").Check(testkit.Rows("&"))
}

func (s *testIntegrationSuite) TestIssue20860(c *C) {
	tk := testkit.NewTestKit(c, s.store)
	tk.MustExec("use test")
	tk.MustExec("drop table if exists t;")
	tk.MustExec("create table t(id int primary key, c int, d timestamp null default null)")
	tk.MustExec("insert into t values(1, 2, '2038-01-18 20:20:30')")
	c.Assert(tk.ExecToErr("update t set d = adddate(d, interval 1 day) where id < 10"), NotNil)
}

func (s *testIntegrationSerialSuite) TestIssue20608(c *C) {
	collate.SetNewCollationEnabledForTest(true)
	defer collate.SetNewCollationEnabledForTest(false)
	tk := testkit.NewTestKit(c, s.store)
	tk.MustQuery("select '䇇Հ' collate utf8mb4_bin like '___Հ';").Check(testkit.Rows("0"))
}

func (s *testIntegrationSuite2) TestIssue15847(c *C) {
	tk := testkit.NewTestKit(c, s.store)
	tk.MustExec("use test")
	tk.MustExec("drop view if exists t15847")
	tk.MustExec("CREATE VIEW t15847(c0) AS SELECT NULL;")
	tk.MustQuery("SELECT * FROM t15847 WHERE (NOT (IF(t15847.c0, NULL, NULL)));").Check(testkit.Rows())
	tk.MustExec("drop view if exists t15847")
}

func (s *testIntegrationSerialSuite) TestIssue20161(c *C) {
	collate.SetNewCollationEnabledForTest(true)
	defer collate.SetNewCollationEnabledForTest(false)

	tk := testkit.NewTestKit(c, s.store)
	tk.MustExec(`use test;`)
	tk.MustExec(`drop table if exists t;`)
	tk.MustExec(`create table t(raw JSON);`)
	tk.MustExec(`insert into t(raw) values('["a","ab"]'), ('["a"]'), (null);`)
	tk.MustQuery(`SELECT JSON_SEARCH(raw,'one','c') FROM t;`).
		Check(testkit.Rows("<nil>", "<nil>", "<nil>"))
}

func (s *testIntegrationSuite) TestIssue10462(c *C) {
	tk := testkit.NewTestKit(c, s.store)
	tk.MustExec("use test")
	tk.MustQuery("select json_array(true)").Check(testkit.Rows("[true]"))
	tk.MustQuery("select json_array(1=2)").Check(testkit.Rows("[false]"))
	tk.MustQuery("select json_array(1!=2)").Check(testkit.Rows("[true]"))
	tk.MustQuery("select json_array(1<2)").Check(testkit.Rows("[true]"))
	tk.MustQuery("select json_array(1<=2)").Check(testkit.Rows("[true]"))
	tk.MustQuery("select json_array(1>2)").Check(testkit.Rows("[false]"))
	tk.MustQuery("select json_array(1>=2)").Check(testkit.Rows("[false]"))
	tk.MustQuery("select json_object(true, null <=> null)").Check(testkit.Rows("{\"1\": true}"))
	tk.MustQuery("select json_object(false, 1 and 2)").Check(testkit.Rows("{\"0\": true}"))
	tk.MustQuery("select json_object(false, 1 and 0)").Check(testkit.Rows("{\"0\": false}"))
	tk.MustQuery("select json_object(false, 1 or 0)").Check(testkit.Rows("{\"0\": true}"))
	tk.MustQuery("select json_object(false, 1 xor 0)").Check(testkit.Rows("{\"0\": true}"))
	tk.MustQuery("select json_object(false, 1 xor 1)").Check(testkit.Rows("{\"0\": false}"))
	tk.MustQuery("select json_object(false, not 1)").Check(testkit.Rows("{\"0\": false}"))
	tk.MustQuery("select json_array(null and 1)").Check(testkit.Rows("[null]"))
	tk.MustQuery("select json_array(null and 0)").Check(testkit.Rows("[false]"))
	tk.MustQuery("select json_array(null or 1)").Check(testkit.Rows("[true]"))
	tk.MustQuery("select json_array(null or 0)").Check(testkit.Rows("[null]"))
	tk.MustQuery("select json_array(1.15 or 0)").Check(testkit.Rows("[true]"))
	tk.MustQuery("select json_array('abc' or 0)").Check(testkit.Rows("[false]"))
	tk.MustQuery("select json_array('1abc' or 0)").Check(testkit.Rows("[true]"))
	tk.MustQuery("select json_array(null is true)").Check(testkit.Rows("[false]"))
	tk.MustQuery("select json_array(null is null)").Check(testkit.Rows("[true]"))
	tk.MustQuery("select json_array(1 in (1, 2))").Check(testkit.Rows("[true]"))
	tk.MustQuery("select json_array(0 in (1, 2))").Check(testkit.Rows("[false]"))
	tk.MustQuery("select json_array(0 not in (1, 2))").Check(testkit.Rows("[true]"))
	tk.MustQuery("select json_array(1 between 0 and 2)").Check(testkit.Rows("[true]"))
	tk.MustQuery("select json_array(1 not between 0 and 2)").Check(testkit.Rows("[false]"))
	tk.MustQuery("select json_array('123' like '123')").Check(testkit.Rows("[true]"))
	tk.MustQuery("select json_array('abcdef' rlike 'a.*c.*')").Check(testkit.Rows("[true]"))
	tk.MustQuery("select json_array(is_ipv4('127.0.0.1'))").Check(testkit.Rows("[true]"))
	tk.MustQuery("select json_array(is_ipv6('1a6b:8888:ff66:77ee:0000:1234:5678:bcde'))").Check(testkit.Rows("[true]"))
}

func (s *testIntegrationSerialSuite) TestJsonObjectCompare(c *C) {
	tk := testkit.NewTestKit(c, s.store)
	tk.MustExec("use test")

	tk.MustQuery("select json_object('k', -1) > json_object('k', 2)").Check(testkit.Rows("0"))
	tk.MustQuery("select json_object('k', -1) < json_object('k', 2)").Check(testkit.Rows("1"))

	tk.MustExec("drop table if exists tx")
	tk.MustExec("create table tx(a double, b int)")
	tk.MustExec("insert into tx values (3.0, 3)")
	tk.MustQuery("select json_object('k', a) = json_object('k', b) from tx").Check(testkit.Rows("1"))
}

func (s *testIntegrationSerialSuite) TestIssue21290(c *C) {
	tk := testkit.NewTestKit(c, s.store)
	tk.MustExec("use test")
	tk.MustExec("drop table if exists t1;")
	tk.MustExec("create table t1(a date);")
	tk.MustExec("insert into t1 values (20100202);")
	tk.MustQuery("select a in ('2020-02-02', 20100202) from t1;").Check(testkit.Rows("1"))
}

func (s *testIntegrationSuite) TestIssue17868(c *C) {
	tk := testkit.NewTestKit(c, s.store)
	tk.MustExec("use test")
	tk.MustExec("drop table if exists t7")
	tk.MustExec("create table t7 (col0 SMALLINT, col1 VARBINARY(1), col2 DATE, col3 BIGINT, col4 BINARY(166))")
	tk.MustExec("insert into t7 values ('32767', '', '1000-01-03', '-0', '11101011')")
	tk.MustQuery("select col2 = 1 from t7").Check(testkit.Rows("0"))
	tk.MustQuery("select col2 != 1 from t7").Check(testkit.Rows("1"))
}

func (s *testIntegrationSuite) TestIssue21619(c *C) {
	tk := testkit.NewTestKit(c, s.store)
	tk.MustQuery(`select CAST("9223372036854775808" as json)`).Check(testkit.Rows("9223372036854775808"))
	tk.MustQuery(`select json_type(CAST("9223372036854775808" as json))`).Check(testkit.Rows("UNSIGNED INTEGER"))
	tk.MustQuery(`select CAST(9223372036854775808 as json)`).Check(testkit.Rows("9223372036854775808"))
	tk.MustQuery(`select json_type(CAST(9223372036854775808 as json))`).Check(testkit.Rows("UNSIGNED INTEGER"))
	tk.MustQuery(`select CAST(-9223372036854775808 as json)`).Check(testkit.Rows("-9223372036854775808"))
	tk.MustQuery(`select json_type(CAST(-9223372036854775808 as json))`).Check(testkit.Rows("INTEGER"))
}

func (s *testIntegrationSuite) TestIssue10467(c *C) {
	tk := testkit.NewTestKit(c, s.store)
	tk.MustExec("use test")
	tk.MustExec("drop table if exists tx2;")
	tk.MustExec("create table tx2 (col json);")
	tk.MustExec(`insert into tx2 values (json_array("3")),(json_array("3")),(json_array("3")),(json_array("3"));`)
	tk.MustExec(`insert into tx2 values (json_array(3.0));`)
	tk.MustExec(`insert into tx2 values (json_array(3));`)
	tk.MustExec(`insert into tx2 values (json_array(3.0));`)
	tk.MustExec(`insert into tx2 values (json_array(-3));`)
	tk.MustExec(`insert into tx2 values (json_array(-3.0));`)
	tk.MustExec(`insert into tx2 values (json_array(922337203685477580));`)
	tk.MustExec(`insert into tx2 values (json_array(922337203685477581)),(json_array(922337203685477581)),(json_array(922337203685477581)),(json_array(922337203685477581)),(json_array(922337203685477581));`)

	// TODO: in MySQL these values will hash the same because the first is stored as JSON type DECIMAL.
	// Currently TiDB does not support JSON type DECIMAL.
	// See: https://github.com/pingcap/tidb/issues/9988
	// insert into tx2 values (json_array(9223372036854775808.0));
	// insert into tx2 values (json_array(9223372036854775808));

	// ordering by a JSON col is not supported in MySQL, and the order is a bit questionable in TiDB.
	// sort by count for test result stability.
	tk.MustQuery("select col, count(1) c from tx2 group by col order by c desc;").Check(testkit.Rows("[922337203685477581] 5", `["3"] 4`, "[3] 3", "[-3] 2", "[922337203685477580] 1"))
}

func (s *testIntegrationSerialSuite) TestCollationIndexJoin(c *C) {
	collate.SetNewCollationEnabledForTest(true)
	defer collate.SetNewCollationEnabledForTest(false)
	tk := testkit.NewTestKit(c, s.store)
	tk.MustExec("use test")
	tk.MustExec("drop table if exists t1, t2")
	tk.MustExec("create table t1(a int, b char(10), key(b)) collate utf8mb4_general_ci")
	tk.MustExec("create table t2(a int, b char(10), key(b)) collate ascii_bin")
	tk.MustExec("insert into t1 values (1, 'a')")
	tk.MustExec("insert into t2 values (1, 'A')")

	tk.MustQuery("select /*+ inl_join(t1) */ t1.b, t2.b from t1 join t2 where t1.b=t2.b").Check(testkit.Rows("a A"))
	tk.MustQuery("select /*+ hash_join(t1) */ t1.b, t2.b from t1 join t2 where t1.b=t2.b").Check(testkit.Rows("a A"))
	tk.MustQuery("select /*+ merge_join(t1) */ t1.b, t2.b from t1 join t2 where t1.b=t2.b").Check(testkit.Rows("a A"))
	tk.MustQuery("select /*+ inl_hash_join(t1) */ t1.b, t2.b from t1 join t2 where t1.b=t2.b").Check(testkit.Rows("a A"))
	tk.MustQuery("select /*+ inl_hash_join(t2) */ t1.b, t2.b from t1 join t2 where t1.b=t2.b").Check(testkit.Rows("a A"))
	tk.MustQuery("show warnings").Check(testkit.Rows("Warning 1815 Optimizer Hint /*+ INL_HASH_JOIN(t2) */ is inapplicable"))
	tk.MustQuery("select /*+ inl_merge_join(t1) */ t1.b, t2.b from t1 join t2 where t1.b=t2.b").Check(testkit.Rows("a A"))
	tk.MustQuery("select /*+ inl_merge_join(t2) */ t1.b, t2.b from t1 join t2 where t1.b=t2.b").Check(testkit.Rows("a A"))
	tk.MustQuery("show warnings").Check(testkit.Rows("Warning 1815 Optimizer Hint /*+ INL_MERGE_JOIN(t2) */ is inapplicable"))
}

func (s *testIntegrationSuite) TestIssue19892(c *C) {
	defer s.cleanEnv(c)
	tk := testkit.NewTestKit(c, s.store)
	tk.MustExec("USE test")
	tk.MustExec("CREATE TABLE dd(a date, b datetime, c timestamp)")

	// check NO_ZERO_DATE
	{
		tk.MustExec("SET sql_mode=''")
		{
			tk.MustExec("TRUNCATE TABLE dd")
			tk.MustExec("INSERT INTO dd(a) values('0000-00-00')")
			tk.MustQuery("SHOW WARNINGS").Check(testkit.Rows())
			tk.MustQuery("SELECT a FROM dd").Check(testkit.Rows("0000-00-00"))

			tk.MustExec("TRUNCATE TABLE dd")
			tk.MustExec("INSERT INTO dd(b) values('2000-10-01')")
			tk.MustExec("UPDATE dd SET b = '0000-00-00'")
			tk.MustQuery("SHOW WARNINGS").Check(testkit.Rows())
			tk.MustQuery("SELECT b FROM dd").Check(testkit.Rows("0000-00-00 00:00:00"))

			tk.MustExec("TRUNCATE TABLE dd")
			tk.MustExec("INSERT INTO dd(c) values('0000-00-00 20:00:00')")
			tk.MustQuery("SHOW WARNINGS").Check(testkit.Rows("Warning 1292 Incorrect timestamp value: '0000-00-00 20:00:00'"))
			tk.MustQuery("SELECT c FROM dd").Check(testkit.Rows("0000-00-00 00:00:00"))

			tk.MustExec("TRUNCATE TABLE dd")
			tk.MustExec("INSERT INTO dd(c) values('2000-10-01 20:00:00')")
			tk.MustExec("UPDATE dd SET c = '0000-00-00 20:00:00'")
			tk.MustQuery("SHOW WARNINGS").Check(testkit.Rows("Warning 1292 Incorrect timestamp value: '0000-00-00 20:00:00'"))
			tk.MustQuery("SELECT c FROM dd").Check(testkit.Rows("0000-00-00 00:00:00"))
		}

		tk.MustExec("SET sql_mode='NO_ZERO_DATE'")
		{
			tk.MustExec("TRUNCATE TABLE dd")
			tk.MustExec("INSERT INTO dd(b) values('0000-0-00')")
			tk.MustQuery("SHOW WARNINGS").Check(testkit.Rows("Warning 1292 Incorrect datetime value: '0000-0-00'"))
			tk.MustQuery("SELECT b FROM dd").Check(testkit.Rows("0000-00-00 00:00:00"))

			tk.MustExec("TRUNCATE TABLE dd")
			tk.MustExec("INSERT INTO dd(a) values('2000-10-01')")
			tk.MustExec("UPDATE dd SET a = '0000-00-00'")
			tk.MustQuery("SHOW WARNINGS").Check(testkit.Rows("Warning 1292 Incorrect date value: '0000-00-00'"))
			tk.MustQuery("SELECT a FROM dd").Check(testkit.Rows("0000-00-00"))

			tk.MustExec("TRUNCATE TABLE dd")
			tk.MustExec("INSERT INTO dd(c) values('2000-10-01 10:00:00')")
			tk.MustExec("UPDATE dd SET c = '0000-00-00 10:00:00'")
			tk.MustQuery("SHOW WARNINGS").Check(testkit.Rows("Warning 1292 Incorrect timestamp value: '0000-00-00 10:00:00'"))
			tk.MustQuery("SELECT c FROM dd").Check(testkit.Rows("0000-00-00 00:00:00"))
		}

		tk.MustExec("SET sql_mode='NO_ZERO_DATE,STRICT_TRANS_TABLES'")
		{
			tk.MustExec("TRUNCATE TABLE dd")
			tk.MustGetErrMsg("INSERT INTO dd(c) VALUES ('0000-00-00 20:00:00')", "[table:1292]Incorrect timestamp value: '0000-00-00 20:00:00' for column 'c' at row 1")
			tk.MustExec("INSERT IGNORE INTO dd(c) VALUES ('0000-00-00 20:00:00')")
			tk.MustQuery("SHOW WARNINGS").Check(testkit.Rows("Warning 1292 Incorrect timestamp value: '0000-00-00 20:00:00'"))
			tk.MustQuery("SELECT c FROM dd").Check(testkit.Rows("0000-00-00 00:00:00"))

			tk.MustExec("TRUNCATE TABLE dd")
			tk.MustExec("INSERT INTO dd(b) values('2000-10-01')")
			tk.MustGetErrMsg("UPDATE dd SET b = '0000-00-00'", "[types:1292]Incorrect datetime value: '0000-00-00'")
			tk.MustExec("UPDATE IGNORE dd SET b = '0000-00-00'")
			tk.MustQuery("SHOW WARNINGS").Check(testkit.Rows("Warning 1292 Incorrect datetime value: '0000-00-00'"))
			tk.MustQuery("SELECT b FROM dd").Check(testkit.Rows("0000-00-00 00:00:00"))

			tk.MustExec("TRUNCATE TABLE dd")
			tk.MustExec("INSERT INTO dd(c) values('2000-10-01 10:00:00')")
			tk.MustGetErrMsg("UPDATE dd SET c = '0000-00-00 00:00:00'", "[types:1292]Incorrect timestamp value: '0000-00-00 00:00:00'")
			tk.MustExec("UPDATE IGNORE dd SET c = '0000-00-00 00:00:00'")
			tk.MustQuery("SHOW WARNINGS").Check(testkit.Rows("Warning 1292 Incorrect timestamp value: '0000-00-00 00:00:00'"))
			tk.MustQuery("SELECT c FROM dd").Check(testkit.Rows("0000-00-00 00:00:00"))
		}
	}

	// check NO_ZERO_IN_DATE
	{
		tk.MustExec("SET sql_mode=''")
		{
			tk.MustExec("TRUNCATE TABLE dd")
			tk.MustExec("INSERT INTO dd(a) values('2000-01-00')")
			tk.MustQuery("SHOW WARNINGS").Check(testkit.Rows())
			tk.MustQuery("SELECT a FROM dd").Check(testkit.Rows("2000-01-00"))
			tk.MustExec("INSERT INTO dd(a) values('2000-00-01')")
			tk.MustQuery("SHOW WARNINGS").Check(testkit.Rows())
			tk.MustQuery("SELECT a FROM dd").Check(testkit.Rows("2000-01-00", "2000-00-01"))
			tk.MustExec("INSERT INTO dd(a) values('0-01-02')")
			tk.MustQuery("SHOW WARNINGS").Check(testkit.Rows())
			tk.MustQuery("SELECT a FROM dd").Check(testkit.Rows("2000-01-00", "2000-00-01", "0000-01-02"))

			tk.MustExec("TRUNCATE TABLE dd")
			tk.MustExec("INSERT INTO dd(b) values('2000-01-02')")
			tk.MustExec("UPDATE dd SET b = '2000-00-02'")
			tk.MustQuery("SHOW WARNINGS").Check(testkit.Rows())
			tk.MustQuery("SELECT b FROM dd").Check(testkit.Rows("2000-00-02 00:00:00"))

			tk.MustExec("TRUNCATE TABLE dd")
			tk.MustExec("INSERT INTO dd(c) values('2000-01-02 20:00:00')")
			tk.MustExec("UPDATE dd SET c = '0000-01-02 20:00:00'")
			tk.MustQuery("SHOW WARNINGS").Check(testkit.Rows("Warning 1292 Incorrect timestamp value: '0000-01-02 20:00:00'"))
			tk.MustQuery("SELECT c FROM dd").Check(testkit.Rows("0000-00-00 00:00:00"))
		}

		tk.MustExec("SET sql_mode='NO_ZERO_IN_DATE'")
		{
			tk.MustExec("TRUNCATE TABLE dd")
			tk.MustExec("INSERT INTO dd(a) values('2000-01-00')")
			tk.MustQuery("SHOW WARNINGS").Check(testkit.Rows("Warning 1292 Incorrect date value: '2000-01-00'"))
			tk.MustQuery("SELECT a FROM dd").Check(testkit.Rows("0000-00-00"))

			tk.MustExec("TRUNCATE TABLE dd")
			tk.MustExec("INSERT INTO dd(a) values('2000-01-02')")
			tk.MustExec("UPDATE dd SET a = '2000-00-02'")
			tk.MustQuery("SHOW WARNINGS").Check(testkit.Rows("Warning 1292 Incorrect date value: '2000-00-02'"))
			tk.MustQuery("SELECT a FROM dd").Check(testkit.Rows("0000-00-00"))
			tk.MustExec("UPDATE dd SET b = '2000-01-0'")
			tk.MustQuery("SHOW WARNINGS").Check(testkit.Rows("Warning 1292 Incorrect datetime value: '2000-01-0'"))
			tk.MustQuery("SELECT b FROM dd").Check(testkit.Rows("0000-00-00 00:00:00"))
			// consistent with Mysql8
			tk.MustExec("UPDATE dd SET b = '0-01-02'")
			tk.MustQuery("SHOW WARNINGS").Check(testkit.Rows())
			tk.MustQuery("SELECT b FROM dd").Check(testkit.Rows("0000-01-02 00:00:00"))

			tk.MustExec("TRUNCATE TABLE dd")
			tk.MustExec("INSERT INTO dd(c) values('2000-01-02 20:00:00')")
			tk.MustExec("UPDATE dd SET c = '2000-00-02 20:00:00'")
			tk.MustQuery("SHOW WARNINGS").Check(testkit.Rows("Warning 1292 Incorrect timestamp value: '2000-00-02 20:00:00'"))
			tk.MustQuery("SELECT c FROM dd").Check(testkit.Rows("0000-00-00 00:00:00"))
		}

		tk.MustExec("SET sql_mode='NO_ZERO_IN_DATE,STRICT_TRANS_TABLES'")
		{
			tk.MustExec("TRUNCATE TABLE dd")
			tk.MustGetErrMsg("INSERT INTO dd(b) VALUES ('2000-01-00')", "[table:1292]Incorrect datetime value: '2000-01-00' for column 'b' at row 1")
			tk.MustExec("INSERT IGNORE INTO dd(b) VALUES ('2000-00-01')")
			tk.MustQuery("SHOW WARNINGS").Check(testkit.Rows("Warning 1292 Incorrect datetime value: '2000-00-01'"))
			tk.MustQuery("SELECT b FROM dd").Check(testkit.Rows("0000-00-00 00:00:00"))

			tk.MustExec("TRUNCATE TABLE dd")
			tk.MustExec("INSERT INTO dd(b) VALUES ('2000-01-02')")
			tk.MustGetErrMsg("UPDATE dd SET b = '2000-01-00'", "[types:1292]Incorrect datetime value: '2000-01-00'")
			tk.MustExec("UPDATE IGNORE dd SET b = '2000-01-0'")
			tk.MustQuery("SHOW WARNINGS").Check(testkit.Rows("Warning 1292 Incorrect datetime value: '2000-01-0'"))
			tk.MustQuery("SELECT b FROM dd").Check(testkit.Rows("0000-00-00 00:00:00"))
			tk.MustExec("UPDATE dd SET b = '0000-1-2'")
			tk.MustQuery("SELECT b FROM dd").Check(testkit.Rows("0000-01-02 00:00:00"))
			tk.MustGetErrMsg("UPDATE dd SET c = '0000-01-05'", "[types:1292]Incorrect timestamp value: '0000-01-05'")
			tk.MustExec("UPDATE IGNORE dd SET c = '0000-01-5'")
			tk.MustQuery("SHOW WARNINGS").Check(testkit.Rows("Warning 1292 Incorrect timestamp value: '0000-01-5'"))
			tk.MustQuery("SELECT c FROM dd").Check(testkit.Rows("0000-00-00 00:00:00"))

			tk.MustExec("TRUNCATE TABLE dd")
			tk.MustGetErrMsg("INSERT INTO dd(c) VALUES ('2000-01-00 20:00:00')", "[table:1292]Incorrect timestamp value: '2000-01-00 20:00:00' for column 'c' at row 1")
			tk.MustExec("INSERT INTO dd(c) VALUES ('2000-01-02')")
			tk.MustGetErrMsg("UPDATE dd SET c = '2000-01-00 20:00:00'", "[types:1292]Incorrect timestamp value: '2000-01-00 20:00:00'")
			tk.MustExec("UPDATE IGNORE dd SET b = '2000-01-00'")
			tk.MustQuery("SHOW WARNINGS").Check(testkit.Rows("Warning 1292 Incorrect datetime value: '2000-01-00'"))
			tk.MustQuery("SELECT b FROM dd").Check(testkit.Rows("0000-00-00 00:00:00"))
		}
	}

	// check !NO_ZERO_DATE
	tk.MustExec("SET sql_mode='ONLY_FULL_GROUP_BY,STRICT_TRANS_TABLES,NO_ZERO_IN_DATE,ERROR_FOR_DIVISION_BY_ZERO,NO_AUTO_CREATE_USER,NO_ENGINE_SUBSTITUTION'")
	{
		tk.MustExec("TRUNCATE TABLE dd")
		tk.MustExec("INSERT INTO dd(a) values('0000-00-00')")
		tk.MustQuery("SHOW WARNINGS").Check(testkit.Rows())
		tk.MustQuery("SELECT a FROM dd").Check(testkit.Rows("0000-00-00"))

		tk.MustExec("TRUNCATE TABLE dd")
		tk.MustExec("INSERT INTO dd(b) values('2000-10-01')")
		tk.MustExec("UPDATE dd SET b = '0000-00-00'")
		tk.MustQuery("SHOW WARNINGS").Check(testkit.Rows())
		tk.MustQuery("SELECT b FROM dd").Check(testkit.Rows("0000-00-00 00:00:00"))

		tk.MustExec("TRUNCATE TABLE dd")
		tk.MustExec("INSERT INTO dd(c) values('0000-00-00 00:00:00')")
		tk.MustQuery("SHOW WARNINGS").Check(testkit.Rows())

		tk.MustExec("TRUNCATE TABLE dd")
		tk.MustExec("INSERT INTO dd(c) values('2000-10-01 10:00:00')")
		tk.MustExec("UPDATE dd SET c = '0000-00-00 00:00:00'")
		tk.MustQuery("SHOW WARNINGS").Check(testkit.Rows())
		tk.MustQuery("SELECT c FROM dd").Check(testkit.Rows("0000-00-00 00:00:00"))

		tk.MustExec("TRUNCATE TABLE dd")
		tk.MustGetErrMsg("INSERT INTO dd(b) VALUES ('2000-01-00')", "[table:1292]Incorrect datetime value: '2000-01-00' for column 'b' at row 1")
		tk.MustExec("INSERT IGNORE INTO dd(b) VALUES ('2000-00-01')")
		tk.MustQuery("SHOW WARNINGS").Check(testkit.Rows("Warning 1292 Incorrect datetime value: '2000-00-01'"))
		tk.MustQuery("SELECT b FROM dd").Check(testkit.Rows("0000-00-00 00:00:00"))

		tk.MustExec("TRUNCATE TABLE dd")
		tk.MustExec("INSERT INTO dd(b) VALUES ('2000-01-02')")
		tk.MustGetErrMsg("UPDATE dd SET b = '2000-01-00'", "[types:1292]Incorrect datetime value: '2000-01-00'")
		tk.MustExec("UPDATE IGNORE dd SET b = '2000-01-0'")
		tk.MustQuery("SHOW WARNINGS").Check(testkit.Rows("Warning 1292 Incorrect datetime value: '2000-01-0'"))
		tk.MustQuery("SELECT b FROM dd").Check(testkit.Rows("0000-00-00 00:00:00"))
		tk.MustExec("UPDATE dd SET b = '0000-1-2'")
		tk.MustQuery("SELECT b FROM dd").Check(testkit.Rows("0000-01-02 00:00:00"))
		tk.MustGetErrMsg("UPDATE dd SET c = '0000-01-05'", "[types:1292]Incorrect timestamp value: '0000-01-05'")
		tk.MustExec("UPDATE IGNORE dd SET c = '0000-01-5'")
		tk.MustQuery("SHOW WARNINGS").Check(testkit.Rows("Warning 1292 Incorrect timestamp value: '0000-01-5'"))
		tk.MustQuery("SELECT c FROM dd").Check(testkit.Rows("0000-00-00 00:00:00"))

		tk.MustExec("TRUNCATE TABLE dd")
		tk.MustGetErrMsg("INSERT INTO dd(c) VALUES ('2000-01-00 20:00:00')", "[table:1292]Incorrect timestamp value: '2000-01-00 20:00:00' for column 'c' at row 1")
		tk.MustExec("INSERT INTO dd(c) VALUES ('2000-01-02')")
		tk.MustGetErrMsg("UPDATE dd SET c = '2000-01-00 20:00:00'", "[types:1292]Incorrect timestamp value: '2000-01-00 20:00:00'")
		tk.MustExec("UPDATE IGNORE dd SET b = '2000-01-00'")
		tk.MustQuery("SHOW WARNINGS").Check(testkit.Rows("Warning 1292 Incorrect datetime value: '2000-01-00'"))
		tk.MustQuery("SELECT b FROM dd").Check(testkit.Rows("0000-00-00 00:00:00"))
	}

	// check !NO_ZERO_IN_DATE
	tk.MustExec("SET sql_mode='ONLY_FULL_GROUP_BY,STRICT_TRANS_TABLES,NO_ZERO_DATE,ERROR_FOR_DIVISION_BY_ZERO,NO_AUTO_CREATE_USER,NO_ENGINE_SUBSTITUTION'")
	{
		tk.MustExec("TRUNCATE TABLE dd")
		tk.MustExec("INSERT INTO dd(a) values('2000-00-10')")
		tk.MustQuery("SHOW WARNINGS").Check(testkit.Rows())
		tk.MustQuery("SELECT a FROM dd").Check(testkit.Rows("2000-00-10"))

		tk.MustExec("TRUNCATE TABLE dd")
		tk.MustExec("INSERT INTO dd(b) values('2000-10-01')")
		tk.MustExec("UPDATE dd SET b = '2000-00-10'")
		tk.MustQuery("SHOW WARNINGS").Check(testkit.Rows())
		tk.MustQuery("SELECT b FROM dd").Check(testkit.Rows("2000-00-10 00:00:00"))

		tk.MustExec("TRUNCATE TABLE dd")
		tk.MustExec("INSERT INTO dd(c) values('2000-10-01 10:00:00')")
		tk.MustGetErrMsg("UPDATE dd SET c = '2000-00-10 00:00:00'", "[types:1292]Incorrect timestamp value: '2000-00-10 00:00:00'")
		tk.MustExec("UPDATE IGNORE dd SET c = '2000-01-00 00:00:00'")
		tk.MustQuery("SHOW WARNINGS").Check(testkit.Rows("Warning 1292 Incorrect timestamp value: '2000-01-00 00:00:00'"))
		tk.MustQuery("SELECT c FROM dd").Check(testkit.Rows("0000-00-00 00:00:00"))
	}
}

func (s *testIntegrationSerialSuite) TestIssue20876(c *C) {
	collate.SetNewCollationEnabledForTest(true)
	defer collate.SetNewCollationEnabledForTest(false)
	tk := testkit.NewTestKit(c, s.store)
	tk.MustExec("set @@tidb_enable_clustered_index=1;")
	tk.MustExec("use test")
	tk.MustExec("drop table if exists t;")
	tk.MustExec("CREATE TABLE `t` (" +
		"  `a` char(10) COLLATE utf8mb4_unicode_ci NOT NULL," +
		"  `b` char(20) COLLATE utf8mb4_general_ci NOT NULL," +
		"  `c` int(11) NOT NULL," +
		"  PRIMARY KEY (`a`,`b`,`c`)," +
		"  KEY `idx` (`a`)" +
		")")
	tk.MustExec("insert into t values ('#', 'C', 10), ('$', 'c', 20), ('$', 'c', 30), ('a', 'a', 10), ('A', 'A', 30)")
	tk.MustExec("analyze table t")
	tk.MustQuery("select * from t where a='#';").Check(testkit.Rows("# C 10"))
}

func (s *testIntegrationSuite) TestIssue12205(c *C) {
	tk := testkit.NewTestKit(c, s.store)

	tk.MustExec("use test")
	tk.MustExec("drop table if exists t12205;")
	tk.MustExec("create table t12205(\n    `col_varchar_64` varchar(64) DEFAULT NULL,\n    `col_varchar_64_key` varchar(64) DEFAULT NULL\n);")
	tk.MustExec("insert into t12205 values('-1038024704','-527892480');")
	tk.MustQuery("select SEC_TO_TIME( ( `col_varchar_64` & `col_varchar_64_key` ) ),`col_varchar_64` & `col_varchar_64_key` from t12205; ").Check(
		testkit.Rows("838:59:59 18446744072635875328"))
	tk.MustQuery("show warnings;").Check(
		testkit.Rows("Warning 1292 Truncated incorrect time value: '18446744072635875000'"))
}

<<<<<<< HEAD
func (s *testIntegrationSerialSuite) TestLikeWithCollation(c *C) {
	tk := testkit.NewTestKit(c, s.store)
	collate.SetNewCollationEnabledForTest(true)
	defer collate.SetNewCollationEnabledForTest(false)

	tk.MustQuery(`select 'a' like 'A' collate utf8mb4_unicode_ci;`).Check(testkit.Rows("1"))
	tk.MustGetErrMsg(`select 'a' collate utf8mb4_bin like 'A' collate utf8mb4_unicode_ci;`, "[expression:1270]Illegal mix of collations (utf8mb4_bin,EXPLICIT), (utf8mb4_unicode_ci,EXPLICIT), (utf8mb4_bin,NUMERIC) for operation 'like'")
	tk.MustQuery(`select '😛' collate utf8mb4_general_ci like '😋';`).Check(testkit.Rows("1"))
	tk.MustQuery(`select '😛' collate utf8mb4_general_ci = '😋';`).Check(testkit.Rows("1"))
	tk.MustQuery(`select '😛' collate utf8mb4_unicode_ci like '😋';`).Check(testkit.Rows("0"))
	tk.MustQuery(`select '😛' collate utf8mb4_unicode_ci = '😋';`).Check(testkit.Rows("1"))
=======
func (s *testIntegrationSuite) TestIssue11333(c *C) {
	defer s.cleanEnv(c)
	tk := testkit.NewTestKit(c, s.store)
	tk.MustExec("use test")
	tk.MustExec("drop table if exists t;")
	tk.MustExec("drop table if exists t1;")
	tk.MustExec("create table t(col1 decimal);")
	tk.MustExec(" insert into t values(0.00000000000000000000000000000000000000000000000000000000000000000000000000000000000000000);")
	tk.MustQuery(`select * from t;`).Check(testkit.Rows("0"))
	tk.MustExec("create table t1(col1 decimal(65,30));")
	tk.MustExec(" insert into t1 values(0.00000000000000000000000000000000000000000000000000000000000000000000000000000000000000000);")
	tk.MustQuery(`select * from t1;`).Check(testkit.Rows("0.000000000000000000000000000000"))
	tk.MustQuery(`select 0.00000000000000000000000000000000000000000000000000000000000000000000000000000000000000000;`).Check(testkit.Rows("0.000000000000000000000000000000000000000000000000000000000000000000000000"))
	tk.MustQuery(`select 0.0000000000000000000000000000000000000000000000000000000000000000000000012;`).Check(testkit.Rows("0.000000000000000000000000000000000000000000000000000000000000000000000001"))
	tk.MustQuery(`select 0.000000000000000000000000000000000000000000000000000000000000000000000001;`).Check(testkit.Rows("0.000000000000000000000000000000000000000000000000000000000000000000000001"))
}

func (s *testSuite) TestIssue12206(c *C) {
	tk := testkit.NewTestKit(c, s.store)
	tk.MustExec("use test")
	tk.MustExec("drop table if exists t12206;")
	tk.MustExec("create table t12206(\n    `col_tinyint_unsigned` tinyint(3) unsigned DEFAULT NULL,\n    `col_double_unsigned` double unsigned DEFAULT NULL,\n    `col_year_key` year(4) DEFAULT NULL\n);")
	tk.MustExec("insert into t12206 values(73,0,0000);")
	tk.MustQuery("SELECT TIME_FORMAT( `col_tinyint_unsigned`, ( IFNULL( `col_double_unsigned`, `col_year_key` ) ) ) AS field1 FROM `t12206`;").Check(
		testkit.Rows("<nil>"))
	tk.MustQuery("show warnings").Check(testkit.Rows("Warning 1292 Truncated incorrect time value: '73'"))
>>>>>>> 1a9852f8
}

func (s *testIntegrationSuite2) TestCastCoer(c *C) {
	tk := testkit.NewTestKit(c, s.store)

	tk.MustQuery("select coercibility(binary('a'))").Check(testkit.Rows("2"))
	tk.MustQuery("select coercibility(cast('a' as char(10)))").Check(testkit.Rows("2"))
	tk.MustQuery("select coercibility(convert('abc', char(10)));").Check(testkit.Rows("2"))
}

func (s *testIntegrationSuite) TestIssue12209(c *C) {
	tk := testkit.NewTestKit(c, s.store)

	tk.MustExec("use test")
	tk.MustExec("drop table if exists t12209;")
	tk.MustExec("create table t12209(a bigint(20));")
	tk.MustExec("insert into t12209 values(1);")
	tk.MustQuery("select  `a` DIV ( ROUND( ( SCHEMA() ), '1978-05-18 03:35:52.043591' ) ) from `t12209`;").Check(
		testkit.Rows("<nil>"))
}<|MERGE_RESOLUTION|>--- conflicted
+++ resolved
@@ -8361,7 +8361,6 @@
 		testkit.Rows("Warning 1292 Truncated incorrect time value: '18446744072635875000'"))
 }
 
-<<<<<<< HEAD
 func (s *testIntegrationSerialSuite) TestLikeWithCollation(c *C) {
 	tk := testkit.NewTestKit(c, s.store)
 	collate.SetNewCollationEnabledForTest(true)
@@ -8373,7 +8372,8 @@
 	tk.MustQuery(`select '😛' collate utf8mb4_general_ci = '😋';`).Check(testkit.Rows("1"))
 	tk.MustQuery(`select '😛' collate utf8mb4_unicode_ci like '😋';`).Check(testkit.Rows("0"))
 	tk.MustQuery(`select '😛' collate utf8mb4_unicode_ci = '😋';`).Check(testkit.Rows("1"))
-=======
+}
+
 func (s *testIntegrationSuite) TestIssue11333(c *C) {
 	defer s.cleanEnv(c)
 	tk := testkit.NewTestKit(c, s.store)
@@ -8400,7 +8400,6 @@
 	tk.MustQuery("SELECT TIME_FORMAT( `col_tinyint_unsigned`, ( IFNULL( `col_double_unsigned`, `col_year_key` ) ) ) AS field1 FROM `t12206`;").Check(
 		testkit.Rows("<nil>"))
 	tk.MustQuery("show warnings").Check(testkit.Rows("Warning 1292 Truncated incorrect time value: '73'"))
->>>>>>> 1a9852f8
 }
 
 func (s *testIntegrationSuite2) TestCastCoer(c *C) {
