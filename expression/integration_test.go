// Copyright 2017 PingCAP, Inc.
//
// Licensed under the Apache License, Version 2.0 (the "License");
// you may not use this file except in compliance with the License.
// You may obtain a copy of the License at
//
//     http://www.apache.org/licenses/LICENSE-2.0
//
// Unless required by applicable law or agreed to in writing, software
// distributed under the License is distributed on an "AS IS" BASIS,
// See the License for the specific language governing permissions and
// limitations under the License.

package expression_test

import (
	"bytes"
	"context"
	"fmt"
	"math"
	"sort"
	"strconv"
	"strings"
	"time"

	. "github.com/pingcap/check"
	"github.com/pingcap/errors"
	"github.com/pingcap/parser/auth"
	"github.com/pingcap/parser/model"
	"github.com/pingcap/parser/mysql"
	"github.com/pingcap/parser/terror"
	"github.com/pingcap/tidb/domain"
	"github.com/pingcap/tidb/expression"
	"github.com/pingcap/tidb/kv"
	plannercore "github.com/pingcap/tidb/planner/core"
	"github.com/pingcap/tidb/session"
	"github.com/pingcap/tidb/sessionctx"
	"github.com/pingcap/tidb/sessionctx/variable"
	"github.com/pingcap/tidb/store/mockstore"
	"github.com/pingcap/tidb/table"
	"github.com/pingcap/tidb/types"
	"github.com/pingcap/tidb/util/collate"
	"github.com/pingcap/tidb/util/kvcache"
	"github.com/pingcap/tidb/util/mock"
	"github.com/pingcap/tidb/util/sqlexec"
	"github.com/pingcap/tidb/util/testkit"
	"github.com/pingcap/tidb/util/testutil"
)

var _ = Suite(&testIntegrationSuite{})
var _ = Suite(&testIntegrationSuite2{})
var _ = SerialSuites(&testIntegrationSerialSuite{})

type testIntegrationSuiteBase struct {
	store kv.Storage
	dom   *domain.Domain
	ctx   sessionctx.Context
}

type testIntegrationSuite struct {
	testIntegrationSuiteBase
}

type testIntegrationSuite2 struct {
	testIntegrationSuiteBase
}

type testIntegrationSerialSuite struct {
	testIntegrationSuiteBase
}

func (s *testIntegrationSuiteBase) cleanEnv(c *C) {
	tk := testkit.NewTestKit(c, s.store)
	tk.MustExec("use test")
	r := tk.MustQuery("show tables")
	for _, tb := range r.Rows() {
		tableName := tb[0]
		tk.MustExec(fmt.Sprintf("drop table %v", tableName))
	}
}

func (s *testIntegrationSuiteBase) SetUpSuite(c *C) {
	var err error
	s.store, s.dom, err = newStoreWithBootstrap()
	c.Assert(err, IsNil)
	s.ctx = mock.NewContext()
}

func (s *testIntegrationSuiteBase) TearDownSuite(c *C) {
	s.dom.Close()
	s.store.Close()
}

func (s *testIntegrationSuite) TestFuncREPEAT(c *C) {
	tk := testkit.NewTestKit(c, s.store)
	defer s.cleanEnv(c)
	tk.MustExec("USE test;")
	tk.MustExec("DROP TABLE IF EXISTS table_string;")
	tk.MustExec("CREATE TABLE table_string(a CHAR(20), b VARCHAR(20), c TINYTEXT, d TEXT(20), e MEDIUMTEXT, f LONGTEXT, g BIGINT);")
	tk.MustExec("INSERT INTO table_string (a, b, c, d, e, f, g) VALUES ('a', 'b', 'c', 'd', 'e', 'f', 2);")
	tk.CheckExecResult(1, 0)

	r := tk.MustQuery("SELECT REPEAT(a, g), REPEAT(b, g), REPEAT(c, g), REPEAT(d, g), REPEAT(e, g), REPEAT(f, g) FROM table_string;")
	r.Check(testkit.Rows("aa bb cc dd ee ff"))

	r = tk.MustQuery("SELECT REPEAT(NULL, g), REPEAT(NULL, g), REPEAT(NULL, g), REPEAT(NULL, g), REPEAT(NULL, g), REPEAT(NULL, g) FROM table_string;")
	r.Check(testkit.Rows("<nil> <nil> <nil> <nil> <nil> <nil>"))

	r = tk.MustQuery("SELECT REPEAT(a, NULL), REPEAT(b, NULL), REPEAT(c, NULL), REPEAT(d, NULL), REPEAT(e, NULL), REPEAT(f, NULL) FROM table_string;")
	r.Check(testkit.Rows("<nil> <nil> <nil> <nil> <nil> <nil>"))

	r = tk.MustQuery("SELECT REPEAT(a, 2), REPEAT(b, 2), REPEAT(c, 2), REPEAT(d, 2), REPEAT(e, 2), REPEAT(f, 2) FROM table_string;")
	r.Check(testkit.Rows("aa bb cc dd ee ff"))

	r = tk.MustQuery("SELECT REPEAT(NULL, 2), REPEAT(NULL, 2), REPEAT(NULL, 2), REPEAT(NULL, 2), REPEAT(NULL, 2), REPEAT(NULL, 2) FROM table_string;")
	r.Check(testkit.Rows("<nil> <nil> <nil> <nil> <nil> <nil>"))

	r = tk.MustQuery("SELECT REPEAT(a, -1), REPEAT(b, -2), REPEAT(c, -2), REPEAT(d, -2), REPEAT(e, -2), REPEAT(f, -2) FROM table_string;")
	r.Check(testkit.Rows("     "))

	r = tk.MustQuery("SELECT REPEAT(a, 0), REPEAT(b, 0), REPEAT(c, 0), REPEAT(d, 0), REPEAT(e, 0), REPEAT(f, 0) FROM table_string;")
	r.Check(testkit.Rows("     "))

	r = tk.MustQuery("SELECT REPEAT(a, 16777217), REPEAT(b, 16777217), REPEAT(c, 16777217), REPEAT(d, 16777217), REPEAT(e, 16777217), REPEAT(f, 16777217) FROM table_string;")
	r.Check(testkit.Rows("<nil> <nil> <nil> <nil> <nil> <nil>"))
}

func (s *testIntegrationSuite) TestFuncLpadAndRpad(c *C) {
	tk := testkit.NewTestKit(c, s.store)
	defer s.cleanEnv(c)
	tk.MustExec(`USE test;`)
	tk.MustExec(`DROP TABLE IF EXISTS t;`)
	tk.MustExec(`CREATE TABLE t(a BINARY(10), b CHAR(10));`)
	tk.MustExec(`INSERT INTO t SELECT "中文", "abc";`)
	result := tk.MustQuery(`SELECT LPAD(a, 11, "a"), LPAD(b, 2, "xx") FROM t;`)
	result.Check(testkit.Rows("a中文\x00\x00\x00\x00 ab"))
	result = tk.MustQuery(`SELECT RPAD(a, 11, "a"), RPAD(b, 2, "xx") FROM t;`)
	result.Check(testkit.Rows("中文\x00\x00\x00\x00a ab"))
	result = tk.MustQuery(`SELECT LPAD("中文", 5, "字符"), LPAD("中文", 1, "a");`)
	result.Check(testkit.Rows("字符字中文 中"))
	result = tk.MustQuery(`SELECT RPAD("中文", 5, "字符"), RPAD("中文", 1, "a");`)
	result.Check(testkit.Rows("中文字符字 中"))
	result = tk.MustQuery(`SELECT RPAD("中文", -5, "字符"), RPAD("中文", 10, "");`)
	result.Check(testkit.Rows("<nil> <nil>"))
	result = tk.MustQuery(`SELECT LPAD("中文", -5, "字符"), LPAD("中文", 10, "");`)
	result.Check(testkit.Rows("<nil> <nil>"))
}

func (s *testIntegrationSuite) TestMiscellaneousBuiltin(c *C) {
	ctx := context.Background()
	defer s.cleanEnv(c)

	tk := testkit.NewTestKit(c, s.store)
	tk.MustExec("use test")
	// for uuid
	r := tk.MustQuery("select uuid(), uuid(), uuid(), uuid(), uuid(), uuid();")
	for _, it := range r.Rows() {
		for _, item := range it {
			uuid, ok := item.(string)
			c.Assert(ok, Equals, true)
			list := strings.Split(uuid, "-")
			c.Assert(len(list), Equals, 5)
			c.Assert(len(list[0]), Equals, 8)
			c.Assert(len(list[1]), Equals, 4)
			c.Assert(len(list[2]), Equals, 4)
			c.Assert(len(list[3]), Equals, 4)
			c.Assert(len(list[4]), Equals, 12)
		}
	}
	tk.MustQuery("select sleep(1);").Check(testkit.Rows("0"))
	tk.MustQuery("select sleep(0);").Check(testkit.Rows("0"))
	tk.MustQuery("select sleep('a');").Check(testkit.Rows("0"))
	tk.MustQuery("show warnings;").Check(testkit.Rows("Warning 1292 Truncated incorrect FLOAT value: 'a'"))
	rs, err := tk.Exec("select sleep(-1);")
	c.Assert(err, IsNil)
	c.Assert(rs, NotNil)
	_, err = session.GetRows4Test(ctx, tk.Se, rs)
	c.Assert(err, NotNil)
	c.Assert(rs.Close(), IsNil)

	tk.MustQuery("SELECT INET_ATON('10.0.5.9');").Check(testkit.Rows("167773449"))
	tk.MustQuery("SELECT INET_NTOA(167773449);").Check(testkit.Rows("10.0.5.9"))
	tk.MustQuery("SELECT HEX(INET6_ATON('fdfe::5a55:caff:fefa:9089'));").Check(testkit.Rows("FDFE0000000000005A55CAFFFEFA9089"))
	tk.MustQuery("SELECT HEX(INET6_ATON('10.0.5.9'));").Check(testkit.Rows("0A000509"))
	tk.MustQuery("SELECT INET6_NTOA(INET6_ATON('fdfe::5a55:caff:fefa:9089'));").Check(testkit.Rows("fdfe::5a55:caff:fefa:9089"))
	tk.MustQuery("SELECT INET6_NTOA(INET6_ATON('10.0.5.9'));").Check(testkit.Rows("10.0.5.9"))
	tk.MustQuery("SELECT INET6_NTOA(UNHEX('FDFE0000000000005A55CAFFFEFA9089'));").Check(testkit.Rows("fdfe::5a55:caff:fefa:9089"))
	tk.MustQuery("SELECT INET6_NTOA(UNHEX('0A000509'));").Check(testkit.Rows("10.0.5.9"))

	tk.MustQuery(`SELECT IS_IPV4('10.0.5.9'), IS_IPV4('10.0.5.256');`).Check(testkit.Rows("1 0"))
	tk.MustQuery(`SELECT IS_IPV4_COMPAT(INET6_ATON('::10.0.5.9'));`).Check(testkit.Rows("1"))
	tk.MustQuery(`SELECT IS_IPV4_COMPAT(INET6_ATON('::ffff:10.0.5.9'));`).Check(testkit.Rows("0"))
	tk.MustQuery(`SELECT
	  IS_IPV4_COMPAT(INET6_ATON('::192.168.0.1')),
	  IS_IPV4_COMPAT(INET6_ATON('::c0a8:0001')),
	  IS_IPV4_COMPAT(INET6_ATON('::c0a8:1'));`).Check(testkit.Rows("1 1 1"))
	tk.MustQuery(`SELECT IS_IPV4_MAPPED(INET6_ATON('::10.0.5.9'));`).Check(testkit.Rows("0"))
	tk.MustQuery(`SELECT IS_IPV4_MAPPED(INET6_ATON('::ffff:10.0.5.9'));`).Check(testkit.Rows("1"))
	tk.MustQuery(`SELECT
	  IS_IPV4_MAPPED(INET6_ATON('::ffff:192.168.0.1')),
	  IS_IPV4_MAPPED(INET6_ATON('::ffff:c0a8:0001')),
	  IS_IPV4_MAPPED(INET6_ATON('::ffff:c0a8:1'));`).Check(testkit.Rows("1 1 1"))
	tk.MustQuery(`SELECT IS_IPV6('10.0.5.9'), IS_IPV6('::1');`).Check(testkit.Rows("0 1"))

	tk.MustExec("drop table if exists t1;")
	tk.MustExec(`create table t1(
        a int,
        b int not null,
        c int not null default 0,
        d int default 0,
        unique key(b,c),
        unique key(b,d)
);`)
	tk.MustExec("insert into t1 (a,b) values(1,10),(1,20),(2,30),(2,40);")
	tk.MustQuery("select any_value(a), sum(b) from t1;").Check(testkit.Rows("1 100"))
	tk.MustQuery("select a,any_value(b),sum(c) from t1 group by a order by a;").Check(testkit.Rows("1 10 0", "2 30 0"))

	// for locks
	tk.MustExec(`set tidb_enable_noop_functions=1;`)
	result := tk.MustQuery(`SELECT GET_LOCK('test_lock1', 10);`)
	result.Check(testkit.Rows("1"))
	result = tk.MustQuery(`SELECT GET_LOCK('test_lock2', 10);`)
	result.Check(testkit.Rows("1"))

	result = tk.MustQuery(`SELECT RELEASE_LOCK('test_lock2');`)
	result.Check(testkit.Rows("1"))
	result = tk.MustQuery(`SELECT RELEASE_LOCK('test_lock1');`)
	result.Check(testkit.Rows("1"))
}

func (s *testIntegrationSuite) TestConvertToBit(c *C) {
	defer s.cleanEnv(c)
	tk := testkit.NewTestKit(c, s.store)
	tk.MustExec("use test")
	tk.MustExec("drop table if exists t, t1")
	tk.MustExec("create table t (a bit(64))")
	tk.MustExec("create table t1 (a varchar(2))")
	tk.MustExec(`insert t1 value ('10')`)
	tk.MustExec(`insert t select a from t1`)
	tk.MustQuery("select a+0 from t").Check(testkit.Rows("12592"))

	tk.MustExec("drop table if exists t, t1")
	tk.MustExec("create table t (a bit(64))")
	tk.MustExec("create table t1 (a binary(2))")
	tk.MustExec(`insert t1 value ('10')`)
	tk.MustExec(`insert t select a from t1`)
	tk.MustQuery("select a+0 from t").Check(testkit.Rows("12592"))

	tk.MustExec("drop table if exists t, t1")
	tk.MustExec("create table t (a bit(64))")
	tk.MustExec("create table t1 (a datetime)")
	tk.MustExec(`insert t1 value ('09-01-01')`)
	tk.MustExec(`insert t select a from t1`)
	tk.MustQuery("select a+0 from t").Check(testkit.Rows("20090101000000"))
}

func (s *testIntegrationSuite2) TestMathBuiltin(c *C) {
	ctx := context.Background()
	defer s.cleanEnv(c)
	tk := testkit.NewTestKit(c, s.store)
	tk.MustExec("use test")

	// for degrees
	result := tk.MustQuery("select degrees(0), degrees(1)")
	result.Check(testkit.Rows("0 57.29577951308232"))
	result = tk.MustQuery("select degrees(2), degrees(5)")
	result.Check(testkit.Rows("114.59155902616465 286.4788975654116"))

	// for sin
	result = tk.MustQuery("select sin(0), sin(1.5707963267949)")
	result.Check(testkit.Rows("0 1"))
	result = tk.MustQuery("select sin(1), sin(100)")
	result.Check(testkit.Rows("0.8414709848078965 -0.5063656411097588"))
	result = tk.MustQuery("select sin('abcd')")
	result.Check(testkit.Rows("0"))

	// for cos
	result = tk.MustQuery("select cos(0), cos(3.1415926535898)")
	result.Check(testkit.Rows("1 -1"))
	result = tk.MustQuery("select cos('abcd')")
	result.Check(testkit.Rows("1"))

	// for tan
	result = tk.MustQuery("select tan(0.00), tan(PI()/4)")
	result.Check(testkit.Rows("0 1"))
	result = tk.MustQuery("select tan('abcd')")
	result.Check(testkit.Rows("0"))

	// for log2
	result = tk.MustQuery("select log2(0.0)")
	result.Check(testkit.Rows("<nil>"))
	result = tk.MustQuery("select log2(4)")
	result.Check(testkit.Rows("2"))
	result = tk.MustQuery("select log2('8.0abcd')")
	result.Check(testkit.Rows("3"))
	result = tk.MustQuery("select log2(-1)")
	result.Check(testkit.Rows("<nil>"))
	result = tk.MustQuery("select log2(NULL)")
	result.Check(testkit.Rows("<nil>"))

	// for log10
	result = tk.MustQuery("select log10(0.0)")
	result.Check(testkit.Rows("<nil>"))
	result = tk.MustQuery("select log10(100)")
	result.Check(testkit.Rows("2"))
	result = tk.MustQuery("select log10('1000.0abcd')")
	result.Check(testkit.Rows("3"))
	result = tk.MustQuery("select log10(-1)")
	result.Check(testkit.Rows("<nil>"))
	result = tk.MustQuery("select log10(NULL)")
	result.Check(testkit.Rows("<nil>"))

	//for log
	result = tk.MustQuery("select log(0.0)")
	result.Check(testkit.Rows("<nil>"))
	result = tk.MustQuery("select log(100)")
	result.Check(testkit.Rows("4.605170185988092"))
	result = tk.MustQuery("select log('100.0abcd')")
	result.Check(testkit.Rows("4.605170185988092"))
	result = tk.MustQuery("select log(-1)")
	result.Check(testkit.Rows("<nil>"))
	result = tk.MustQuery("select log(NULL)")
	result.Check(testkit.Rows("<nil>"))
	result = tk.MustQuery("select log(NULL, NULL)")
	result.Check(testkit.Rows("<nil>"))
	result = tk.MustQuery("select log(1, 100)")
	result.Check(testkit.Rows("<nil>"))
	result = tk.MustQuery("select log(0.5, 0.25)")
	result.Check(testkit.Rows("2"))
	result = tk.MustQuery("select log(-1, 0.25)")
	result.Check(testkit.Rows("<nil>"))

	// for atan
	result = tk.MustQuery("select atan(0), atan(-1), atan(1), atan(1,2)")
	result.Check(testkit.Rows("0 -0.7853981633974483 0.7853981633974483 0.4636476090008061"))
	result = tk.MustQuery("select atan('tidb')")
	result.Check(testkit.Rows("0"))

	// for asin
	result = tk.MustQuery("select asin(0), asin(-2), asin(2), asin(1)")
	result.Check(testkit.Rows("0 <nil> <nil> 1.5707963267948966"))
	result = tk.MustQuery("select asin('tidb')")
	result.Check(testkit.Rows("0"))

	// for acos
	result = tk.MustQuery("select acos(0), acos(-2), acos(2), acos(1)")
	result.Check(testkit.Rows("1.5707963267948966 <nil> <nil> 0"))
	result = tk.MustQuery("select acos('tidb')")
	result.Check(testkit.Rows("1.5707963267948966"))

	// for pi
	result = tk.MustQuery("select pi()")
	result.Check(testkit.Rows("3.141592653589793"))

	// for floor
	result = tk.MustQuery("select floor(0), floor(null), floor(1.23), floor(-1.23), floor(1)")
	result.Check(testkit.Rows("0 <nil> 1 -2 1"))
	result = tk.MustQuery("select floor('tidb'), floor('1tidb'), floor('tidb1')")
	result.Check(testkit.Rows("0 1 0"))
	result = tk.MustQuery("SELECT floor(t.c_datetime) FROM (select CAST('2017-07-19 00:00:00' AS DATETIME) AS c_datetime) AS t")
	result.Check(testkit.Rows("20170719000000"))
	result = tk.MustQuery("SELECT floor(t.c_time) FROM (select CAST('12:34:56' AS TIME) AS c_time) AS t")
	result.Check(testkit.Rows("123456"))
	result = tk.MustQuery("SELECT floor(t.c_time) FROM (select CAST('00:34:00' AS TIME) AS c_time) AS t")
	result.Check(testkit.Rows("3400"))
	result = tk.MustQuery("SELECT floor(t.c_time) FROM (select CAST('00:00:00' AS TIME) AS c_time) AS t")
	result.Check(testkit.Rows("0"))
	result = tk.MustQuery("SELECT floor(t.c_decimal) FROM (SELECT CAST('-10.01' AS DECIMAL(10,2)) AS c_decimal) AS t")
	result.Check(testkit.Rows("-11"))
	result = tk.MustQuery("SELECT floor(t.c_decimal) FROM (SELECT CAST('-10.01' AS DECIMAL(10,1)) AS c_decimal) AS t")
	result.Check(testkit.Rows("-10"))

	// for ceil/ceiling
	result = tk.MustQuery("select ceil(0), ceil(null), ceil(1.23), ceil(-1.23), ceil(1)")
	result.Check(testkit.Rows("0 <nil> 2 -1 1"))
	result = tk.MustQuery("select ceiling(0), ceiling(null), ceiling(1.23), ceiling(-1.23), ceiling(1)")
	result.Check(testkit.Rows("0 <nil> 2 -1 1"))
	result = tk.MustQuery("select ceil('tidb'), ceil('1tidb'), ceil('tidb1'), ceiling('tidb'), ceiling('1tidb'), ceiling('tidb1')")
	result.Check(testkit.Rows("0 1 0 0 1 0"))
	result = tk.MustQuery("select ceil(t.c_datetime), ceiling(t.c_datetime) from (select cast('2017-07-20 00:00:00' as datetime) as c_datetime) as t")
	result.Check(testkit.Rows("20170720000000 20170720000000"))
	result = tk.MustQuery("select ceil(t.c_time), ceiling(t.c_time) from (select cast('12:34:56' as time) as c_time) as t")
	result.Check(testkit.Rows("123456 123456"))
	result = tk.MustQuery("select ceil(t.c_time), ceiling(t.c_time) from (select cast('00:34:00' as time) as c_time) as t")
	result.Check(testkit.Rows("3400 3400"))
	result = tk.MustQuery("select ceil(t.c_time), ceiling(t.c_time) from (select cast('00:00:00' as time) as c_time) as t")
	result.Check(testkit.Rows("0 0"))
	result = tk.MustQuery("select ceil(t.c_decimal), ceiling(t.c_decimal) from (select cast('-10.01' as decimal(10,2)) as c_decimal) as t")
	result.Check(testkit.Rows("-10 -10"))
	result = tk.MustQuery("select ceil(t.c_decimal), ceiling(t.c_decimal) from (select cast('-10.01' as decimal(10,1)) as c_decimal) as t")
	result.Check(testkit.Rows("-10 -10"))
	result = tk.MustQuery("select floor(18446744073709551615), ceil(18446744073709551615)")
	result.Check(testkit.Rows("18446744073709551615 18446744073709551615"))
	result = tk.MustQuery("select floor(18446744073709551615.1233), ceil(18446744073709551615.1233)")
	result.Check(testkit.Rows("18446744073709551615 18446744073709551616"))
	result = tk.MustQuery("select floor(-18446744073709551617), ceil(-18446744073709551617), floor(-18446744073709551617.11), ceil(-18446744073709551617.11)")
	result.Check(testkit.Rows("-18446744073709551617 -18446744073709551617 -18446744073709551618 -18446744073709551617"))
	tk.MustExec("drop table if exists t;")
	tk.MustExec("create table t(a decimal(40,20) UNSIGNED);")
	tk.MustExec("insert into t values(2.99999999900000000000), (12), (0);")
	tk.MustQuery("select a, ceil(a) from t where ceil(a) > 1;").Check(testkit.Rows("2.99999999900000000000 3", "12.00000000000000000000 12"))
	tk.MustQuery("select a, ceil(a) from t;").Check(testkit.Rows("2.99999999900000000000 3", "12.00000000000000000000 12", "0.00000000000000000000 0"))
	tk.MustQuery("select ceil(-29464);").Check(testkit.Rows("-29464"))
	tk.MustQuery("select a, floor(a) from t where floor(a) > 1;").Check(testkit.Rows("2.99999999900000000000 2", "12.00000000000000000000 12"))
	tk.MustQuery("select a, floor(a) from t;").Check(testkit.Rows("2.99999999900000000000 2", "12.00000000000000000000 12", "0.00000000000000000000 0"))
	tk.MustQuery("select floor(-29464);").Check(testkit.Rows("-29464"))

	tk.MustExec(`drop table if exists t;`)
	tk.MustExec(`create table t(a decimal(40,20), b bigint);`)
	tk.MustExec(`insert into t values(-2.99999990000000000000, -1);`)
	tk.MustQuery(`select floor(a), floor(a), floor(a) from t;`).Check(testkit.Rows(`-3 -3 -3`))
	tk.MustQuery(`select b, floor(b) from t;`).Check(testkit.Rows(`-1 -1`))

	// for cot
	result = tk.MustQuery("select cot(1), cot(-1), cot(NULL)")
	result.Check(testkit.Rows("0.6420926159343308 -0.6420926159343308 <nil>"))
	result = tk.MustQuery("select cot('1tidb')")
	result.Check(testkit.Rows("0.6420926159343308"))
	rs, err := tk.Exec("select cot(0)")
	c.Assert(err, IsNil)
	_, err = session.GetRows4Test(ctx, tk.Se, rs)
	c.Assert(err, NotNil)
	terr := errors.Cause(err).(*terror.Error)
	c.Assert(terr.Code(), Equals, terror.ErrCode(mysql.ErrDataOutOfRange))
	c.Assert(rs.Close(), IsNil)

	//for exp
	result = tk.MustQuery("select exp(0), exp(1), exp(-1), exp(1.2), exp(NULL)")
	result.Check(testkit.Rows("1 2.718281828459045 0.36787944117144233 3.3201169227365472 <nil>"))
	result = tk.MustQuery("select exp('tidb'), exp('1tidb')")
	result.Check(testkit.Rows("1 2.718281828459045"))
	rs, err = tk.Exec("select exp(1000000)")
	c.Assert(err, IsNil)
	_, err = session.GetRows4Test(ctx, tk.Se, rs)
	c.Assert(err, NotNil)
	terr = errors.Cause(err).(*terror.Error)
	c.Assert(terr.Code(), Equals, terror.ErrCode(mysql.ErrDataOutOfRange))
	c.Assert(rs.Close(), IsNil)
	tk.MustExec("drop table if exists t")
	tk.MustExec("create table t(a float)")
	tk.MustExec("insert into t values(1000000)")
	rs, err = tk.Exec("select exp(a) from t")
	c.Assert(err, IsNil)
	_, err = session.GetRows4Test(ctx, tk.Se, rs)
	c.Assert(err, NotNil)
	terr = errors.Cause(err).(*terror.Error)
	c.Assert(terr.Code(), Equals, terror.ErrCode(mysql.ErrDataOutOfRange))
	c.Assert(err.Error(), Equals, "[types:1690]DOUBLE value is out of range in 'exp(test.t.a)'")
	c.Assert(rs.Close(), IsNil)

	// for conv
	result = tk.MustQuery("SELECT CONV('a', 16, 2);")
	result.Check(testkit.Rows("1010"))
	result = tk.MustQuery("SELECT CONV('6E', 18, 8);")
	result.Check(testkit.Rows("172"))
	result = tk.MustQuery("SELECT CONV(-17, 10, -18);")
	result.Check(testkit.Rows("-H"))
	result = tk.MustQuery("SELECT CONV(10+'10'+'10'+X'0a', 10, 10);")
	result.Check(testkit.Rows("40"))
	result = tk.MustQuery("SELECT CONV('a', 1, 10);")
	result.Check(testkit.Rows("<nil>"))
	result = tk.MustQuery("SELECT CONV('a', 37, 10);")
	result.Check(testkit.Rows("<nil>"))

	// for abs
	result = tk.MustQuery("SELECT ABS(-1);")
	result.Check(testkit.Rows("1"))
	result = tk.MustQuery("SELECT ABS('abc');")
	result.Check(testkit.Rows("0"))
	result = tk.MustQuery("SELECT ABS(18446744073709551615);")
	result.Check(testkit.Rows("18446744073709551615"))
	result = tk.MustQuery("SELECT ABS(123.4);")
	result.Check(testkit.Rows("123.4"))
	result = tk.MustQuery("SELECT ABS(-123.4);")
	result.Check(testkit.Rows("123.4"))
	result = tk.MustQuery("SELECT ABS(1234E-1);")
	result.Check(testkit.Rows("123.4"))
	result = tk.MustQuery("SELECT ABS(-9223372036854775807);")
	result.Check(testkit.Rows("9223372036854775807"))
	result = tk.MustQuery("SELECT ABS(NULL);")
	result.Check(testkit.Rows("<nil>"))
	rs, err = tk.Exec("SELECT ABS(-9223372036854775808);")
	c.Assert(err, IsNil)
	_, err = session.GetRows4Test(ctx, tk.Se, rs)
	c.Assert(err, NotNil)
	terr = errors.Cause(err).(*terror.Error)
	c.Assert(terr.Code(), Equals, terror.ErrCode(mysql.ErrDataOutOfRange))
	c.Assert(rs.Close(), IsNil)

	// for round
	result = tk.MustQuery("SELECT ROUND(2.5), ROUND(-2.5), ROUND(25E-1);")
	result.Check(testkit.Rows("3 -3 3")) // TODO: Should be 3 -3 2
	result = tk.MustQuery("SELECT ROUND(2.5, NULL), ROUND(NULL, 4), ROUND(NULL, NULL), ROUND(NULL);")
	result.Check(testkit.Rows("<nil> <nil> <nil> <nil>"))
	result = tk.MustQuery("SELECT ROUND('123.4'), ROUND('123e-2');")
	result.Check(testkit.Rows("123 1"))
	result = tk.MustQuery("SELECT ROUND(-9223372036854775808);")
	result.Check(testkit.Rows("-9223372036854775808"))
	result = tk.MustQuery("SELECT ROUND(123.456, 0), ROUND(123.456, 1), ROUND(123.456, 2), ROUND(123.456, 3), ROUND(123.456, 4), ROUND(123.456, -1), ROUND(123.456, -2), ROUND(123.456, -3), ROUND(123.456, -4);")
	result.Check(testkit.Rows("123 123.5 123.46 123.456 123.4560 120 100 0 0"))
	result = tk.MustQuery("SELECT ROUND(123456E-3, 0), ROUND(123456E-3, 1), ROUND(123456E-3, 2), ROUND(123456E-3, 3), ROUND(123456E-3, 4), ROUND(123456E-3, -1), ROUND(123456E-3, -2), ROUND(123456E-3, -3), ROUND(123456E-3, -4);")
	result.Check(testkit.Rows("123 123.5 123.46 123.456 123.456 120 100 0 0")) // TODO: Column 5 should be 123.4560

	// for truncate
	result = tk.MustQuery("SELECT truncate(123, -2), truncate(123, 2), truncate(123, 1), truncate(123, -1);")
	result.Check(testkit.Rows("100 123 123 120"))
	result = tk.MustQuery("SELECT truncate(123.456, -2), truncate(123.456, 2), truncate(123.456, 1), truncate(123.456, 3), truncate(1.23, 100), truncate(123456E-3, 2);")
	result.Check(testkit.Rows("100 123.45 123.4 123.456 1.230000000000000000000000000000 123.45"))
	result = tk.MustQuery("SELECT truncate(9223372036854775807, -7), truncate(9223372036854775808, -10), truncate(cast(-1 as unsigned), -10);")
	result.Check(testkit.Rows("9223372036850000000 9223372030000000000 18446744070000000000"))

	tk.MustExec(`drop table if exists t;`)
	tk.MustExec(`create table t(a date, b datetime, c timestamp, d varchar(20));`)
	tk.MustExec(`insert into t select "1234-12-29", "1234-12-29 16:24:13.9912", "2014-12-29 16:19:28", "12.34567";`)

	// NOTE: the actually result is: 12341220 12341229.0 12341200 12341229.00,
	// but Datum.ToString() don't format decimal length for float numbers.
	result = tk.MustQuery(`select truncate(a, -1), truncate(a, 1), truncate(a, -2), truncate(a, 2) from t;`)
	result.Check(testkit.Rows("12341220 12341229 12341200 12341229"))

	// NOTE: the actually result is: 12341229162410 12341229162414.0 12341229162400 12341229162414.00,
	// but Datum.ToString() don't format decimal length for float numbers.
	result = tk.MustQuery(`select truncate(b, -1), truncate(b, 1), truncate(b, -2), truncate(b, 2) from t;`)
	result.Check(testkit.Rows("12341229162410 12341229162414 12341229162400 12341229162414"))

	// NOTE: the actually result is: 20141229161920 20141229161928.0 20141229161900 20141229161928.00,
	// but Datum.ToString() don't format decimal length for float numbers.
	result = tk.MustQuery(`select truncate(c, -1), truncate(c, 1), truncate(c, -2), truncate(c, 2) from t;`)
	result.Check(testkit.Rows("20141229161920 20141229161928 20141229161900 20141229161928"))

	result = tk.MustQuery(`select truncate(d, -1), truncate(d, 1), truncate(d, -2), truncate(d, 2) from t;`)
	result.Check(testkit.Rows("10 12.3 0 12.34"))

	result = tk.MustQuery(`select truncate(json_array(), 1), truncate("cascasc", 1);`)
	result.Check(testkit.Rows("0 0"))

	// for pow
	result = tk.MustQuery("SELECT POW('12', 2), POW(1.2e1, '2.0'), POW(12, 2.0);")
	result.Check(testkit.Rows("144 144 144"))
	result = tk.MustQuery("SELECT POW(null, 2), POW(2, null), POW(null, null);")
	result.Check(testkit.Rows("<nil> <nil> <nil>"))
	result = tk.MustQuery("SELECT POW(0, 0);")
	result.Check(testkit.Rows("1"))
	result = tk.MustQuery("SELECT POW(0, 0.1), POW(0, 0.5), POW(0, 1);")
	result.Check(testkit.Rows("0 0 0"))
	rs, err = tk.Exec("SELECT POW(0, -1);")
	c.Assert(err, IsNil)
	_, err = session.GetRows4Test(ctx, tk.Se, rs)
	c.Assert(err, NotNil)
	terr = errors.Cause(err).(*terror.Error)
	c.Assert(terr.Code(), Equals, terror.ErrCode(mysql.ErrDataOutOfRange))
	c.Assert(rs.Close(), IsNil)

	// for sign
	result = tk.MustQuery("SELECT SIGN('12'), SIGN(1.2e1), SIGN(12), SIGN(0.0000012);")
	result.Check(testkit.Rows("1 1 1 1"))
	result = tk.MustQuery("SELECT SIGN('-12'), SIGN(-1.2e1), SIGN(-12), SIGN(-0.0000012);")
	result.Check(testkit.Rows("-1 -1 -1 -1"))
	result = tk.MustQuery("SELECT SIGN('0'), SIGN('-0'), SIGN(0);")
	result.Check(testkit.Rows("0 0 0"))
	result = tk.MustQuery("SELECT SIGN(NULL);")
	result.Check(testkit.Rows("<nil>"))
	result = tk.MustQuery("SELECT SIGN(-9223372036854775808), SIGN(9223372036854775808);")
	result.Check(testkit.Rows("-1 1"))

	// for sqrt
	result = tk.MustQuery("SELECT SQRT(-10), SQRT(144), SQRT(4.84), SQRT(0.04), SQRT(0);")
	result.Check(testkit.Rows("<nil> 12 2.2 0.2 0"))

	// for crc32
	result = tk.MustQuery("SELECT crc32(0), crc32(-0), crc32('0'), crc32('abc'), crc32('ABC'), crc32(NULL), crc32(''), crc32('hello world!')")
	result.Check(testkit.Rows("4108050209 4108050209 4108050209 891568578 2743272264 <nil> 0 62177901"))

	// for radians
	result = tk.MustQuery("SELECT radians(1.0), radians(pi()), radians(pi()/2), radians(180), radians(1.009);")
	result.Check(testkit.Rows("0.017453292519943295 0.05483113556160754 0.02741556778080377 3.141592653589793 0.01761037215262278"))

	// for rand
	tk.MustExec("drop table if exists t")
	tk.MustExec("create table t(a int)")
	tk.MustExec("insert into t values(1),(2),(3)")
	tk.Se.GetSessionVars().MaxChunkSize = 1
	tk.MustQuery("select rand(1) from t").Check(testkit.Rows("0.40540353712197724", "0.8716141803857071", "0.1418603212962489"))
	tk.MustQuery("select rand(a) from t").Check(testkit.Rows("0.40540353712197724", "0.6555866465490187", "0.9057697559760601"))
	tk.MustQuery("select rand(1), rand(2), rand(3)").Check(testkit.Rows("0.40540353712197724 0.6555866465490187 0.9057697559760601"))
}

func (s *testIntegrationSuite2) TestStringBuiltin(c *C) {
	defer s.cleanEnv(c)
	tk := testkit.NewTestKit(c, s.store)
	tk.MustExec("use test")
	ctx := context.Background()
	var err error

	// for length
	tk.MustExec("drop table if exists t")
	tk.MustExec("create table t(a int, b double, c datetime, d time, e char(20), f bit(10))")
	tk.MustExec(`insert into t values(1, 1.1, "2017-01-01 12:01:01", "12:01:01", "abcdef", 0b10101)`)
	result := tk.MustQuery("select length(a), length(b), length(c), length(d), length(e), length(f), length(null) from t")
	result.Check(testkit.Rows("1 3 19 8 6 2 <nil>"))
	tk.MustExec("drop table if exists t")
	tk.MustExec("create table t(a char(20))")
	tk.MustExec(`insert into t values("tidb  "), (concat("a  ", "b  "))`)
	result = tk.MustQuery("select a, length(a) from t")
	result.Check(testkit.Rows("tidb 4", "a  b 4"))

	// for concat
	tk.MustExec("drop table if exists t")
	tk.MustExec("create table t(a int, b double, c datetime, d time, e char(20))")
	tk.MustExec(`insert into t values(1, 1.1, "2017-01-01 12:01:01", "12:01:01", "abcdef")`)
	result = tk.MustQuery("select concat(a, b, c, d, e) from t")
	result.Check(testkit.Rows("11.12017-01-01 12:01:0112:01:01abcdef"))
	result = tk.MustQuery("select concat(null)")
	result.Check(testkit.Rows("<nil>"))
	result = tk.MustQuery("select concat(null, a, b) from t")
	result.Check(testkit.Rows("<nil>"))
	tk.MustExec("drop table if exists t")
	// Fix issue 9123
	tk.MustExec("create table t(a char(32) not null, b float default '0') engine=innodb default charset=utf8mb4")
	tk.MustExec("insert into t value('0a6f9d012f98467f8e671e9870044528', 208.867)")
	result = tk.MustQuery("select concat_ws( ',', b) from t where a = '0a6f9d012f98467f8e671e9870044528';")
	result.Check(testkit.Rows("208.867"))

	// for concat_ws
	tk.MustExec("drop table if exists t")
	tk.MustExec("create table t(a int, b double, c datetime, d time, e char(20))")
	tk.MustExec(`insert into t values(1, 1.1, "2017-01-01 12:01:01", "12:01:01", "abcdef")`)
	result = tk.MustQuery("select concat_ws('|', a, b, c, d, e) from t")
	result.Check(testkit.Rows("1|1.1|2017-01-01 12:01:01|12:01:01|abcdef"))
	result = tk.MustQuery("select concat_ws(null, null)")
	result.Check(testkit.Rows("<nil>"))
	result = tk.MustQuery("select concat_ws(null, a, b) from t")
	result.Check(testkit.Rows("<nil>"))
	result = tk.MustQuery("select concat_ws(',', 'a', 'b')")
	result.Check(testkit.Rows("a,b"))
	result = tk.MustQuery("select concat_ws(',','First name',NULL,'Last Name')")
	result.Check(testkit.Rows("First name,Last Name"))

	tk.MustExec(`drop table if exists t;`)
	tk.MustExec(`create table t(a tinyint(2), b varchar(10));`)
	tk.MustExec(`insert into t values (1, 'a'), (12, 'a'), (126, 'a'), (127, 'a')`)
	tk.MustQuery(`select concat_ws('#', a, b) from t;`).Check(testkit.Rows(
		`1#a`,
		`12#a`,
		`126#a`,
		`127#a`,
	))

	tk.MustExec("drop table if exists t")
	tk.MustExec("create table t(a binary(3))")
	tk.MustExec("insert into t values('a')")
	result = tk.MustQuery(`select concat_ws(',', a, 'test') = 'a\0\0,test' from t`)
	result.Check(testkit.Rows("1"))

	// for ascii
	tk.MustExec("drop table if exists t")
	tk.MustExec("create table t(a char(10), b int, c double, d datetime, e time, f bit(4))")
	tk.MustExec(`insert into t values('2', 2, 2.3, "2017-01-01 12:01:01", "12:01:01", 0b1010)`)
	result = tk.MustQuery("select ascii(a), ascii(b), ascii(c), ascii(d), ascii(e), ascii(f) from t")
	result.Check(testkit.Rows("50 50 50 50 49 10"))
	result = tk.MustQuery("select ascii('123'), ascii(123), ascii(''), ascii('你好'), ascii(NULL)")
	result.Check(testkit.Rows("49 49 0 228 <nil>"))

	// for lower
	tk.MustExec("drop table if exists t")
	tk.MustExec("create table t(a int, b double, c datetime, d time, e char(20), f binary(3), g binary(3))")
	tk.MustExec(`insert into t values(1, 1.1, "2017-01-01 12:01:01", "12:01:01", "abcdef", 'aa', 'BB')`)
	result = tk.MustQuery("select lower(a), lower(b), lower(c), lower(d), lower(e), lower(f), lower(g), lower(null) from t")
	result.Check(testkit.Rows("1 1.1 2017-01-01 12:01:01 12:01:01 abcdef aa\x00 BB\x00 <nil>"))

	// for upper
	result = tk.MustQuery("select upper(a), upper(b), upper(c), upper(d), upper(e), upper(f), upper(g), upper(null) from t")
	result.Check(testkit.Rows("1 1.1 2017-01-01 12:01:01 12:01:01 ABCDEF aa\x00 BB\x00 <nil>"))

	// for strcmp
	tk.MustExec("drop table if exists t")
	tk.MustExec("create table t(a char(10), b int, c double, d datetime, e time)")
	tk.MustExec(`insert into t values("123", 123, 12.34, "2017-01-01 12:01:01", "12:01:01")`)
	result = tk.MustQuery(`select strcmp(a, "123"), strcmp(b, "123"), strcmp(c, "12.34"), strcmp(d, "2017-01-01 12:01:01"), strcmp(e, "12:01:01") from t`)
	result.Check(testkit.Rows("0 0 0 0 0"))
	result = tk.MustQuery(`select strcmp("1", "123"), strcmp("123", "1"), strcmp("123", "45"), strcmp("123", null), strcmp(null, "123")`)
	result.Check(testkit.Rows("-1 1 -1 <nil> <nil>"))
	result = tk.MustQuery(`select strcmp("", "123"), strcmp("123", ""), strcmp("", ""), strcmp("", null), strcmp(null, "")`)
	result.Check(testkit.Rows("-1 1 0 <nil> <nil>"))

	// for left
	tk.MustExec("drop table if exists t")
	tk.MustExec("create table t(a char(10), b int, c double, d datetime, e time)")
	tk.MustExec(`insert into t values('abcde', 1234, 12.34, "2017-01-01 12:01:01", "12:01:01")`)
	result = tk.MustQuery("select left(a, 2), left(b, 2), left(c, 2), left(d, 2), left(e, 2) from t")
	result.Check(testkit.Rows("ab 12 12 20 12"))
	result = tk.MustQuery(`select left("abc", 0), left("abc", -1), left(NULL, 1), left("abc", NULL)`)
	result.Check(testkit.Rows("  <nil> <nil>"))
	result = tk.MustQuery(`select left("abc", "a"), left("abc", 1.9), left("abc", 1.2)`)
	result.Check(testkit.Rows(" ab a"))
	result = tk.MustQuery(`select left("中文abc", 2), left("中文abc", 3), left("中文abc", 4)`)
	result.Check(testkit.Rows("中文 中文a 中文ab"))
	// for right, reuse the table created for left
	result = tk.MustQuery("select right(a, 3), right(b, 3), right(c, 3), right(d, 3), right(e, 3) from t")
	result.Check(testkit.Rows("cde 234 .34 :01 :01"))
	result = tk.MustQuery(`select right("abcde", 0), right("abcde", -1), right("abcde", 100), right(NULL, 1), right("abcde", NULL)`)
	result.Check(testkit.Rows("  abcde <nil> <nil>"))
	result = tk.MustQuery(`select right("abcde", "a"), right("abcde", 1.9), right("abcde", 1.2)`)
	result.Check(testkit.Rows(" de e"))
	result = tk.MustQuery(`select right("中文abc", 2), right("中文abc", 4), right("中文abc", 5)`)
	result.Check(testkit.Rows("bc 文abc 中文abc"))
	tk.MustExec("drop table if exists t")
	tk.MustExec("create table t(a binary(10))")
	tk.MustExec(`insert into t select "中文abc"`)
	result = tk.MustQuery(`select left(a, 3), left(a, 6), left(a, 7) from t`)
	result.Check(testkit.Rows("中 中文 中文a"))
	result = tk.MustQuery(`select right(a, 2), right(a, 7) from t`)
	result.Check(testkit.Rows("c\x00 文abc\x00"))

	// for ord
	tk.MustExec("drop table if exists t")
	tk.MustExec("create table t(a char(10), b int, c double, d datetime, e time, f bit(4), g binary(20), h blob(10), i text(30))")
	tk.MustExec(`insert into t values('2', 2, 2.3, "2017-01-01 12:01:01", "12:01:01", 0b1010, "512", "48", "tidb")`)
	result = tk.MustQuery("select ord(a), ord(b), ord(c), ord(d), ord(e), ord(f), ord(g), ord(h), ord(i) from t")
	result.Check(testkit.Rows("50 50 50 50 49 10 53 52 116"))
	result = tk.MustQuery("select ord('123'), ord(123), ord(''), ord('你好'), ord(NULL), ord('👍')")
	result.Check(testkit.Rows("49 49 0 14990752 <nil> 4036989325"))
	result = tk.MustQuery("select ord(X''), ord(X'6161'), ord(X'e4bd'), ord(X'e4bda0'), ord(_ascii'你'), ord(_latin1'你')")
	result.Check(testkit.Rows("0 97 228 228 228 228"))

	// for space
	result = tk.MustQuery(`select space(0), space(2), space(-1), space(1.1), space(1.9)`)
	result.Check(testutil.RowsWithSep(",", ",  ,, ,  "))
	result = tk.MustQuery(`select space("abc"), space("2"), space("1.1"), space(''), space(null)`)
	result.Check(testutil.RowsWithSep(",", ",  , ,,<nil>"))

	// for replace
	tk.MustExec("drop table if exists t")
	tk.MustExec("create table t(a char(20), b int, c double, d datetime, e time)")
	tk.MustExec(`insert into t values('www.mysql.com', 1234, 12.34, "2017-01-01 12:01:01", "12:01:01")`)
	result = tk.MustQuery(`select replace(a, 'mysql', 'pingcap'), replace(b, 2, 55), replace(c, 34, 0), replace(d, '-', '/'), replace(e, '01', '22') from t`)
	result.Check(testutil.RowsWithSep(",", "www.pingcap.com,15534,12.0,2017/01/01 12:01:01,12:22:22"))
	result = tk.MustQuery(`select replace('aaa', 'a', ''), replace(null, 'a', 'b'), replace('a', null, 'b'), replace('a', 'b', null)`)
	result.Check(testkit.Rows(" <nil> <nil> <nil>"))

	// for tobase64
	tk.MustExec("drop table if exists t")
	tk.MustExec("create table t(a int, b double, c datetime, d time, e char(20), f bit(10), g binary(20), h blob(10))")
	tk.MustExec(`insert into t values(1, 1.1, "2017-01-01 12:01:01", "12:01:01", "abcdef", 0b10101, "512", "abc")`)
	result = tk.MustQuery("select to_base64(a), to_base64(b), to_base64(c), to_base64(d), to_base64(e), to_base64(f), to_base64(g), to_base64(h), to_base64(null) from t")
	result.Check(testkit.Rows("MQ== MS4x MjAxNy0wMS0wMSAxMjowMTowMQ== MTI6MDE6MDE= YWJjZGVm ABU= NTEyAAAAAAAAAAAAAAAAAAAAAAA= YWJj <nil>"))

	// for from_base64
	result = tk.MustQuery(`select from_base64("abcd"), from_base64("asc")`)
	result.Check(testkit.Rows("i\xb7\x1d <nil>"))
	result = tk.MustQuery(`select from_base64("MQ=="), from_base64(1234)`)
	result.Check(testkit.Rows("1 \xd7m\xf8"))

	// for substr
	tk.MustExec("drop table if exists t")
	tk.MustExec("create table t(a char(10), b int, c double, d datetime, e time)")
	tk.MustExec(`insert into t values('Sakila', 12345, 123.45, "2017-01-01 12:01:01", "12:01:01")`)
	result = tk.MustQuery(`select substr(a, 3), substr(b, 2, 3), substr(c, -3), substr(d, -8), substr(e, -3, 100) from t`)
	result.Check(testkit.Rows("kila 234 .45 12:01:01 :01"))
	result = tk.MustQuery(`select substr('Sakila', 100), substr('Sakila', -100), substr('Sakila', -5, 3), substr('Sakila', 2, -1)`)
	result.Check(testutil.RowsWithSep(",", ",,aki,"))
	result = tk.MustQuery(`select substr('foobarbar' from 4), substr('Sakila' from -4 for 2)`)
	result.Check(testkit.Rows("barbar ki"))
	result = tk.MustQuery(`select substr(null, 2, 3), substr('foo', null, 3), substr('foo', 2, null)`)
	result.Check(testkit.Rows("<nil> <nil> <nil>"))
	result = tk.MustQuery(`select substr('中文abc', 2), substr('中文abc', 3), substr("中文abc", 1, 2)`)
	result.Check(testkit.Rows("文abc abc 中文"))
	tk.MustExec("drop table if exists t")
	tk.MustExec("create table t(a binary(10))")
	tk.MustExec(`insert into t select "中文abc"`)
	result = tk.MustQuery(`select substr(a, 4), substr(a, 1, 3), substr(a, 1, 6) from t`)
	result.Check(testkit.Rows("文abc\x00 中 中文"))
	result = tk.MustQuery(`select substr("string", -1), substr("string", -2), substr("中文", -1), substr("中文", -2) from t`)
	result.Check(testkit.Rows("g ng 文 中文"))

	// for bit_length
	tk.MustExec("drop table if exists t")
	tk.MustExec("create table t(a int, b double, c datetime, d time, e char(20), f bit(10), g binary(20), h varbinary(20))")
	tk.MustExec(`insert into t values(1, 1.1, "2017-01-01 12:01:01", "12:01:01", "abcdef", 0b10101, "g", "h")`)
	result = tk.MustQuery("select bit_length(a), bit_length(b), bit_length(c), bit_length(d), bit_length(e), bit_length(f), bit_length(g), bit_length(h), bit_length(null) from t")
	result.Check(testkit.Rows("8 24 152 64 48 16 160 8 <nil>"))

	// for substring_index
	tk.MustExec("drop table if exists t")
	tk.MustExec("create table t(a char(20), b int, c double, d datetime, e time)")
	tk.MustExec(`insert into t values('www.pingcap.com', 12345, 123.45, "2017-01-01 12:01:01", "12:01:01")`)
	result = tk.MustQuery(`select substring_index(a, '.', 2), substring_index(b, '.', 2), substring_index(c, '.', -1), substring_index(d, '-', 1), substring_index(e, ':', -2) from t`)
	result.Check(testkit.Rows("www.pingcap 12345 45 2017 01:01"))
	result = tk.MustQuery(`select substring_index('www.pingcap.com', '.', 0), substring_index('www.pingcap.com', '.', 100), substring_index('www.pingcap.com', '.', -100)`)
	result.Check(testkit.Rows(" www.pingcap.com www.pingcap.com"))
	tk.MustQuery(`select substring_index('xyz', 'abc', 9223372036854775808)`).Check(testkit.Rows(``))
	result = tk.MustQuery(`select substring_index('www.pingcap.com', 'd', 1), substring_index('www.pingcap.com', '', 1), substring_index('', '.', 1)`)
	result.Check(testutil.RowsWithSep(",", "www.pingcap.com,,"))
	result = tk.MustQuery(`select substring_index(null, '.', 1), substring_index('www.pingcap.com', null, 1), substring_index('www.pingcap.com', '.', null)`)
	result.Check(testkit.Rows("<nil> <nil> <nil>"))

	// for hex
	tk.MustExec("drop table if exists t")
	tk.MustExec("create table t(a char(20), b int, c double, d datetime, e time, f decimal(5, 2), g bit(4))")
	tk.MustExec(`insert into t values('www.pingcap.com', 12345, 123.45, "2017-01-01 12:01:01", "12:01:01", 123.45, 0b1100)`)
	result = tk.MustQuery(`select hex(a), hex(b), hex(c), hex(d), hex(e), hex(f), hex(g) from t`)
	result.Check(testkit.Rows("7777772E70696E676361702E636F6D 3039 7B 323031372D30312D30312031323A30313A3031 31323A30313A3031 7B C"))
	result = tk.MustQuery(`select hex('abc'), hex('你好'), hex(12), hex(12.3), hex(12.8)`)
	result.Check(testkit.Rows("616263 E4BDA0E5A5BD C C D"))
	result = tk.MustQuery(`select hex(-1), hex(-12.3), hex(-12.8), hex(0x12), hex(null)`)
	result.Check(testkit.Rows("FFFFFFFFFFFFFFFF FFFFFFFFFFFFFFF4 FFFFFFFFFFFFFFF3 12 <nil>"))

	// for unhex
	result = tk.MustQuery(`select unhex('4D7953514C'), unhex('313233'), unhex(313233), unhex('')`)
	result.Check(testkit.Rows("MySQL 123 123 "))
	result = tk.MustQuery(`select unhex('string'), unhex('你好'), unhex(123.4), unhex(null)`)
	result.Check(testkit.Rows("<nil> <nil> <nil> <nil>"))

	// for ltrim and rtrim
	result = tk.MustQuery(`select ltrim('   bar   '), ltrim('bar'), ltrim(''), ltrim(null)`)
	result.Check(testutil.RowsWithSep(",", "bar   ,bar,,<nil>"))
	result = tk.MustQuery(`select rtrim('   bar   '), rtrim('bar'), rtrim(''), rtrim(null)`)
	result.Check(testutil.RowsWithSep(",", "   bar,bar,,<nil>"))
	result = tk.MustQuery(`select ltrim("\t   bar   "), ltrim("   \tbar"), ltrim("\n  bar"), ltrim("\r  bar")`)
	result.Check(testutil.RowsWithSep(",", "\t   bar   ,\tbar,\n  bar,\r  bar"))
	result = tk.MustQuery(`select rtrim("   bar   \t"), rtrim("bar\t   "), rtrim("bar   \n"), rtrim("bar   \r")`)
	result.Check(testutil.RowsWithSep(",", "   bar   \t,bar\t,bar   \n,bar   \r"))

	// for reverse
	tk.MustExec(`DROP TABLE IF EXISTS t;`)
	tk.MustExec(`CREATE TABLE t(a BINARY(6));`)
	tk.MustExec(`INSERT INTO t VALUES("中文");`)
	result = tk.MustQuery(`SELECT a, REVERSE(a), REVERSE("中文"), REVERSE("123 ") FROM t;`)
	result.Check(testkit.Rows("中文 \x87\x96歸\xe4 文中  321"))
	result = tk.MustQuery(`SELECT REVERSE(123), REVERSE(12.09) FROM t;`)
	result.Check(testkit.Rows("321 90.21"))

	// for trim
	result = tk.MustQuery(`select trim('   bar   '), trim(leading 'x' from 'xxxbarxxx'), trim(trailing 'xyz' from 'barxxyz'), trim(both 'x' from 'xxxbarxxx')`)
	result.Check(testkit.Rows("bar barxxx barx bar"))
	result = tk.MustQuery(`select trim('\t   bar\n   '), trim('   \rbar   \t')`)
	result.Check(testutil.RowsWithSep(",", "\t   bar\n,\rbar   \t"))
	result = tk.MustQuery(`select trim(leading from '   bar'), trim('x' from 'xxxbarxxx'), trim('x' from 'bar'), trim('' from '   bar   ')`)
	result.Check(testutil.RowsWithSep(",", "bar,bar,bar,   bar   "))
	result = tk.MustQuery(`select trim(''), trim('x' from '')`)
	result.Check(testutil.RowsWithSep(",", ","))
	result = tk.MustQuery(`select trim(null from 'bar'), trim('x' from null), trim(null), trim(leading null from 'bar')`)
	// FIXME: the result for trim(leading null from 'bar') should be <nil>, current is 'bar'
	result.Check(testkit.Rows("<nil> <nil> <nil> bar"))

	// for locate
	tk.MustExec("drop table if exists t")
	tk.MustExec("create table t(a char(20), b int, c double, d datetime, e time, f binary(5))")
	tk.MustExec(`insert into t values('www.pingcap.com', 12345, 123.45, "2017-01-01 12:01:01", "12:01:01", "HelLo")`)
	result = tk.MustQuery(`select locate(".ping", a), locate(".ping", a, 5) from t`)
	result.Check(testkit.Rows("4 0"))
	result = tk.MustQuery(`select locate("234", b), locate("235", b, 10) from t`)
	result.Check(testkit.Rows("2 0"))
	result = tk.MustQuery(`select locate(".45", c), locate(".35", b) from t`)
	result.Check(testkit.Rows("4 0"))
	result = tk.MustQuery(`select locate("El", f), locate("ll", f), locate("lL", f), locate("Lo", f), locate("lo", f) from t`)
	result.Check(testkit.Rows("0 0 3 4 0"))
	result = tk.MustQuery(`select locate("01 12", d) from t`)
	result.Check(testkit.Rows("9"))
	result = tk.MustQuery(`select locate("文", "中文字符串", 2)`)
	result.Check(testkit.Rows("2"))
	result = tk.MustQuery(`select locate("文", "中文字符串", 3)`)
	result.Check(testkit.Rows("0"))
	result = tk.MustQuery(`select locate("文", "中文字符串")`)
	result.Check(testkit.Rows("2"))

	// for bin
	result = tk.MustQuery(`select bin(-1);`)
	result.Check(testkit.Rows("1111111111111111111111111111111111111111111111111111111111111111"))
	result = tk.MustQuery(`select bin(5);`)
	result.Check(testkit.Rows("101"))
	result = tk.MustQuery(`select bin("中文");`)
	result.Check(testkit.Rows("0"))

	// for character_length
	result = tk.MustQuery(`select character_length(null), character_length("Hello"), character_length("a中b文c"),
	character_length(123), character_length(12.3456);`)
	result.Check(testkit.Rows("<nil> 5 5 3 7"))

	// for char_length
	result = tk.MustQuery(`select char_length(null), char_length("Hello"), char_length("a中b文c"), char_length(123),char_length(12.3456);`)
	result.Check(testkit.Rows("<nil> 5 5 3 7"))
	result = tk.MustQuery(`select char_length(null), char_length("Hello"), char_length("a 中 b 文 c"), char_length("НОЧЬ НА ОКРАИНЕ МОСКВЫ");`)
	result.Check(testkit.Rows("<nil> 5 9 22"))
	// for char_length, binary string type
	result = tk.MustQuery(`select char_length(null), char_length(binary("Hello")), char_length(binary("a 中 b 文 c")), char_length(binary("НОЧЬ НА ОКРАИНЕ МОСКВЫ"));`)
	result.Check(testkit.Rows("<nil> 5 13 41"))

	// for elt
	result = tk.MustQuery(`select elt(0, "abc", "def"), elt(2, "hello", "中文", "tidb"), elt(4, "hello", "中文",
	"tidb");`)
	result.Check(testkit.Rows("<nil> 中文 <nil>"))

	// for instr
	result = tk.MustQuery(`select instr("中国", "国"), instr("中国", ""), instr("abc", ""), instr("", ""), instr("", "abc");`)
	result.Check(testkit.Rows("2 1 1 1 0"))
	result = tk.MustQuery(`select instr("中国", null), instr(null, ""), instr(null, null);`)
	result.Check(testkit.Rows("<nil> <nil> <nil>"))
	tk.MustExec(`drop table if exists t;`)
	tk.MustExec(`create table t(a binary(20), b char(20));`)
	tk.MustExec(`insert into t values("中国", cast("国" as binary)), ("中国", ""), ("abc", ""), ("", ""), ("", "abc");`)
	result = tk.MustQuery(`select instr(a, b) from t;`)
	result.Check(testkit.Rows("4", "1", "1", "1", "0"))

	// for oct
	result = tk.MustQuery(`select oct("aaaa"), oct("-1.9"),  oct("-9999999999999999999999999"), oct("9999999999999999999999999");`)
	result.Check(testkit.Rows("0 1777777777777777777777 1777777777777777777777 1777777777777777777777"))
	result = tk.MustQuery(`select oct(-1.9), oct(1.9), oct(-1), oct(1), oct(-9999999999999999999999999), oct(9999999999999999999999999);`)
	result.Check(testkit.Rows("1777777777777777777777 1 1777777777777777777777 1 1777777777777777777777 1777777777777777777777"))

	// #issue 4356
	tk.MustExec("drop table if exists t")
	tk.MustExec("CREATE TABLE t (b BIT(8));")
	tk.MustExec(`INSERT INTO t SET b = b'11111111';`)
	tk.MustExec(`INSERT INTO t SET b = b'1010';`)
	tk.MustExec(`INSERT INTO t SET b = b'0101';`)
	result = tk.MustQuery(`SELECT b+0, BIN(b), OCT(b), HEX(b) FROM t;`)
	result.Check(testkit.Rows("255 11111111 377 FF", "10 1010 12 A", "5 101 5 5"))

	// for find_in_set
	result = tk.MustQuery(`select find_in_set("", ""), find_in_set("", ","), find_in_set("中文", "字符串,中文"), find_in_set("b,", "a,b,c,d");`)
	result.Check(testkit.Rows("0 1 2 0"))
	result = tk.MustQuery(`select find_in_set(NULL, ""), find_in_set("", NULL), find_in_set(1, "2,3,1");`)
	result.Check(testkit.Rows("<nil> <nil> 3"))

	// for make_set
	result = tk.MustQuery(`select make_set(0, "12"), make_set(3, "aa", "11"), make_set(3, NULL, "中文"), make_set(NULL, "aa");`)
	result.Check(testkit.Rows(" aa,11 中文 <nil>"))

	// for quote
	result = tk.MustQuery(`select quote("aaaa"), quote(""), quote("\"\""), quote("\n\n");`)
	result.Check(testkit.Rows("'aaaa' '' '\"\"' '\n\n'"))
	result = tk.MustQuery(`select quote(0121), quote(0000), quote("中文"), quote(NULL);`)
	result.Check(testkit.Rows("'121' '0' '中文' NULL"))
	tk.MustQuery(`select quote(null) is NULL;`).Check(testkit.Rows(`0`))
	tk.MustQuery(`select quote(null) is NOT NULL;`).Check(testkit.Rows(`1`))
	tk.MustQuery(`select length(quote(null));`).Check(testkit.Rows(`4`))
	tk.MustQuery(`select quote(null) REGEXP binary 'null'`).Check(testkit.Rows(`0`))
	tk.MustQuery(`select quote(null) REGEXP binary 'NULL'`).Check(testkit.Rows(`1`))
	tk.MustQuery(`select quote(null) REGEXP 'NULL'`).Check(testkit.Rows(`1`))
	tk.MustQuery(`select quote(null) REGEXP 'null'`).Check(testkit.Rows(`1`))

	// for convert
	result = tk.MustQuery(`select convert("123" using "binary"), convert("中文" using "binary"), convert("中文" using "utf8"), convert("中文" using "utf8mb4"), convert(cast("中文" as binary) using "utf8");`)
	result.Check(testkit.Rows("123 中文 中文 中文 中文"))
	// Charset 866 does not have a default collation configured currently, so this will return error.
	err = tk.ExecToErr(`select convert("123" using "866");`)
	c.Assert(err.Error(), Equals, "[parser:1115]Unknown character set: '866'")
	// Test case in issue #4436.
	tk.MustExec("drop table if exists t;")
	tk.MustExec("create table t(a char(20));")
	err = tk.ExecToErr("select convert(a using a) from t;")
	c.Assert(err.Error(), Equals, "[parser:1115]Unknown character set: 'a'")

	// for insert
	result = tk.MustQuery(`select insert("中文", 1, 1, cast("aaa" as binary)), insert("ba", -1, 1, "aaa"), insert("ba", 1, 100, "aaa"), insert("ba", 100, 1, "aaa");`)
	result.Check(testkit.Rows("aaa文 ba aaa ba"))
	result = tk.MustQuery(`select insert("bb", NULL, 1, "aa"), insert("bb", 1, NULL, "aa"), insert(NULL, 1, 1, "aaa"), insert("bb", 1, 1, NULL);`)
	result.Check(testkit.Rows("<nil> <nil> <nil> <nil>"))
	result = tk.MustQuery(`SELECT INSERT("bb", 0, 1, NULL), INSERT("bb", 0, NULL, "aaa");`)
	result.Check(testkit.Rows("<nil> <nil>"))
	result = tk.MustQuery(`SELECT INSERT("中文", 0, 1, NULL), INSERT("中文", 0, NULL, "aaa");`)
	result.Check(testkit.Rows("<nil> <nil>"))

	// for export_set
	result = tk.MustQuery(`select export_set(7, "1", "0", ",", 65);`)
	result.Check(testkit.Rows("1,1,1,0,0,0,0,0,0,0,0,0,0,0,0,0,0,0,0,0,0,0,0,0,0,0,0,0,0,0,0,0,0,0,0,0,0,0,0,0,0,0,0,0,0,0,0,0,0,0,0,0,0,0,0,0,0,0,0,0,0,0,0,0"))
	result = tk.MustQuery(`select export_set(7, "1", "0", ",", -1);`)
	result.Check(testkit.Rows("1,1,1,0,0,0,0,0,0,0,0,0,0,0,0,0,0,0,0,0,0,0,0,0,0,0,0,0,0,0,0,0,0,0,0,0,0,0,0,0,0,0,0,0,0,0,0,0,0,0,0,0,0,0,0,0,0,0,0,0,0,0,0,0"))
	result = tk.MustQuery(`select export_set(7, "1", "0", ",");`)
	result.Check(testkit.Rows("1,1,1,0,0,0,0,0,0,0,0,0,0,0,0,0,0,0,0,0,0,0,0,0,0,0,0,0,0,0,0,0,0,0,0,0,0,0,0,0,0,0,0,0,0,0,0,0,0,0,0,0,0,0,0,0,0,0,0,0,0,0,0,0"))
	result = tk.MustQuery(`select export_set(7, "1", "0");`)
	result.Check(testkit.Rows("1,1,1,0,0,0,0,0,0,0,0,0,0,0,0,0,0,0,0,0,0,0,0,0,0,0,0,0,0,0,0,0,0,0,0,0,0,0,0,0,0,0,0,0,0,0,0,0,0,0,0,0,0,0,0,0,0,0,0,0,0,0,0,0"))
	result = tk.MustQuery(`select export_set(NULL, "1", "0", ",", 65);`)
	result.Check(testkit.Rows("<nil>"))
	result = tk.MustQuery(`select export_set(7, "1", "0", ",", 1);`)
	result.Check(testkit.Rows("1"))

	// for format
	result = tk.MustQuery(`select format(12332.1, 4), format(12332.2, 0), format(12332.2, 2,'en_US');`)
	result.Check(testkit.Rows("12,332.1000 12,332 12,332.20"))
	result = tk.MustQuery(`select format(NULL, 4), format(12332.2, NULL);`)
	result.Check(testkit.Rows("<nil> <nil>"))
	rs, err := tk.Exec(`select format(12332.2, 2,'es_EC');`)
	c.Assert(err, IsNil)
	_, err = session.GetRows4Test(ctx, tk.Se, rs)
	c.Assert(err, NotNil)
	c.Assert(err.Error(), Matches, "not support for the specific locale")
	c.Assert(rs.Close(), IsNil)

	// for field
	result = tk.MustQuery(`select field(1, 2, 1), field(1, 0, NULL), field(1, NULL, 2, 1), field(NULL, 1, 2, NULL);`)
	result.Check(testkit.Rows("2 0 3 0"))
	result = tk.MustQuery(`select field("1", 2, 1), field(1, "0", NULL), field("1", NULL, 2, 1), field(NULL, 1, "2", NULL);`)
	result.Check(testkit.Rows("2 0 3 0"))
	result = tk.MustQuery(`select field("1", 2, 1), field(1, "abc", NULL), field("1", NULL, 2, 1), field(NULL, 1, "2", NULL);`)
	result.Check(testkit.Rows("2 0 3 0"))
	result = tk.MustQuery(`select field("abc", "a", 1), field(1.3, "1.3", 1.5);`)
	result.Check(testkit.Rows("1 1"))

	tk.MustExec("drop table if exists t")
	tk.MustExec("create table t(a decimal(11, 8), b decimal(11,8))")
	tk.MustExec("insert into t values('114.57011441','38.04620115'), ('-38.04620119', '38.04620115');")
	result = tk.MustQuery("select a,b,concat_ws(',',a,b) from t")
	result.Check(testkit.Rows("114.57011441 38.04620115 114.57011441,38.04620115",
		"-38.04620119 38.04620115 -38.04620119,38.04620115"))
}

func (s *testIntegrationSuite2) TestEncryptionBuiltin(c *C) {
	defer s.cleanEnv(c)
	tk := testkit.NewTestKit(c, s.store)
	tk.MustExec("use test")
	ctx := context.Background()

	// for password
	tk.MustExec("drop table if exists t")
	tk.MustExec("create table t(a char(41), b char(41), c char(41))")
	tk.MustExec(`insert into t values(NULL, '', 'abc')`)
	result := tk.MustQuery("select password(a) from t")
	result.Check(testkit.Rows(""))
	result = tk.MustQuery("select password(b) from t")
	result.Check(testkit.Rows(""))
	result = tk.MustQuery("select password(c) from t")
	result.Check(testkit.Rows("*0D3CED9BEC10A777AEC23CCC353A8C08A633045E"))

	// for md5
	tk.MustExec("drop table if exists t")
	tk.MustExec("create table t(a char(10), b int, c double, d datetime, e time, f bit(4), g binary(20), h blob(10), i text(30))")
	tk.MustExec(`insert into t values('2', 2, 2.3, "2017-01-01 12:01:01", "12:01:01", 0b1010, "512", "48", "tidb")`)
	result = tk.MustQuery("select md5(a), md5(b), md5(c), md5(d), md5(e), md5(f), md5(g), md5(h), md5(i) from t")
	result.Check(testkit.Rows("c81e728d9d4c2f636f067f89cc14862c c81e728d9d4c2f636f067f89cc14862c 1a18da63cbbfb49cb9616e6bfd35f662 bad2fa88e1f35919ec7584cc2623a310 991f84d41d7acff6471e536caa8d97db 68b329da9893e34099c7d8ad5cb9c940 5c9f0e9b3b36276731bfba852a73ccc6 642e92efb79421734881b53e1e1b18b6 c337e11bfca9f12ae9b1342901e04379"))
	result = tk.MustQuery("select md5('123'), md5(123), md5(''), md5('你好'), md5(NULL), md5('👍')")
	result.Check(testkit.Rows(`202cb962ac59075b964b07152d234b70 202cb962ac59075b964b07152d234b70 d41d8cd98f00b204e9800998ecf8427e 7eca689f0d3389d9dea66ae112e5cfd7 <nil> 0215ac4dab1ecaf71d83f98af5726984`))

	// for sha/sha1
	tk.MustExec("drop table if exists t")
	tk.MustExec("create table t(a char(10), b int, c double, d datetime, e time, f bit(4), g binary(20), h blob(10), i text(30))")
	tk.MustExec(`insert into t values('2', 2, 2.3, "2017-01-01 12:01:01", "12:01:01", 0b1010, "512", "48", "tidb")`)
	result = tk.MustQuery("select sha1(a), sha1(b), sha1(c), sha1(d), sha1(e), sha1(f), sha1(g), sha1(h), sha1(i) from t")
	result.Check(testkit.Rows("da4b9237bacccdf19c0760cab7aec4a8359010b0 da4b9237bacccdf19c0760cab7aec4a8359010b0 ce0d88c5002b6cf7664052f1fc7d652cbdadccec 6c6956de323692298e4e5ad3028ff491f7ad363c 1906f8aeb5a717ca0f84154724045839330b0ea9 adc83b19e793491b1c6ea0fd8b46cd9f32e592fc 9aadd14ceb737b28697b8026f205f4b3e31de147 64e095fe763fc62418378753f9402623bea9e227 4df56fc09a3e66b48fb896e90b0a6fc02c978e9e"))
	result = tk.MustQuery("select sha1('123'), sha1(123), sha1(''), sha1('你好'), sha1(NULL)")
	result.Check(testkit.Rows(`40bd001563085fc35165329ea1ff5c5ecbdbbeef 40bd001563085fc35165329ea1ff5c5ecbdbbeef da39a3ee5e6b4b0d3255bfef95601890afd80709 440ee0853ad1e99f962b63e459ef992d7c211722 <nil>`))
	tk.MustExec("drop table if exists t")
	tk.MustExec("create table t(a char(10), b int, c double, d datetime, e time, f bit(4), g binary(20), h blob(10), i text(30))")
	tk.MustExec(`insert into t values('2', 2, 2.3, "2017-01-01 12:01:01", "12:01:01", 0b1010, "512", "48", "tidb")`)
	result = tk.MustQuery("select sha(a), sha(b), sha(c), sha(d), sha(e), sha(f), sha(g), sha(h), sha(i) from t")
	result.Check(testkit.Rows("da4b9237bacccdf19c0760cab7aec4a8359010b0 da4b9237bacccdf19c0760cab7aec4a8359010b0 ce0d88c5002b6cf7664052f1fc7d652cbdadccec 6c6956de323692298e4e5ad3028ff491f7ad363c 1906f8aeb5a717ca0f84154724045839330b0ea9 adc83b19e793491b1c6ea0fd8b46cd9f32e592fc 9aadd14ceb737b28697b8026f205f4b3e31de147 64e095fe763fc62418378753f9402623bea9e227 4df56fc09a3e66b48fb896e90b0a6fc02c978e9e"))
	result = tk.MustQuery("select sha('123'), sha(123), sha(''), sha('你好'), sha(NULL)")
	result.Check(testkit.Rows(`40bd001563085fc35165329ea1ff5c5ecbdbbeef 40bd001563085fc35165329ea1ff5c5ecbdbbeef da39a3ee5e6b4b0d3255bfef95601890afd80709 440ee0853ad1e99f962b63e459ef992d7c211722 <nil>`))

	// for sha2
	tk.MustExec("drop table if exists t")
	tk.MustExec("create table t(a char(10), b int, c double, d datetime, e time, f bit(4), g binary(20), h blob(10), i text(30))")
	tk.MustExec(`insert into t values('2', 2, 2.3, "2017-01-01 12:01:01", "12:01:01", 0b1010, "512", "48", "tidb")`)
	result = tk.MustQuery("select sha2(a, 224), sha2(b, 0), sha2(c, 512), sha2(d, 256), sha2(e, 384), sha2(f, 0), sha2(g, 512), sha2(h, 256), sha2(i, 224) from t")
	result.Check(testkit.Rows("58b2aaa0bfae7acc021b3260e941117b529b2e69de878fd7d45c61a9 d4735e3a265e16eee03f59718b9b5d03019c07d8b6c51f90da3a666eec13ab35 42415572557b0ca47e14fa928e83f5746d33f90c74270172cc75c61a78db37fe1485159a4fd75f33ab571b154572a5a300938f7d25969bdd05d8ac9dd6c66123 8c2fa3f276952c92b0b40ed7d27454e44b8399a19769e6bceb40da236e45a20a b11d35f1a37e54d5800d210d8e6b80b42c9f6d20ea7ae548c762383ebaa12c5954c559223c6c7a428e37af96bb4f1e0d 01ba4719c80b6fe911b091a7c05124b64eeece964e09c058ef8f9805daca546b 9550da35ea1683abaf5bfa8de68fe02b9c6d756c64589d1ef8367544c254f5f09218a6466cadcee8d74214f0c0b7fb342d1a9f3bd4d406aacf7be59c327c9306 98010bd9270f9b100b6214a21754fd33bdc8d41b2bc9f9dd16ff54d3c34ffd71 a7cddb7346fbc66ab7f803e865b74cbd99aace8e7dabbd8884c148cb"))
	result = tk.MustQuery("select sha2('123', 512), sha2(123, 512), sha2('', 512), sha2('你好', 224), sha2(NULL, 256), sha2('foo', 123)")
	result.Check(testkit.Rows(`3c9909afec25354d551dae21590bb26e38d53f2173b8d3dc3eee4c047e7ab1c1eb8b85103e3be7ba613b31bb5c9c36214dc9f14a42fd7a2fdb84856bca5c44c2 3c9909afec25354d551dae21590bb26e38d53f2173b8d3dc3eee4c047e7ab1c1eb8b85103e3be7ba613b31bb5c9c36214dc9f14a42fd7a2fdb84856bca5c44c2 cf83e1357eefb8bdf1542850d66d8007d620e4050b5715dc83f4a921d36ce9ce47d0d13c5d85f2b0ff8318d2877eec2f63b931bd47417a81a538327af927da3e e91f006ed4e0882de2f6a3c96ec228a6a5c715f356d00091bce842b5 <nil> <nil>`))

	// for AES_ENCRYPT
	tk.MustExec("drop table if exists t")
	tk.MustExec("create table t(a char(10), b int, c double, d datetime, e time, f bit(4), g binary(20), h blob(10), i text(30))")
	tk.MustExec(`insert into t values('2', 2, 2.3, "2017-01-01 12:01:01", "12:01:01", 0b1010, "512", "48", "tidb")`)
	tk.MustExec("SET block_encryption_mode='aes-128-ecb';")
	result = tk.MustQuery("select HEX(AES_ENCRYPT(a, 'key')), HEX(AES_ENCRYPT(b, 'key')), HEX(AES_ENCRYPT(c, 'key')), HEX(AES_ENCRYPT(d, 'key')), HEX(AES_ENCRYPT(e, 'key')), HEX(AES_ENCRYPT(f, 'key')), HEX(AES_ENCRYPT(g, 'key')), HEX(AES_ENCRYPT(h, 'key')), HEX(AES_ENCRYPT(i, 'key')) from t")
	result.Check(testkit.Rows("B3800B3A3CB4ECE2051A3E80FE373EAC B3800B3A3CB4ECE2051A3E80FE373EAC 9E018F7F2838DBA23C57F0E4CCF93287 E764D3E9D4AF8F926CD0979DDB1D0AF40C208B20A6C39D5D028644885280973A C452FFEEB76D3F5E9B26B8D48F7A228C 181BD5C81CBD36779A3C9DD5FF486B35 CE15F14AC7FF4E56ECCF148DE60E4BEDBDB6900AD51383970A5F32C59B3AC6E3 E1B29995CCF423C75519790F54A08CD2 84525677E95AC97698D22E1125B67E92"))
	result = tk.MustQuery("select HEX(AES_ENCRYPT('123', 'foobar')), HEX(AES_ENCRYPT(123, 'foobar')), HEX(AES_ENCRYPT('', 'foobar')), HEX(AES_ENCRYPT('你好', 'foobar')), AES_ENCRYPT(NULL, 'foobar')")
	result.Check(testkit.Rows(`45ABDD5C4802EFA6771A94C43F805208 45ABDD5C4802EFA6771A94C43F805208 791F1AEB6A6B796E6352BF381895CA0E D0147E2EB856186F146D9F6DE33F9546 <nil>`))
	result = tk.MustQuery("select HEX(AES_ENCRYPT(a, 'key', 'iv')), HEX(AES_ENCRYPT(b, 'key', 'iv')) from t")
	result.Check(testkit.Rows("B3800B3A3CB4ECE2051A3E80FE373EAC B3800B3A3CB4ECE2051A3E80FE373EAC"))
	tk.MustQuery("show warnings").Check(testutil.RowsWithSep("|", "Warning|1618|<IV> option ignored", "Warning|1618|<IV> option ignored"))
	tk.MustExec("SET block_encryption_mode='aes-128-cbc';")
	result = tk.MustQuery("select HEX(AES_ENCRYPT(a, 'key', '1234567890123456')), HEX(AES_ENCRYPT(b, 'key', '1234567890123456')), HEX(AES_ENCRYPT(c, 'key', '1234567890123456')), HEX(AES_ENCRYPT(d, 'key', '1234567890123456')), HEX(AES_ENCRYPT(e, 'key', '1234567890123456')), HEX(AES_ENCRYPT(f, 'key', '1234567890123456')), HEX(AES_ENCRYPT(g, 'key', '1234567890123456')), HEX(AES_ENCRYPT(h, 'key', '1234567890123456')), HEX(AES_ENCRYPT(i, 'key', '1234567890123456')) from t")
	result.Check(testkit.Rows("341672829F84CB6B0BE690FEC4C4DAE9 341672829F84CB6B0BE690FEC4C4DAE9 D43734E147A12BB96C6897C4BBABA283 16F2C972411948DCEF3659B726D2CCB04AD1379A1A367FA64242058A50211B67 41E71D0C58967C1F50EEC074523946D1 1117D292E2D39C3EAA3B435371BE56FC 8ACB7ECC0883B672D7BD1CFAA9FA5FAF5B731ADE978244CD581F114D591C2E7E D2B13C30937E3251AEDA73859BA32E4B 2CF4A6051FF248A67598A17AA2C17267"))
	result = tk.MustQuery("select HEX(AES_ENCRYPT('123', 'foobar', '1234567890123456')), HEX(AES_ENCRYPT(123, 'foobar', '1234567890123456')), HEX(AES_ENCRYPT('', 'foobar', '1234567890123456')), HEX(AES_ENCRYPT('你好', 'foobar', '1234567890123456')), AES_ENCRYPT(NULL, 'foobar', '1234567890123456')")
	result.Check(testkit.Rows(`80D5646F07B4654B05A02D9085759770 80D5646F07B4654B05A02D9085759770 B3C14BA15030D2D7E99376DBE011E752 0CD2936EE4FEC7A8CDF6208438B2BC05 <nil>`))
	tk.MustExec("SET block_encryption_mode='aes-128-ofb';")
	result = tk.MustQuery("select HEX(AES_ENCRYPT(a, 'key', '1234567890123456')), HEX(AES_ENCRYPT(b, 'key', '1234567890123456')), HEX(AES_ENCRYPT(c, 'key', '1234567890123456')), HEX(AES_ENCRYPT(d, 'key', '1234567890123456')), HEX(AES_ENCRYPT(e, 'key', '1234567890123456')), HEX(AES_ENCRYPT(f, 'key', '1234567890123456')), HEX(AES_ENCRYPT(g, 'key', '1234567890123456')), HEX(AES_ENCRYPT(h, 'key', '1234567890123456')), HEX(AES_ENCRYPT(i, 'key', '1234567890123456')) from t")
	result.Check(testkit.Rows("40 40 40C35C 40DD5EBDFCAA397102386E27DDF97A39ECCEC5 43DF55BAE0A0386D 78 47DC5D8AD19A085C32094E16EFC34A08D6FEF459 46D5 06840BE8"))
	result = tk.MustQuery("select HEX(AES_ENCRYPT('123', 'foobar', '1234567890123456')), HEX(AES_ENCRYPT(123, 'foobar', '1234567890123456')), HEX(AES_ENCRYPT('', 'foobar', '1234567890123456')), HEX(AES_ENCRYPT('你好', 'foobar', '1234567890123456')), AES_ENCRYPT(NULL, 'foobar', '1234567890123456')")
	result.Check(testkit.Rows(`48E38A 48E38A  9D6C199101C3 <nil>`))
	tk.MustExec("SET block_encryption_mode='aes-192-ofb';")
	result = tk.MustQuery("select HEX(AES_ENCRYPT(a, 'key', '1234567890123456')), HEX(AES_ENCRYPT(b, 'key', '1234567890123456')), HEX(AES_ENCRYPT(c, 'key', '1234567890123456')), HEX(AES_ENCRYPT(d, 'key', '1234567890123456')), HEX(AES_ENCRYPT(e, 'key', '1234567890123456')), HEX(AES_ENCRYPT(f, 'key', '1234567890123456')), HEX(AES_ENCRYPT(g, 'key', '1234567890123456')), HEX(AES_ENCRYPT(h, 'key', '1234567890123456')), HEX(AES_ENCRYPT(i, 'key', '1234567890123456')) from t")
	result.Check(testkit.Rows("4B 4B 4B573F 4B493D42572E6477233A429BF3E0AD39DB816D 484B36454B24656B 73 4C483E757A1E555A130B62AAC1DA9D08E1B15C47 4D41 0D106817"))
	result = tk.MustQuery("select HEX(AES_ENCRYPT('123', 'foobar', '1234567890123456')), HEX(AES_ENCRYPT(123, 'foobar', '1234567890123456')), HEX(AES_ENCRYPT('', 'foobar', '1234567890123456')), HEX(AES_ENCRYPT('你好', 'foobar', '1234567890123456')), AES_ENCRYPT(NULL, 'foobar', '1234567890123456')")
	result.Check(testkit.Rows(`3A76B0 3A76B0  EFF92304268E <nil>`))
	tk.MustExec("SET block_encryption_mode='aes-256-ofb';")
	result = tk.MustQuery("select HEX(AES_ENCRYPT(a, 'key', '1234567890123456')), HEX(AES_ENCRYPT(b, 'key', '1234567890123456')), HEX(AES_ENCRYPT(c, 'key', '1234567890123456')), HEX(AES_ENCRYPT(d, 'key', '1234567890123456')), HEX(AES_ENCRYPT(e, 'key', '1234567890123456')), HEX(AES_ENCRYPT(f, 'key', '1234567890123456')), HEX(AES_ENCRYPT(g, 'key', '1234567890123456')), HEX(AES_ENCRYPT(h, 'key', '1234567890123456')), HEX(AES_ENCRYPT(i, 'key', '1234567890123456')) from t")
	result.Check(testkit.Rows("16 16 16D103 16CF01CBC95D33E2ED721CBD930262415A69AD 15CD0ACCD55732FE 2E 11CE02FCE46D02CFDD433C8CA138527060599C35 10C7 5096549E"))
	result = tk.MustQuery("select HEX(AES_ENCRYPT('123', 'foobar', '1234567890123456')), HEX(AES_ENCRYPT(123, 'foobar', '1234567890123456')), HEX(AES_ENCRYPT('', 'foobar', '1234567890123456')), HEX(AES_ENCRYPT('你好', 'foobar', '1234567890123456')), AES_ENCRYPT(NULL, 'foobar', '1234567890123456')")
	result.Check(testkit.Rows(`E842C5 E842C5  3DCD5646767D <nil>`))

	// for AES_DECRYPT
	tk.MustExec("SET block_encryption_mode='aes-128-ecb';")
	result = tk.MustQuery("select AES_DECRYPT(AES_ENCRYPT('foo', 'bar'), 'bar')")
	result.Check(testkit.Rows("foo"))
	result = tk.MustQuery("select AES_DECRYPT(UNHEX('45ABDD5C4802EFA6771A94C43F805208'), 'foobar'), AES_DECRYPT(UNHEX('791F1AEB6A6B796E6352BF381895CA0E'), 'foobar'), AES_DECRYPT(UNHEX('D0147E2EB856186F146D9F6DE33F9546'), 'foobar'), AES_DECRYPT(NULL, 'foobar'), AES_DECRYPT('SOME_THING_STRANGE', 'foobar')")
	result.Check(testkit.Rows(`123  你好 <nil> <nil>`))
	tk.MustExec("SET block_encryption_mode='aes-128-cbc';")
	result = tk.MustQuery("select AES_DECRYPT(AES_ENCRYPT('foo', 'bar', '1234567890123456'), 'bar', '1234567890123456')")
	result.Check(testkit.Rows("foo"))
	result = tk.MustQuery("select AES_DECRYPT(UNHEX('80D5646F07B4654B05A02D9085759770'), 'foobar', '1234567890123456'), AES_DECRYPT(UNHEX('B3C14BA15030D2D7E99376DBE011E752'), 'foobar', '1234567890123456'), AES_DECRYPT(UNHEX('0CD2936EE4FEC7A8CDF6208438B2BC05'), 'foobar', '1234567890123456'), AES_DECRYPT(NULL, 'foobar', '1234567890123456'), AES_DECRYPT('SOME_THING_STRANGE', 'foobar', '1234567890123456')")
	result.Check(testkit.Rows(`123  你好 <nil> <nil>`))
	tk.MustExec("SET block_encryption_mode='aes-128-ofb';")
	result = tk.MustQuery("select AES_DECRYPT(AES_ENCRYPT('foo', 'bar', '1234567890123456'), 'bar', '1234567890123456')")
	result.Check(testkit.Rows("foo"))
	result = tk.MustQuery("select AES_DECRYPT(UNHEX('48E38A'), 'foobar', '1234567890123456'), AES_DECRYPT(UNHEX(''), 'foobar', '1234567890123456'), AES_DECRYPT(UNHEX('9D6C199101C3'), 'foobar', '1234567890123456'), AES_DECRYPT(NULL, 'foobar', '1234567890123456'), HEX(AES_DECRYPT('SOME_THING_STRANGE', 'foobar', '1234567890123456'))")
	result.Check(testkit.Rows(`123  你好 <nil> 2A9EF431FB2ACB022D7F2E7C71EEC48C7D2B`))
	tk.MustExec("SET block_encryption_mode='aes-192-ofb';")
	result = tk.MustQuery("select AES_DECRYPT(AES_ENCRYPT('foo', 'bar', '1234567890123456'), 'bar', '1234567890123456')")
	result.Check(testkit.Rows("foo"))
	result = tk.MustQuery("select AES_DECRYPT(UNHEX('3A76B0'), 'foobar', '1234567890123456'), AES_DECRYPT(UNHEX(''), 'foobar', '1234567890123456'), AES_DECRYPT(UNHEX('EFF92304268E'), 'foobar', '1234567890123456'), AES_DECRYPT(NULL, 'foobar', '1234567890123456'), HEX(AES_DECRYPT('SOME_THING_STRANGE', 'foobar', '1234567890123456'))")
	result.Check(testkit.Rows(`123  你好 <nil> 580BCEA4DC67CF33FF2C7C570D36ECC89437`))
	tk.MustExec("SET block_encryption_mode='aes-256-ofb';")
	result = tk.MustQuery("select AES_DECRYPT(AES_ENCRYPT('foo', 'bar', '1234567890123456'), 'bar', '1234567890123456')")
	result.Check(testkit.Rows("foo"))
	result = tk.MustQuery("select AES_DECRYPT(UNHEX('E842C5'), 'foobar', '1234567890123456'), AES_DECRYPT(UNHEX(''), 'foobar', '1234567890123456'), AES_DECRYPT(UNHEX('3DCD5646767D'), 'foobar', '1234567890123456'), AES_DECRYPT(NULL, 'foobar', '1234567890123456'), HEX(AES_DECRYPT('SOME_THING_STRANGE', 'foobar', '1234567890123456'))")
	result.Check(testkit.Rows(`123  你好 <nil> 8A3FBBE68C9465834584430E3AEEBB04B1F5`))

	// for COMPRESS
	tk.MustExec("DROP TABLE IF EXISTS t1;")
	tk.MustExec("CREATE TABLE t1(a VARCHAR(1000));")
	tk.MustExec("INSERT INTO t1 VALUES('12345'), ('23456');")
	result = tk.MustQuery("SELECT HEX(COMPRESS(a)) FROM t1;")
	result.Check(testkit.Rows("05000000789C323432363105040000FFFF02F80100", "05000000789C323236313503040000FFFF03070105"))
	tk.MustExec("DROP TABLE IF EXISTS t2;")
	tk.MustExec("CREATE TABLE t2(a VARCHAR(1000), b VARBINARY(1000));")
	tk.MustExec("INSERT INTO t2 (a, b) SELECT a, COMPRESS(a) from t1;")
	result = tk.MustQuery("SELECT a, HEX(b) FROM t2;")
	result.Check(testkit.Rows("12345 05000000789C323432363105040000FFFF02F80100", "23456 05000000789C323236313503040000FFFF03070105"))

	// for UNCOMPRESS
	result = tk.MustQuery("SELECT UNCOMPRESS(COMPRESS('123'))")
	result.Check(testkit.Rows("123"))
	result = tk.MustQuery("SELECT UNCOMPRESS(UNHEX('03000000789C3334320600012D0097'))")
	result.Check(testkit.Rows("123"))
	result = tk.MustQuery("SELECT UNCOMPRESS(UNHEX('03000000789C32343206040000FFFF012D0097'))")
	result.Check(testkit.Rows("123"))
	tk.MustExec("INSERT INTO t2 VALUES ('12345', UNHEX('05000000789C3334323631050002F80100'))")
	result = tk.MustQuery("SELECT UNCOMPRESS(a), UNCOMPRESS(b) FROM t2;")
	result.Check(testkit.Rows("<nil> 12345", "<nil> 23456", "<nil> 12345"))

	// for UNCOMPRESSED_LENGTH
	result = tk.MustQuery("SELECT UNCOMPRESSED_LENGTH(COMPRESS('123'))")
	result.Check(testkit.Rows("3"))
	result = tk.MustQuery("SELECT UNCOMPRESSED_LENGTH(UNHEX('03000000789C3334320600012D0097'))")
	result.Check(testkit.Rows("3"))
	result = tk.MustQuery("SELECT UNCOMPRESSED_LENGTH(UNHEX('03000000789C32343206040000FFFF012D0097'))")
	result.Check(testkit.Rows("3"))
	result = tk.MustQuery("SELECT UNCOMPRESSED_LENGTH('')")
	result.Check(testkit.Rows("0"))
	result = tk.MustQuery("SELECT UNCOMPRESSED_LENGTH(UNHEX('0100'))")
	result.Check(testkit.Rows("0"))
	result = tk.MustQuery("SELECT UNCOMPRESSED_LENGTH(a), UNCOMPRESSED_LENGTH(b) FROM t2;")
	result.Check(testkit.Rows("875770417 5", "892613426 5", "875770417 5"))

	// for RANDOM_BYTES
	lengths := []int{0, -5, 1025, 4000}
	for _, len := range lengths {
		rs, err := tk.Exec(fmt.Sprintf("SELECT RANDOM_BYTES(%d);", len))
		c.Assert(err, IsNil, Commentf("%v", len))
		_, err = session.GetRows4Test(ctx, tk.Se, rs)
		c.Assert(err, NotNil, Commentf("%v", len))
		terr := errors.Cause(err).(*terror.Error)
		c.Assert(terr.Code(), Equals, terror.ErrCode(mysql.ErrDataOutOfRange), Commentf("%v", len))
		c.Assert(rs.Close(), IsNil)
	}
	tk.MustQuery("SELECT RANDOM_BYTES('1');")
	tk.MustQuery("SELECT RANDOM_BYTES(1024);")
	result = tk.MustQuery("SELECT RANDOM_BYTES(NULL);")
	result.Check(testkit.Rows("<nil>"))
}

func (s *testIntegrationSuite2) TestTimeBuiltin(c *C) {
	originSQLMode := s.ctx.GetSessionVars().StrictSQLMode
	s.ctx.GetSessionVars().StrictSQLMode = true
	defer func() {
		s.ctx.GetSessionVars().StrictSQLMode = originSQLMode
		s.cleanEnv(c)
	}()
	tk := testkit.NewTestKit(c, s.store)
	tk.MustExec("use test")

	// for makeDate
	tk.MustExec("drop table if exists t")
	tk.MustExec("create table t(a int, b double, c datetime, d time, e char(20), f bit(10))")
	tk.MustExec(`insert into t values(1, 1.1, "2017-01-01 12:01:01", "12:01:01", "abcdef", 0b10101)`)
	result := tk.MustQuery("select makedate(a,a), makedate(b,b), makedate(c,c), makedate(d,d), makedate(e,e), makedate(f,f), makedate(null,null), makedate(a,b) from t")
	result.Check(testkit.Rows("2001-01-01 2001-01-01 <nil> <nil> <nil> 2021-01-21 <nil> 2001-01-01"))

	// for date
	result = tk.MustQuery(`select date("2019-09-12"), date("2019-09-12 12:12:09"), date("2019-09-12 12:12:09.121212");`)
	result.Check(testkit.Rows("2019-09-12 2019-09-12 2019-09-12"))
	result = tk.MustQuery(`select date("0000-00-00"), date("0000-00-00 12:12:09"), date("0000-00-00 00:00:00.121212"), date("0000-00-00 00:00:00.000000");`)
	result.Check(testkit.Rows("<nil> 0000-00-00 0000-00-00 <nil>"))
	result = tk.MustQuery(`select date("aa"), date(12.1), date("");`)
	result.Check(testkit.Rows("<nil> <nil> <nil>"))

	// for year
	result = tk.MustQuery(`select year("2013-01-09"), year("2013-00-09"), year("000-01-09"), year("1-01-09"), year("20131-01-09"), year(null);`)
	result.Check(testkit.Rows("2013 2013 0 1 <nil> <nil>"))
	result = tk.MustQuery(`select year("2013-00-00"), year("2013-00-00 00:00:00"), year("0000-00-00 12:12:12"), year("2017-00-00 12:12:12");`)
	result.Check(testkit.Rows("2013 2013 0 2017"))
	result = tk.MustQuery(`select year("aa"), year(2013), year(2012.09), year("1-01"), year("-09");`)
	result.Check(testkit.Rows("<nil> <nil> <nil> <nil> <nil>"))
	tk.MustExec(`drop table if exists t`)
	tk.MustExec(`create table t(a bigint)`)
	_, err := tk.Exec(`insert into t select year("aa")`)
	c.Assert(err, NotNil)
	c.Assert(terror.ErrorEqual(err, types.ErrWrongValue), IsTrue, Commentf("err %v", err))
	tk.MustExec(`set sql_mode='STRICT_TRANS_TABLES'`) // without zero date
	tk.MustExec(`insert into t select year("0000-00-00 00:00:00")`)
	tk.MustExec(`set sql_mode="NO_ZERO_DATE";`) // with zero date
	tk.MustExec(`insert into t select year("0000-00-00 00:00:00")`)
	tk.MustQuery("show warnings").Check(testutil.RowsWithSep("|", "Warning|1292|Incorrect datetime value: '0000-00-00 00:00:00.000000'"))
	tk.MustExec(`set sql_mode="NO_ZERO_DATE,STRICT_TRANS_TABLES";`)
	_, err = tk.Exec(`insert into t select year("0000-00-00 00:00:00");`)
	c.Assert(err, NotNil)
	c.Assert(types.ErrWrongValue.Equal(err), IsTrue, Commentf("err %v", err))
	tk.MustExec(`insert into t select 1`)
	tk.MustExec(`set sql_mode="STRICT_TRANS_TABLES,NO_ENGINE_SUBSTITUTION";`)
	_, err = tk.Exec(`update t set a = year("aa")`)
	c.Assert(terror.ErrorEqual(err, types.ErrWrongValue), IsTrue, Commentf("err %v", err))
	_, err = tk.Exec(`delete from t where a = year("aa")`)
	// Only `code` can be used to compare because the error `class` information
	// will be lost after expression push-down
	c.Assert(errors.Cause(err).(*terror.Error).Code(), Equals, types.ErrWrongValue.Code(), Commentf("err %v", err))

	// for month
	result = tk.MustQuery(`select month("2013-01-09"), month("2013-00-09"), month("000-01-09"), month("1-01-09"), month("20131-01-09"), month(null);`)
	result.Check(testkit.Rows("1 0 1 1 <nil> <nil>"))
	result = tk.MustQuery(`select month("2013-00-00"), month("2013-00-00 00:00:00"), month("0000-00-00 12:12:12"), month("2017-00-00 12:12:12");`)
	result.Check(testkit.Rows("0 0 0 0"))
	result = tk.MustQuery(`select month("aa"), month(2013), month(2012.09), month("1-01"), month("-09");`)
	result.Check(testkit.Rows("<nil> <nil> <nil> <nil> <nil>"))
	result = tk.MustQuery(`select month("2013-012-09"), month("2013-0000000012-09"), month("2013-30-09"), month("000-41-09");`)
	result.Check(testkit.Rows("12 12 <nil> <nil>"))
	tk.MustExec(`drop table if exists t`)
	tk.MustExec(`create table t(a bigint)`)
	_, err = tk.Exec(`insert into t select month("aa")`)
	c.Assert(err, NotNil)
	c.Assert(terror.ErrorEqual(err, types.ErrWrongValue), IsTrue, Commentf("err: %v", err))
	tk.MustExec(`insert into t select month("0000-00-00 00:00:00")`)
	tk.MustExec(`set sql_mode="NO_ZERO_DATE";`)
	tk.MustExec(`insert into t select month("0000-00-00 00:00:00")`)
	tk.MustQuery("show warnings").Check(testutil.RowsWithSep("|", "Warning|1292|Incorrect datetime value: '0000-00-00 00:00:00.000000'"))
	tk.MustExec(`set sql_mode="NO_ZERO_DATE,STRICT_TRANS_TABLES";`)
	_, err = tk.Exec(`insert into t select month("0000-00-00 00:00:00");`)
	c.Assert(err, NotNil)
	c.Assert(types.ErrWrongValue.Equal(err), IsTrue, Commentf("err %v", err))
	tk.MustExec(`insert into t select 1`)
	tk.MustExec(`set sql_mode="STRICT_TRANS_TABLES,NO_ENGINE_SUBSTITUTION";`)
	tk.MustExec(`insert into t select 1`)
	_, err = tk.Exec(`update t set a = month("aa")`)
	c.Assert(terror.ErrorEqual(err, types.ErrWrongValue), IsTrue)
	_, err = tk.Exec(`delete from t where a = month("aa")`)
	c.Assert(errors.Cause(err).(*terror.Error).Code(), Equals, types.ErrWrongValue.Code(), Commentf("err %v", err))

	// for week
	result = tk.MustQuery(`select week("2012-12-22"), week("2012-12-22", -2), week("2012-12-22", 0), week("2012-12-22", 1), week("2012-12-22", 2), week("2012-12-22", 200);`)
	result.Check(testkit.Rows("51 51 51 51 51 51"))
	result = tk.MustQuery(`select week("2008-02-20"), week("2008-02-20", 0), week("2008-02-20", 1), week("2009-02-20", 2), week("2008-02-20", 3), week("2008-02-20", 4);`)
	result.Check(testkit.Rows("7 7 8 7 8 8"))
	result = tk.MustQuery(`select week("2008-02-20", 5), week("2008-02-20", 6), week("2009-02-20", 7), week("2008-02-20", 8), week("2008-02-20", 9);`)
	result.Check(testkit.Rows("7 8 7 7 8"))
	result = tk.MustQuery(`select week("aa", 1), week(null, 2), week(11, 2), week(12.99, 2);`)
	result.Check(testkit.Rows("<nil> <nil> <nil> <nil>"))
	result = tk.MustQuery(`select week("aa"), week(null), week(11), week(12.99);`)
	result.Check(testkit.Rows("<nil> <nil> <nil> <nil>"))
	tk.MustExec(`drop table if exists t`)
	tk.MustExec(`create table t(a datetime)`)
	_, err = tk.Exec(`insert into t select week("aa", 1)`)
	c.Assert(err, NotNil)
	c.Assert(terror.ErrorEqual(err, types.ErrWrongValue), IsTrue)
	tk.MustExec(`insert into t select now()`)
	_, err = tk.Exec(`update t set a = week("aa", 1)`)
	c.Assert(terror.ErrorEqual(err, types.ErrWrongValue), IsTrue)
	_, err = tk.Exec(`delete from t where a = week("aa", 1)`)
	c.Assert(terror.ErrorEqual(err, types.ErrWrongValue), IsTrue)

	// for weekofyear
	result = tk.MustQuery(`select weekofyear("2012-12-22"), weekofyear("2008-02-20"), weekofyear("aa"), weekofyear(null), weekofyear(11), weekofyear(12.99);`)
	result.Check(testkit.Rows("51 8 <nil> <nil> <nil> <nil>"))
	tk.MustExec(`drop table if exists t`)
	tk.MustExec(`create table t(a bigint)`)
	_, err = tk.Exec(`insert into t select weekofyear("aa")`)
	c.Assert(err, NotNil)
	c.Assert(terror.ErrorEqual(err, types.ErrWrongValue), IsTrue)
	tk.MustExec(`insert into t select 1`)
	_, err = tk.Exec(`update t set a = weekofyear("aa")`)
	c.Assert(terror.ErrorEqual(err, types.ErrWrongValue), IsTrue)
	_, err = tk.Exec(`delete from t where a = weekofyear("aa")`)
	c.Assert(terror.ErrorEqual(err, types.ErrWrongValue), IsTrue)

	// for weekday
	result = tk.MustQuery(`select weekday("2012-12-20"), weekday("2012-12-21"), weekday("2012-12-22"), weekday("2012-12-23"), weekday("2012-12-24"), weekday("2012-12-25"), weekday("2012-12-26"), weekday("2012-12-27");`)
	result.Check(testkit.Rows("3 4 5 6 0 1 2 3"))
	result = tk.MustQuery(`select weekday("2012-12-90"), weekday("0000-00-00"), weekday("aa"), weekday(null), weekday(11), weekday(12.99);`)
	result.Check(testkit.Rows("<nil> <nil> <nil> <nil> <nil> <nil>"))

	// for quarter
	result = tk.MustQuery(`select quarter("2012-00-20"), quarter("2012-01-21"), quarter("2012-03-22"), quarter("2012-05-23"), quarter("2012-08-24"), quarter("2012-09-25"), quarter("2012-11-26"), quarter("2012-12-27");`)
	result.Check(testkit.Rows("0 1 1 2 3 3 4 4"))
	result = tk.MustQuery(`select quarter("2012-14-20"), quarter("aa"), quarter(null), quarter(11), quarter(12.99);`)
	result.Check(testkit.Rows("<nil> <nil> <nil> <nil> <nil>"))
	result = tk.MustQuery(`select quarter("0000-00-00"), quarter("0000-00-00 00:00:00");`)
	result.Check(testkit.Rows("<nil> <nil>"))
	tk.MustQuery("show warnings").Check(testutil.RowsWithSep("|",
		"Warning|1292|Incorrect datetime value: '0000-00-00 00:00:00.000000'",
		"Warning|1292|Incorrect datetime value: '0000-00-00 00:00:00.000000'"))
	result = tk.MustQuery(`select quarter(0), quarter(0.0), quarter(0e1), quarter(0.00);`)
	result.Check(testkit.Rows("0 0 0 0"))
	tk.MustQuery("show warnings").Check(testkit.Rows())

	// for from_days
	result = tk.MustQuery(`select from_days(0), from_days(-199), from_days(1111), from_days(120), from_days(1), from_days(1111111), from_days(9999999), from_days(22222);`)
	result.Check(testkit.Rows("0000-00-00 0000-00-00 0003-01-16 0000-00-00 0000-00-00 3042-02-13 0000-00-00 0060-11-03"))
	result = tk.MustQuery(`select from_days("2012-14-20"), from_days("111a"), from_days("aa"), from_days(null), from_days("123asf"), from_days(12.99);`)
	result.Check(testkit.Rows("0005-07-05 0000-00-00 0000-00-00 <nil> 0000-00-00 0000-00-00"))

	// Fix issue #3923
	result = tk.MustQuery("select timediff(cast('2004-12-30 12:00:00' as time), '12:00:00');")
	result.Check(testkit.Rows("00:00:00"))
	result = tk.MustQuery("select timediff('12:00:00', cast('2004-12-30 12:00:00' as time));")
	result.Check(testkit.Rows("00:00:00"))
	result = tk.MustQuery("select timediff(cast('2004-12-30 12:00:00' as time), '2004-12-30 12:00:00');")
	result.Check(testkit.Rows("<nil>"))
	result = tk.MustQuery("select timediff('2004-12-30 12:00:00', cast('2004-12-30 12:00:00' as time));")
	result.Check(testkit.Rows("<nil>"))
	result = tk.MustQuery("select timediff(cast('2004-12-30 12:00:01' as datetime), '2004-12-30 12:00:00');")
	result.Check(testkit.Rows("00:00:01"))
	result = tk.MustQuery("select timediff('2004-12-30 12:00:00', cast('2004-12-30 12:00:01' as datetime));")
	result.Check(testkit.Rows("-00:00:01"))
	result = tk.MustQuery("select timediff(cast('2004-12-30 12:00:01' as time), '-34 00:00:00');")
	result.Check(testkit.Rows("828:00:01"))
	result = tk.MustQuery("select timediff('-34 00:00:00', cast('2004-12-30 12:00:01' as time));")
	result.Check(testkit.Rows("-828:00:01"))
	result = tk.MustQuery("select timediff(cast('2004-12-30 12:00:01' as datetime), cast('2004-12-30 11:00:01' as datetime));")
	result.Check(testkit.Rows("01:00:00"))
	result = tk.MustQuery("select timediff(cast('2004-12-30 12:00:01' as datetime), '2004-12-30 12:00:00.1');")
	result.Check(testkit.Rows("00:00:00.9"))
	result = tk.MustQuery("select timediff('2004-12-30 12:00:00.1', cast('2004-12-30 12:00:01' as datetime));")
	result.Check(testkit.Rows("-00:00:00.9"))
	result = tk.MustQuery("select timediff(cast('2004-12-30 12:00:01' as datetime), '-34 124:00:00');")
	result.Check(testkit.Rows("<nil>"))
	result = tk.MustQuery("select timediff('-34 124:00:00', cast('2004-12-30 12:00:01' as datetime));")
	result.Check(testkit.Rows("<nil>"))
	result = tk.MustQuery("select timediff(cast('2004-12-30 12:00:01' as time), '-34 124:00:00');")
	result.Check(testkit.Rows("838:59:59"))
	result = tk.MustQuery("select timediff('-34 124:00:00', cast('2004-12-30 12:00:01' as time));")
	result.Check(testkit.Rows("-838:59:59"))
	result = tk.MustQuery("select timediff(cast('2004-12-30' as datetime), '12:00:00');")
	result.Check(testkit.Rows("<nil>"))
	result = tk.MustQuery("select timediff('12:00:00', cast('2004-12-30' as datetime));")
	result.Check(testkit.Rows("<nil>"))
	result = tk.MustQuery("select timediff('12:00:00', '-34 12:00:00');")
	result.Check(testkit.Rows("838:59:59"))
	result = tk.MustQuery("select timediff('12:00:00', '34 12:00:00');")
	result.Check(testkit.Rows("-816:00:00"))
	result = tk.MustQuery("select timediff('2014-1-2 12:00:00', '-34 12:00:00');")
	result.Check(testkit.Rows("<nil>"))
	result = tk.MustQuery("select timediff('-34 12:00:00', '2014-1-2 12:00:00');")
	result.Check(testkit.Rows("<nil>"))
	result = tk.MustQuery("select timediff('2014-1-2 12:00:00', '12:00:00');")
	result.Check(testkit.Rows("<nil>"))
	result = tk.MustQuery("select timediff('12:00:00', '2014-1-2 12:00:00');")
	result.Check(testkit.Rows("<nil>"))
	result = tk.MustQuery("select timediff('2014-1-2 12:00:00', '2014-1-1 12:00:00');")
	result.Check(testkit.Rows("24:00:00"))
	tk.MustQuery("select timediff(cast('10:10:10' as time), cast('10:10:11' as time))").Check(testkit.Rows("-00:00:01"))

	result = tk.MustQuery("select timestampadd(MINUTE, 1, '2003-01-02'), timestampadd(WEEK, 1, '2003-01-02 23:59:59')" +
		", timestampadd(MICROSECOND, 1, 950501);")
	result.Check(testkit.Rows("2003-01-02 00:01:00 2003-01-09 23:59:59 1995-05-01 00:00:00.000001"))
	result = tk.MustQuery("select timestampadd(day, 2, 950501), timestampadd(MINUTE, 37.5,'2003-01-02'), timestampadd(MINUTE, 37.49,'2003-01-02')," +
		" timestampadd(YeAr, 1, '2003-01-02');")
	result.Check(testkit.Rows("1995-05-03 00:00:00 2003-01-02 00:38:00 2003-01-02 00:37:00 2004-01-02 00:00:00"))
	result = tk.MustQuery("select to_seconds(950501), to_seconds('2009-11-29'), to_seconds('2009-11-29 13:43:32'), to_seconds('09-11-29 13:43:32');")
	result.Check(testkit.Rows("62966505600 63426672000 63426721412 63426721412"))
	result = tk.MustQuery("select to_days(950501), to_days('2007-10-07'), to_days('2007-10-07 00:00:59'), to_days('0000-01-01')")
	result.Check(testkit.Rows("728779 733321 733321 1"))

	result = tk.MustQuery("select last_day('2003-02-05'), last_day('2004-02-05'), last_day('2004-01-01 01:01:01'), last_day(950501);")
	result.Check(testkit.Rows("2003-02-28 2004-02-29 2004-01-31 1995-05-31"))

	tk.MustExec("SET SQL_MODE='';")
	result = tk.MustQuery("select last_day('0000-00-00');")
	result.Check(testkit.Rows("<nil>"))
	result = tk.MustQuery("select to_days('0000-00-00');")
	result.Check(testkit.Rows("<nil>"))
	result = tk.MustQuery("select to_seconds('0000-00-00');")
	result.Check(testkit.Rows("<nil>"))

	result = tk.MustQuery("select timestamp('2003-12-31'), timestamp('2003-12-31 12:00:00','12:00:00');")
	result.Check(testkit.Rows("2003-12-31 00:00:00 2004-01-01 00:00:00"))
	result = tk.MustQuery("select timestamp(20170118123950.123), timestamp(20170118123950.999);")
	result.Check(testkit.Rows("2017-01-18 12:39:50.123 2017-01-18 12:39:50.999"))
	result = tk.MustQuery("select timestamp('2003-12-31', '01:01:01.01'), timestamp('2003-12-31 12:34', '01:01:01.01')," +
		" timestamp('2008-12-31','00:00:00.0'), timestamp('2008-12-31 00:00:00.000');")

	tk.MustQuery(`select timestampadd(second, 1, cast("2001-01-01" as date))`).Check(testkit.Rows("2001-01-01 00:00:01"))
	tk.MustQuery(`select timestampadd(hour, 1, cast("2001-01-01" as date))`).Check(testkit.Rows("2001-01-01 01:00:00"))
	tk.MustQuery(`select timestampadd(day, 1, cast("2001-01-01" as date))`).Check(testkit.Rows("2001-01-02"))
	tk.MustQuery(`select timestampadd(month, 1, cast("2001-01-01" as date))`).Check(testkit.Rows("2001-02-01"))
	tk.MustQuery(`select timestampadd(year, 1, cast("2001-01-01" as date))`).Check(testkit.Rows("2002-01-01"))
	tk.MustQuery(`select timestampadd(second, 1, cast("2001-01-01" as datetime))`).Check(testkit.Rows("2001-01-01 00:00:01"))
	tk.MustQuery(`select timestampadd(hour, 1, cast("2001-01-01" as datetime))`).Check(testkit.Rows("2001-01-01 01:00:00"))
	tk.MustQuery(`select timestampadd(day, 1, cast("2001-01-01" as datetime))`).Check(testkit.Rows("2001-01-02 00:00:00"))
	tk.MustQuery(`select timestampadd(month, 1, cast("2001-01-01" as datetime))`).Check(testkit.Rows("2001-02-01 00:00:00"))
	tk.MustQuery(`select timestampadd(year, 1, cast("2001-01-01" as datetime))`).Check(testkit.Rows("2002-01-01 00:00:00"))

	result.Check(testkit.Rows("2003-12-31 01:01:01.01 2003-12-31 13:35:01.01 2008-12-31 00:00:00.0 2008-12-31 00:00:00.000"))
	result = tk.MustQuery("select timestamp('2003-12-31', 1), timestamp('2003-12-31', -1);")
	result.Check(testkit.Rows("2003-12-31 00:00:01 2003-12-30 23:59:59"))
	result = tk.MustQuery("select timestamp('2003-12-31', '2000-12-12 01:01:01.01'), timestamp('2003-14-31','01:01:01.01');")
	result.Check(testkit.Rows("<nil> <nil>"))

	result = tk.MustQuery("select TIMESTAMPDIFF(MONTH,'2003-02-01','2003-05-01'), TIMESTAMPDIFF(yEaR,'2002-05-01', " +
		"'2001-01-01'), TIMESTAMPDIFF(minute,binary('2003-02-01'),'2003-05-01 12:05:55'), TIMESTAMPDIFF(day," +
		"'1995-05-02', 950501);")
	result.Check(testkit.Rows("3 -1 128885 -1"))

	result = tk.MustQuery("select datediff('2007-12-31 23:59:59','2007-12-30'), datediff('2010-11-30 23:59:59', " +
		"'2010-12-31'), datediff(950501,'2016-01-13'), datediff(950501.9,'2016-01-13'), datediff(binary(950501), '2016-01-13');")
	result.Check(testkit.Rows("1 -31 -7562 -7562 -7562"))
	result = tk.MustQuery("select datediff('0000-01-01','0001-01-01'), datediff('0001-00-01', '0001-00-01'), datediff('0001-01-00','0001-01-00'), datediff('2017-01-01','2017-01-01');")
	result.Check(testkit.Rows("-365 <nil> <nil> 0"))

	// for ADDTIME
	result = tk.MustQuery("select addtime('01:01:11', '00:00:01.013'), addtime('01:01:11.00', '00:00:01'), addtime" +
		"('2017-01-01 01:01:11.12', '00:00:01'), addtime('2017-01-01 01:01:11.12', '00:00:01.88');")
	result.Check(testkit.Rows("01:01:12.013000 01:01:12 2017-01-01 01:01:12.120000 2017-01-01 01:01:13"))
	result = tk.MustQuery("select addtime(cast('01:01:11' as time(4)), '00:00:01.013'), addtime(cast('01:01:11.00' " +
		"as datetime(3)), '00:00:01')," + " addtime(cast('2017-01-01 01:01:11.12' as date), '00:00:01'), addtime(cast" +
		"(cast('2017-01-01 01:01:11.12' as date) as datetime(2)), '00:00:01.88');")
	result.Check(testkit.Rows("01:01:12.0130 2001-01-11 00:00:01.000 00:00:01 2017-01-01 00:00:01.88"))
	result = tk.MustQuery("select addtime('2017-01-01 01:01:01', 5), addtime('2017-01-01 01:01:01', -5), addtime('2017-01-01 01:01:01', 0.0), addtime('2017-01-01 01:01:01', 1.34);")
	result.Check(testkit.Rows("2017-01-01 01:01:06 2017-01-01 01:00:56 2017-01-01 01:01:01 2017-01-01 01:01:02.340000"))
	result = tk.MustQuery("select addtime(cast('01:01:11.00' as datetime(3)), cast('00:00:01' as time)), addtime(cast('01:01:11.00' as datetime(3)), cast('00:00:01' as time(5)))")
	result.Check(testkit.Rows("2001-01-11 00:00:01.000 2001-01-11 00:00:01.00000"))
	result = tk.MustQuery("select addtime(cast('01:01:11.00' as date), cast('00:00:01' as time));")
	result.Check(testkit.Rows("00:00:01"))
	tk.MustExec("drop table if exists t")
	tk.MustExec("create table t(a datetime, b timestamp, c time)")
	tk.MustExec(`insert into t values("2017 01-01 12:30:31", "2017 01-01 12:30:31", "01:01:01")`)
	result = tk.MustQuery("select addtime(a, b), addtime(cast(a as date), b), addtime(b,a), addtime(a,c), addtime(b," +
		"c), addtime(c,a), addtime(c,b)" +
		" from t;")
	result.Check(testkit.Rows("<nil> <nil> <nil> 2017-01-01 13:31:32 2017-01-01 13:31:32 <nil> <nil>"))
	result = tk.MustQuery("select addtime('01:01:11', cast('1' as time))")
	result.Check(testkit.Rows("01:01:12"))
	tk.MustQuery("select addtime(cast(null as char(20)), cast('1' as time))").Check(testkit.Rows("<nil>"))
	c.Assert(tk.QueryToErr(`select addtime("01:01:11", cast('sdf' as time))`), IsNil)
	tk.MustQuery(`select addtime("01:01:11", cast(null as char(20)))`).Check(testkit.Rows("<nil>"))
	tk.MustQuery(`select addtime(cast(1 as time), cast(1 as time))`).Check(testkit.Rows("00:00:02"))
	tk.MustQuery(`select addtime(cast(null as time), cast(1 as time))`).Check(testkit.Rows("<nil>"))
	tk.MustQuery(`select addtime(cast(1 as time), cast(null as time))`).Check(testkit.Rows("<nil>"))

	// for SUBTIME
	result = tk.MustQuery("select subtime('01:01:11', '00:00:01.013'), subtime('01:01:11.00', '00:00:01'), subtime" +
		"('2017-01-01 01:01:11.12', '00:00:01'), subtime('2017-01-01 01:01:11.12', '00:00:01.88');")
	result.Check(testkit.Rows("01:01:09.987000 01:01:10 2017-01-01 01:01:10.120000 2017-01-01 01:01:09.240000"))
	result = tk.MustQuery("select subtime(cast('01:01:11' as time(4)), '00:00:01.013'), subtime(cast('01:01:11.00' " +
		"as datetime(3)), '00:00:01')," + " subtime(cast('2017-01-01 01:01:11.12' as date), '00:00:01'), subtime(cast" +
		"(cast('2017-01-01 01:01:11.12' as date) as datetime(2)), '00:00:01.88');")
	result.Check(testkit.Rows("01:01:09.9870 2001-01-10 23:59:59.000 -00:00:01 2016-12-31 23:59:58.12"))
	result = tk.MustQuery("select subtime('2017-01-01 01:01:01', 5), subtime('2017-01-01 01:01:01', -5), subtime('2017-01-01 01:01:01', 0.0), subtime('2017-01-01 01:01:01', 1.34);")
	result.Check(testkit.Rows("2017-01-01 01:00:56 2017-01-01 01:01:06 2017-01-01 01:01:01 2017-01-01 01:00:59.660000"))
	result = tk.MustQuery("select subtime('01:01:11', '0:0:1.013'), subtime('01:01:11.00', '0:0:1'), subtime('2017-01-01 01:01:11.12', '0:0:1'), subtime('2017-01-01 01:01:11.12', '0:0:1.120000');")
	result.Check(testkit.Rows("01:01:09.987000 01:01:10 2017-01-01 01:01:10.120000 2017-01-01 01:01:10"))
	result = tk.MustQuery("select subtime(cast('01:01:11.00' as datetime(3)), cast('00:00:01' as time)), subtime(cast('01:01:11.00' as datetime(3)), cast('00:00:01' as time(5)))")
	result.Check(testkit.Rows("2001-01-10 23:59:59.000 2001-01-10 23:59:59.00000"))
	result = tk.MustQuery("select subtime(cast('01:01:11.00' as date), cast('00:00:01' as time));")
	result.Check(testkit.Rows("-00:00:01"))
	result = tk.MustQuery("select subtime(a, b), subtime(cast(a as date), b), subtime(b,a), subtime(a,c), subtime(b," +
		"c), subtime(c,a), subtime(c,b) from t;")
	result.Check(testkit.Rows("<nil> <nil> <nil> 2017-01-01 11:29:30 2017-01-01 11:29:30 <nil> <nil>"))
	tk.MustQuery("select subtime(cast('10:10:10' as time), cast('9:10:10' as time))").Check(testkit.Rows("01:00:00"))
	tk.MustQuery("select subtime('10:10:10', cast('9:10:10' as time))").Check(testkit.Rows("01:00:00"))

	// ADDTIME & SUBTIME issue #5966
	tk.MustExec("drop table if exists t")
	tk.MustExec("create table t(a datetime, b timestamp, c time, d date, e bit(1))")
	tk.MustExec(`insert into t values("2017-01-01 12:30:31", "2017-01-01 12:30:31", "01:01:01", "2017-01-01", 0b1)`)

	result = tk.MustQuery("select addtime(a, e), addtime(b, e), addtime(c, e), addtime(d, e) from t")
	result.Check(testkit.Rows("<nil> <nil> <nil> <nil>"))
	result = tk.MustQuery("select addtime('2017-01-01 01:01:01', 0b1), addtime('2017-01-01', b'1'), addtime('01:01:01', 0b1011)")
	result.Check(testkit.Rows("<nil> <nil> <nil>"))
	result = tk.MustQuery("select addtime('2017-01-01', 1), addtime('2017-01-01 01:01:01', 1), addtime(cast('2017-01-01' as date), 1)")
	result.Check(testkit.Rows("2017-01-01 00:00:01 2017-01-01 01:01:02 00:00:01"))
	result = tk.MustQuery("select subtime(a, e), subtime(b, e), subtime(c, e), subtime(d, e) from t")
	result.Check(testkit.Rows("<nil> <nil> <nil> <nil>"))
	result = tk.MustQuery("select subtime('2017-01-01 01:01:01', 0b1), subtime('2017-01-01', b'1'), subtime('01:01:01', 0b1011)")
	result.Check(testkit.Rows("<nil> <nil> <nil>"))
	result = tk.MustQuery("select subtime('2017-01-01', 1), subtime('2017-01-01 01:01:01', 1), subtime(cast('2017-01-01' as date), 1)")
	result.Check(testkit.Rows("2016-12-31 23:59:59 2017-01-01 01:01:00 -00:00:01"))

	result = tk.MustQuery("select addtime(-32073, 0), addtime(0, -32073);")
	result.Check(testkit.Rows("<nil> <nil>"))
	tk.MustQuery("show warnings").Check(testutil.RowsWithSep("|",
		"Warning|1292|Truncated incorrect time value: '-32073'",
		"Warning|1292|Truncated incorrect time value: '-32073'"))
	result = tk.MustQuery("select addtime(-32073, c), addtime(c, -32073) from t;")
	result.Check(testkit.Rows("<nil> <nil>"))
	tk.MustQuery("show warnings").Check(testutil.RowsWithSep("|",
		"Warning|1292|Truncated incorrect time value: '-32073'",
		"Warning|1292|Truncated incorrect time value: '-32073'"))
	result = tk.MustQuery("select addtime(a, -32073), addtime(b, -32073), addtime(d, -32073) from t;")
	result.Check(testkit.Rows("<nil> <nil> <nil>"))
	tk.MustQuery("show warnings").Check(testutil.RowsWithSep("|",
		"Warning|1292|Truncated incorrect time value: '-32073'",
		"Warning|1292|Truncated incorrect time value: '-32073'",
		"Warning|1292|Truncated incorrect time value: '-32073'"))

	result = tk.MustQuery("select subtime(-32073, 0), subtime(0, -32073);")
	result.Check(testkit.Rows("<nil> <nil>"))
	tk.MustQuery("show warnings").Check(testutil.RowsWithSep("|",
		"Warning|1292|Truncated incorrect time value: '-32073'",
		"Warning|1292|Truncated incorrect time value: '-32073'"))
	result = tk.MustQuery("select subtime(-32073, c), subtime(c, -32073) from t;")
	result.Check(testkit.Rows("<nil> <nil>"))
	tk.MustQuery("show warnings").Check(testutil.RowsWithSep("|",
		"Warning|1292|Truncated incorrect time value: '-32073'",
		"Warning|1292|Truncated incorrect time value: '-32073'"))
	result = tk.MustQuery("select subtime(a, -32073), subtime(b, -32073), subtime(d, -32073) from t;")
	result.Check(testkit.Rows("<nil> <nil> <nil>"))
	tk.MustQuery("show warnings").Check(testutil.RowsWithSep("|",
		"Warning|1292|Truncated incorrect time value: '-32073'",
		"Warning|1292|Truncated incorrect time value: '-32073'",
		"Warning|1292|Truncated incorrect time value: '-32073'"))

	// fixed issue #3986
	tk.MustExec("SET SQL_MODE='NO_ENGINE_SUBSTITUTION';")
	tk.MustExec("SET TIME_ZONE='+03:00';")
	tk.MustExec("DROP TABLE IF EXISTS t;")
	tk.MustExec("CREATE TABLE t (ix TIMESTAMP NOT NULL DEFAULT CURRENT_TIMESTAMP ON UPDATE CURRENT_TIMESTAMP);")
	tk.MustExec("INSERT INTO t VALUES (0), (20030101010160), (20030101016001), (20030101240101), (20030132010101), (20031301010101), (20031200000000), (20030000000000);")
	result = tk.MustQuery("SELECT CAST(ix AS SIGNED) FROM t;")
	result.Check(testkit.Rows("0", "0", "0", "0", "0", "0", "0", "0"))

	// test time
	result = tk.MustQuery("select time('2003-12-31 01:02:03')")
	result.Check(testkit.Rows("01:02:03"))
	result = tk.MustQuery("select time('2003-12-31 01:02:03.000123')")
	result.Check(testkit.Rows("01:02:03.000123"))
	result = tk.MustQuery("select time('01:02:03.000123')")
	result.Check(testkit.Rows("01:02:03.000123"))
	result = tk.MustQuery("select time('01:02:03')")
	result.Check(testkit.Rows("01:02:03"))
	result = tk.MustQuery("select time('-838:59:59.000000')")
	result.Check(testkit.Rows("-838:59:59.000000"))
	result = tk.MustQuery("select time('-838:59:59.000001')")
	result.Check(testkit.Rows("-838:59:59.000000"))
	result = tk.MustQuery("select time('-839:59:59.000000')")
	result.Check(testkit.Rows("-838:59:59.000000"))
	result = tk.MustQuery("select time('840:59:59.000000')")
	result.Check(testkit.Rows("838:59:59.000000"))
	// FIXME: #issue 4193
	// result = tk.MustQuery("select time('840:59:60.000000')")
	// result.Check(testkit.Rows("<nil>"))
	// result = tk.MustQuery("select time('800:59:59.9999999')")
	// result.Check(testkit.Rows("801:00:00.000000"))
	// result = tk.MustQuery("select time('12003-12-10 01:02:03.000123')")
	// result.Check(testkit.Rows("<nil>")
	// result = tk.MustQuery("select time('')")
	// result.Check(testkit.Rows("<nil>")
	// result = tk.MustQuery("select time('2003-12-10-10 01:02:03.000123')")
	// result.Check(testkit.Rows("00:20:03")

	//for hour
	result = tk.MustQuery(`SELECT hour("12:13:14.123456"), hour("12:13:14.000010"), hour("272:59:55"), hour(020005), hour(null), hour("27aaaa2:59:55");`)
	result.Check(testkit.Rows("12 12 272 2 <nil> <nil>"))

	// for hour, issue #4340
	result = tk.MustQuery(`SELECT HOUR(20171222020005);`)
	result.Check(testkit.Rows("2"))
	result = tk.MustQuery(`SELECT HOUR(20171222020005.1);`)
	result.Check(testkit.Rows("2"))
	result = tk.MustQuery(`SELECT HOUR(20171222020005.1e0);`)
	result.Check(testkit.Rows("2"))
	result = tk.MustQuery(`SELECT HOUR("20171222020005");`)
	result.Check(testkit.Rows("2"))
	result = tk.MustQuery(`SELECT HOUR("20171222020005.1");`)
	result.Check(testkit.Rows("2"))
	result = tk.MustQuery(`select hour(20171222);`)
	result.Check(testkit.Rows("<nil>"))
	result = tk.MustQuery(`select hour(8381222);`)
	result.Check(testkit.Rows("838"))
	result = tk.MustQuery(`select hour(10000000000);`)
	result.Check(testkit.Rows("<nil>"))
	result = tk.MustQuery(`select hour(10100000000);`)
	result.Check(testkit.Rows("<nil>"))
	result = tk.MustQuery(`select hour(10001000000);`)
	result.Check(testkit.Rows("<nil>"))
	result = tk.MustQuery(`select hour(10101000000);`)
	result.Check(testkit.Rows("0"))

	// for minute
	result = tk.MustQuery(`SELECT minute("12:13:14.123456"), minute("12:13:14.000010"), minute("272:59:55"), minute(null), minute("27aaaa2:59:55");`)
	result.Check(testkit.Rows("13 13 59 <nil> <nil>"))

	// for second
	result = tk.MustQuery(`SELECT second("12:13:14.123456"), second("12:13:14.000010"), second("272:59:55"), second(null), second("27aaaa2:59:55");`)
	result.Check(testkit.Rows("14 14 55 <nil> <nil>"))

	// for microsecond
	result = tk.MustQuery(`SELECT microsecond("12:00:00.123456"), microsecond("12:00:00.000010"), microsecond(null), microsecond("27aaaa2:59:55");`)
	result.Check(testkit.Rows("123456 10 <nil> <nil>"))

	// for period_add
	result = tk.MustQuery(`SELECT period_add(200807, 2), period_add(200807, -2);`)
	result.Check(testkit.Rows("200809 200805"))
	result = tk.MustQuery(`SELECT period_add(NULL, 2), period_add(-191, NULL), period_add(NULL, NULL), period_add(12.09, -2), period_add("200207aa", "1aa");`)
	result.Check(testkit.Rows("<nil> <nil> <nil> 200010 200208"))
	for _, errPeriod := range []string{
		"period_add(0, 20)", "period_add(0, 0)", "period_add(-1, 1)", "period_add(200013, 1)", "period_add(-200012, 1)", "period_add('', '')",
	} {
		err := tk.QueryToErr(fmt.Sprintf("SELECT %v;", errPeriod))
		c.Assert(err.Error(), Equals, "[expression:1210]Incorrect arguments to period_add")
	}

	// for period_diff
	result = tk.MustQuery(`SELECT period_diff(200807, 200705), period_diff(200807, 200908);`)
	result.Check(testkit.Rows("14 -13"))
	result = tk.MustQuery(`SELECT period_diff(NULL, 2), period_diff(-191, NULL), period_diff(NULL, NULL), period_diff(12.09, 2), period_diff("12aa", "11aa");`)
	result.Check(testkit.Rows("<nil> <nil> <nil> 10 1"))
	for _, errPeriod := range []string{
		"period_diff(-00013,1)", "period_diff(00013,1)", "period_diff(0, 0)", "period_diff(200013, 1)", "period_diff(5612, 4513)", "period_diff('', '')",
	} {
		err := tk.QueryToErr(fmt.Sprintf("SELECT %v;", errPeriod))
		c.Assert(err.Error(), Equals, "[expression:1210]Incorrect arguments to period_diff")
	}

	// TODO: fix `CAST(xx as duration)` and release the test below:
	// result = tk.MustQuery(`SELECT hour("aaa"), hour(123456), hour(1234567);`)
	// result = tk.MustQuery(`SELECT minute("aaa"), minute(123456), minute(1234567);`)
	// result = tk.MustQuery(`SELECT second("aaa"), second(123456), second(1234567);`)
	// result = tk.MustQuery(`SELECT microsecond("aaa"), microsecond(123456), microsecond(1234567);`)

	// for time_format
	result = tk.MustQuery("SELECT TIME_FORMAT('150:02:28', '%H:%i:%s %p');")
	result.Check(testkit.Rows("150:02:28 AM"))
	result = tk.MustQuery("SELECT TIME_FORMAT('bad string', '%H:%i:%s %p');")
	result.Check(testkit.Rows("<nil>"))
	result = tk.MustQuery("SELECT TIME_FORMAT(null, '%H:%i:%s %p');")
	result.Check(testkit.Rows("<nil>"))
	result = tk.MustQuery("SELECT TIME_FORMAT(123, '%H:%i:%s %p');")
	result.Check(testkit.Rows("00:01:23 AM"))
	result = tk.MustQuery("SELECT TIME_FORMAT('24:00:00', '%r');")
	result.Check(testkit.Rows("12:00:00 AM"))
	result = tk.MustQuery("SELECT TIME_FORMAT('25:00:00', '%r');")
	result.Check(testkit.Rows("01:00:00 AM"))
	result = tk.MustQuery("SELECT TIME_FORMAT('24:00:00', '%l %p');")
	result.Check(testkit.Rows("12 AM"))

	// for date_format
	result = tk.MustQuery(`SELECT DATE_FORMAT('2017-06-15', '%W %M %e %Y %r %y');`)
	result.Check(testkit.Rows("Thursday June 15 2017 12:00:00 AM 17"))
	result = tk.MustQuery(`SELECT DATE_FORMAT(151113102019.12, '%W %M %e %Y %r %y');`)
	result.Check(testkit.Rows("Friday November 13 2015 10:20:19 AM 15"))
	result = tk.MustQuery(`SELECT DATE_FORMAT('0000-00-00', '%W %M %e %Y %r %y');`)
	result.Check(testkit.Rows("<nil>"))
	tk.MustQuery("show warnings").Check(testutil.RowsWithSep("|",
		"Warning|1292|Incorrect datetime value: '0000-00-00 00:00:00.000000'"))
	result = tk.MustQuery(`SELECT DATE_FORMAT('0', '%W %M %e %Y %r %y'), DATE_FORMAT('0.0', '%W %M %e %Y %r %y'), DATE_FORMAT(0, 0);`)
	result.Check(testkit.Rows("<nil> <nil> 0"))
	tk.MustQuery("show warnings").Check(testutil.RowsWithSep("|",
		"Warning|1292|Incorrect time value: '0'",
		"Warning|1292|Incorrect time value: '0.0'"))
	result = tk.MustQuery(`SELECT DATE_FORMAT(0, '%W %M %e %Y %r %y'), DATE_FORMAT(0.0, '%W %M %e %Y %r %y');`)
	result.Check(testkit.Rows("<nil> <nil>"))
	tk.MustQuery("show warnings").Check(testkit.Rows())

	// for yearweek
	result = tk.MustQuery(`select yearweek("2014-12-27"), yearweek("2014-29-27"), yearweek("2014-00-27"), yearweek("2014-12-27 12:38:32"), yearweek("2014-12-27 12:38:32.1111111"), yearweek("2014-12-27 12:90:32"), yearweek("2014-12-27 89:38:32.1111111");`)
	result.Check(testkit.Rows("201451 <nil> <nil> 201451 201451 <nil> <nil>"))
	result = tk.MustQuery(`select yearweek(12121), yearweek(1.00009), yearweek("aaaaa"), yearweek(""), yearweek(NULL);`)
	result.Check(testkit.Rows("<nil> <nil> <nil> <nil> <nil>"))
	result = tk.MustQuery(`select yearweek("0000-00-00"), yearweek("2019-01-29", "aa"), yearweek("2011-01-01", null);`)
	result.Check(testkit.Rows("<nil> 201904 201052"))

	// for dayOfWeek, dayOfMonth, dayOfYear
	result = tk.MustQuery(`select dayOfWeek(null), dayOfWeek("2017-08-12"), dayOfWeek("0000-00-00"), dayOfWeek("2017-00-00"), dayOfWeek("0000-00-00 12:12:12"), dayOfWeek("2017-00-00 12:12:12")`)
	result.Check(testkit.Rows("<nil> 7 <nil> <nil> <nil> <nil>"))
	result = tk.MustQuery(`select dayOfYear(null), dayOfYear("2017-08-12"), dayOfYear("0000-00-00"), dayOfYear("2017-00-00"), dayOfYear("0000-00-00 12:12:12"), dayOfYear("2017-00-00 12:12:12")`)
	result.Check(testkit.Rows("<nil> 224 <nil> <nil> <nil> <nil>"))
	result = tk.MustQuery(`select dayOfMonth(null), dayOfMonth("2017-08-12"), dayOfMonth("0000-00-00"), dayOfMonth("2017-00-00"), dayOfMonth("0000-00-00 12:12:12"), dayOfMonth("2017-00-00 12:12:12")`)
	result.Check(testkit.Rows("<nil> 12 0 0 0 0"))

	tk.MustExec("set sql_mode = 'NO_ZERO_DATE'")
	result = tk.MustQuery(`select dayOfWeek(null), dayOfWeek("2017-08-12"), dayOfWeek("0000-00-00"), dayOfWeek("2017-00-00"), dayOfWeek("0000-00-00 12:12:12"), dayOfWeek("2017-00-00 12:12:12")`)
	result.Check(testkit.Rows("<nil> 7 <nil> <nil> <nil> <nil>"))
	result = tk.MustQuery(`select dayOfYear(null), dayOfYear("2017-08-12"), dayOfYear("0000-00-00"), dayOfYear("2017-00-00"), dayOfYear("0000-00-00 12:12:12"), dayOfYear("2017-00-00 12:12:12")`)
	result.Check(testkit.Rows("<nil> 224 <nil> <nil> <nil> <nil>"))
	result = tk.MustQuery(`select dayOfMonth(null), dayOfMonth("2017-08-12"), dayOfMonth("0000-00-00"), dayOfMonth("2017-00-00"), dayOfMonth("0000-00-00 12:12:12"), dayOfMonth("2017-00-00 12:12:12")`)
	result.Check(testkit.Rows("<nil> 12 <nil> 0 0 0"))

	tk.MustExec(`drop table if exists t`)
	tk.MustExec(`create table t(a bigint)`)
	tk.MustExec(`insert into t value(1)`)
	tk.MustExec("set sql_mode = 'STRICT_TRANS_TABLES'")

	_, err = tk.Exec("insert into t value(dayOfWeek('0000-00-00'))")
	c.Assert(table.ErrTruncatedWrongValueForField.Equal(err), IsTrue, Commentf("%v", err))
	_, err = tk.Exec(`update t set a = dayOfWeek("0000-00-00")`)
	c.Assert(types.ErrWrongValue.Equal(err), IsTrue)
	_, err = tk.Exec(`delete from t where a = dayOfWeek(123)`)
	c.Assert(err, IsNil)

	_, err = tk.Exec("insert into t value(dayOfMonth('2017-00-00'))")
	c.Assert(table.ErrTruncatedWrongValueForField.Equal(err), IsTrue)
	tk.MustExec("insert into t value(dayOfMonth('0000-00-00'))")
	tk.MustExec(`update t set a = dayOfMonth("0000-00-00")`)
	tk.MustExec("set sql_mode = 'NO_ZERO_DATE';")
	tk.MustExec("insert into t value(dayOfMonth('0000-00-00'))")
	tk.MustQuery("show warnings").Check(testutil.RowsWithSep("|", "Warning|1292|Incorrect datetime value: '0000-00-00 00:00:00.000000'"))
	tk.MustExec(`update t set a = dayOfMonth("0000-00-00")`)
	tk.MustExec("set sql_mode = 'NO_ZERO_DATE,STRICT_TRANS_TABLES';")
	_, err = tk.Exec("insert into t value(dayOfMonth('0000-00-00'))")
	c.Assert(table.ErrTruncatedWrongValueForField.Equal(err), IsTrue)
	tk.MustExec("insert into t value(0)")
	_, err = tk.Exec(`update t set a = dayOfMonth("0000-00-00")`)
	c.Assert(types.ErrWrongValue.Equal(err), IsTrue)
	_, err = tk.Exec(`delete from t where a = dayOfMonth(123)`)
	c.Assert(err, IsNil)

	_, err = tk.Exec("insert into t value(dayOfYear('0000-00-00'))")
	c.Assert(table.ErrTruncatedWrongValueForField.Equal(err), IsTrue)
	_, err = tk.Exec(`update t set a = dayOfYear("0000-00-00")`)
	c.Assert(types.ErrWrongValue.Equal(err), IsTrue)
	_, err = tk.Exec(`delete from t where a = dayOfYear(123)`)
	c.Assert(err, IsNil)

	tk.MustExec("set sql_mode = ''")

	// for unix_timestamp
	tk.MustExec("SET time_zone = '+00:00';")
	result = tk.MustQuery("SELECT UNIX_TIMESTAMP(151113);")
	result.Check(testkit.Rows("1447372800"))
	result = tk.MustQuery("SELECT UNIX_TIMESTAMP(20151113);")
	result.Check(testkit.Rows("1447372800"))
	result = tk.MustQuery("SELECT UNIX_TIMESTAMP(151113102019);")
	result.Check(testkit.Rows("1447410019"))
	result = tk.MustQuery("SELECT UNIX_TIMESTAMP(151113102019e0);")
	result.Check(testkit.Rows("1447410019.000000"))
	result = tk.MustQuery("SELECT UNIX_TIMESTAMP(15111310201912e-2);")
	result.Check(testkit.Rows("1447410019.120000"))
	result = tk.MustQuery("SELECT UNIX_TIMESTAMP(151113102019.12);")
	result.Check(testkit.Rows("1447410019.12"))
	result = tk.MustQuery("SELECT UNIX_TIMESTAMP(151113102019.1234567);")
	result.Check(testkit.Rows("1447410019.123457"))
	result = tk.MustQuery("SELECT UNIX_TIMESTAMP(20151113102019);")
	result.Check(testkit.Rows("1447410019"))
	result = tk.MustQuery("SELECT UNIX_TIMESTAMP('2015-11-13 10:20:19');")
	result.Check(testkit.Rows("1447410019"))
	result = tk.MustQuery("SELECT UNIX_TIMESTAMP('2015-11-13 10:20:19.012');")
	result.Check(testkit.Rows("1447410019.012"))
	result = tk.MustQuery("SELECT UNIX_TIMESTAMP('1970-01-01 00:00:00');")
	result.Check(testkit.Rows("0"))
	result = tk.MustQuery("SELECT UNIX_TIMESTAMP('1969-12-31 23:59:59');")
	result.Check(testkit.Rows("0"))
	result = tk.MustQuery("SELECT UNIX_TIMESTAMP('1970-13-01 00:00:00');")
	// FIXME: MySQL returns 0 here.
	result.Check(testkit.Rows("<nil>"))
	result = tk.MustQuery("SELECT UNIX_TIMESTAMP('2038-01-19 03:14:07.999999');")
	result.Check(testkit.Rows("2147483647.999999"))
	result = tk.MustQuery("SELECT UNIX_TIMESTAMP('2038-01-19 03:14:08');")
	result.Check(testkit.Rows("0"))
	result = tk.MustQuery("SELECT UNIX_TIMESTAMP(0);")
	result.Check(testkit.Rows("0"))
	//result = tk.MustQuery("SELECT UNIX_TIMESTAMP(-1);")
	//result.Check(testkit.Rows("0"))
	//result = tk.MustQuery("SELECT UNIX_TIMESTAMP(12345);")
	//result.Check(testkit.Rows("0"))
	result = tk.MustQuery("SELECT UNIX_TIMESTAMP('2017-01-01')")
	result.Check(testkit.Rows("1483228800"))
	// Test different time zone.
	tk.MustExec("SET time_zone = '+08:00';")
	result = tk.MustQuery("SELECT UNIX_TIMESTAMP('1970-01-01 00:00:00');")
	result.Check(testkit.Rows("0"))
	result = tk.MustQuery("SELECT UNIX_TIMESTAMP('1970-01-01 08:00:00');")
	result.Check(testkit.Rows("0"))
	result = tk.MustQuery("SELECT UNIX_TIMESTAMP('2015-11-13 18:20:19.012'), UNIX_TIMESTAMP('2015-11-13 18:20:19.0123');")
	result.Check(testkit.Rows("1447410019.012 1447410019.0123"))
	result = tk.MustQuery("SELECT UNIX_TIMESTAMP('2038-01-19 11:14:07.999999');")
	result.Check(testkit.Rows("2147483647.999999"))

	result = tk.MustQuery("SELECT TIME_FORMAT('bad string', '%H:%i:%s %p');")
	result.Check(testkit.Rows("<nil>"))
	result = tk.MustQuery("SELECT TIME_FORMAT(null, '%H:%i:%s %p');")
	result.Check(testkit.Rows("<nil>"))
	result = tk.MustQuery("SELECT TIME_FORMAT(123, '%H:%i:%s %p');")
	result.Check(testkit.Rows("00:01:23 AM"))

	// for monthname
	tk.MustExec(`drop table if exists t`)
	tk.MustExec(`create table t(a varchar(10))`)
	tk.MustExec(`insert into t value("abc")`)
	tk.MustExec("set sql_mode = 'STRICT_TRANS_TABLES'")

	tk.MustExec("insert into t value(monthname('0000-00-00'))")
	tk.MustExec(`update t set a = monthname("0000-00-00")`)
	tk.MustExec("set sql_mode = 'NO_ZERO_DATE'")
	tk.MustExec("insert into t value(monthname('0000-00-00'))")
	tk.MustQuery("show warnings").Check(testutil.RowsWithSep("|", "Warning|1292|Incorrect datetime value: '0000-00-00 00:00:00.000000'"))
	tk.MustExec(`update t set a = monthname("0000-00-00")`)
	tk.MustExec("set sql_mode = ''")
	tk.MustExec("insert into t value(monthname('0000-00-00'))")
	tk.MustExec("set sql_mode = 'STRICT_TRANS_TABLES,NO_ZERO_DATE'")
	_, err = tk.Exec(`update t set a = monthname("0000-00-00")`)
	c.Assert(types.ErrWrongValue.Equal(err), IsTrue)
	_, err = tk.Exec(`delete from t where a = monthname(123)`)
	c.Assert(err, IsNil)
	result = tk.MustQuery(`select monthname("2017-12-01"), monthname("0000-00-00"), monthname("0000-01-00"), monthname("0000-01-00 00:00:00")`)
	result.Check(testkit.Rows("December <nil> January January"))
	tk.MustQuery("show warnings").Check(testutil.RowsWithSep("|", "Warning|1292|Incorrect datetime value: '0000-00-00 00:00:00.000000'"))

	// for dayname
	tk.MustExec(`drop table if exists t`)
	tk.MustExec(`create table t(a varchar(10))`)
	tk.MustExec(`insert into t value("abc")`)
	tk.MustExec("set sql_mode = 'STRICT_TRANS_TABLES'")

	_, err = tk.Exec("insert into t value(dayname('0000-00-00'))")
	c.Assert(table.ErrTruncatedWrongValueForField.Equal(err), IsTrue)
	_, err = tk.Exec(`update t set a = dayname("0000-00-00")`)
	c.Assert(types.ErrWrongValue.Equal(err), IsTrue)
	_, err = tk.Exec(`delete from t where a = dayname(123)`)
	c.Assert(err, IsNil)
	result = tk.MustQuery(`select dayname("2017-12-01"), dayname("0000-00-00"), dayname("0000-01-00"), dayname("0000-01-00 00:00:00")`)
	result.Check(testkit.Rows("Friday <nil> <nil> <nil>"))
	tk.MustQuery("show warnings").Check(testutil.RowsWithSep("|",
		"Warning|1292|Incorrect datetime value: '0000-00-00 00:00:00.000000'",
		"Warning|1292|Incorrect datetime value: '0000-01-00 00:00:00.000000'",
		"Warning|1292|Incorrect datetime value: '0000-01-00 00:00:00.000000'"))

	// for sec_to_time
	result = tk.MustQuery("select sec_to_time(NULL)")
	result.Check(testkit.Rows("<nil>"))
	result = tk.MustQuery("select sec_to_time(2378), sec_to_time(3864000), sec_to_time(-3864000)")
	result.Check(testkit.Rows("00:39:38 838:59:59 -838:59:59"))
	result = tk.MustQuery("select sec_to_time(86401.4), sec_to_time(-86401.4), sec_to_time(864014e-1), sec_to_time(-864014e-1), sec_to_time('86401.4'), sec_to_time('-86401.4')")
	result.Check(testkit.Rows("24:00:01.4 -24:00:01.4 24:00:01.400000 -24:00:01.400000 24:00:01.400000 -24:00:01.400000"))
	result = tk.MustQuery("select sec_to_time(86401.54321), sec_to_time(86401.543212345)")
	result.Check(testkit.Rows("24:00:01.54321 24:00:01.543212"))
	result = tk.MustQuery("select sec_to_time('123.4'), sec_to_time('123.4567891'), sec_to_time('123')")
	result.Check(testkit.Rows("00:02:03.400000 00:02:03.456789 00:02:03.000000"))

	// for time_to_sec
	result = tk.MustQuery("select time_to_sec(NULL)")
	result.Check(testkit.Rows("<nil>"))
	result = tk.MustQuery("select time_to_sec('22:23:00'), time_to_sec('00:39:38'), time_to_sec('23:00'), time_to_sec('00:00'), time_to_sec('00:00:00'), time_to_sec('23:59:59')")
	result.Check(testkit.Rows("80580 2378 82800 0 0 86399"))
	result = tk.MustQuery("select time_to_sec('1:0'), time_to_sec('1:00'), time_to_sec('1:0:0'), time_to_sec('-02:00'), time_to_sec('-02:00:05'), time_to_sec('020005')")
	result.Check(testkit.Rows("3600 3600 3600 -7200 -7205 7205"))
	result = tk.MustQuery("select time_to_sec('20171222020005'), time_to_sec(020005), time_to_sec(20171222020005), time_to_sec(171222020005)")
	result.Check(testkit.Rows("7205 7205 7205 7205"))

	// for str_to_date
	result = tk.MustQuery("select str_to_date('01-01-2017', '%d-%m-%Y'), str_to_date('59:20:12 01-01-2017', '%s:%i:%H %d-%m-%Y'), str_to_date('59:20:12', '%s:%i:%H')")
	result.Check(testkit.Rows("2017-01-01 2017-01-01 12:20:59 12:20:59"))
	result = tk.MustQuery("select str_to_date('aaa01-01-2017', 'aaa%d-%m-%Y'), str_to_date('59:20:12 aaa01-01-2017', '%s:%i:%H aaa%d-%m-%Y'), str_to_date('59:20:12aaa', '%s:%i:%Haaa')")
	result.Check(testkit.Rows("2017-01-01 2017-01-01 12:20:59 12:20:59"))
	result = tk.MustQuery("select str_to_date('01-01-2017', '%d'), str_to_date('59', '%d-%Y')")
	// TODO: MySQL returns "<nil> <nil>".
	result.Check(testkit.Rows("0000-00-01 <nil>"))
	tk.MustQuery("show warnings").Check(testutil.RowsWithSep("|", "Warning|1292|Incorrect datetime value: '0000-00-00 00:00:00'"))
	result = tk.MustQuery("select str_to_date('2018-6-1', '%Y-%m-%d'), str_to_date('2018-6-1', '%Y-%c-%d'), str_to_date('59:20:1', '%s:%i:%k'), str_to_date('59:20:1', '%s:%i:%l')")
	result.Check(testkit.Rows("2018-06-01 2018-06-01 01:20:59 01:20:59"))

	// for maketime
	tk.MustExec(`drop table if exists t`)
	tk.MustExec(`create table t(a double, b float, c decimal(10,4));`)
	tk.MustExec(`insert into t value(1.23, 2.34, 3.1415)`)
	result = tk.MustQuery("select maketime(1,1,a), maketime(2,2,b), maketime(3,3,c) from t;")
	result.Check(testkit.Rows("01:01:01.230000 02:02:02.340000 03:03:03.1415"))
	result = tk.MustQuery("select maketime(12, 13, 14), maketime('12', '15', 30.1), maketime(0, 1, 59.1), maketime(0, 1, '59.1'), maketime(0, 1, 59.5)")
	result.Check(testkit.Rows("12:13:14 12:15:30.1 00:01:59.1 00:01:59.100000 00:01:59.5"))
	result = tk.MustQuery("select maketime(12, 15, 60), maketime(12, 15, '60'), maketime(12, 60, 0), maketime(12, 15, null)")
	result.Check(testkit.Rows("<nil> <nil> <nil> <nil>"))
	result = tk.MustQuery("select maketime('', '', ''), maketime('h', 'm', 's');")
	result.Check(testkit.Rows("00:00:00.000000 00:00:00.000000"))

	// for get_format
	result = tk.MustQuery(`select GET_FORMAT(DATE,'USA'), GET_FORMAT(DATE,'JIS'), GET_FORMAT(DATE,'ISO'), GET_FORMAT(DATE,'EUR'),
	GET_FORMAT(DATE,'INTERNAL'), GET_FORMAT(DATETIME,'USA') , GET_FORMAT(DATETIME,'JIS'), GET_FORMAT(DATETIME,'ISO'),
	GET_FORMAT(DATETIME,'EUR') , GET_FORMAT(DATETIME,'INTERNAL'), GET_FORMAT(TIME,'USA') , GET_FORMAT(TIME,'JIS'),
	GET_FORMAT(TIME,'ISO'), GET_FORMAT(TIME,'EUR'), GET_FORMAT(TIME,'INTERNAL')`)
	result.Check(testkit.Rows("%m.%d.%Y %Y-%m-%d %Y-%m-%d %d.%m.%Y %Y%m%d %Y-%m-%d %H.%i.%s %Y-%m-%d %H:%i:%s %Y-%m-%d %H:%i:%s %Y-%m-%d %H.%i.%s %Y%m%d%H%i%s %h:%i:%s %p %H:%i:%s %H:%i:%s %H.%i.%s %H%i%s"))

	// for convert_tz
	result = tk.MustQuery(`select convert_tz("2004-01-01 12:00:00", "+00:00", "+10:32"), convert_tz("2004-01-01 12:00:00.01", "+00:00", "+10:32"), convert_tz("2004-01-01 12:00:00.01234567", "+00:00", "+10:32");`)
	result.Check(testkit.Rows("2004-01-01 22:32:00 2004-01-01 22:32:00.01 2004-01-01 22:32:00.012346"))
	result = tk.MustQuery(`select convert_tz(20040101, "+00:00", "+10:32"), convert_tz(20040101.01, "+00:00", "+10:32"), convert_tz(20040101.01234567, "+00:00", "+10:32");`)
	result.Check(testkit.Rows("2004-01-01 10:32:00 2004-01-01 10:32:00.00 2004-01-01 10:32:00.000000"))
	result = tk.MustQuery(`select convert_tz(NULL, "+00:00", "+10:32"), convert_tz("2004-01-01 12:00:00", NULL, "+10:32"), convert_tz("2004-01-01 12:00:00", "+00:00", NULL);`)
	result.Check(testkit.Rows("<nil> <nil> <nil>"))
	result = tk.MustQuery(`select convert_tz("a", "+00:00", "+10:32"), convert_tz("2004-01-01 12:00:00", "a", "+10:32"), convert_tz("2004-01-01 12:00:00", "+00:00", "a");`)
	result.Check(testkit.Rows("<nil> <nil> <nil>"))
	result = tk.MustQuery(`select convert_tz("", "+00:00", "+10:32"), convert_tz("2004-01-01 12:00:00", "", "+10:32"), convert_tz("2004-01-01 12:00:00", "+00:00", "");`)
	result.Check(testkit.Rows("<nil> <nil> <nil>"))
	result = tk.MustQuery(`select convert_tz("0", "+00:00", "+10:32"), convert_tz("2004-01-01 12:00:00", "0", "+10:32"), convert_tz("2004-01-01 12:00:00", "+00:00", "0");`)
	result.Check(testkit.Rows("<nil> <nil> <nil>"))

	// for from_unixtime
	tk.MustExec(`set @@session.time_zone = "+08:00"`)
	result = tk.MustQuery(`select from_unixtime(20170101), from_unixtime(20170101.9999999), from_unixtime(20170101.999), from_unixtime(20170101.999, "%Y %D %M %h:%i:%s %x"), from_unixtime(20170101.999, "%Y %D %M %h:%i:%s %x")`)
	result.Check(testkit.Rows("1970-08-22 18:48:21 1970-08-22 18:48:22.000000 1970-08-22 18:48:21.999 1970 22nd August 06:48:21 1970 1970 22nd August 06:48:21 1970"))
	tk.MustExec(`set @@session.time_zone = "+00:00"`)
	result = tk.MustQuery(`select from_unixtime(20170101), from_unixtime(20170101.9999999), from_unixtime(20170101.999), from_unixtime(20170101.999, "%Y %D %M %h:%i:%s %x"), from_unixtime(20170101.999, "%Y %D %M %h:%i:%s %x")`)
	result.Check(testkit.Rows("1970-08-22 10:48:21 1970-08-22 10:48:22.000000 1970-08-22 10:48:21.999 1970 22nd August 10:48:21 1970 1970 22nd August 10:48:21 1970"))
	tk.MustExec(`set @@session.time_zone = @@global.time_zone`)

	// for extract
	result = tk.MustQuery(`select extract(day from '800:12:12'), extract(hour from '800:12:12'), extract(month from 20170101), extract(day_second from '2017-01-01 12:12:12')`)
	result.Check(testkit.Rows("12 800 1 1121212"))

	// for adddate, subdate
	dateArithmeticalTests := []struct {
		Date      string
		Interval  string
		Unit      string
		AddResult string
		SubResult string
	}{
		{"\"2011-11-11\"", "1", "DAY", "2011-11-12", "2011-11-10"},
		{"NULL", "1", "DAY", "<nil>", "<nil>"},
		{"\"2011-11-11\"", "NULL", "DAY", "<nil>", "<nil>"},
		{"\"2011-11-11 10:10:10\"", "1000", "MICROSECOND", "2011-11-11 10:10:10.001000", "2011-11-11 10:10:09.999000"},
		{"\"2011-11-11 10:10:10\"", "\"10\"", "SECOND", "2011-11-11 10:10:20", "2011-11-11 10:10:00"},
		{"\"2011-11-11 10:10:10\"", "\"10\"", "MINUTE", "2011-11-11 10:20:10", "2011-11-11 10:00:10"},
		{"\"2011-11-11 10:10:10\"", "\"10\"", "HOUR", "2011-11-11 20:10:10", "2011-11-11 00:10:10"},
		{"\"2011-11-11 10:10:10\"", "\"11\"", "DAY", "2011-11-22 10:10:10", "2011-10-31 10:10:10"},
		{"\"2011-11-11 10:10:10\"", "\"2\"", "WEEK", "2011-11-25 10:10:10", "2011-10-28 10:10:10"},
		{"\"2011-11-11 10:10:10\"", "\"2\"", "MONTH", "2012-01-11 10:10:10", "2011-09-11 10:10:10"},
		{"\"2011-11-11 10:10:10\"", "\"4\"", "QUARTER", "2012-11-11 10:10:10", "2010-11-11 10:10:10"},
		{"\"2011-11-11 10:10:10\"", "\"2\"", "YEAR", "2013-11-11 10:10:10", "2009-11-11 10:10:10"},
		{"\"2011-11-11 10:10:10\"", "\"10.00100000\"", "SECOND_MICROSECOND", "2011-11-11 10:10:20.100000", "2011-11-11 10:09:59.900000"},
		{"\"2011-11-11 10:10:10\"", "\"10.0010000000\"", "SECOND_MICROSECOND", "2011-11-11 10:10:30", "2011-11-11 10:09:50"},
		{"\"2011-11-11 10:10:10\"", "\"10.0010000010\"", "SECOND_MICROSECOND", "2011-11-11 10:10:30.000010", "2011-11-11 10:09:49.999990"},
		{"\"2011-11-11 10:10:10\"", "\"10:10.100\"", "MINUTE_MICROSECOND", "2011-11-11 10:20:20.100000", "2011-11-11 09:59:59.900000"},
		{"\"2011-11-11 10:10:10\"", "\"10:10\"", "MINUTE_SECOND", "2011-11-11 10:20:20", "2011-11-11 10:00:00"},
		{"\"2011-11-11 10:10:10\"", "\"10:10:10.100\"", "HOUR_MICROSECOND", "2011-11-11 20:20:20.100000", "2011-11-10 23:59:59.900000"},
		{"\"2011-11-11 10:10:10\"", "\"10:10:10\"", "HOUR_SECOND", "2011-11-11 20:20:20", "2011-11-11 00:00:00"},
		{"\"2011-11-11 10:10:10\"", "\"10:10\"", "HOUR_MINUTE", "2011-11-11 20:20:10", "2011-11-11 00:00:10"},
		{"\"2011-11-11 10:10:10\"", "\"11 10:10:10.100\"", "DAY_MICROSECOND", "2011-11-22 20:20:20.100000", "2011-10-30 23:59:59.900000"},
		{"\"2011-11-11 10:10:10\"", "\"11 10:10:10\"", "DAY_SECOND", "2011-11-22 20:20:20", "2011-10-31 00:00:00"},
		{"\"2011-11-11 10:10:10\"", "\"11 10:10\"", "DAY_MINUTE", "2011-11-22 20:20:10", "2011-10-31 00:00:10"},
		{"\"2011-11-11 10:10:10\"", "\"11 10\"", "DAY_HOUR", "2011-11-22 20:10:10", "2011-10-31 00:10:10"},
		{"\"2011-11-11 10:10:10\"", "\"11-1\"", "YEAR_MONTH", "2022-12-11 10:10:10", "2000-10-11 10:10:10"},
		{"\"2011-11-11 10:10:10\"", "\"11-11\"", "YEAR_MONTH", "2023-10-11 10:10:10", "1999-12-11 10:10:10"},
		{"\"2011-11-11 10:10:10\"", "\"20\"", "DAY", "2011-12-01 10:10:10", "2011-10-22 10:10:10"},
		{"\"2011-11-11 10:10:10\"", "19.88", "DAY", "2011-12-01 10:10:10", "2011-10-22 10:10:10"},
		{"\"2011-11-11 10:10:10\"", "\"19.88\"", "DAY", "2011-11-30 10:10:10", "2011-10-23 10:10:10"},
		{"\"2011-11-11 10:10:10\"", "\"prefix19suffix\"", "DAY", "2011-11-30 10:10:10", "2011-10-23 10:10:10"},
		{"\"2011-11-11 10:10:10\"", "\"20-11\"", "DAY", "2011-12-01 10:10:10", "2011-10-22 10:10:10"},
		{"\"2011-11-11 10:10:10\"", "\"20,11\"", "daY", "2011-12-01 10:10:10", "2011-10-22 10:10:10"},
		{"\"2011-11-11 10:10:10\"", "\"1000\"", "dAy", "2014-08-07 10:10:10", "2009-02-14 10:10:10"},
		{"\"2011-11-11 10:10:10\"", "\"true\"", "Day", "2011-11-12 10:10:10", "2011-11-10 10:10:10"},
		{"\"2011-11-11 10:10:10\"", "true", "Day", "2011-11-12 10:10:10", "2011-11-10 10:10:10"},
		{"\"2011-11-11\"", "1", "DAY", "2011-11-12", "2011-11-10"},
		{"\"2011-11-11\"", "10", "HOUR", "2011-11-11 10:00:00", "2011-11-10 14:00:00"},
		{"\"2011-11-11\"", "10", "MINUTE", "2011-11-11 00:10:00", "2011-11-10 23:50:00"},
		{"\"2011-11-11\"", "10", "SECOND", "2011-11-11 00:00:10", "2011-11-10 23:59:50"},
		{"\"2011-11-11\"", "\"10:10\"", "HOUR_MINUTE", "2011-11-11 10:10:00", "2011-11-10 13:50:00"},
		{"\"2011-11-11\"", "\"10:10:10\"", "HOUR_SECOND", "2011-11-11 10:10:10", "2011-11-10 13:49:50"},
		{"\"2011-11-11\"", "\"10:10:10.101010\"", "HOUR_MICROSECOND", "2011-11-11 10:10:10.101010", "2011-11-10 13:49:49.898990"},
		{"\"2011-11-11\"", "\"10:10\"", "MINUTE_SECOND", "2011-11-11 00:10:10", "2011-11-10 23:49:50"},
		{"\"2011-11-11\"", "\"10:10.101010\"", "MINUTE_MICROSECOND", "2011-11-11 00:10:10.101010", "2011-11-10 23:49:49.898990"},
		{"\"2011-11-11\"", "\"10.101010\"", "SECOND_MICROSECOND", "2011-11-11 00:00:10.101010", "2011-11-10 23:59:49.898990"},
		{"\"2011-11-11 00:00:00\"", "1", "DAY", "2011-11-12 00:00:00", "2011-11-10 00:00:00"},
		{"\"2011-11-11 00:00:00\"", "10", "HOUR", "2011-11-11 10:00:00", "2011-11-10 14:00:00"},
		{"\"2011-11-11 00:00:00\"", "10", "MINUTE", "2011-11-11 00:10:00", "2011-11-10 23:50:00"},
		{"\"2011-11-11 00:00:00\"", "10", "SECOND", "2011-11-11 00:00:10", "2011-11-10 23:59:50"},

		{"\"2011-11-11\"", "\"abc1000\"", "MICROSECOND", "2011-11-11 00:00:00", "2011-11-11 00:00:00"},
		{"\"20111111 10:10:10\"", "\"1\"", "DAY", "<nil>", "<nil>"},
		{"\"2011-11-11\"", "\"10\"", "SECOND_MICROSECOND", "2011-11-11 00:00:00.100000", "2011-11-10 23:59:59.900000"},
		{"\"2011-11-11\"", "\"10.0000\"", "MINUTE_MICROSECOND", "2011-11-11 00:00:10", "2011-11-10 23:59:50"},
		{"\"2011-11-11\"", "\"10:10:10\"", "MINUTE_MICROSECOND", "2011-11-11 00:10:10.100000", "2011-11-10 23:49:49.900000"},

		{"cast(\"2011-11-11\" as datetime)", "\"10:10:10\"", "MINUTE_MICROSECOND", "2011-11-11 00:10:10.100000", "2011-11-10 23:49:49.900000"},
		{"cast(\"2011-11-11 00:00:00\" as datetime)", "1", "DAY", "2011-11-12 00:00:00", "2011-11-10 00:00:00"},
		{"cast(\"2011-11-11 00:00:00\" as datetime)", "10", "HOUR", "2011-11-11 10:00:00", "2011-11-10 14:00:00"},
		{"cast(\"2011-11-11 00:00:00\" as datetime)", "10", "MINUTE", "2011-11-11 00:10:00", "2011-11-10 23:50:00"},
		{"cast(\"2011-11-11 00:00:00\" as datetime)", "10", "SECOND", "2011-11-11 00:00:10", "2011-11-10 23:59:50"},

		{"cast(\"2011-11-11 00:00:00\" as datetime)", "\"1\"", "DAY", "2011-11-12 00:00:00", "2011-11-10 00:00:00"},
		{"cast(\"2011-11-11 00:00:00\" as datetime)", "\"10\"", "HOUR", "2011-11-11 10:00:00", "2011-11-10 14:00:00"},
		{"cast(\"2011-11-11 00:00:00\" as datetime)", "\"10\"", "MINUTE", "2011-11-11 00:10:00", "2011-11-10 23:50:00"},
		{"cast(\"2011-11-11 00:00:00\" as datetime)", "\"10\"", "SECOND", "2011-11-11 00:00:10", "2011-11-10 23:59:50"},

		{"cast(\"2011-11-11\" as date)", "\"10:10:10\"", "MINUTE_MICROSECOND", "2011-11-11 00:10:10.100000", "2011-11-10 23:49:49.900000"},
		{"cast(\"2011-11-11 00:00:00\" as date)", "1", "DAY", "2011-11-12", "2011-11-10"},
		{"cast(\"2011-11-11 00:00:00\" as date)", "10", "HOUR", "2011-11-11 10:00:00", "2011-11-10 14:00:00"},
		{"cast(\"2011-11-11 00:00:00\" as date)", "10", "MINUTE", "2011-11-11 00:10:00", "2011-11-10 23:50:00"},
		{"cast(\"2011-11-11 00:00:00\" as date)", "10", "SECOND", "2011-11-11 00:00:10", "2011-11-10 23:59:50"},

		{"cast(\"2011-11-11 00:00:00\" as date)", "\"1\"", "DAY", "2011-11-12", "2011-11-10"},
		{"cast(\"2011-11-11 00:00:00\" as date)", "\"10\"", "HOUR", "2011-11-11 10:00:00", "2011-11-10 14:00:00"},
		{"cast(\"2011-11-11 00:00:00\" as date)", "\"10\"", "MINUTE", "2011-11-11 00:10:00", "2011-11-10 23:50:00"},
		{"cast(\"2011-11-11 00:00:00\" as date)", "\"10\"", "SECOND", "2011-11-11 00:00:10", "2011-11-10 23:59:50"},

		// interval decimal support
		{"\"2011-01-01 00:00:00\"", "10.10", "YEAR_MONTH", "2021-11-01 00:00:00", "2000-03-01 00:00:00"},
		{"\"2011-01-01 00:00:00\"", "10.10", "DAY_HOUR", "2011-01-11 10:00:00", "2010-12-21 14:00:00"},
		{"\"2011-01-01 00:00:00\"", "10.10", "HOUR_MINUTE", "2011-01-01 10:10:00", "2010-12-31 13:50:00"},
		{"\"2011-01-01 00:00:00\"", "10.10", "DAY_MINUTE", "2011-01-01 10:10:00", "2010-12-31 13:50:00"},
		{"\"2011-01-01 00:00:00\"", "10.10", "DAY_SECOND", "2011-01-01 00:10:10", "2010-12-31 23:49:50"},
		{"\"2011-01-01 00:00:00\"", "10.10", "HOUR_SECOND", "2011-01-01 00:10:10", "2010-12-31 23:49:50"},
		{"\"2011-01-01 00:00:00\"", "10.10", "MINUTE_SECOND", "2011-01-01 00:10:10", "2010-12-31 23:49:50"},
		{"\"2011-01-01 00:00:00\"", "10.10", "DAY_MICROSECOND", "2011-01-01 00:00:10.100000", "2010-12-31 23:59:49.900000"},
		{"\"2011-01-01 00:00:00\"", "10.10", "HOUR_MICROSECOND", "2011-01-01 00:00:10.100000", "2010-12-31 23:59:49.900000"},
		{"\"2011-01-01 00:00:00\"", "10.10", "MINUTE_MICROSECOND", "2011-01-01 00:00:10.100000", "2010-12-31 23:59:49.900000"},
		{"\"2011-01-01 00:00:00\"", "10.10", "SECOND_MICROSECOND", "2011-01-01 00:00:10.100000", "2010-12-31 23:59:49.900000"},
		{"\"2011-01-01 00:00:00\"", "10.10", "YEAR", "2021-01-01 00:00:00", "2001-01-01 00:00:00"},
		{"\"2011-01-01 00:00:00\"", "10.10", "QUARTER", "2013-07-01 00:00:00", "2008-07-01 00:00:00"},
		{"\"2011-01-01 00:00:00\"", "10.10", "MONTH", "2011-11-01 00:00:00", "2010-03-01 00:00:00"},
		{"\"2011-01-01 00:00:00\"", "10.10", "WEEK", "2011-03-12 00:00:00", "2010-10-23 00:00:00"},
		{"\"2011-01-01 00:00:00\"", "10.10", "DAY", "2011-01-11 00:00:00", "2010-12-22 00:00:00"},
		{"\"2011-01-01 00:00:00\"", "10.10", "HOUR", "2011-01-01 10:00:00", "2010-12-31 14:00:00"},
		{"\"2011-01-01 00:00:00\"", "10.10", "MINUTE", "2011-01-01 00:10:00", "2010-12-31 23:50:00"},
		{"\"2011-01-01 00:00:00\"", "10.10", "SECOND", "2011-01-01 00:00:10.100000", "2010-12-31 23:59:49.900000"},
		{"\"2011-01-01 00:00:00\"", "10.10", "MICROSECOND", "2011-01-01 00:00:00.000010", "2010-12-31 23:59:59.999990"},
		{"\"2011-01-01 00:00:00\"", "10.90", "MICROSECOND", "2011-01-01 00:00:00.000011", "2010-12-31 23:59:59.999989"},

		{"\"2009-01-01\"", "6/4", "HOUR_MINUTE", "2009-01-04 12:20:00", "2008-12-28 11:40:00"},
		{"\"2009-01-01\"", "6/0", "HOUR_MINUTE", "<nil>", "<nil>"},
		{"\"1970-01-01 12:00:00\"", "CAST(6/4 AS DECIMAL(3,1))", "HOUR_MINUTE", "1970-01-01 13:05:00", "1970-01-01 10:55:00"},
		//for issue #8077
		{"\"2012-01-02\"", "\"prefix8\"", "HOUR", "2012-01-02 08:00:00", "2012-01-01 16:00:00"},
		{"\"2012-01-02\"", "\"prefix8prefix\"", "HOUR", "2012-01-02 08:00:00", "2012-01-01 16:00:00"},
		{"\"2012-01-02\"", "\"8:00\"", "HOUR", "2012-01-02 08:00:00", "2012-01-01 16:00:00"},
		{"\"2012-01-02\"", "\"8:00:00\"", "HOUR", "2012-01-02 08:00:00", "2012-01-01 16:00:00"},
	}
	for _, tc := range dateArithmeticalTests {
		addDate := fmt.Sprintf("select adddate(%s, interval %s %s);", tc.Date, tc.Interval, tc.Unit)
		subDate := fmt.Sprintf("select subdate(%s, interval %s %s);", tc.Date, tc.Interval, tc.Unit)
		result = tk.MustQuery(addDate)
		result.Check(testkit.Rows(tc.AddResult))
		result = tk.MustQuery(subDate)
		result.Check(testkit.Rows(tc.SubResult))
	}
	tk.MustQuery(`select subdate(cast("2000-02-01" as datetime), cast(1 as decimal))`).Check(testkit.Rows("2000-01-31 00:00:00"))
	tk.MustQuery(`select subdate(cast("2000-02-01" as datetime), cast(null as decimal))`).Check(testkit.Rows("<nil>"))
	tk.MustQuery(`select subdate(cast(null as datetime), cast(1 as decimal))`).Check(testkit.Rows("<nil>"))
	tk.MustQuery(`select subdate(cast("2000-02-01" as datetime), cast("xxx" as decimal))`).Check(testkit.Rows("2000-02-01 00:00:00"))
	tk.MustQuery(`select subdate(cast("xxx" as datetime), cast(1 as decimal))`).Check(testkit.Rows("<nil>"))
	tk.MustQuery(`select subdate(cast(20000101 as SIGNED), cast("1" as decimal))`).Check(testkit.Rows("1999-12-31"))
	tk.MustQuery(`select subdate(cast(20000101 as SIGNED), cast("xxx" as decimal))`).Check(testkit.Rows("2000-01-01"))
	tk.MustQuery(`select subdate(cast("abc" as SIGNED), cast("1" as decimal))`).Check(testkit.Rows("<nil>"))
	tk.MustQuery(`select subdate(cast(null as SIGNED), cast("1" as decimal))`).Check(testkit.Rows("<nil>"))
	tk.MustQuery(`select subdate(cast(20000101 as SIGNED), cast(null as decimal))`).Check(testkit.Rows("<nil>"))
	tk.MustQuery(`select adddate(cast("2000-02-01" as datetime), cast(1 as decimal))`).Check(testkit.Rows("2000-02-02 00:00:00"))
	tk.MustQuery(`select adddate(cast("2000-02-01" as datetime), cast(null as decimal))`).Check(testkit.Rows("<nil>"))
	tk.MustQuery(`select adddate(cast(null as datetime), cast(1 as decimal))`).Check(testkit.Rows("<nil>"))
	tk.MustQuery(`select adddate(cast("2000-02-01" as datetime), cast("xxx" as decimal))`).Check(testkit.Rows("2000-02-01 00:00:00"))
	tk.MustQuery(`select adddate(cast("xxx" as datetime), cast(1 as decimal))`).Check(testkit.Rows("<nil>"))
	tk.MustQuery(`select adddate(cast("2000-02-01" as datetime), cast(1 as SIGNED))`).Check(testkit.Rows("2000-02-02 00:00:00"))
	tk.MustQuery(`select adddate(cast("2000-02-01" as datetime), cast(null as SIGNED))`).Check(testkit.Rows("<nil>"))
	tk.MustQuery(`select adddate(cast(null as datetime), cast(1 as SIGNED))`).Check(testkit.Rows("<nil>"))
	tk.MustQuery(`select adddate(cast("2000-02-01" as datetime), cast("xxx" as SIGNED))`).Check(testkit.Rows("2000-02-01 00:00:00"))
	tk.MustQuery(`select adddate(cast("xxx" as datetime), cast(1 as SIGNED))`).Check(testkit.Rows("<nil>"))
	tk.MustQuery(`select adddate(20100101, cast(1 as decimal))`).Check(testkit.Rows("2010-01-02"))
	tk.MustQuery(`select adddate(cast('10:10:10' as time), 1)`).Check(testkit.Rows("34:10:10"))
	tk.MustQuery(`select adddate(cast('10:10:10' as time), cast(1 as decimal))`).Check(testkit.Rows("34:10:10"))

	// for localtime, localtimestamp
	result = tk.MustQuery(`select localtime() = now(), localtime = now(), localtimestamp() = now(), localtimestamp = now()`)
	result.Check(testkit.Rows("1 1 1 1"))

	// for current_timestamp, current_timestamp()
	result = tk.MustQuery(`select current_timestamp() = now(), current_timestamp = now()`)
	result.Check(testkit.Rows("1 1"))

	// for tidb_parse_tso
	tk.MustExec("SET time_zone = '+00:00';")
	result = tk.MustQuery(`select tidb_parse_tso(404411537129996288)`)
	result.Check(testkit.Rows("2018-11-20 09:53:04.877000"))
	result = tk.MustQuery(`select tidb_parse_tso("404411537129996288")`)
	result.Check(testkit.Rows("2018-11-20 09:53:04.877000"))
	result = tk.MustQuery(`select tidb_parse_tso(1)`)
	result.Check(testkit.Rows("1970-01-01 00:00:00.000000"))
	result = tk.MustQuery(`select tidb_parse_tso(0)`)
	result.Check(testkit.Rows("<nil>"))
	result = tk.MustQuery(`select tidb_parse_tso(-1)`)
	result.Check(testkit.Rows("<nil>"))

	// fix issue 10308
	result = tk.MustQuery("select time(\"- -\");")
	result.Check(testkit.Rows("00:00:00"))
	tk.MustQuery("show warnings;").Check(testkit.Rows("Warning 1292 Truncated incorrect time value: '- -'"))
	result = tk.MustQuery("select time(\"---1\");")
	result.Check(testkit.Rows("00:00:00"))
	tk.MustQuery("show warnings;").Check(testkit.Rows("Warning 1292 Truncated incorrect time value: '---1'"))
	result = tk.MustQuery("select time(\"-- --1\");")
	result.Check(testkit.Rows("00:00:00"))
	tk.MustQuery("show warnings;").Check(testkit.Rows("Warning 1292 Truncated incorrect time value: '-- --1'"))
}

func (s *testIntegrationSuite) TestOpBuiltin(c *C) {
	defer s.cleanEnv(c)
	tk := testkit.NewTestKit(c, s.store)
	tk.MustExec("use test")

	// for logicAnd
	result := tk.MustQuery("select 1 && 1, 1 && 0, 0 && 1, 0 && 0, 2 && -1, null && 1, '1a' && 'a'")
	result.Check(testkit.Rows("1 0 0 0 1 <nil> 0"))
	// for bitNeg
	result = tk.MustQuery("select ~123, ~-123, ~null")
	result.Check(testkit.Rows("18446744073709551492 122 <nil>"))
	// for logicNot
	result = tk.MustQuery("select !1, !123, !0, !null")
	result.Check(testkit.Rows("0 0 1 <nil>"))
	// for logicalXor
	result = tk.MustQuery("select 1 xor 1, 1 xor 0, 0 xor 1, 0 xor 0, 2 xor -1, null xor 1, '1a' xor 'a'")
	result.Check(testkit.Rows("0 1 1 0 0 <nil> 1"))
	// for bitAnd
	result = tk.MustQuery("select 123 & 321, -123 & 321, null & 1")
	result.Check(testkit.Rows("65 257 <nil>"))
	// for bitOr
	result = tk.MustQuery("select 123 | 321, -123 | 321, null | 1")
	result.Check(testkit.Rows("379 18446744073709551557 <nil>"))
	// for bitXor
	result = tk.MustQuery("select 123 ^ 321, -123 ^ 321, null ^ 1")
	result.Check(testkit.Rows("314 18446744073709551300 <nil>"))
	// for leftShift
	result = tk.MustQuery("select 123 << 2, -123 << 2, null << 1")
	result.Check(testkit.Rows("492 18446744073709551124 <nil>"))
	// for rightShift
	result = tk.MustQuery("select 123 >> 2, -123 >> 2, null >> 1")
	result.Check(testkit.Rows("30 4611686018427387873 <nil>"))
	// for logicOr
	result = tk.MustQuery("select 1 || 1, 1 || 0, 0 || 1, 0 || 0, 2 || -1, null || 1, '1a' || 'a'")
	result.Check(testkit.Rows("1 1 1 0 1 1 1"))
	// for unaryPlus
	result = tk.MustQuery(`select +1, +0, +(-9), +(-0.001), +0.999, +null, +"aaa"`)
	result.Check(testkit.Rows("1 0 -9 -0.001 0.999 <nil> aaa"))
	// for unaryMinus
	tk.MustExec("drop table if exists f")
	tk.MustExec("create table f(a decimal(65,0))")
	tk.MustExec("insert into f value (-17000000000000000000)")
	result = tk.MustQuery("select a from f")
	result.Check(testkit.Rows("-17000000000000000000"))
}

func (s *testIntegrationSuite) TestDatetimeOverflow(c *C) {
	defer s.cleanEnv(c)
	tk := testkit.NewTestKit(c, s.store)
	tk.MustExec("use test")

	tk.MustExec("create table t1 (d date)")
	tk.MustExec("set sql_mode='traditional'")
	overflowSQLs := []string{
		"insert into t1 (d) select date_add('2000-01-01',interval 8000 year)",
		"insert into t1 (d) select date_sub('2000-01-01', INTERVAL 2001 YEAR)",
		"insert into t1 (d) select date_add('9999-12-31',interval 1 year)",
		"insert into t1 (d) select date_sub('1000-01-01', INTERVAL 1 YEAR)",
		"insert into t1 (d) select date_add('9999-12-31',interval 1 day)",
		"insert into t1 (d) select date_sub('1000-01-01', INTERVAL 1 day)",
		"insert into t1 (d) select date_sub('1000-01-01', INTERVAL 1 second)",
	}

	for _, sql := range overflowSQLs {
		_, err := tk.Exec(sql)
		c.Assert(err.Error(), Equals, "[types:1441]Datetime function: datetime field overflow")
	}

	tk.MustExec("set sql_mode=''")
	for _, sql := range overflowSQLs {
		tk.MustExec(sql)
	}

	rows := make([]string, 0, len(overflowSQLs))
	for range overflowSQLs {
		rows = append(rows, "<nil>")
	}
	tk.MustQuery("select * from t1").Check(testkit.Rows(rows...))

	//Fix ISSUE 11256
	tk.MustQuery(`select DATE_ADD('2000-04-13 07:17:02',INTERVAL -1465647104 YEAR);`).Check(testkit.Rows("<nil>"))
	tk.MustQuery(`select DATE_ADD('2008-11-23 22:47:31',INTERVAL 266076160 QUARTER);`).Check(testkit.Rows("<nil>"))
	tk.MustQuery(`select DATE_SUB('2000-04-13 07:17:02',INTERVAL 1465647104 YEAR);`).Check(testkit.Rows("<nil>"))
	tk.MustQuery(`select DATE_SUB('2008-11-23 22:47:31',INTERVAL -266076160 QUARTER);`).Check(testkit.Rows("<nil>"))
}

func (s *testIntegrationSuite2) TestBuiltin(c *C) {
	defer s.cleanEnv(c)
	tk := testkit.NewTestKit(c, s.store)
	tk.MustExec("use test")
	ctx := context.Background()

	// for is true && is false
	tk.MustExec("drop table if exists t")
	tk.MustExec("create table t (a int, b int, index idx_b (b))")
	tk.MustExec("insert t values (1, 1)")
	tk.MustExec("insert t values (2, 2)")
	tk.MustExec("insert t values (3, 2)")
	result := tk.MustQuery("select * from t where b is true")
	result.Check(testkit.Rows("1 1", "2 2", "3 2"))
	result = tk.MustQuery("select all + a from t where a = 1")
	result.Check(testkit.Rows("1"))
	result = tk.MustQuery("select * from t where a is false")
	result.Check(nil)
	result = tk.MustQuery("select * from t where a is not true")
	result.Check(nil)
	result = tk.MustQuery(`select 1 is true, 0 is true, null is true, "aaa" is true, "" is true, -12.00 is true, 0.0 is true, 0.0000001 is true;`)
	result.Check(testkit.Rows("1 0 0 0 0 1 0 1"))
	result = tk.MustQuery(`select 1 is false, 0 is false, null is false, "aaa" is false, "" is false, -12.00 is false, 0.0 is false, 0.0000001 is false;`)
	result.Check(testkit.Rows("0 1 0 1 1 0 1 0"))

	// for in
	result = tk.MustQuery("select * from t where b in (a)")
	result.Check(testkit.Rows("1 1", "2 2"))
	result = tk.MustQuery("select * from t where b not in (a)")
	result.Check(testkit.Rows("3 2"))

	// test cast
	result = tk.MustQuery("select cast(1 as decimal(3,2))")
	result.Check(testkit.Rows("1.00"))
	result = tk.MustQuery("select cast('1991-09-05 11:11:11' as datetime)")
	result.Check(testkit.Rows("1991-09-05 11:11:11"))
	result = tk.MustQuery("select cast(cast('1991-09-05 11:11:11' as datetime) as char)")
	result.Check(testkit.Rows("1991-09-05 11:11:11"))
	result = tk.MustQuery("select cast('11:11:11' as time)")
	result.Check(testkit.Rows("11:11:11"))
	result = tk.MustQuery("select * from t where a > cast(2 as decimal)")
	result.Check(testkit.Rows("3 2"))
	result = tk.MustQuery("select cast(-1 as unsigned)")
	result.Check(testkit.Rows("18446744073709551615"))
	tk.MustExec("drop table if exists t")
	tk.MustExec("create table t(a decimal(3, 1), b double, c datetime, d time, e int)")
	tk.MustExec("insert into t value(12.3, 1.23, '2017-01-01 12:12:12', '12:12:12', 123)")
	result = tk.MustQuery("select cast(a as json), cast(b as json), cast(c as json), cast(d as json), cast(e as json) from t")
	result.Check(testkit.Rows(`12.3 1.23 "2017-01-01 12:12:12.000000" "12:12:12.000000" 123`))
	result = tk.MustQuery(`select cast(10101000000 as time);`)
	result.Check(testkit.Rows("00:00:00"))
	result = tk.MustQuery(`select cast(10101001000 as time);`)
	result.Check(testkit.Rows("00:10:00"))
	result = tk.MustQuery(`select cast(10000000000 as time);`)
	result.Check(testkit.Rows("<nil>"))
	result = tk.MustQuery(`select cast(20171222020005 as time);`)
	result.Check(testkit.Rows("02:00:05"))
	result = tk.MustQuery(`select cast(8380000 as time);`)
	result.Check(testkit.Rows("838:00:00"))
	result = tk.MustQuery(`select cast(8390000 as time);`)
	result.Check(testkit.Rows("<nil>"))
	result = tk.MustQuery(`select cast(8386000 as time);`)
	result.Check(testkit.Rows("<nil>"))
	result = tk.MustQuery(`select cast(8385960 as time);`)
	result.Check(testkit.Rows("<nil>"))
	result = tk.MustQuery(`select cast(cast('2017-01-01 01:01:11.12' as date) as datetime(2));`)
	result.Check(testkit.Rows("2017-01-01 00:00:00.00"))
	result = tk.MustQuery(`select cast(20170118.999 as datetime);`)
	result.Check(testkit.Rows("2017-01-18 00:00:00"))
	tk.MustQuery(`select convert(a2.a, unsigned int) from (select cast('"9223372036854775808"' as json) as a) as a2;`)

	tk.MustExec(`create table tb5(a bigint(64) unsigned, b double);`)
	tk.MustExec(`insert into tb5 (a, b) values (9223372036854776000, 9223372036854776000);`)
	tk.MustExec(`insert into tb5 (a, b) select * from (select cast(a as json) as a1, b from tb5) as t where t.a1 = t.b;`)
	tk.MustExec(`drop table tb5;`)

	tk.MustExec(`create table tb5(a float(64));`)
	tk.MustExec(`insert into tb5(a) values (13835058055282163712);`)
	tk.MustQuery(`select convert(t.a1, signed int) from (select convert(a, json) as a1 from tb5) as t`)
	tk.MustExec(`drop table tb5;`)

	// test builtinCastIntAsIntSig
	// Cast MaxUint64 to unsigned should be -1
	tk.MustQuery("select cast(0xffffffffffffffff as signed);").Check(testkit.Rows("-1"))
	tk.MustQuery("select cast(0x9999999999999999999999999999999999999999999 as signed);").Check(testkit.Rows("-1"))
	tk.MustExec("create table tb5(a bigint);")
	tk.MustExec("set sql_mode=''")
	tk.MustExec("insert into tb5(a) values (0xfffffffffffffffffffffffff);")
	tk.MustQuery("select * from tb5;").Check(testkit.Rows("9223372036854775807"))
	tk.MustExec("drop table tb5;")

	tk.MustExec(`create table tb5(a double);`)
	tk.MustExec(`insert into test.tb5 (a) values (18446744073709551616);`)
	tk.MustExec(`insert into test.tb5 (a) values (184467440737095516160);`)
	result = tk.MustQuery(`select cast(a as unsigned) from test.tb5;`)
	// Note: MySQL will return 9223372036854775807, and it should be a bug.
	result.Check(testkit.Rows("18446744073709551615", "18446744073709551615"))
	tk.MustExec(`drop table tb5;`)

	// test builtinCastIntAsDecimalSig
	tk.MustExec(`create table tb5(a bigint(64) unsigned, b decimal(64, 10));`)
	tk.MustExec(`insert into tb5 (a, b) values (9223372036854775808, 9223372036854775808);`)
	tk.MustExec(`insert into tb5 (select * from tb5 where a = b);`)
	result = tk.MustQuery(`select * from tb5;`)
	result.Check(testkit.Rows("9223372036854775808 9223372036854775808.0000000000", "9223372036854775808 9223372036854775808.0000000000"))
	tk.MustExec(`drop table tb5;`)

	// test builtinCastIntAsRealSig
	tk.MustExec(`create table tb5(a bigint(64) unsigned, b double(64, 10));`)
	tk.MustExec(`insert into tb5 (a, b) values (13835058000000000000, 13835058000000000000);`)
	tk.MustExec(`insert into tb5 (select * from tb5 where a = b);`)
	result = tk.MustQuery(`select * from tb5;`)
	result.Check(testkit.Rows("13835058000000000000 13835058000000000000", "13835058000000000000 13835058000000000000"))
	tk.MustExec(`drop table tb5;`)

	// test builtinCastRealAsIntSig
	tk.MustExec(`create table tb5(a double, b float);`)
	tk.MustExec(`insert into tb5 (a, b) values (184467440737095516160, 184467440737095516160);`)
	tk.MustQuery(`select * from tb5 where cast(a as unsigned int)=0;`).Check(testkit.Rows())
	tk.MustQuery("show warnings;").Check(testkit.Rows("Warning 1690 constant 1.844674407370955e+20 overflows bigint"))
	_ = tk.MustQuery(`select * from tb5 where cast(b as unsigned int)=0;`)
	tk.MustQuery("show warnings;").Check(testkit.Rows("Warning 1690 constant 1.844674407370955e+20 overflows bigint"))
	tk.MustExec(`drop table tb5;`)
	tk.MustExec(`create table tb5(a double, b bigint unsigned);`)
	tk.MustExec(`insert into tb5 (a, b) values (18446744073709551616, 18446744073709551615);`)
	_ = tk.MustQuery(`select * from tb5 where cast(a as unsigned int)=b;`)
	// TODO `obtained string = "[18446744073709552000 18446744073709551615]`
	// result.Check(testkit.Rows("18446744073709551616 18446744073709551615"))
	tk.MustQuery("show warnings;").Check(testkit.Rows())
	tk.MustExec(`drop table tb5;`)

	// test builtinCastJSONAsIntSig
	tk.MustExec(`create table tb5(a json, b bigint unsigned);`)
	tk.MustExec(`insert into tb5 (a, b) values ('184467440737095516160', 18446744073709551615);`)
	_ = tk.MustQuery(`select * from tb5 where cast(a as unsigned int)=b;`)
	tk.MustQuery("show warnings;").Check(testkit.Rows("Warning 1690 constant 1.844674407370955e+20 overflows bigint"))
	_ = tk.MustQuery(`select * from tb5 where cast(b as unsigned int)=0;`)
	tk.MustQuery("show warnings;").Check(testkit.Rows())
	tk.MustExec(`drop table tb5;`)
	tk.MustExec(`create table tb5(a json, b bigint unsigned);`)
	tk.MustExec(`insert into tb5 (a, b) values ('92233720368547758080', 18446744073709551615);`)
	_ = tk.MustQuery(`select * from tb5 where cast(a as signed int)=b;`)
	tk.MustQuery("show warnings;").Check(testkit.Rows("Warning 1690 constant 9.223372036854776e+19 overflows bigint"))
	tk.MustExec(`drop table tb5;`)

	// test builtinCastIntAsStringSig
	tk.MustExec(`create table tb5(a bigint(64) unsigned,b varchar(50));`)
	tk.MustExec(`insert into tb5(a, b) values (9223372036854775808, '9223372036854775808');`)
	tk.MustExec(`insert into tb5(select * from tb5 where a = b);`)
	result = tk.MustQuery(`select * from tb5;`)
	result.Check(testkit.Rows("9223372036854775808 9223372036854775808", "9223372036854775808 9223372036854775808"))
	tk.MustExec(`drop table tb5;`)

	// test builtinCastIntAsDecimalSig
	tk.MustExec(`drop table if exists tb5`)
	tk.MustExec(`create table tb5 (a decimal(65), b bigint(64) unsigned);`)
	tk.MustExec(`insert into tb5 (a, b) values (9223372036854775808, 9223372036854775808);`)
	result = tk.MustQuery(`select cast(b as decimal(64)) from tb5 union all select b from tb5;`)
	result.Check(testkit.Rows("9223372036854775808", "9223372036854775808"))
	tk.MustExec(`drop table tb5`)

	// test builtinCastIntAsRealSig
	tk.MustExec(`drop table if exists tb5`)
	tk.MustExec(`create table tb5 (a bigint(64) unsigned, b double(64, 10));`)
	tk.MustExec(`insert into tb5 (a, b) values (9223372036854775808, 9223372036854775808);`)
	result = tk.MustQuery(`select a from tb5 where a = b union all select b from tb5;`)
	result.Check(testkit.Rows("9223372036854776000", "9223372036854776000"))
	tk.MustExec(`drop table tb5`)

	// Test corner cases of cast string as datetime
	result = tk.MustQuery(`select cast("170102034" as datetime);`)
	result.Check(testkit.Rows("2017-01-02 03:04:00"))
	result = tk.MustQuery(`select cast("1701020304" as datetime);`)
	result.Check(testkit.Rows("2017-01-02 03:04:00"))
	result = tk.MustQuery(`select cast("1701020304." as datetime);`)
	result.Check(testkit.Rows("2017-01-02 03:04:00"))
	result = tk.MustQuery(`select cast("1701020304.1" as datetime);`)
	result.Check(testkit.Rows("2017-01-02 03:04:01"))
	result = tk.MustQuery(`select cast("1701020304.111" as datetime);`)
	result.Check(testkit.Rows("2017-01-02 03:04:11"))
	tk.MustQuery("show warnings;").Check(testkit.Rows("Warning 1292 Truncated incorrect datetime value: '1701020304.111'"))
	result = tk.MustQuery(`select cast("17011" as datetime);`)
	result.Check(testkit.Rows("2017-01-01 00:00:00"))
	result = tk.MustQuery(`select cast("150101." as datetime);`)
	result.Check(testkit.Rows("2015-01-01 00:00:00"))
	result = tk.MustQuery(`select cast("150101.a" as datetime);`)
	result.Check(testkit.Rows("2015-01-01 00:00:00"))
	tk.MustQuery("show warnings;").Check(testkit.Rows("Warning 1292 Truncated incorrect datetime value: '150101.a'"))
	result = tk.MustQuery(`select cast("150101.1a" as datetime);`)
	result.Check(testkit.Rows("2015-01-01 01:00:00"))
	tk.MustQuery("show warnings;").Check(testkit.Rows("Warning 1292 Truncated incorrect datetime value: '150101.1a'"))
	result = tk.MustQuery(`select cast("150101.1a1" as datetime);`)
	result.Check(testkit.Rows("2015-01-01 01:00:00"))
	tk.MustQuery("show warnings;").Check(testkit.Rows("Warning 1292 Truncated incorrect datetime value: '150101.1a1'"))
	result = tk.MustQuery(`select cast("1101010101.111" as datetime);`)
	result.Check(testkit.Rows("2011-01-01 01:01:11"))
	tk.MustQuery("show warnings;").Check(testkit.Rows("Warning 1292 Truncated incorrect datetime value: '1101010101.111'"))
	result = tk.MustQuery(`select cast("1101010101.11aaaaa" as datetime);`)
	result.Check(testkit.Rows("2011-01-01 01:01:11"))
	tk.MustQuery("show warnings;").Check(testkit.Rows("Warning 1292 Truncated incorrect datetime value: '1101010101.11aaaaa'"))
	result = tk.MustQuery(`select cast("1101010101.a1aaaaa" as datetime);`)
	result.Check(testkit.Rows("2011-01-01 01:01:00"))
	tk.MustQuery("show warnings;").Check(testkit.Rows("Warning 1292 Truncated incorrect datetime value: '1101010101.a1aaaaa'"))
	result = tk.MustQuery(`select cast("1101010101.11" as datetime);`)
	result.Check(testkit.Rows("2011-01-01 01:01:11"))
	tk.MustQuery("select @@warning_count;").Check(testkit.Rows("0"))
	result = tk.MustQuery(`select cast("1101010101.111" as datetime);`)
	result.Check(testkit.Rows("2011-01-01 01:01:11"))
	tk.MustQuery("show warnings;").Check(testkit.Rows("Warning 1292 Truncated incorrect datetime value: '1101010101.111'"))
	result = tk.MustQuery(`select cast("970101.111" as datetime);`)
	result.Check(testkit.Rows("1997-01-01 11:01:00"))
	tk.MustQuery("select @@warning_count;").Check(testkit.Rows("0"))
	result = tk.MustQuery(`select cast("970101.11111" as datetime);`)
	result.Check(testkit.Rows("1997-01-01 11:11:01"))
	tk.MustQuery("select @@warning_count;").Check(testkit.Rows("0"))
	result = tk.MustQuery(`select cast("970101.111a1" as datetime);`)
	result.Check(testkit.Rows("1997-01-01 11:01:00"))
	tk.MustQuery("show warnings;").Check(testkit.Rows("Warning 1292 Truncated incorrect datetime value: '970101.111a1'"))

	// for ISNULL
	tk.MustExec("drop table if exists t")
	tk.MustExec("create table t (a int, b int, c int, d char(10), e datetime, f float, g decimal(10, 3))")
	tk.MustExec("insert t values (1, 0, null, null, null, null, null)")
	result = tk.MustQuery("select ISNULL(a), ISNULL(b), ISNULL(c), ISNULL(d), ISNULL(e), ISNULL(f), ISNULL(g) from t")
	result.Check(testkit.Rows("0 0 1 1 1 1 1"))

	// fix issue #3942
	result = tk.MustQuery("select cast('-24 100:00:00' as time);")
	result.Check(testkit.Rows("-676:00:00"))
	result = tk.MustQuery("select cast('12:00:00.000000' as datetime);")
	result.Check(testkit.Rows("2012-00-00 00:00:00"))
	result = tk.MustQuery("select cast('-34 100:00:00' as time);")
	result.Check(testkit.Rows("-838:59:59"))

	// fix issue #4324. cast decimal/int/string to time compatibility.
	invalidTimes := []string{
		"10009010",
		"239010",
		"233070",
		"23:90:10",
		"23:30:70",
		"239010.2",
		"233070.8",
	}
	tk.MustExec("DROP TABLE IF EXISTS t;")
	tk.MustExec("CREATE TABLE t (ix TIME);")
	tk.MustExec("SET SQL_MODE='';")
	for _, invalidTime := range invalidTimes {
		msg := fmt.Sprintf("Warning 1292 Truncated incorrect time value: '%s'", invalidTime)
		result = tk.MustQuery(fmt.Sprintf("select cast('%s' as time);", invalidTime))
		result.Check(testkit.Rows("<nil>"))
		result = tk.MustQuery("show warnings")
		result.Check(testkit.Rows(msg))
		_, err := tk.Exec(fmt.Sprintf("insert into t select cast('%s' as time);", invalidTime))
		c.Assert(err, IsNil)
		result = tk.MustQuery("show warnings")
		result.Check(testkit.Rows(msg))
	}
	tk.MustExec("set sql_mode = 'STRICT_TRANS_TABLES'")
	for _, invalidTime := range invalidTimes {
		msg := fmt.Sprintf("Warning 1292 Truncated incorrect time value: '%s'", invalidTime)
		result = tk.MustQuery(fmt.Sprintf("select cast('%s' as time);", invalidTime))
		result.Check(testkit.Rows("<nil>"))
		result = tk.MustQuery("show warnings")
		result.Check(testkit.Rows(msg))
		_, err := tk.Exec(fmt.Sprintf("insert into t select cast('%s' as time);", invalidTime))
		c.Assert(err.Error(), Equals, fmt.Sprintf("[types:1292]Truncated incorrect time value: '%s'", invalidTime))
	}

	// Fix issue #3691, cast compatibility.
	result = tk.MustQuery("select cast('18446744073709551616' as unsigned);")
	result.Check(testkit.Rows("18446744073709551615"))
	result = tk.MustQuery("select cast('18446744073709551616' as signed);")
	result.Check(testkit.Rows("-1"))
	result = tk.MustQuery("select cast('9223372036854775808' as signed);")
	result.Check(testkit.Rows("-9223372036854775808"))
	result = tk.MustQuery("select cast('9223372036854775809' as signed);")
	result.Check(testkit.Rows("-9223372036854775807"))
	result = tk.MustQuery("select cast('9223372036854775807' as signed);")
	result.Check(testkit.Rows("9223372036854775807"))
	result = tk.MustQuery("select cast('18446744073709551615' as signed);")
	result.Check(testkit.Rows("-1"))
	result = tk.MustQuery("select cast('18446744073709551614' as signed);")
	result.Check(testkit.Rows("-2"))
	result = tk.MustQuery("select cast(18446744073709551615 as unsigned);")
	result.Check(testkit.Rows("18446744073709551615"))
	result = tk.MustQuery("select cast(18446744073709551616 as unsigned);")
	result.Check(testkit.Rows("18446744073709551615"))
	result = tk.MustQuery("select cast(18446744073709551616 as signed);")
	result.Check(testkit.Rows("9223372036854775807"))
	result = tk.MustQuery("select cast(18446744073709551617 as signed);")
	result.Check(testkit.Rows("9223372036854775807"))
	result = tk.MustQuery("select cast(18446744073709551615 as signed);")
	result.Check(testkit.Rows("-1"))
	result = tk.MustQuery("select cast(18446744073709551614 as signed);")
	result.Check(testkit.Rows("-2"))
	result = tk.MustQuery("select cast(-18446744073709551616 as signed);")
	result.Check(testkit.Rows("-9223372036854775808"))
	result = tk.MustQuery("select cast(18446744073709551614.9 as unsigned);") // Round up
	result.Check(testkit.Rows("18446744073709551615"))
	result = tk.MustQuery("select cast(18446744073709551614.4 as unsigned);") // Round down
	result.Check(testkit.Rows("18446744073709551614"))
	result = tk.MustQuery("select cast(-9223372036854775809 as signed);")
	result.Check(testkit.Rows("-9223372036854775808"))
	result = tk.MustQuery("select cast(-9223372036854775809 as unsigned);")
	result.Check(testkit.Rows("0"))
	result = tk.MustQuery("select cast(-9223372036854775808 as unsigned);")
	result.Check(testkit.Rows("9223372036854775808"))
	result = tk.MustQuery("select cast('-9223372036854775809' as unsigned);")
	result.Check(testkit.Rows("9223372036854775808"))
	result = tk.MustQuery("select cast('-9223372036854775807' as unsigned);")
	result.Check(testkit.Rows("9223372036854775809"))
	result = tk.MustQuery("select cast('-2' as unsigned);")
	result.Check(testkit.Rows("18446744073709551614"))
	result = tk.MustQuery("select cast(cast(1-2 as unsigned) as signed integer);")
	result.Check(testkit.Rows("-1"))
	result = tk.MustQuery("select cast(1 as signed int)")
	result.Check(testkit.Rows("1"))

	// test cast as double
	result = tk.MustQuery("select cast(1 as double)")
	result.Check(testkit.Rows("1"))
	result = tk.MustQuery("select cast(cast(12345 as unsigned) as double)")
	result.Check(testkit.Rows("12345"))
	result = tk.MustQuery("select cast(1.1 as double)")
	result.Check(testkit.Rows("1.1"))
	result = tk.MustQuery("select cast(-1.1 as double)")
	result.Check(testkit.Rows("-1.1"))
	result = tk.MustQuery("select cast('123.321' as double)")
	result.Check(testkit.Rows("123.321"))
	result = tk.MustQuery("select cast('12345678901234567890' as double) = 1.2345678901234567e19")
	result.Check(testkit.Rows("1"))
	result = tk.MustQuery("select cast(-1 as double)")
	result.Check(testkit.Rows("-1"))
	result = tk.MustQuery("select cast(null as double)")
	result.Check(testkit.Rows("<nil>"))
	result = tk.MustQuery("select cast(12345678901234567890 as double) = 1.2345678901234567e19")
	result.Check(testkit.Rows("1"))
	result = tk.MustQuery("select cast(cast(-1 as unsigned) as double) = 1.8446744073709552e19")
	result.Check(testkit.Rows("1"))
	result = tk.MustQuery("select cast(1e100 as double) = 1e100")
	result.Check(testkit.Rows("1"))
	result = tk.MustQuery("select cast(123456789012345678901234567890 as double) = 1.2345678901234568e29")
	result.Check(testkit.Rows("1"))
	result = tk.MustQuery("select cast(0x12345678 as double)")
	result.Check(testkit.Rows("305419896"))

	// test cast as float
	result = tk.MustQuery("select cast(1 as float)")
	result.Check(testkit.Rows("1"))
	result = tk.MustQuery("select cast(cast(12345 as unsigned) as float)")
	result.Check(testkit.Rows("12345"))
	result = tk.MustQuery("select cast(1.1 as float) = 1.1")
	result.Check(testkit.Rows("1"))
	result = tk.MustQuery("select cast(-1.1 as float) = -1.1")
	result.Check(testkit.Rows("1"))
	result = tk.MustQuery("select cast('123.321' as float) =123.321")
	result.Check(testkit.Rows("1"))
	result = tk.MustQuery("select cast('12345678901234567890' as float) = 1.2345678901234567e19")
	result.Check(testkit.Rows("1"))
	result = tk.MustQuery("select cast(-1 as float)")
	result.Check(testkit.Rows("-1"))
	result = tk.MustQuery("select cast(null as float)")
	result.Check(testkit.Rows("<nil>"))
	result = tk.MustQuery("select cast(12345678901234567890 as float) = 1.2345678901234567e19")
	result.Check(testkit.Rows("1"))
	result = tk.MustQuery("select cast(cast(-1 as unsigned) as float) = 1.8446744073709552e19")
	result.Check(testkit.Rows("1"))
	result = tk.MustQuery("select cast(1e100 as float(40)) = 1e100")
	result.Check(testkit.Rows("1"))
	result = tk.MustQuery("select cast(123456789012345678901234567890 as float(40)) = 1.2345678901234568e29")
	result.Check(testkit.Rows("1"))
	result = tk.MustQuery("select cast(0x12345678 as float(40)) = 305419896")
	result.Check(testkit.Rows("1"))

	// test cast as real
	result = tk.MustQuery("select cast(1 as real)")
	result.Check(testkit.Rows("1"))
	result = tk.MustQuery("select cast(cast(12345 as unsigned) as real)")
	result.Check(testkit.Rows("12345"))
	result = tk.MustQuery("select cast(1.1 as real) = 1.1")
	result.Check(testkit.Rows("1"))
	result = tk.MustQuery("select cast(-1.1 as real) = -1.1")
	result.Check(testkit.Rows("1"))
	result = tk.MustQuery("select cast('123.321' as real) =123.321")
	result.Check(testkit.Rows("1"))
	result = tk.MustQuery("select cast('12345678901234567890' as real) = 1.2345678901234567e19")
	result.Check(testkit.Rows("1"))
	result = tk.MustQuery("select cast(-1 as real)")
	result.Check(testkit.Rows("-1"))
	result = tk.MustQuery("select cast(null as real)")
	result.Check(testkit.Rows("<nil>"))
	result = tk.MustQuery("select cast(12345678901234567890 as real) = 1.2345678901234567e19")
	result.Check(testkit.Rows("1"))
	result = tk.MustQuery("select cast(cast(-1 as unsigned) as real) = 1.8446744073709552e19")
	result.Check(testkit.Rows("1"))
	result = tk.MustQuery("select cast(1e100 as real) = 1e100")
	result.Check(testkit.Rows("1"))
	result = tk.MustQuery("select cast(123456789012345678901234567890 as real) = 1.2345678901234568e29")
	result.Check(testkit.Rows("1"))
	result = tk.MustQuery("select cast(0x12345678 as real) = 305419896")
	result.Check(testkit.Rows("1"))

	// test cast time as decimal overflow
	tk.MustExec("drop table if exists t1")
	tk.MustExec("create table t1(s1 time);")
	tk.MustExec("insert into t1 values('11:11:11');")
	result = tk.MustQuery("select cast(s1 as decimal(7, 2)) from t1;")
	result.Check(testkit.Rows("99999.99"))
	result = tk.MustQuery("select cast(s1 as decimal(8, 2)) from t1;")
	result.Check(testkit.Rows("111111.00"))
	_, err := tk.Exec("insert into t1 values(cast('111111.00' as decimal(7, 2)));")
	c.Assert(err, NotNil)

	result = tk.MustQuery(`select CAST(0x8fffffffffffffff as signed) a,
	CAST(0xfffffffffffffffe as signed) b,
	CAST(0xffffffffffffffff as unsigned) c;`)
	result.Check(testkit.Rows("-8070450532247928833 -2 18446744073709551615"))

	result = tk.MustQuery(`select cast("1:2:3" as TIME) = "1:02:03"`)
	result.Check(testkit.Rows("0"))

	// fixed issue #3471
	tk.MustExec("drop table if exists t")
	tk.MustExec("create table t(a time(6));")
	tk.MustExec("insert into t value('12:59:59.999999')")
	result = tk.MustQuery("select cast(a as signed) from t")
	result.Check(testkit.Rows("130000"))

	// fixed issue #3762
	result = tk.MustQuery("select -9223372036854775809;")
	result.Check(testkit.Rows("-9223372036854775809"))
	result = tk.MustQuery("select --9223372036854775809;")
	result.Check(testkit.Rows("9223372036854775809"))
	result = tk.MustQuery("select -9223372036854775808;")
	result.Check(testkit.Rows("-9223372036854775808"))

	tk.MustExec("drop table if exists t")
	tk.MustExec("create table t(a bigint(30));")
	_, err = tk.Exec("insert into t values(-9223372036854775809)")
	c.Assert(err, NotNil)

	// test case decimal precision less than the scale.
	rs, err := tk.Exec("select cast(12.1 as decimal(3, 4));")
	c.Assert(err, IsNil)
	_, err = session.GetRows4Test(ctx, tk.Se, rs)
	c.Assert(err, NotNil)
	c.Assert(err.Error(), Equals, "[types:1427]For float(M,D), double(M,D) or decimal(M,D), M must be >= D (column '').")
	c.Assert(rs.Close(), IsNil)

	// test unhex and hex
	result = tk.MustQuery("select unhex('4D7953514C')")
	result.Check(testkit.Rows("MySQL"))
	result = tk.MustQuery("select unhex(hex('string'))")
	result.Check(testkit.Rows("string"))
	result = tk.MustQuery("select unhex('ggg')")
	result.Check(testkit.Rows("<nil>"))
	result = tk.MustQuery("select unhex(-1)")
	result.Check(testkit.Rows("<nil>"))
	result = tk.MustQuery("select hex(unhex('1267'))")
	result.Check(testkit.Rows("1267"))
	result = tk.MustQuery("select hex(unhex(1267))")
	result.Check(testkit.Rows("1267"))
	tk.MustExec("drop table if exists t")
	tk.MustExec("create table t(a binary(8))")
	tk.MustExec(`insert into t values('test')`)
	result = tk.MustQuery("select hex(a) from t")
	result.Check(testkit.Rows("7465737400000000"))
	result = tk.MustQuery("select unhex(a) from t")
	result.Check(testkit.Rows("<nil>"))

	// select from_unixtime
	result = tk.MustQuery("select from_unixtime(1451606400)")
	unixTime := time.Unix(1451606400, 0).String()[:19]
	result.Check(testkit.Rows(unixTime))
	result = tk.MustQuery("select from_unixtime(14516064000/10)")
	result.Check(testkit.Rows("2016-01-01 08:00:00.0000"))
	result = tk.MustQuery("select from_unixtime('14516064000'/10)")
	result.Check(testkit.Rows("2016-01-01 08:00:00.000000"))
	result = tk.MustQuery("select from_unixtime(cast(1451606400 as double))")
	result.Check(testkit.Rows("2016-01-01 08:00:00.000000"))
	result = tk.MustQuery("select from_unixtime(cast(cast(1451606400 as double) as DECIMAL))")
	result.Check(testkit.Rows("2016-01-01 08:00:00"))
	result = tk.MustQuery("select from_unixtime(cast(cast(1451606400 as double) as DECIMAL(65,1)))")
	result.Check(testkit.Rows("2016-01-01 08:00:00.0"))
	result = tk.MustQuery("select from_unixtime(1451606400.123456)")
	unixTime = time.Unix(1451606400, 123456000).String()[:26]
	result.Check(testkit.Rows(unixTime))
	result = tk.MustQuery("select from_unixtime(1451606400.1234567)")
	unixTime = time.Unix(1451606400, 123456700).Round(time.Microsecond).Format("2006-01-02 15:04:05.000000")[:26]
	result.Check(testkit.Rows(unixTime))
	result = tk.MustQuery("select from_unixtime(1451606400.999999)")
	unixTime = time.Unix(1451606400, 999999000).String()[:26]
	result.Check(testkit.Rows(unixTime))
	result = tk.MustQuery("select from_unixtime(1511247196661)")
	result.Check(testkit.Rows("<nil>"))
	result = tk.MustQuery("select from_unixtime('1451606400.123');")
	result.Check(testkit.Rows("2016-01-01 08:00:00.123000"))

	tk.MustExec("drop table if exists t;")
	tk.MustExec("create table t(a int);")
	tk.MustExec("insert into t value(1451606400);")
	result = tk.MustQuery("select from_unixtime(a) from t;")
	result.Check(testkit.Rows("2016-01-01 08:00:00"))

	// test strcmp
	result = tk.MustQuery("select strcmp('abc', 'def')")
	result.Check(testkit.Rows("-1"))
	result = tk.MustQuery("select strcmp('abc', 'aba')")
	result.Check(testkit.Rows("1"))
	result = tk.MustQuery("select strcmp('abc', 'abc')")
	result.Check(testkit.Rows("0"))
	result = tk.MustQuery("select substr(null, 1, 2)")
	result.Check(testkit.Rows("<nil>"))
	result = tk.MustQuery("select substr('123', null, 2)")
	result.Check(testkit.Rows("<nil>"))
	result = tk.MustQuery("select substr('123', 1, null)")
	result.Check(testkit.Rows("<nil>"))

	// for case
	tk.MustExec("drop table if exists t")
	tk.MustExec("create table t (a varchar(255), b int)")
	tk.MustExec("insert t values ('str1', 1)")
	result = tk.MustQuery("select * from t where a = case b when 1 then 'str1' when 2 then 'str2' end")
	result.Check(testkit.Rows("str1 1"))
	result = tk.MustQuery("select * from t where a = case b when 1 then 'str2' when 2 then 'str3' end")
	result.Check(nil)
	tk.MustExec("insert t values ('str2', 2)")
	result = tk.MustQuery("select * from t where a = case b when 2 then 'str2' when 3 then 'str3' end")
	result.Check(testkit.Rows("str2 2"))
	tk.MustExec("insert t values ('str3', 3)")
	result = tk.MustQuery("select * from t where a = case b when 4 then 'str4' when 5 then 'str5' else 'str3' end")
	result.Check(testkit.Rows("str3 3"))
	result = tk.MustQuery("select * from t where a = case b when 4 then 'str4' when 5 then 'str5' else 'str6' end")
	result.Check(nil)
	result = tk.MustQuery("select * from t where a = case  when b then 'str3' when 1 then 'str1' else 'str2' end")
	result.Check(testkit.Rows("str3 3"))
	tk.MustExec("delete from t")
	tk.MustExec("insert t values ('str2', 0)")
	result = tk.MustQuery("select * from t where a = case  when b then 'str3' when 0 then 'str1' else 'str2' end")
	result.Check(testkit.Rows("str2 0"))
	tk.MustExec("insert t values ('str1', null)")
	result = tk.MustQuery("select * from t where a = case b when null then 'str3' when 10 then 'str1' else 'str2' end")
	result.Check(testkit.Rows("str2 0"))
	result = tk.MustQuery("select * from t where a = case null when b then 'str3' when 10 then 'str1' else 'str2' end")
	result.Check(testkit.Rows("str2 0"))
	tk.MustExec("insert t values (null, 4)")
	result = tk.MustQuery("select * from t where b < case a when null then 0 when 'str2' then 0 else 9 end")
	result.Check(testkit.Rows("<nil> 4"))
	result = tk.MustQuery("select * from t where b = case when a is null then 4 when  a = 'str5' then 7 else 9 end")
	result.Check(testkit.Rows("<nil> 4"))

	tk.MustQuery("select case 2.0 when 2.0 then 3.0 when 3.0 then 2.0 end").Check(testkit.Rows("3.0"))
	tk.MustQuery("select case 2.0 when 3.0 then 2.0 when 4.0 then 3.0 else 5.0 end").Check(testkit.Rows("5.0"))
	tk.MustQuery("select case cast('2011-01-01' as date) when cast('2011-01-01' as date) then cast('2011-02-02' as date) end").Check(testkit.Rows("2011-02-02"))
	tk.MustQuery("select case cast('2012-01-01' as date) when cast('2011-01-01' as date) then cast('2011-02-02' as date) else cast('2011-03-03' as date) end").Check(testkit.Rows("2011-03-03"))
	tk.MustQuery("select case cast('10:10:10' as time) when cast('10:10:10' as time) then cast('11:11:11' as time) end").Check(testkit.Rows("11:11:11"))
	tk.MustQuery("select case cast('10:10:13' as time) when cast('10:10:10' as time) then cast('11:11:11' as time) else cast('22:22:22' as time) end").Check(testkit.Rows("22:22:22"))

	// for cast
	result = tk.MustQuery("select cast(1234 as char(3))")
	result.Check(testkit.Rows("123"))
	result = tk.MustQuery("select cast(1234 as char(0))")
	result.Check(testkit.Rows(""))
	result = tk.MustQuery("show warnings")
	result.Check(testkit.Rows("Warning 1406 Data Too Long, field len 0, data len 4"))
	result = tk.MustQuery("select CAST( - 8 AS DECIMAL ) * + 52 + 87 < - 86")
	result.Check(testkit.Rows("1"))

	// for char
	result = tk.MustQuery("select char(97, 100, 256, 89)")
	result.Check(testkit.Rows("ad\x01\x00Y"))
	result = tk.MustQuery("select char(97, null, 100, 256, 89)")
	result.Check(testkit.Rows("ad\x01\x00Y"))
	result = tk.MustQuery("select char(97, null, 100, 256, 89 using utf8)")
	result.Check(testkit.Rows("ad\x01\x00Y"))
	result = tk.MustQuery("select char(97, null, 100, 256, 89 using ascii)")
	result.Check(testkit.Rows("ad\x01\x00Y"))
	err = tk.ExecToErr("select char(97, null, 100, 256, 89 using tidb)")
	c.Assert(err.Error(), Equals, "[parser:1115]Unknown character set: 'tidb'")

	// issue 3884
	tk.MustExec("drop table if exists t")
	tk.MustExec("CREATE TABLE t (c1 date, c2 datetime, c3 timestamp, c4 time, c5 year);")
	tk.MustExec("INSERT INTO t values ('2000-01-01', '2000-01-01 12:12:12', '2000-01-01 12:12:12', '12:12:12', '2000');")
	tk.MustExec("INSERT INTO t values ('2000-02-01', '2000-02-01 12:12:12', '2000-02-01 12:12:12', '13:12:12', 2000);")
	tk.MustExec("INSERT INTO t values ('2000-03-01', '2000-03-01', '2000-03-01 12:12:12', '1 12:12:12', 2000);")
	tk.MustExec("INSERT INTO t SET c1 = '2000-04-01', c2 = '2000-04-01', c3 = '2000-04-01 12:12:12', c4 = '-1 13:12:12', c5 = 2000;")
	result = tk.MustQuery("SELECT c4 FROM t where c4 < '-13:12:12';")
	result.Check(testkit.Rows("-37:12:12"))
	result = tk.MustQuery(`SELECT 1 DIV - - 28 + ( - SUM( - + 25 ) ) * - CASE - 18 WHEN 44 THEN NULL ELSE - 41 + 32 + + - 70 - + COUNT( - 95 ) * 15 END + 92`)
	result.Check(testkit.Rows("2442"))

	// for regexp, rlike
	// https://github.com/pingcap/tidb/issues/4080
	tk.MustExec(`drop table if exists t;`)
	tk.MustExec(`create table t (a char(10), b varchar(10), c binary(10), d varbinary(10));`)
	tk.MustExec(`insert into t values ('text','text','text','text');`)
	result = tk.MustQuery(`select a regexp 'Xt' from t;`)
	result.Check(testkit.Rows("1"))
	result = tk.MustQuery(`select b regexp 'Xt' from t;`)
	result.Check(testkit.Rows("1"))
	result = tk.MustQuery(`select b regexp binary 'Xt' from t;`)
	result.Check(testkit.Rows("0"))
	result = tk.MustQuery(`select c regexp 'Xt' from t;`)
	result.Check(testkit.Rows("0"))
	result = tk.MustQuery(`select d regexp 'Xt' from t;`)
	result.Check(testkit.Rows("0"))
	result = tk.MustQuery(`select a rlike 'Xt' from t;`)
	result.Check(testkit.Rows("1"))
	result = tk.MustQuery(`select a rlike binary 'Xt' from t;`)
	result.Check(testkit.Rows("0"))
	result = tk.MustQuery(`select b rlike 'Xt' from t;`)
	result.Check(testkit.Rows("1"))
	result = tk.MustQuery(`select c rlike 'Xt' from t;`)
	result.Check(testkit.Rows("0"))
	result = tk.MustQuery(`select d rlike 'Xt' from t;`)
	result.Check(testkit.Rows("0"))
	result = tk.MustQuery(`select 'a' regexp 'A', 'a' regexp binary 'A'`)
	result.Check(testkit.Rows("1 0"))

	// testCase is for like and regexp
	type testCase struct {
		pattern string
		val     string
		result  int
	}
	patternMatching := func(c *C, tk *testkit.TestKit, queryOp string, data []testCase) {
		tk.MustExec("drop table if exists t")
		tk.MustExec("create table t (a varchar(255), b int)")
		for i, d := range data {
			tk.MustExec(fmt.Sprintf("insert into t values('%s', %d)", d.val, i))
			result = tk.MustQuery(fmt.Sprintf("select * from t where a %s '%s'", queryOp, d.pattern))
			if d.result == 1 {
				rowStr := fmt.Sprintf("%s %d", d.val, i)
				result.Check(testkit.Rows(rowStr))
			} else {
				result.Check(nil)
			}
			tk.MustExec(fmt.Sprintf("delete from t where b = %d", i))
		}
	}
	// for like
	likeTests := []testCase{
		{"a", "a", 1},
		{"a", "b", 0},
		{"aA", "Aa", 0},
		{`aA%`, "aAab", 1},
		{"aA_", "Aaab", 0},
		{"Aa_", "Aab", 1},
		{"", "", 1},
		{"", "a", 0},
	}
	patternMatching(c, tk, "like", likeTests)
	// for regexp
	likeTests = []testCase{
		{"^$", "a", 0},
		{"a", "a", 1},
		{"a", "b", 0},
		{"aA", "aA", 1},
		{".", "a", 1},
		{"^.$", "ab", 0},
		{"..", "b", 0},
		{".ab", "aab", 1},
		{"ab.", "abcd", 1},
		{".*", "abcd", 1},
	}
	patternMatching(c, tk, "regexp", likeTests)

	// for #9838
	result = tk.MustQuery("select cast(1 as signed) + cast(9223372036854775807 as unsigned);")
	result.Check(testkit.Rows("9223372036854775808"))
	result = tk.MustQuery("select cast(9223372036854775807 as unsigned) + cast(1 as signed);")
	result.Check(testkit.Rows("9223372036854775808"))
	err = tk.QueryToErr("select cast(9223372036854775807 as signed) + cast(9223372036854775809 as unsigned);")
	c.Assert(err, NotNil)
	err = tk.QueryToErr("select cast(9223372036854775809 as unsigned) + cast(9223372036854775807 as signed);")
	c.Assert(err, NotNil)
	err = tk.QueryToErr("select cast(-9223372036854775807 as signed) + cast(9223372036854775806 as unsigned);")
	c.Assert(err, NotNil)
	err = tk.QueryToErr("select cast(9223372036854775806 as unsigned) + cast(-9223372036854775807 as signed);")
	c.Assert(err, NotNil)

	result = tk.MustQuery(`select 1 / '2007' div 1;`)
	result.Check(testkit.Rows("0"))
}

func (s *testIntegrationSuite) TestInfoBuiltin(c *C) {
	defer s.cleanEnv(c)
	tk := testkit.NewTestKit(c, s.store)
	tk.MustExec("use test")

	// for last_insert_id
	tk.MustExec("drop table if exists t")
	tk.MustExec("create table t (id int auto_increment, a int, PRIMARY KEY (id))")
	tk.MustExec("insert into t(a) values(1)")
	result := tk.MustQuery("select last_insert_id();")
	result.Check(testkit.Rows("1"))
	tk.MustExec("insert into t values(2, 1)")
	result = tk.MustQuery("select last_insert_id();")
	result.Check(testkit.Rows("1"))
	tk.MustExec("insert into t(a) values(1)")
	result = tk.MustQuery("select last_insert_id();")
	result.Check(testkit.Rows("3"))

	result = tk.MustQuery("select last_insert_id(5);")
	result.Check(testkit.Rows("5"))
	result = tk.MustQuery("select last_insert_id();")
	result.Check(testkit.Rows("5"))

	// for found_rows
	tk.MustExec("drop table if exists t")
	tk.MustExec("create table t (a int)")
	tk.MustQuery("select * from t") // Test XSelectTableExec
	result = tk.MustQuery("select found_rows()")
	result.Check(testkit.Rows("0"))
	result = tk.MustQuery("select found_rows()")
	result.Check(testkit.Rows("1")) // Last query is found_rows(), it returns 1 row with value 0
	tk.MustExec("insert t values (1),(2),(2)")
	tk.MustQuery("select * from t")
	result = tk.MustQuery("select found_rows()")
	result.Check(testkit.Rows("3"))
	tk.MustQuery("select * from t where a = 0")
	result = tk.MustQuery("select found_rows()")
	result.Check(testkit.Rows("0"))
	tk.MustQuery("select * from t where a = 1")
	result = tk.MustQuery("select found_rows()")
	result.Check(testkit.Rows("1"))
	tk.MustQuery("select * from t where a like '2'") // Test SelectionExec
	result = tk.MustQuery("select found_rows()")
	result.Check(testkit.Rows("2"))
	tk.MustQuery("show tables like 't'")
	result = tk.MustQuery("select found_rows()")
	result.Check(testkit.Rows("1"))
	tk.MustQuery("select count(*) from t") // Test ProjectionExec
	result = tk.MustQuery("select found_rows()")
	result.Check(testkit.Rows("1"))

	// for database
	result = tk.MustQuery("select database()")
	result.Check(testkit.Rows("test"))
	tk.MustExec("drop database test")
	result = tk.MustQuery("select database()")
	result.Check(testkit.Rows("<nil>"))
	tk.MustExec("create database test")
	tk.MustExec("use test")

	// for current_user
	sessionVars := tk.Se.GetSessionVars()
	originUser := sessionVars.User
	sessionVars.User = &auth.UserIdentity{Username: "root", Hostname: "localhost", AuthUsername: "root", AuthHostname: "127.0.%%"}
	result = tk.MustQuery("select current_user()")
	result.Check(testkit.Rows("root@127.0.%%"))
	sessionVars.User = originUser

	// for user
	sessionVars.User = &auth.UserIdentity{Username: "root", Hostname: "localhost", AuthUsername: "root", AuthHostname: "127.0.%%"}
	result = tk.MustQuery("select user()")
	result.Check(testkit.Rows("root@localhost"))
	sessionVars.User = originUser

	// for connection_id
	originConnectionID := sessionVars.ConnectionID
	sessionVars.ConnectionID = uint64(1)
	result = tk.MustQuery("select connection_id()")
	result.Check(testkit.Rows("1"))
	sessionVars.ConnectionID = originConnectionID

	// for version
	result = tk.MustQuery("select version()")
	result.Check(testkit.Rows(mysql.ServerVersion))

	// for row_count
	tk.MustExec("drop table if exists t")
	tk.MustExec("create table t (a int, b int, PRIMARY KEY (a))")
	result = tk.MustQuery("select row_count();")
	result.Check(testkit.Rows("0"))
	tk.MustExec("insert into t(a, b) values(1, 11), (2, 22), (3, 33)")
	result = tk.MustQuery("select row_count();")
	result.Check(testkit.Rows("3"))
	tk.MustExec("select * from t")
	result = tk.MustQuery("select row_count();")
	result.Check(testkit.Rows("-1"))
	tk.MustExec("update t set b=22 where a=1")
	result = tk.MustQuery("select row_count();")
	result.Check(testkit.Rows("1"))
	tk.MustExec("update t set b=22 where a=1")
	result = tk.MustQuery("select row_count();")
	result.Check(testkit.Rows("0"))
	tk.MustExec("delete from t where a=2")
	result = tk.MustQuery("select row_count();")
	result.Check(testkit.Rows("1"))
	result = tk.MustQuery("select row_count();")
	result.Check(testkit.Rows("-1"))

	// for benchmark
	success := testkit.Rows("0")
	tk.MustExec("drop table if exists t")
	tk.MustExec("create table t (a int, b int)")
	result = tk.MustQuery(`select benchmark(3, benchmark(2, length("abc")))`)
	result.Check(success)
	err := tk.ExecToErr(`select benchmark(3, length("a", "b"))`)
	c.Assert(err, NotNil)
	// Quoted from https://dev.mysql.com/doc/refman/5.7/en/information-functions.html#function_benchmark
	// Although the expression can be a subquery, it must return a single column and at most a single row.
	// For example, BENCHMARK(10, (SELECT * FROM t)) will fail if the table t has more than one column or
	// more than one row.
	oneColumnQuery := "select benchmark(10, (select a from t))"
	twoColumnQuery := "select benchmark(10, (select * from t))"
	// rows * columns:
	// 0 * 1, success;
	result = tk.MustQuery(oneColumnQuery)
	result.Check(success)
	// 0 * 2, error;
	err = tk.ExecToErr(twoColumnQuery)
	c.Assert(err, NotNil)
	// 1 * 1, success;
	tk.MustExec("insert t values (1, 2)")
	result = tk.MustQuery(oneColumnQuery)
	result.Check(success)
	// 1 * 2, error;
	err = tk.ExecToErr(twoColumnQuery)
	c.Assert(err, NotNil)
	// 2 * 1, error;
	tk.MustExec("insert t values (3, 4)")
	err = tk.ExecToErr(oneColumnQuery)
	c.Assert(err, NotNil)
	// 2 * 2, error.
	err = tk.ExecToErr(twoColumnQuery)
	c.Assert(err, NotNil)
}

func (s *testIntegrationSuite) TestControlBuiltin(c *C) {
	defer s.cleanEnv(c)
	tk := testkit.NewTestKit(c, s.store)
	tk.MustExec("use test")

	// for ifnull
	result := tk.MustQuery("select ifnull(1, 2)")
	result.Check(testkit.Rows("1"))
	result = tk.MustQuery("select ifnull(null, 2)")
	result.Check(testkit.Rows("2"))
	result = tk.MustQuery("select ifnull(1, null)")
	result.Check(testkit.Rows("1"))
	result = tk.MustQuery("select ifnull(null, null)")
	result.Check(testkit.Rows("<nil>"))

	tk.MustExec("drop table if exists t1")
	tk.MustExec("create table t1(a bigint not null)")
	result = tk.MustQuery("select ifnull(max(a),0) from t1")
	result.Check(testkit.Rows("0"))

	tk.MustExec("drop table if exists t1")
	tk.MustExec("drop table if exists t2")
	tk.MustExec("create table t1(a decimal(20,4))")
	tk.MustExec("create table t2(a decimal(20,4))")
	tk.MustExec("insert into t1 select 1.2345")
	tk.MustExec("insert into t2 select 1.2345")

	result = tk.MustQuery(`select sum(ifnull(a, 0)) from (
	select ifnull(a, 0) as a from t1
	union all
	select ifnull(a, 0) as a from t2
	) t;`)
	result.Check(testkit.Rows("2.4690"))

	// for if
	result = tk.MustQuery(`select IF(0,"ERROR","this"),IF(1,"is","ERROR"),IF(NULL,"ERROR","a"),IF(1,2,3)|0,IF(1,2.0,3.0)+0;`)
	result.Check(testkit.Rows("this is a 2 2.0"))
	tk.MustExec("drop table if exists t1;")
	tk.MustExec("CREATE TABLE t1 (st varchar(255) NOT NULL, u int(11) NOT NULL);")
	tk.MustExec("INSERT INTO t1 VALUES ('a',1),('A',1),('aa',1),('AA',1),('a',1),('aaa',0),('BBB',0);")
	result = tk.MustQuery("select if(1,st,st) s from t1 order by s;")
	result.Check(testkit.Rows("A", "AA", "BBB", "a", "a", "aa", "aaa"))
	result = tk.MustQuery("select if(u=1,st,st) s from t1 order by s;")
	result.Check(testkit.Rows("A", "AA", "BBB", "a", "a", "aa", "aaa"))
	tk.MustExec("drop table if exists t1;")
	tk.MustExec("CREATE TABLE t1 (a varchar(255), b time, c int)")
	tk.MustExec("INSERT INTO t1 VALUE('abc', '12:00:00', 0)")
	tk.MustExec("INSERT INTO t1 VALUE('1abc', '00:00:00', 1)")
	tk.MustExec("INSERT INTO t1 VALUE('0abc', '12:59:59', 0)")
	result = tk.MustQuery("select if(a, b, c), if(b, a, c), if(c, a, b) from t1")
	result.Check(testkit.Rows("0 abc 12:00:00", "00:00:00 1 1abc", "0 0abc 12:59:59"))
	result = tk.MustQuery("select if(1, 1.0, 1)")
	result.Check(testkit.Rows("1.0"))
	// FIXME: MySQL returns `1.0`.
	result = tk.MustQuery("select if(1, 1, 1.0)")
	result.Check(testkit.Rows("1"))
	tk.MustQuery("select if(count(*), cast('2000-01-01' as date), cast('2011-01-01' as date)) from t1").Check(testkit.Rows("2000-01-01"))
	tk.MustQuery("select if(count(*)=0, cast('2000-01-01' as date), cast('2011-01-01' as date)) from t1").Check(testkit.Rows("2011-01-01"))
	tk.MustQuery("select if(count(*), cast('[]' as json), cast('{}' as json)) from t1").Check(testkit.Rows("[]"))
	tk.MustQuery("select if(count(*)=0, cast('[]' as json), cast('{}' as json)) from t1").Check(testkit.Rows("{}"))

	result = tk.MustQuery("SELECT 79 + + + CASE -87 WHEN -30 THEN COALESCE(COUNT(*), +COALESCE(+15, -33, -12 ) + +72) WHEN +COALESCE(+AVG(DISTINCT(60)), 21) THEN NULL ELSE NULL END AS col0;")
	result.Check(testkit.Rows("<nil>"))

	result = tk.MustQuery("SELECT -63 + COALESCE ( - 83, - 61 + - + 72 * - CAST( NULL AS SIGNED ) + + 3 );")
	result.Check(testkit.Rows("-146"))
}

func (s *testIntegrationSuite) TestArithmeticBuiltin(c *C) {
	defer s.cleanEnv(c)
	tk := testkit.NewTestKit(c, s.store)
	tk.MustExec("use test")
	ctx := context.Background()

	// for plus
	tk.MustExec("DROP TABLE IF EXISTS t;")
	tk.MustExec("CREATE TABLE t(a DECIMAL(4, 2), b DECIMAL(5, 3));")
	tk.MustExec("INSERT INTO t(a, b) VALUES(1.09, 1.999), (-1.1, -0.1);")
	result := tk.MustQuery("SELECT a+b FROM t;")
	result.Check(testkit.Rows("3.089", "-1.200"))
	result = tk.MustQuery("SELECT b+12, b+0.01, b+0.00001, b+12.00001 FROM t;")
	result.Check(testkit.Rows("13.999 2.009 1.99901 13.99901", "11.900 -0.090 -0.09999 11.90001"))
	result = tk.MustQuery("SELECT 1+12, 21+0.01, 89+\"11\", 12+\"a\", 12+NULL, NULL+1, NULL+NULL;")
	result.Check(testkit.Rows("13 21.01 100 12 <nil> <nil> <nil>"))
	tk.MustExec("DROP TABLE IF EXISTS t;")
	tk.MustExec("CREATE TABLE t(a BIGINT UNSIGNED, b BIGINT UNSIGNED);")
	tk.MustExec("INSERT INTO t SELECT 1<<63, 1<<63;")
	rs, err := tk.Exec("SELECT a+b FROM t;")
	c.Assert(errors.ErrorStack(err), Equals, "")
	c.Assert(rs, NotNil)
	rows, err := session.GetRows4Test(ctx, tk.Se, rs)
	c.Assert(rows, IsNil)
	c.Assert(err, NotNil)
	c.Assert(err.Error(), Equals, "[types:1690]BIGINT UNSIGNED value is out of range in '(test.t.a + test.t.b)'")
	c.Assert(rs.Close(), IsNil)
	rs, err = tk.Exec("select cast(-3 as signed) + cast(2 as unsigned);")
	c.Assert(errors.ErrorStack(err), Equals, "")
	c.Assert(rs, NotNil)
	rows, err = session.GetRows4Test(ctx, tk.Se, rs)
	c.Assert(rows, IsNil)
	c.Assert(err, NotNil)
	c.Assert(err.Error(), Equals, "[types:1690]BIGINT UNSIGNED value is out of range in '(-3 + 2)'")
	c.Assert(rs.Close(), IsNil)
	rs, err = tk.Exec("select cast(2 as unsigned) + cast(-3 as signed);")
	c.Assert(errors.ErrorStack(err), Equals, "")
	c.Assert(rs, NotNil)
	rows, err = session.GetRows4Test(ctx, tk.Se, rs)
	c.Assert(rows, IsNil)
	c.Assert(err, NotNil)
	c.Assert(err.Error(), Equals, "[types:1690]BIGINT UNSIGNED value is out of range in '(2 + -3)'")
	c.Assert(rs.Close(), IsNil)

	// for minus
	tk.MustExec("DROP TABLE IF EXISTS t;")
	tk.MustExec("CREATE TABLE t(a DECIMAL(4, 2), b DECIMAL(5, 3));")
	tk.MustExec("INSERT INTO t(a, b) VALUES(1.09, 1.999), (-1.1, -0.1);")
	result = tk.MustQuery("SELECT a-b FROM t;")
	result.Check(testkit.Rows("-0.909", "-1.000"))
	result = tk.MustQuery("SELECT b-12, b-0.01, b-0.00001, b-12.00001 FROM t;")
	result.Check(testkit.Rows("-10.001 1.989 1.99899 -10.00101", "-12.100 -0.110 -0.10001 -12.10001"))
	result = tk.MustQuery("SELECT 1-12, 21-0.01, 89-\"11\", 12-\"a\", 12-NULL, NULL-1, NULL-NULL;")
	result.Check(testkit.Rows("-11 20.99 78 12 <nil> <nil> <nil>"))
	tk.MustExec("DROP TABLE IF EXISTS t;")
	tk.MustExec("CREATE TABLE t(a BIGINT UNSIGNED, b BIGINT UNSIGNED);")
	tk.MustExec("INSERT INTO t SELECT 1, 4;")
	rs, err = tk.Exec("SELECT a-b FROM t;")
	c.Assert(errors.ErrorStack(err), Equals, "")
	c.Assert(rs, NotNil)
	rows, err = session.GetRows4Test(ctx, tk.Se, rs)
	c.Assert(rows, IsNil)
	c.Assert(err, NotNil)
	c.Assert(err.Error(), Equals, "[types:1690]BIGINT UNSIGNED value is out of range in '(test.t.a - test.t.b)'")
	c.Assert(rs.Close(), IsNil)
	rs, err = tk.Exec("select cast(-1 as signed) - cast(-1 as unsigned);")
	c.Assert(errors.ErrorStack(err), Equals, "")
	c.Assert(rs, NotNil)
	rows, err = session.GetRows4Test(ctx, tk.Se, rs)
	c.Assert(rows, IsNil)
	c.Assert(err, NotNil)
	c.Assert(err.Error(), Equals, "[types:1690]BIGINT UNSIGNED value is out of range in '(-1 - 18446744073709551615)'")
	c.Assert(rs.Close(), IsNil)
	rs, err = tk.Exec("select cast(-1 as unsigned) - cast(-1 as signed);")
	c.Assert(errors.ErrorStack(err), Equals, "")
	c.Assert(rs, NotNil)
	rows, err = session.GetRows4Test(ctx, tk.Se, rs)
	c.Assert(rows, IsNil)
	c.Assert(err, NotNil)
	c.Assert(err.Error(), Equals, "[types:1690]BIGINT UNSIGNED value is out of range in '(18446744073709551615 - -1)'")
	c.Assert(rs.Close(), IsNil)
	tk.MustQuery(`select cast(-3 as unsigned) - cast(-1 as signed);`).Check(testkit.Rows("18446744073709551614"))
	tk.MustQuery("select 1.11 - 1.11;").Check(testkit.Rows("0.00"))
	tk.MustExec(`create table tb5(a int(10));`)
	tk.MustExec(`insert into tb5 (a) values (10);`)
	e := tk.QueryToErr(`select * from tb5 where a - -9223372036854775808;`)
	c.Assert(e, NotNil)
	c.Assert(strings.HasSuffix(e.Error(), `BIGINT value is out of range in '(Column#0 - -9223372036854775808)'`), IsTrue, Commentf("err: %v", err))
	tk.MustExec(`drop table tb5`)

	// for multiply
	tk.MustQuery("select 1234567890 * 1234567890").Check(testkit.Rows("1524157875019052100"))
	rs, err = tk.Exec("select 1234567890 * 12345671890")
	c.Assert(err, IsNil)
	_, err = session.GetRows4Test(ctx, tk.Se, rs)
	c.Assert(terror.ErrorEqual(err, types.ErrOverflow), IsTrue)
	c.Assert(rs.Close(), IsNil)
	tk.MustQuery("select cast(1234567890 as unsigned int) * 12345671890").Check(testkit.Rows("15241570095869612100"))
	tk.MustQuery("select 123344532434234234267890.0 * 1234567118923479823749823749.230").Check(testkit.Rows("152277104042296270209916846800130443726237424001224.7000"))
	rs, err = tk.Exec("select 123344532434234234267890.0 * 12345671189234798237498232384982309489238402830480239849238048239084749.230")
	c.Assert(err, IsNil)
	_, err = session.GetRows4Test(ctx, tk.Se, rs)
	c.Assert(terror.ErrorEqual(err, types.ErrOverflow), IsTrue)
	c.Assert(rs.Close(), IsNil)
	// FIXME: There is something wrong in showing float number.
	//tk.MustQuery("select 1.797693134862315708145274237317043567981e+308 * 1").Check(testkit.Rows("1.7976931348623157e308"))
	//tk.MustQuery("select 1.797693134862315708145274237317043567981e+308 * -1").Check(testkit.Rows("-1.7976931348623157e308"))
	rs, err = tk.Exec("select 1.797693134862315708145274237317043567981e+308 * 1.1")
	c.Assert(err, IsNil)
	_, err = session.GetRows4Test(ctx, tk.Se, rs)
	c.Assert(terror.ErrorEqual(err, types.ErrOverflow), IsTrue)
	c.Assert(rs.Close(), IsNil)
	rs, err = tk.Exec("select 1.797693134862315708145274237317043567981e+308 * -1.1")
	c.Assert(err, IsNil)
	_, err = session.GetRows4Test(ctx, tk.Se, rs)
	c.Assert(terror.ErrorEqual(err, types.ErrOverflow), IsTrue)
	c.Assert(rs.Close(), IsNil)
	tk.MustQuery("select 0.0 * -1;").Check(testkit.Rows("0.0"))

	tk.MustExec("DROP TABLE IF EXISTS t;")
	tk.MustExec("CREATE TABLE t(a DECIMAL(4, 2), b DECIMAL(5, 3));")
	tk.MustExec("INSERT INTO t(a, b) VALUES(-1.09, 1.999);")
	result = tk.MustQuery("SELECT a/b, a/12, a/-0.01, b/12, b/-0.01, b/0.000, NULL/b, b/NULL, NULL/NULL FROM t;")
	result.Check(testkit.Rows("-0.545273 -0.090833 109.000000 0.1665833 -199.9000000 <nil> <nil> <nil> <nil>"))
	tk.MustQuery("show warnings;").Check(testkit.Rows("Warning 1365 Division by 0"))
	rs, err = tk.Exec("select 1e200/1e-200")
	c.Assert(err, IsNil)
	_, err = session.GetRows4Test(ctx, tk.Se, rs)
	c.Assert(terror.ErrorEqual(err, types.ErrOverflow), IsTrue)
	c.Assert(rs.Close(), IsNil)

	// for intDiv
	result = tk.MustQuery("SELECT 13 DIV 12, 13 DIV 0.01, -13 DIV 2, 13 DIV NULL, NULL DIV 13, NULL DIV NULL;")
	result.Check(testkit.Rows("1 1300 -6 <nil> <nil> <nil>"))
	result = tk.MustQuery("SELECT 2.4 div 1.1, 2.4 div 1.2, 2.4 div 1.3;")
	result.Check(testkit.Rows("2 2 1"))
	result = tk.MustQuery("SELECT 1.175494351E-37 div 1.7976931348623157E+308, 1.7976931348623157E+308 div -1.7976931348623157E+307, 1 div 1e-82;")
	result.Check(testkit.Rows("0 -1 <nil>"))
	tk.MustQuery("show warnings").Check(testutil.RowsWithSep("|",
		"Warning|1292|Truncated incorrect DECIMAL value: 'cast(1.7976931348623157e+308, decimal(309,0) BINARY)'",
		"Warning|1292|Truncated incorrect DECIMAL value: 'cast(1.7976931348623157e+308, decimal(309,0) BINARY)'",
		"Warning|1292|Truncated incorrect DECIMAL value: 'cast(-1.7976931348623158e+307, decimal(309,0) BINARY)'",
		"Warning|1365|Division by 0"))
	rs, err = tk.Exec("select 1e300 DIV 1.5")
	c.Assert(err, IsNil)
	_, err = session.GetRows4Test(ctx, tk.Se, rs)
	c.Assert(terror.ErrorEqual(err, types.ErrOverflow), IsTrue)
	c.Assert(rs.Close(), IsNil)

	tk.MustExec("drop table if exists t;")
	tk.MustExec("CREATE TABLE t (c_varchar varchar(255), c_time time, nonzero int, zero int, c_int_unsigned int unsigned, c_timestamp timestamp, c_enum enum('a','b','c'));")
	tk.MustExec("INSERT INTO t VALUE('abc', '12:00:00', 12, 0, 5, '2017-08-05 18:19:03', 'b');")
	result = tk.MustQuery("select c_varchar div nonzero, c_time div nonzero, c_time div zero, c_timestamp div nonzero, c_timestamp div zero, c_varchar div zero from t;")
	result.Check(testkit.Rows("0 10000 <nil> 1680900431825 <nil> <nil>"))
	result = tk.MustQuery("select c_enum div nonzero from t;")
	result.Check(testkit.Rows("0"))
	tk.MustQuery("select c_enum div zero from t").Check(testkit.Rows("<nil>"))
	tk.MustQuery("select nonzero div zero from t").Check(testkit.Rows("<nil>"))
	tk.MustQuery("show warnings;").Check(testkit.Rows("Warning 1365 Division by 0"))
	result = tk.MustQuery("select c_time div c_enum, c_timestamp div c_time, c_timestamp div c_enum from t;")
	result.Check(testkit.Rows("60000 168090043 10085402590951"))
	result = tk.MustQuery("select c_int_unsigned div nonzero, nonzero div c_int_unsigned, c_int_unsigned div zero from t;")
	result.Check(testkit.Rows("0 2 <nil>"))
	tk.MustQuery("show warnings;").Check(testkit.Rows("Warning 1365 Division by 0"))

	// for mod
	result = tk.MustQuery("SELECT CAST(1 AS UNSIGNED) MOD -9223372036854775808, -9223372036854775808 MOD CAST(1 AS UNSIGNED);")
	result.Check(testkit.Rows("1 0"))
	result = tk.MustQuery("SELECT 13 MOD 12, 13 MOD 0.01, -13 MOD 2, 13 MOD NULL, NULL MOD 13, NULL DIV NULL;")
	result.Check(testkit.Rows("1 0.00 -1 <nil> <nil> <nil>"))
	result = tk.MustQuery("SELECT 2.4 MOD 1.1, 2.4 MOD 1.2, 2.4 mod 1.30;")
	result.Check(testkit.Rows("0.2 0.0 1.10"))
	tk.MustExec("drop table if exists t;")
	tk.MustExec("CREATE TABLE t (c_varchar varchar(255), c_time time, nonzero int, zero int, c_timestamp timestamp, c_enum enum('a','b','c'));")
	tk.MustExec("INSERT INTO t VALUE('abc', '12:00:00', 12, 0, '2017-08-05 18:19:03', 'b');")
	result = tk.MustQuery("select c_varchar MOD nonzero, c_time MOD nonzero, c_timestamp MOD nonzero, c_enum MOD nonzero from t;")
	result.Check(testkit.Rows("0 0 3 2"))
	result = tk.MustQuery("select c_time MOD c_enum, c_timestamp MOD c_time, c_timestamp MOD c_enum from t;")
	result.Check(testkit.Rows("0 21903 1"))
	tk.MustQuery("select c_enum MOD zero from t;").Check(testkit.Rows("<nil>"))
	tk.MustQuery("show warnings;").Check(testkit.Rows("Warning 1365 Division by 0"))
	tk.MustExec("SET SQL_MODE='ERROR_FOR_DIVISION_BY_ZERO,STRICT_ALL_TABLES';")
	tk.MustExec("drop table if exists t;")
	tk.MustExec("CREATE TABLE t (v int);")
	tk.MustExec("INSERT IGNORE INTO t VALUE(12 MOD 0);")
	tk.MustQuery("show warnings;").Check(testkit.Rows("Warning 1365 Division by 0"))
	tk.MustQuery("select v from t;").Check(testkit.Rows("<nil>"))
	tk.MustQuery("select 0.000 % 0.11234500000000000000;").Check(testkit.Rows("0.00000000000000000000"))

	_, err = tk.Exec("INSERT INTO t VALUE(12 MOD 0);")
	c.Assert(terror.ErrorEqual(err, expression.ErrDivisionByZero), IsTrue)

	tk.MustQuery("select sum(1.2e2) * 0.1").Check(testkit.Rows("12"))
	tk.MustExec("drop table if exists t")
	tk.MustExec("create table t(a double)")
	tk.MustExec("insert into t value(1.2)")
	tk.MustQuery("select sum(a) * 0.1 from t").Check(testkit.Rows("0.12"))

	tk.MustExec("drop table if exists t")
	tk.MustExec("create table t(a double)")
	tk.MustExec("insert into t value(1.2)")
	result = tk.MustQuery("select * from t where a/0 > 1")
	result.Check(testkit.Rows())
	tk.MustQuery("show warnings").Check(testutil.RowsWithSep("|", "Warning|1365|Division by 0"))

	tk.MustExec("USE test;")
	tk.MustExec("DROP TABLE IF EXISTS t;")
	tk.MustExec("CREATE TABLE t(a BIGINT, b DECIMAL(6, 2));")
	tk.MustExec("INSERT INTO t VALUES(0, 1.12), (1, 1.21);")
	tk.MustQuery("SELECT a/b FROM t;").Check(testkit.Rows("0.0000", "0.8264"))
}

func (s *testIntegrationSuite) TestCompareBuiltin(c *C) {
	defer s.cleanEnv(c)
	tk := testkit.NewTestKit(c, s.store)
	tk.MustExec("use test")

	// compare as JSON
	tk.MustExec("drop table if exists t")
	tk.MustExec("CREATE TABLE t (pk int  NOT NULL PRIMARY KEY AUTO_INCREMENT, i INT, j JSON);")
	tk.MustExec(`INSERT INTO t(i, j) VALUES (0, NULL)`)
	tk.MustExec(`INSERT INTO t(i, j) VALUES (1, '{"a": 2}')`)
	tk.MustExec(`INSERT INTO t(i, j) VALUES (2, '[1,2]')`)
	tk.MustExec(`INSERT INTO t(i, j) VALUES (3, '{"a":"b", "c":"d","ab":"abc", "bc": ["x", "y"]}')`)
	tk.MustExec(`INSERT INTO t(i, j) VALUES (4, '["here", ["I", "am"], "!!!"]')`)
	tk.MustExec(`INSERT INTO t(i, j) VALUES (5, '"scalar string"')`)
	tk.MustExec(`INSERT INTO t(i, j) VALUES (6, 'true')`)
	tk.MustExec(`INSERT INTO t(i, j) VALUES (7, 'false')`)
	tk.MustExec(`INSERT INTO t(i, j) VALUES (8, 'null')`)
	tk.MustExec(`INSERT INTO t(i, j) VALUES (9, '-1')`)
	tk.MustExec(`INSERT INTO t(i, j) VALUES (10, CAST(CAST(1 AS UNSIGNED) AS JSON))`)
	tk.MustExec(`INSERT INTO t(i, j) VALUES (11, '32767')`)
	tk.MustExec(`INSERT INTO t(i, j) VALUES (12, '32768')`)
	tk.MustExec(`INSERT INTO t(i, j) VALUES (13, '-32768')`)
	tk.MustExec(`INSERT INTO t(i, j) VALUES (14, '-32769')`)
	tk.MustExec(`INSERT INTO t(i, j) VALUES (15, '2147483647')`)
	tk.MustExec(`INSERT INTO t(i, j) VALUES (16, '2147483648')`)
	tk.MustExec(`INSERT INTO t(i, j) VALUES (17, '-2147483648')`)
	tk.MustExec(`INSERT INTO t(i, j) VALUES (18, '-2147483649')`)
	tk.MustExec(`INSERT INTO t(i, j) VALUES (19, '18446744073709551615')`)
	tk.MustExec(`INSERT INTO t(i, j) VALUES (20, '18446744073709551616')`)
	tk.MustExec(`INSERT INTO t(i, j) VALUES (21, '3.14')`)
	tk.MustExec(`INSERT INTO t(i, j) VALUES (22, '{}')`)
	tk.MustExec(`INSERT INTO t(i, j) VALUES (23, '[]')`)
	tk.MustExec(`INSERT INTO t(i, j) VALUES (24, CAST(CAST('2015-01-15 23:24:25' AS DATETIME) AS JSON))`)
	tk.MustExec(`INSERT INTO t(i, j) VALUES (25, CAST(CAST('23:24:25' AS TIME) AS JSON))`)
	tk.MustExec(`INSERT INTO t(i, j) VALUES (26, CAST(CAST('2015-01-15' AS DATE) AS JSON))`)
	tk.MustExec(`INSERT INTO t(i, j) VALUES (27, CAST(TIMESTAMP('2015-01-15 23:24:25') AS JSON))`)
	tk.MustExec(`INSERT INTO t(i, j) VALUES (28, CAST('[]' AS CHAR CHARACTER SET 'ascii'))`)

	result := tk.MustQuery(`SELECT i,
		(j = '"scalar string"') AS c1,
		(j = 'scalar string') AS c2,
		(j = CAST('"scalar string"' AS JSON)) AS c3,
		(j = CAST(CAST(j AS CHAR CHARACTER SET 'utf8mb4') AS JSON)) AS c4,
		(j = CAST(NULL AS JSON)) AS c5,
		(j = NULL) AS c6,
		(j <=> NULL) AS c7,
		(j <=> CAST(NULL AS JSON)) AS c8,
		(j IN (-1, 2, 32768, 3.14)) AS c9,
		(j IN (CAST('[1, 2]' AS JSON), CAST('{}' AS JSON), CAST(3.14 AS JSON))) AS c10,
		(j = (SELECT j FROM t WHERE j = CAST('null' AS JSON))) AS c11,
		(j = (SELECT j FROM t WHERE j IS NULL)) AS c12,
		(j = (SELECT j FROM t WHERE 1<>1)) AS c13,
		(j = DATE('2015-01-15')) AS c14,
		(j = TIME('23:24:25')) AS c15,
		(j = TIMESTAMP('2015-01-15 23:24:25')) AS c16,
		(j = CURRENT_TIMESTAMP) AS c17,
		(JSON_EXTRACT(j, '$.a') = 2) AS c18
		FROM t
		ORDER BY i;`)
	result.Check(testkit.Rows("0 <nil> <nil> <nil> <nil> <nil> <nil> 1 1 <nil> <nil> <nil> <nil> <nil> <nil> <nil> <nil> <nil> <nil>",
		"1 0 0 0 1 <nil> <nil> 0 0 0 0 0 <nil> <nil> 0 0 0 0 1",
		"2 0 0 0 1 <nil> <nil> 0 0 0 1 0 <nil> <nil> 0 0 0 0 <nil>",
		"3 0 0 0 1 <nil> <nil> 0 0 0 0 0 <nil> <nil> 0 0 0 0 0",
		"4 0 0 0 1 <nil> <nil> 0 0 0 0 0 <nil> <nil> 0 0 0 0 <nil>",
		"5 0 1 1 1 <nil> <nil> 0 0 0 0 0 <nil> <nil> 0 0 0 0 <nil>",
		"6 0 0 0 1 <nil> <nil> 0 0 0 0 0 <nil> <nil> 0 0 0 0 <nil>",
		"7 0 0 0 1 <nil> <nil> 0 0 0 0 0 <nil> <nil> 0 0 0 0 <nil>",
		"8 0 0 0 1 <nil> <nil> 0 0 0 0 1 <nil> <nil> 0 0 0 0 <nil>",
		"9 0 0 0 1 <nil> <nil> 0 0 1 0 0 <nil> <nil> 0 0 0 0 <nil>",
		"10 0 0 0 1 <nil> <nil> 0 0 0 0 0 <nil> <nil> 0 0 0 0 <nil>",
		"11 0 0 0 1 <nil> <nil> 0 0 0 0 0 <nil> <nil> 0 0 0 0 <nil>",
		"12 0 0 0 1 <nil> <nil> 0 0 1 0 0 <nil> <nil> 0 0 0 0 <nil>",
		"13 0 0 0 1 <nil> <nil> 0 0 0 0 0 <nil> <nil> 0 0 0 0 <nil>",
		"14 0 0 0 1 <nil> <nil> 0 0 0 0 0 <nil> <nil> 0 0 0 0 <nil>",
		"15 0 0 0 1 <nil> <nil> 0 0 0 0 0 <nil> <nil> 0 0 0 0 <nil>",
		"16 0 0 0 1 <nil> <nil> 0 0 0 0 0 <nil> <nil> 0 0 0 0 <nil>",
		"17 0 0 0 1 <nil> <nil> 0 0 0 0 0 <nil> <nil> 0 0 0 0 <nil>",
		"18 0 0 0 1 <nil> <nil> 0 0 0 0 0 <nil> <nil> 0 0 0 0 <nil>",
		"19 0 0 0 1 <nil> <nil> 0 0 0 0 0 <nil> <nil> 0 0 0 0 <nil>",
		"20 0 0 0 1 <nil> <nil> 0 0 0 0 0 <nil> <nil> 0 0 0 0 <nil>",
		"21 0 0 0 1 <nil> <nil> 0 0 1 1 0 <nil> <nil> 0 0 0 0 <nil>",
		"22 0 0 0 1 <nil> <nil> 0 0 0 1 0 <nil> <nil> 0 0 0 0 <nil>",
		"23 0 0 0 1 <nil> <nil> 0 0 0 0 0 <nil> <nil> 0 0 0 0 <nil>",
		"24 0 0 0 1 <nil> <nil> 0 0 0 0 0 <nil> <nil> 0 0 1 0 <nil>",
		"25 0 0 0 1 <nil> <nil> 0 0 0 0 0 <nil> <nil> 0 1 0 0 <nil>",
		"26 0 0 0 1 <nil> <nil> 0 0 0 0 0 <nil> <nil> 1 0 0 0 <nil>",
		"27 0 0 0 1 <nil> <nil> 0 0 0 0 0 <nil> <nil> 0 0 1 0 <nil>",
		"28 0 0 0 1 <nil> <nil> 0 0 0 0 0 <nil> <nil> 0 0 0 0 <nil>"))

	// for coalesce
	result = tk.MustQuery("select coalesce(NULL), coalesce(NULL, NULL), coalesce(NULL, NULL, NULL);")
	result.Check(testkit.Rows("<nil> <nil> <nil>"))
	tk.MustQuery(`select coalesce(cast(1 as json), cast(2 as json));`).Check(testkit.Rows(`1`))
	tk.MustQuery(`select coalesce(NULL, cast(2 as json));`).Check(testkit.Rows(`2`))
	tk.MustQuery(`select coalesce(cast(1 as json), NULL);`).Check(testkit.Rows(`1`))
	tk.MustQuery(`select coalesce(NULL, NULL);`).Check(testkit.Rows(`<nil>`))

	tk.MustExec("drop table if exists t2")
	tk.MustExec("create table t2(a int, b double, c datetime, d time, e char(20), f bit(10))")
	tk.MustExec(`insert into t2 values(1, 1.1, "2017-08-01 12:01:01", "12:01:01", "abcdef", 0b10101)`)

	result = tk.MustQuery("select coalesce(NULL, a), coalesce(NULL, b, a), coalesce(c, NULL, a, b), coalesce(d, NULL), coalesce(d, c), coalesce(NULL, NULL, e, 1), coalesce(f), coalesce(1, a, b, c, d, e, f) from t2")
	result.Check(testkit.Rows(fmt.Sprintf("1 1.1 2017-08-01 12:01:01 12:01:01 %s 12:01:01 abcdef 21 1", time.Now().In(tk.Se.GetSessionVars().Location()).Format("2006-01-02"))))

	// nullif
	result = tk.MustQuery(`SELECT NULLIF(NULL, 1), NULLIF(1, NULL), NULLIF(1, 1), NULLIF(NULL, NULL);`)
	result.Check(testkit.Rows("<nil> 1 <nil> <nil>"))

	result = tk.MustQuery(`SELECT NULLIF(1, 1.0), NULLIF(1, "1.0");`)
	result.Check(testkit.Rows("<nil> <nil>"))

	result = tk.MustQuery(`SELECT NULLIF("abc", 1);`)
	result.Check(testkit.Rows("abc"))

	result = tk.MustQuery(`SELECT NULLIF(1+2, 1);`)
	result.Check(testkit.Rows("3"))

	result = tk.MustQuery(`SELECT NULLIF(1, 1+2);`)
	result.Check(testkit.Rows("1"))

	result = tk.MustQuery(`SELECT NULLIF(2+3, 1+2);`)
	result.Check(testkit.Rows("5"))

	result = tk.MustQuery(`SELECT HEX(NULLIF("abc", 1));`)
	result.Check(testkit.Rows("616263"))

	tk.MustExec("drop table if exists t;")
	tk.MustExec("create table t(a date)")
	result = tk.MustQuery("desc select a = a from t")
	result.Check(testkit.Rows(
		"Projection_3 10000.00 root  eq(test.t.a, test.t.a)->Column#3",
		"└─TableReader_5 10000.00 root  data:TableFullScan_4",
		"  └─TableFullScan_4 10000.00 cop[tikv] table:t keep order:false, stats:pseudo",
	))

	// for interval
	result = tk.MustQuery(`select interval(null, 1, 2), interval(1, 2, 3), interval(2, 1, 3)`)
	result.Check(testkit.Rows("-1 0 1"))
	result = tk.MustQuery(`select interval(3, 1, 2), interval(0, "b", "1", "2"), interval("a", "b", "1", "2")`)
	result.Check(testkit.Rows("2 1 1"))
	result = tk.MustQuery(`select interval(23, 1, 23, 23, 23, 30, 44, 200), interval(23, 1.7, 15.3, 23.1, 30, 44, 200), interval(9007199254740992, 9007199254740993)`)
	result.Check(testkit.Rows("4 2 0"))
	result = tk.MustQuery(`select interval(cast(9223372036854775808 as unsigned), cast(9223372036854775809 as unsigned)), interval(9223372036854775807, cast(9223372036854775808 as unsigned)), interval(-9223372036854775807, cast(9223372036854775808 as unsigned))`)
	result.Check(testkit.Rows("0 0 0"))
	result = tk.MustQuery(`select interval(cast(9223372036854775806 as unsigned), 9223372036854775807), interval(cast(9223372036854775806 as unsigned), -9223372036854775807), interval("9007199254740991", "9007199254740992")`)
	result.Check(testkit.Rows("0 1 0"))
	result = tk.MustQuery(`select interval(9007199254740992, "9007199254740993"), interval("9007199254740992", 9007199254740993), interval("9007199254740992", "9007199254740993")`)
	result.Check(testkit.Rows("1 1 1"))
	result = tk.MustQuery(`select INTERVAL(100, NULL, NULL, NULL, NULL, NULL, 100);`)
	result.Check(testkit.Rows("6"))

	// for greatest
	result = tk.MustQuery(`select greatest(1, 2, 3), greatest("a", "b", "c"), greatest(1.1, 1.2, 1.3), greatest("123a", 1, 2)`)
	result.Check(testkit.Rows("3 c 1.3 123"))
	tk.MustQuery("show warnings").Check(testutil.RowsWithSep("|", "Warning|1292|Truncated incorrect FLOAT value: '123a'"))
	result = tk.MustQuery(`select greatest(cast("2017-01-01" as datetime), "123", "234", cast("2018-01-01" as date)), greatest(cast("2017-01-01" as date), "123", null)`)
	// todo: MySQL returns "2018-01-01 <nil>"
	result.Check(testkit.Rows("2018-01-01 00:00:00 <nil>"))
	tk.MustQuery("show warnings").Check(testutil.RowsWithSep("|", "Warning|1292|Incorrect time value: '123'", "Warning|1292|Incorrect time value: '234'", "Warning|1292|Incorrect time value: '123'"))
	// for least
	result = tk.MustQuery(`select least(1, 2, 3), least("a", "b", "c"), least(1.1, 1.2, 1.3), least("123a", 1, 2)`)
	result.Check(testkit.Rows("1 a 1.1 1"))
	tk.MustQuery("show warnings").Check(testutil.RowsWithSep("|", "Warning|1292|Truncated incorrect FLOAT value: '123a'"))
	result = tk.MustQuery(`select least(cast("2017-01-01" as datetime), "123", "234", cast("2018-01-01" as date)), least(cast("2017-01-01" as date), "123", null)`)
	result.Check(testkit.Rows("123 <nil>"))
	tk.MustQuery("show warnings").Check(testutil.RowsWithSep("|", "Warning|1292|Incorrect time value: '123'", "Warning|1292|Incorrect time value: '234'", "Warning|1292|Incorrect time value: '123'"))
	tk.MustQuery(`select 1 < 17666000000000000000, 1 > 17666000000000000000, 1 = 17666000000000000000`).Check(testkit.Rows("1 0 0"))

	tk.MustExec("drop table if exists t")
	// insert value at utc timezone
	tk.MustExec("set time_zone = '+00:00'")
	tk.MustExec("create table t(a timestamp)")
	tk.MustExec("insert into t value('1991-05-06 04:59:28')")
	// check daylight saving time in Asia/Shanghai
	tk.MustExec("set time_zone='Asia/Shanghai'")
	tk.MustQuery("select * from t").Check(testkit.Rows("1991-05-06 13:59:28"))
	// insert an nonexistent time
	tk.MustExec("set time_zone = 'America/Los_Angeles'")
	_, err := tk.Exec("insert into t value('2011-03-13 02:00:00')")
	c.Assert(err, NotNil)
	// reset timezone to a +8 offset
	tk.MustExec("set time_zone = '+08:00'")
	tk.MustQuery("select * from t").Check(testkit.Rows("1991-05-06 12:59:28"))

	tk.MustExec("drop table if exists t")
	tk.MustExec("create table t(a bigint unsigned)")
	tk.MustExec("insert into t value(17666000000000000000)")
	tk.MustQuery("select * from t where a = 17666000000000000000").Check(testkit.Rows("17666000000000000000"))

	// test for compare row
	result = tk.MustQuery(`select row(1,2,3)=row(1,2,3)`)
	result.Check(testkit.Rows("1"))
	result = tk.MustQuery(`select row(1,2,3)=row(1+3,2,3)`)
	result.Check(testkit.Rows("0"))
	result = tk.MustQuery(`select row(1,2,3)<>row(1,2,3)`)
	result.Check(testkit.Rows("0"))
	result = tk.MustQuery(`select row(1,2,3)<>row(1+3,2,3)`)
	result.Check(testkit.Rows("1"))
	result = tk.MustQuery(`select row(1+3,2,3)<>row(1+3,2,3)`)
	result.Check(testkit.Rows("0"))
}

func (s *testIntegrationSuite) TestAggregationBuiltin(c *C) {
	defer s.cleanEnv(c)
	tk := testkit.NewTestKit(c, s.store)
	tk.MustExec("use test")
	tk.MustExec("create table t(a decimal(7, 6))")
	tk.MustExec("insert into t values(1.123456), (1.123456)")
	result := tk.MustQuery("select avg(a) from t")
	result.Check(testkit.Rows("1.1234560000"))

	tk.MustExec("use test")
	tk.MustExec("drop table t")
	tk.MustExec("CREATE TABLE `t` (	`a` int, KEY `idx_a` (`a`))")
	result = tk.MustQuery("select avg(a) from t")
	result.Check(testkit.Rows("<nil>"))
	result = tk.MustQuery("select max(a), min(a) from t")
	result.Check(testkit.Rows("<nil> <nil>"))
	result = tk.MustQuery("select distinct a from t")
	result.Check(testkit.Rows())
	result = tk.MustQuery("select sum(a) from t")
	result.Check(testkit.Rows("<nil>"))
	result = tk.MustQuery("select count(a) from t")
	result.Check(testkit.Rows("0"))
	result = tk.MustQuery("select bit_or(a) from t")
	result.Check(testkit.Rows("0"))
	result = tk.MustQuery("select bit_xor(a) from t")
	result.Check(testkit.Rows("0"))
	result = tk.MustQuery("select bit_and(a) from t")
	result.Check(testkit.Rows("18446744073709551615"))
}

func (s *testIntegrationSuite) TestAggregationBuiltinBitOr(c *C) {
	defer s.cleanEnv(c)
	tk := testkit.NewTestKit(c, s.store)
	tk.MustExec("use test")
	tk.MustExec("drop table if exists t;")
	tk.MustExec("create table t(a bigint)")
	tk.MustExec("insert into t values(null);")
	result := tk.MustQuery("select bit_or(a) from t")
	result.Check(testkit.Rows("0"))
	tk.MustExec("insert into t values(1);")
	result = tk.MustQuery("select bit_or(a) from t")
	result.Check(testkit.Rows("1"))
	tk.MustExec("insert into t values(2);")
	result = tk.MustQuery("select bit_or(a) from t")
	result.Check(testkit.Rows("3"))
	tk.MustExec("insert into t values(4);")
	result = tk.MustQuery("select bit_or(a) from t")
	result.Check(testkit.Rows("7"))
	result = tk.MustQuery("select a, bit_or(a) from t group by a order by a")
	result.Check(testkit.Rows("<nil> 0", "1 1", "2 2", "4 4"))
	tk.MustExec("insert into t values(-1);")
	result = tk.MustQuery("select bit_or(a) from t")
	result.Check(testkit.Rows("18446744073709551615"))
}

func (s *testIntegrationSuite) TestAggregationBuiltinBitXor(c *C) {
	defer s.cleanEnv(c)
	tk := testkit.NewTestKit(c, s.store)
	tk.MustExec("use test")
	tk.MustExec("drop table if exists t;")
	tk.MustExec("create table t(a bigint)")
	tk.MustExec("insert into t values(null);")
	result := tk.MustQuery("select bit_xor(a) from t")
	result.Check(testkit.Rows("0"))
	tk.MustExec("insert into t values(1);")
	result = tk.MustQuery("select bit_xor(a) from t")
	result.Check(testkit.Rows("1"))
	tk.MustExec("insert into t values(2);")
	result = tk.MustQuery("select bit_xor(a) from t")
	result.Check(testkit.Rows("3"))
	tk.MustExec("insert into t values(3);")
	result = tk.MustQuery("select bit_xor(a) from t")
	result.Check(testkit.Rows("0"))
	tk.MustExec("insert into t values(3);")
	result = tk.MustQuery("select bit_xor(a) from t")
	result.Check(testkit.Rows("3"))
	result = tk.MustQuery("select a, bit_xor(a) from t group by a order by a")
	result.Check(testkit.Rows("<nil> 0", "1 1", "2 2", "3 0"))
}

func (s *testIntegrationSuite) TestAggregationBuiltinBitAnd(c *C) {
	defer s.cleanEnv(c)
	tk := testkit.NewTestKit(c, s.store)
	tk.MustExec("use test")
	tk.MustExec("drop table if exists t;")
	tk.MustExec("create table t(a bigint)")
	tk.MustExec("insert into t values(null);")
	result := tk.MustQuery("select bit_and(a) from t")
	result.Check(testkit.Rows("18446744073709551615"))
	tk.MustExec("insert into t values(7);")
	result = tk.MustQuery("select bit_and(a) from t")
	result.Check(testkit.Rows("7"))
	tk.MustExec("insert into t values(5);")
	result = tk.MustQuery("select bit_and(a) from t")
	result.Check(testkit.Rows("5"))
	tk.MustExec("insert into t values(3);")
	result = tk.MustQuery("select bit_and(a) from t")
	result.Check(testkit.Rows("1"))
	tk.MustExec("insert into t values(2);")
	result = tk.MustQuery("select bit_and(a) from t")
	result.Check(testkit.Rows("0"))
	result = tk.MustQuery("select a, bit_and(a) from t group by a order by a desc")
	result.Check(testkit.Rows("7 7", "5 5", "3 3", "2 2", "<nil> 18446744073709551615"))
}

func (s *testIntegrationSuite) TestAggregationBuiltinGroupConcat(c *C) {
	defer s.cleanEnv(c)
	tk := testkit.NewTestKit(c, s.store)
	tk.MustExec("use test")
	tk.MustExec("create table t(a varchar(100))")
	tk.MustExec("create table d(a varchar(100))")
	tk.MustExec("insert into t values('hello'), ('hello')")
	result := tk.MustQuery("select group_concat(a) from t")
	result.Check(testkit.Rows("hello,hello"))

	tk.MustExec("set @@group_concat_max_len=7")
	result = tk.MustQuery("select group_concat(a) from t")
	result.Check(testkit.Rows("hello,h"))
	tk.MustQuery("show warnings").Check(testutil.RowsWithSep("|", "Warning 1260 Some rows were cut by GROUPCONCAT(test.t.a)"))

	_, err := tk.Exec("insert into d select group_concat(a) from t")
	c.Assert(errors.Cause(err).(*terror.Error).Code(), Equals, terror.ErrCode(mysql.ErrCutValueGroupConcat))

	tk.Exec("set sql_mode=''")
	tk.MustExec("insert into d select group_concat(a) from t")
	tk.MustQuery("show warnings").Check(testutil.RowsWithSep("|", "Warning 1260 Some rows were cut by GROUPCONCAT(test.t.a)"))
	tk.MustQuery("select * from d").Check(testkit.Rows("hello,h"))
}

func (s *testIntegrationSuite) TestAggregationBuiltinJSONObjectAgg(c *C) {
	defer s.cleanEnv(c)
	tk := testkit.NewTestKit(c, s.store)
	tk.MustExec("use test")

	tk.MustExec("drop table if exists t;")
	tk.MustExec(`CREATE TABLE t (
		a int(11),
		b varchar(100),
		c decimal(3,2),
		d json,
		e date,
		f time,
		g datetime DEFAULT '2012-01-01',
		h timestamp NOT NULL DEFAULT CURRENT_TIMESTAMP,
		i char(36),
		j text(50));`)

	tk.MustExec(`insert into t values(1, 'ab', 5.5, '{"id": 1}', '2020-01-10', '11:12:13', '2020-01-11', '0000-00-00 00:00:00', 'first', 'json_objectagg_test');`)

	result := tk.MustQuery("select json_objectagg(a, b) from t group by a order by a;")
	result.Check(testkit.Rows(`{"1": "ab"}`))
	result = tk.MustQuery("select json_objectagg(b, c) from t group by b order by b;")
	result.Check(testkit.Rows(`{"ab": 5.5}`))
	result = tk.MustQuery("select json_objectagg(e, f) from t group by e order by e;")
	result.Check(testkit.Rows(`{"2020-01-10": "11:12:13"}`))
	result = tk.MustQuery("select json_objectagg(f, g) from t group by f order by f;")
	result.Check(testkit.Rows(`{"11:12:13": "2020-01-11 00:00:00"}`))
	result = tk.MustQuery("select json_objectagg(g, h) from t group by g order by g;")
	result.Check(testkit.Rows(`{"2020-01-11 00:00:00": "0000-00-00 00:00:00"}`))
	result = tk.MustQuery("select json_objectagg(h, i) from t group by h order by h;")
	result.Check(testkit.Rows(`{"0000-00-00 00:00:00": "first"}`))
	result = tk.MustQuery("select json_objectagg(i, j) from t group by i order by i;")
	result.Check(testkit.Rows(`{"first": "json_objectagg_test"}`))
	result = tk.MustQuery("select json_objectagg(a, null) from t group by a order by a;")
	result.Check(testkit.Rows(`{"1": null}`))
}

func (s *testIntegrationSuite2) TestOtherBuiltin(c *C) {
	defer s.cleanEnv(c)
	tk := testkit.NewTestKit(c, s.store)
	tk.MustExec("use test")

	tk.MustExec("drop table if exists t")
	tk.MustExec("create table t(a int, b double, c varchar(20), d datetime, e time)")
	tk.MustExec("insert into t value(1, 2, 'string', '2017-01-01 12:12:12', '12:12:12')")

	// for in
	result := tk.MustQuery("select 1 in (a, b, c), 'string' in (a, b, c), '2017-01-01 12:12:12' in (c, d, e), '12:12:12' in (c, d, e) from t")
	result.Check(testkit.Rows("1 1 1 1"))
	result = tk.MustQuery("select 1 in (null, c), 2 in (null, c) from t")
	result.Check(testkit.Rows("<nil> <nil>"))
	result = tk.MustQuery("select 0 in (a, b, c), 0 in (a, b, c), 3 in (a, b, c), 4 in (a, b, c) from t")
	result.Check(testkit.Rows("1 1 0 0"))
	result = tk.MustQuery("select (0,1) in ((0,1), (0,2)), (0,1) in ((0,0), (0,2))")
	result.Check(testkit.Rows("1 0"))

	result = tk.MustQuery(`select bit_count(121), bit_count(-1), bit_count(null), bit_count("1231aaa");`)
	result.Check(testkit.Rows("5 64 <nil> 7"))

	tk.MustExec("drop table if exists t")
	tk.MustExec("create table t(a int primary key, b time, c double, d varchar(10))")
	tk.MustExec(`insert into t values(1, '01:01:01', 1.1, "1"), (2, '02:02:02', 2.2, "2")`)
	tk.MustExec(`insert into t(a, b) values(1, '12:12:12') on duplicate key update a = values(b)`)
	result = tk.MustQuery(`select a from t order by a`)
	result.Check(testkit.Rows("2", "121212"))
	tk.MustExec(`insert into t values(2, '12:12:12', 1.1, "3.3") on duplicate key update a = values(c) + values(d)`)
	result = tk.MustQuery(`select a from t order by a`)
	result.Check(testkit.Rows("4", "121212"))

	// for setvar, getvar
	tk.MustExec(`set @varname = "Abc"`)
	result = tk.MustQuery(`select @varname, @VARNAME`)
	result.Check(testkit.Rows("Abc Abc"))

	// for values
	tk.MustExec("drop table t")
	tk.MustExec("CREATE TABLE `t` (`id` varchar(32) NOT NULL, `count` decimal(18,2), PRIMARY KEY (`id`));")
	tk.MustExec("INSERT INTO t (id,count)VALUES('abc',2) ON DUPLICATE KEY UPDATE count=if(VALUES(count) > count,VALUES(count),count)")
	result = tk.MustQuery("select count from t where id = 'abc'")
	result.Check(testkit.Rows("2.00"))
	tk.MustExec("INSERT INTO t (id,count)VALUES('abc',265.0) ON DUPLICATE KEY UPDATE count=if(VALUES(count) > count,VALUES(count),count)")
	result = tk.MustQuery("select count from t where id = 'abc'")
	result.Check(testkit.Rows("265.00"))

	// for values(issue #4884)
	tk.MustExec("drop table if exists t;")
	tk.MustExec("create table test(id int not null, val text, primary key(id));")
	tk.MustExec("insert into test values(1,'hello');")
	result = tk.MustQuery("select * from test;")
	result.Check(testkit.Rows("1 hello"))
	tk.MustExec("insert into test values(1, NULL) on duplicate key update val = VALUES(val);")
	result = tk.MustQuery("select * from test;")
	result.Check(testkit.Rows("1 <nil>"))

	tk.MustExec("drop table if exists test;")
	tk.MustExec(`create table test(
		id int not null,
		a text,
		b blob,
		c varchar(20),
		d int,
		e float,
		f DECIMAL(6,4),
		g JSON,
		primary key(id));`)

	tk.MustExec(`insert into test values(1,'txt hello', 'blb hello', 'vc hello', 1, 1.1, 1.0, '{"key1": "value1", "key2": "value2"}');`)
	tk.MustExec(`insert into test values(1, NULL, NULL, NULL, NULL, NULL, NULL, NULL)
	on duplicate key update
	a = values(a),
	b = values(b),
	c = values(c),
	d = values(d),
	e = values(e),
	f = values(f),
	g = values(g);`)

	result = tk.MustQuery("select * from test;")
	result.Check(testkit.Rows("1 <nil> <nil> <nil> <nil> <nil> <nil> <nil>"))
}

func (s *testIntegrationSuite) TestDateBuiltin(c *C) {
	ctx := context.Background()
	defer s.cleanEnv(c)
	tk := testkit.NewTestKit(c, s.store)
	tk.MustExec("USE test;")
	tk.MustExec("DROP TABLE IF EXISTS t;")
	tk.MustExec("create table t (d date);")
	tk.MustExec("insert into t values ('1997-01-02')")
	tk.MustExec("insert into t values ('1998-01-02')")
	r := tk.MustQuery("select * from t where d < date '1998-01-01';")
	r.Check(testkit.Rows("1997-01-02"))

	r = tk.MustQuery("select date'20171212'")
	r.Check(testkit.Rows("2017-12-12"))

	r = tk.MustQuery("select date'2017/12/12'")
	r.Check(testkit.Rows("2017-12-12"))

	r = tk.MustQuery("select date'2017/12-12'")
	r.Check(testkit.Rows("2017-12-12"))

	tk.MustExec("set sql_mode = ''")
	r = tk.MustQuery("select date '0000-00-00';")
	r.Check(testkit.Rows("0000-00-00"))

	tk.MustExec("set sql_mode = 'NO_ZERO_IN_DATE'")
	r = tk.MustQuery("select date '0000-00-00';")
	r.Check(testkit.Rows("0000-00-00"))

	tk.MustExec("set sql_mode = 'NO_ZERO_DATE'")
	rs, err := tk.Exec("select date '0000-00-00';")
	c.Assert(err, IsNil)
	_, err = session.GetRows4Test(ctx, tk.Se, rs)
	c.Assert(err, NotNil)
	c.Assert(terror.ErrorEqual(err, types.ErrWrongValue.GenWithStackByArgs(types.DateTimeStr, "0000-00-00")), IsTrue)
	c.Assert(rs.Close(), IsNil)

	tk.MustExec("set sql_mode = ''")
	r = tk.MustQuery("select date '2007-10-00';")
	r.Check(testkit.Rows("2007-10-00"))

	tk.MustExec("set sql_mode = 'NO_ZERO_IN_DATE'")
	rs, _ = tk.Exec("select date '2007-10-00';")
	_, err = session.GetRows4Test(ctx, tk.Se, rs)
	c.Assert(err, NotNil)
	c.Assert(terror.ErrorEqual(err, types.ErrWrongValue.GenWithStackByArgs(types.DateTimeStr, "2017-10-00")), IsTrue)
	c.Assert(rs.Close(), IsNil)

	tk.MustExec("set sql_mode = 'NO_ZERO_DATE'")
	r = tk.MustQuery("select date '2007-10-00';")
	r.Check(testkit.Rows("2007-10-00"))

	tk.MustExec("set sql_mode = 'NO_ZERO_IN_DATE,NO_ZERO_DATE'")

	rs, _ = tk.Exec("select date '2007-10-00';")
	_, err = session.GetRows4Test(ctx, tk.Se, rs)
	c.Assert(err, NotNil)
	c.Assert(terror.ErrorEqual(err, types.ErrWrongValue.GenWithStackByArgs(types.DateTimeStr, "2017-10-00")), IsTrue)
	c.Assert(rs.Close(), IsNil)

	rs, err = tk.Exec("select date '0000-00-00';")
	c.Assert(err, IsNil)
	_, err = session.GetRows4Test(ctx, tk.Se, rs)
	c.Assert(err, NotNil)
	c.Assert(terror.ErrorEqual(err, types.ErrWrongValue.GenWithStackByArgs(types.DateTimeStr, "0000-00-00")), IsTrue)
	c.Assert(rs.Close(), IsNil)

	r = tk.MustQuery("select date'1998~01~02'")
	r.Check(testkit.Rows("1998-01-02"))

	r = tk.MustQuery("select date'731124', date '011124'")
	r.Check(testkit.Rows("1973-11-24 2001-11-24"))

	_, err = tk.Exec("select date '0000-00-00 00:00:00';")
	c.Assert(err, NotNil)
	c.Assert(terror.ErrorEqual(err, types.ErrWrongValue.GenWithStackByArgs(types.DateTimeStr, "0000-00-00 00:00:00")), IsTrue)

	_, err = tk.Exec("select date '2017-99-99';")
	c.Assert(err, NotNil)
	c.Assert(terror.ErrorEqual(err, types.ErrWrongValue), IsTrue, Commentf("err: %v", err))

	_, err = tk.Exec("select date '2017-2-31';")
	c.Assert(err, NotNil)
	c.Assert(terror.ErrorEqual(err, types.ErrWrongValue), IsTrue, Commentf("err: %v", err))

	_, err = tk.Exec("select date '201712-31';")
	c.Assert(err, NotNil)
	c.Assert(terror.ErrorEqual(err, types.ErrWrongValue.GenWithStackByArgs(types.DateTimeStr, "201712-31")), IsTrue, Commentf("err: %v", err))

	_, err = tk.Exec("select date 'abcdefg';")
	c.Assert(err, NotNil)
	c.Assert(terror.ErrorEqual(err, types.ErrWrongValue.GenWithStackByArgs(types.DateTimeStr, "abcdefg")), IsTrue, Commentf("err: %v", err))
}

func (s *testIntegrationSuite) TestJSONBuiltin(c *C) {
	defer s.cleanEnv(c)
	tk := testkit.NewTestKit(c, s.store)
	tk.MustExec("USE test;")
	tk.MustExec("DROP TABLE IF EXISTS t;")
	tk.MustExec("CREATE TABLE `my_collection` (	`doc` json DEFAULT NULL, `_id` varchar(32) GENERATED ALWAYS AS (JSON_UNQUOTE(JSON_EXTRACT(doc,'$._id'))) STORED NOT NULL, PRIMARY KEY (`_id`))")
	_, err := tk.Exec("UPDATE `test`.`my_collection` SET doc=JSON_SET(doc) WHERE (JSON_EXTRACT(doc,'$.name') = 'clare');")
	c.Assert(err, NotNil)

	r := tk.MustQuery("select json_valid(null);")
	r.Check(testkit.Rows("<nil>"))

	r = tk.MustQuery(`select json_valid("null");`)
	r.Check(testkit.Rows("1"))

	r = tk.MustQuery("select json_valid(0);")
	r.Check(testkit.Rows("0"))

	r = tk.MustQuery(`select json_valid("0");`)
	r.Check(testkit.Rows("1"))

	r = tk.MustQuery(`select json_valid("hello");`)
	r.Check(testkit.Rows("0"))

	r = tk.MustQuery(`select json_valid('"hello"');`)
	r.Check(testkit.Rows("1"))

	r = tk.MustQuery(`select json_valid('{"a":1}');`)
	r.Check(testkit.Rows("1"))

	r = tk.MustQuery("select json_valid('{}');")
	r.Check(testkit.Rows("1"))

	r = tk.MustQuery(`select json_valid('[]');`)
	r.Check(testkit.Rows("1"))

	r = tk.MustQuery("select json_valid('2019-8-19');")
	r.Check(testkit.Rows("0"))

	r = tk.MustQuery(`select json_valid('"2019-8-19"');`)
	r.Check(testkit.Rows("1"))
}

func (s *testIntegrationSuite) TestTimeLiteral(c *C) {
	defer s.cleanEnv(c)
	tk := testkit.NewTestKit(c, s.store)

	r := tk.MustQuery("select time '117:01:12';")
	r.Check(testkit.Rows("117:01:12"))

	r = tk.MustQuery("select time '01:00:00.999999';")
	r.Check(testkit.Rows("01:00:00.999999"))

	r = tk.MustQuery("select time '1 01:00:00';")
	r.Check(testkit.Rows("25:00:00"))

	r = tk.MustQuery("select time '110:00:00';")
	r.Check(testkit.Rows("110:00:00"))

	r = tk.MustQuery("select time'-1:1:1.123454656';")
	r.Check(testkit.Rows("-01:01:01.123455"))

	r = tk.MustQuery("select time '33:33';")
	r.Check(testkit.Rows("33:33:00"))

	r = tk.MustQuery("select time '1.1';")
	r.Check(testkit.Rows("00:00:01.1"))

	r = tk.MustQuery("select time '21';")
	r.Check(testkit.Rows("00:00:21"))

	r = tk.MustQuery("select time '20 20:20';")
	r.Check(testkit.Rows("500:20:00"))

	_, err := tk.Exec("select time '2017-01-01 00:00:00';")
	c.Assert(err, NotNil)
	c.Assert(terror.ErrorEqual(err, types.ErrWrongValue.GenWithStackByArgs(types.DateTimeStr, "2017-01-01 00:00:00")), IsTrue)

	_, err = tk.Exec("select time '071231235959.999999';")
	c.Assert(err, NotNil)
	c.Assert(terror.ErrorEqual(err, types.ErrWrongValue.GenWithStackByArgs(types.DateTimeStr, "071231235959.999999")), IsTrue)

	_, err = tk.Exec("select time '20171231235959.999999';")
	c.Assert(err, NotNil)
	c.Assert(terror.ErrorEqual(err, types.ErrWrongValue.GenWithStackByArgs(types.DateTimeStr, "20171231235959.999999")), IsTrue)

	_, err = tk.Exec("select ADDDATE('2008-01-34', -1);")
	c.Assert(err, IsNil)
	tk.MustQuery("Show warnings;").Check(testutil.RowsWithSep("|",
		"Warning|1292|Incorrect datetime value: '2008-01-34'"))
}

func (s *testIntegrationSuite) TestIssue13822(c *C) {
	tk := testkit.NewTestKitWithInit(c, s.store)
	tk.MustQuery("select ADDDATE(20111111, interval '-123' DAY);").Check(testkit.Rows("2011-07-11"))
	tk.MustQuery("select SUBDATE(20111111, interval '-123' DAY);").Check(testkit.Rows("2012-03-13"))
}

func (s *testIntegrationSuite) TestTimestampLiteral(c *C) {
	defer s.cleanEnv(c)
	tk := testkit.NewTestKit(c, s.store)

	r := tk.MustQuery("select timestamp '2017-01-01 00:00:00';")
	r.Check(testkit.Rows("2017-01-01 00:00:00"))

	r = tk.MustQuery("select timestamp '2017@01@01 00:00:00';")
	r.Check(testkit.Rows("2017-01-01 00:00:00"))

	r = tk.MustQuery("select timestamp '2017@01@01 00~00~00';")
	r.Check(testkit.Rows("2017-01-01 00:00:00"))

	r = tk.MustQuery("select timestamp '2017@01@0001 00~00~00.333';")
	r.Check(testkit.Rows("2017-01-01 00:00:00.333"))

	_, err := tk.Exec("select timestamp '00:00:00';")
	c.Assert(err, NotNil)
	c.Assert(terror.ErrorEqual(err, types.ErrWrongValue.GenWithStackByArgs(types.DateTimeStr, "00:00:00")), IsTrue)

	_, err = tk.Exec("select timestamp '1992-01-03';")
	c.Assert(err, NotNil)
	c.Assert(terror.ErrorEqual(err, types.ErrWrongValue.GenWithStackByArgs(types.DateTimeStr, "1992-01-03")), IsTrue)

	_, err = tk.Exec("select timestamp '20171231235959.999999';")
	c.Assert(err, NotNil)
	c.Assert(terror.ErrorEqual(err, types.ErrWrongValue.GenWithStackByArgs(types.DateTimeStr, "20171231235959.999999")), IsTrue)
}

func (s *testIntegrationSuite) TestLiterals(c *C) {
	defer s.cleanEnv(c)
	tk := testkit.NewTestKit(c, s.store)
	r := tk.MustQuery("SELECT LENGTH(b''), LENGTH(B''), b''+1, b''-1, B''+1;")
	r.Check(testkit.Rows("0 0 1 -1 1"))
}

func (s *testIntegrationSuite) TestFuncJSON(c *C) {
	tk := testkit.NewTestKit(c, s.store)
	defer s.cleanEnv(c)
	tk.MustExec("USE test;")
	tk.MustExec("DROP TABLE IF EXISTS table_json;")
	tk.MustExec("CREATE TABLE table_json(a json, b VARCHAR(255));")

	j1 := `{"\\"hello\\"": "world", "a": [1, "2", {"aa": "bb"}, 4.0, {"aa": "cc"}], "b": true, "c": ["d"]}`
	j2 := `[{"a": 1, "b": true}, 3, 3.5, "hello, world", null, true]`
	for _, j := range []string{j1, j2} {
		tk.MustExec(fmt.Sprintf(`INSERT INTO table_json values('%s', '%s')`, j, j))
	}

	r := tk.MustQuery(`select json_type(a), json_type(b) from table_json`)
	r.Check(testkit.Rows("OBJECT OBJECT", "ARRAY ARRAY"))

	tk.MustGetErrCode("select json_quote();", mysql.ErrWrongParamcountToNativeFct)
	tk.MustGetErrCode("select json_quote('abc', 'def');", mysql.ErrWrongParamcountToNativeFct)
	tk.MustGetErrCode("select json_quote(NULL, 'def');", mysql.ErrWrongParamcountToNativeFct)
	tk.MustGetErrCode("select json_quote('abc', NULL);", mysql.ErrWrongParamcountToNativeFct)

	tk.MustGetErrCode("select json_unquote();", mysql.ErrWrongParamcountToNativeFct)
	tk.MustGetErrCode("select json_unquote('abc', 'def');", mysql.ErrWrongParamcountToNativeFct)
	tk.MustGetErrCode("select json_unquote(NULL, 'def');", mysql.ErrWrongParamcountToNativeFct)
	tk.MustGetErrCode("select json_unquote('abc', NULL);", mysql.ErrWrongParamcountToNativeFct)

	tk.MustQuery("select json_quote(NULL);").Check(testkit.Rows("<nil>"))
	tk.MustQuery("select json_unquote(NULL);").Check(testkit.Rows("<nil>"))

	tk.MustQuery("select json_quote('abc');").Check(testkit.Rows(`"abc"`))
	tk.MustQuery(`select json_quote(convert('"abc"' using ascii));`).Check(testkit.Rows(`"\"abc\""`))
	tk.MustQuery(`select json_quote(convert('"abc"' using latin1));`).Check(testkit.Rows(`"\"abc\""`))
	tk.MustQuery(`select json_quote(convert('"abc"' using utf8));`).Check(testkit.Rows(`"\"abc\""`))
	tk.MustQuery(`select json_quote(convert('"abc"' using utf8mb4));`).Check(testkit.Rows(`"\"abc\""`))

	tk.MustQuery("select json_unquote('abc');").Check(testkit.Rows("abc"))
	tk.MustQuery(`select json_unquote('"abc"');`).Check(testkit.Rows("abc"))
	tk.MustQuery(`select json_unquote(convert('"abc"' using ascii));`).Check(testkit.Rows("abc"))
	tk.MustQuery(`select json_unquote(convert('"abc"' using latin1));`).Check(testkit.Rows("abc"))
	tk.MustQuery(`select json_unquote(convert('"abc"' using utf8));`).Check(testkit.Rows("abc"))
	tk.MustQuery(`select json_unquote(convert('"abc"' using utf8mb4));`).Check(testkit.Rows("abc"))

	tk.MustQuery(`select json_quote('"');`).Check(testkit.Rows(`"\""`))
	tk.MustQuery(`select json_unquote('"');`).Check(testkit.Rows(`"`))

	tk.MustQuery(`select json_unquote('""');`).Check(testkit.Rows(``))
	tk.MustQuery(`select char_length(json_unquote('""'));`).Check(testkit.Rows(`0`))
	tk.MustQuery(`select json_unquote('"" ');`).Check(testkit.Rows(`"" `))
	tk.MustQuery(`select json_unquote(cast(json_quote('abc') as json));`).Check(testkit.Rows("abc"))

	tk.MustQuery(`select json_unquote(cast('{"abc": "foo"}' as json));`).Check(testkit.Rows(`{"abc": "foo"}`))
	tk.MustQuery(`select json_unquote(json_extract(cast('{"abc": "foo"}' as json), '$.abc'));`).Check(testkit.Rows("foo"))
	tk.MustQuery(`select json_unquote('["a", "b", "c"]');`).Check(testkit.Rows(`["a", "b", "c"]`))
	tk.MustQuery(`select json_unquote(cast('["a", "b", "c"]' as json));`).Check(testkit.Rows(`["a", "b", "c"]`))
	tk.MustQuery(`select json_quote(convert(X'e68891' using utf8));`).Check(testkit.Rows(`"我"`))
	tk.MustQuery(`select json_quote(convert(X'e68891' using utf8mb4));`).Check(testkit.Rows(`"我"`))
	tk.MustQuery(`select cast(json_quote(convert(X'e68891' using utf8)) as json);`).Check(testkit.Rows(`"我"`))
	tk.MustQuery(`select json_unquote(convert(X'e68891' using utf8));`).Check(testkit.Rows("我"))

	tk.MustQuery(`select json_quote(json_quote(json_quote('abc')));`).Check(testkit.Rows(`"\"\\\"abc\\\"\""`))
	tk.MustQuery(`select json_unquote(json_unquote(json_unquote(json_quote(json_quote(json_quote('abc'))))));`).Check(testkit.Rows("abc"))

	tk.MustGetErrCode("select json_quote(123)", mysql.ErrIncorrectType)
	tk.MustGetErrCode("select json_quote(-100)", mysql.ErrIncorrectType)
	tk.MustGetErrCode("select json_quote(123.123)", mysql.ErrIncorrectType)
	tk.MustGetErrCode("select json_quote(-100.000)", mysql.ErrIncorrectType)
	tk.MustGetErrCode(`select json_quote(true);`, mysql.ErrIncorrectType)
	tk.MustGetErrCode(`select json_quote(false);`, mysql.ErrIncorrectType)
	tk.MustGetErrCode(`select json_quote(cast("{}" as JSON));`, mysql.ErrIncorrectType)
	tk.MustGetErrCode(`select json_quote(cast("[]" as JSON));`, mysql.ErrIncorrectType)
	tk.MustGetErrCode(`select json_quote(cast("2015-07-29" as date));`, mysql.ErrIncorrectType)
	tk.MustGetErrCode(`select json_quote(cast("12:18:29.000000" as time));`, mysql.ErrIncorrectType)
	tk.MustGetErrCode(`select json_quote(cast("2015-07-29 12:18:29.000000" as datetime));`, mysql.ErrIncorrectType)

	tk.MustGetErrCode("select json_unquote(123)", mysql.ErrIncorrectType)
	tk.MustGetErrCode("select json_unquote(-100)", mysql.ErrIncorrectType)
	tk.MustGetErrCode("select json_unquote(123.123)", mysql.ErrIncorrectType)
	tk.MustGetErrCode("select json_unquote(-100.000)", mysql.ErrIncorrectType)
	tk.MustGetErrCode(`select json_unquote(true);`, mysql.ErrIncorrectType)
	tk.MustGetErrCode(`select json_unquote(false);`, mysql.ErrIncorrectType)
	tk.MustGetErrCode(`select json_unquote(cast("2015-07-29" as date));`, mysql.ErrIncorrectType)
	tk.MustGetErrCode(`select json_unquote(cast("12:18:29.000000" as time));`, mysql.ErrIncorrectType)
	tk.MustGetErrCode(`select json_unquote(cast("2015-07-29 12:18:29.000000" as datetime));`, mysql.ErrIncorrectType)

	r = tk.MustQuery(`select json_extract(a, '$.a[1]'), json_extract(b, '$.b') from table_json`)
	r.Check(testkit.Rows("\"2\" true", "<nil> <nil>"))

	r = tk.MustQuery(`select json_extract(json_set(a, '$.a[1]', 3), '$.a[1]'), json_extract(json_set(b, '$.b', false), '$.b') from table_json`)
	r.Check(testkit.Rows("3 false", "<nil> <nil>"))

	r = tk.MustQuery(`select json_extract(json_insert(a, '$.a[1]', 3), '$.a[1]'), json_extract(json_insert(b, '$.b', false), '$.b') from table_json`)
	r.Check(testkit.Rows("\"2\" true", "<nil> <nil>"))

	r = tk.MustQuery(`select json_extract(json_replace(a, '$.a[1]', 3), '$.a[1]'), json_extract(json_replace(b, '$.b', false), '$.b') from table_json`)
	r.Check(testkit.Rows("3 false", "<nil> <nil>"))

	r = tk.MustQuery(`select json_extract(json_merge(a, cast(b as JSON)), '$[0].a[0]') from table_json`)
	r.Check(testkit.Rows("1", "1"))

	r = tk.MustQuery(`select json_extract(json_array(1,2,3), '$[1]')`)
	r.Check(testkit.Rows("2"))

	r = tk.MustQuery(`select json_extract(json_object(1,2,3,4), '$."1"')`)
	r.Check(testkit.Rows("2"))

	tk.MustExec(`update table_json set a=json_set(a,'$.a',json_object('a',1,'b',2)) where json_extract(a,'$.a[1]') = '2'`)
	r = tk.MustQuery(`select json_extract(a, '$.a.a'), json_extract(a, '$.a.b') from table_json`)
	r.Check(testkit.Rows("1 2", "<nil> <nil>"))

	r = tk.MustQuery(`select json_contains(NULL, '1'), json_contains('1', NULL), json_contains('1', '1', NULL)`)
	r.Check(testkit.Rows("<nil> <nil> <nil>"))
	r = tk.MustQuery(`select json_contains('{}','{}'), json_contains('[1]','1'), json_contains('[1]','"1"'), json_contains('[1,2,[1,[5,[3]]]]', '[1,3]', '$[2]'), json_contains('[1,2,[1,[5,{"a":[2,3]}]]]', '[1,{"a":[3]}]', "$[2]"), json_contains('{"a":1}', '{"a":1,"b":2}', "$")`)
	r.Check(testkit.Rows("1 1 0 1 1 0"))
	r = tk.MustQuery(`select json_contains('{"a": 1}', '1', "$.c"), json_contains('{"a": [1, 2]}', '1', "$.a[2]"), json_contains('{"a": [1, {"a": 1}]}', '1', "$.a[1].b")`)
	r.Check(testkit.Rows("<nil> <nil> <nil>"))
	rs, err := tk.Exec("select json_contains('1','1','$.*')")
	c.Assert(err, IsNil)
	c.Assert(rs, NotNil)
	_, err = session.GetRows4Test(context.Background(), tk.Se, rs)
	c.Assert(err, NotNil)
	c.Assert(err.Error(), Equals, "[json:3149]In this situation, path expressions may not contain the * and ** tokens.")

	r = tk.MustQuery(`select
		json_contains_path(NULL, 'one', "$.c"),
		json_contains_path(NULL, 'all', "$.c"),
		json_contains_path('{"a": 1}', NULL, "$.c"),
		json_contains_path('{"a": 1}', 'one', NULL),
		json_contains_path('{"a": 1}', 'all', NULL)
	`)
	r.Check(testkit.Rows("<nil> <nil> <nil> <nil> <nil>"))

	r = tk.MustQuery(`select
		json_contains_path('{"a": 1, "b": 2, "c": {"d": 4}}', 'one', '$.c.d'),
		json_contains_path('{"a": 1, "b": 2, "c": {"d": 4}}', 'one', '$.a.d'),
		json_contains_path('{"a": 1, "b": 2, "c": {"d": 4}}', 'all', '$.c.d'),
		json_contains_path('{"a": 1, "b": 2, "c": {"d": 4}}', 'all', '$.a.d')
	`)
	r.Check(testkit.Rows("1 0 1 0"))

	r = tk.MustQuery(`select
		json_contains_path('{"a": 1, "b": 2, "c": {"d": 4}}', 'one', '$.a', '$.e'),
		json_contains_path('{"a": 1, "b": 2, "c": {"d": 4}}', 'one', '$.a', '$.b'),
		json_contains_path('{"a": 1, "b": 2, "c": {"d": 4}}', 'all', '$.a', '$.e'),
		json_contains_path('{"a": 1, "b": 2, "c": {"d": 4}}', 'all', '$.a', '$.b')
	`)
	r.Check(testkit.Rows("1 1 0 1"))

	r = tk.MustQuery(`select
		json_contains_path('{"a": 1, "b": 2, "c": {"d": 4}}', 'one', '$.*'),
		json_contains_path('{"a": 1, "b": 2, "c": {"d": 4}}', 'one', '$[*]'),
		json_contains_path('{"a": 1, "b": 2, "c": {"d": 4}}', 'all', '$.*'),
		json_contains_path('{"a": 1, "b": 2, "c": {"d": 4}}', 'all', '$[*]')
	`)
	r.Check(testkit.Rows("1 0 1 0"))

	r = tk.MustQuery(`select
		json_keys('[]'),
		json_keys('{}'),
		json_keys('{"a": 1, "b": 2}'),
		json_keys('{"a": {"c": 3}, "b": 2}'),
		json_keys('{"a": {"c": 3}, "b": 2}', "$.a")
	`)
	r.Check(testkit.Rows(`<nil> [] ["a", "b"] ["a", "b"] ["c"]`))

	r = tk.MustQuery(`select
		json_length('1'),
		json_length('{}'),
		json_length('[]'),
		json_length('{"a": 1}'),
		json_length('{"a": 1, "b": 2}'),
		json_length('[1, 2, 3]')
	`)
	r.Check(testkit.Rows("1 0 0 1 2 3"))
}

func (s *testIntegrationSuite) TestColumnInfoModified(c *C) {
	testKit := testkit.NewTestKit(c, s.store)
	defer s.cleanEnv(c)
	testKit.MustExec("use test")
	testKit.MustExec("drop table if exists tab0")
	testKit.MustExec("CREATE TABLE tab0(col0 INTEGER, col1 INTEGER, col2 INTEGER)")
	testKit.MustExec("SELECT + - (- CASE + col0 WHEN + CAST( col0 AS SIGNED ) THEN col1 WHEN 79 THEN NULL WHEN + - col1 THEN col0 / + col0 END ) * - 16 FROM tab0")
	ctx := testKit.Se.(sessionctx.Context)
	is := domain.GetDomain(ctx).InfoSchema()
	tbl, _ := is.TableByName(model.NewCIStr("test"), model.NewCIStr("tab0"))
	col := table.FindCol(tbl.Cols(), "col1")
	c.Assert(col.Tp, Equals, mysql.TypeLong)
}

func (s *testIntegrationSuite) TestSetVariables(c *C) {
	tk := testkit.NewTestKit(c, s.store)
	defer s.cleanEnv(c)
	_, err := tk.Exec("set sql_mode='adfasdfadsfdasd';")
	c.Assert(err, NotNil)
	_, err = tk.Exec("set @@sql_mode='adfasdfadsfdasd';")
	c.Assert(err, NotNil)
	_, err = tk.Exec("set @@global.sql_mode='adfasdfadsfdasd';")
	c.Assert(err, NotNil)
	_, err = tk.Exec("set @@session.sql_mode='adfasdfadsfdasd';")
	c.Assert(err, NotNil)

	var r *testkit.Result
	_, err = tk.Exec("set @@session.sql_mode=',NO_ZERO_DATE,ANSI,ANSI_QUOTES';")
	c.Assert(err, IsNil)
	r = tk.MustQuery(`select @@session.sql_mode`)
	r.Check(testkit.Rows("NO_ZERO_DATE,REAL_AS_FLOAT,PIPES_AS_CONCAT,ANSI_QUOTES,IGNORE_SPACE,ONLY_FULL_GROUP_BY,ANSI"))
	r = tk.MustQuery(`show variables like 'sql_mode'`)
	r.Check(testkit.Rows("sql_mode NO_ZERO_DATE,REAL_AS_FLOAT,PIPES_AS_CONCAT,ANSI_QUOTES,IGNORE_SPACE,ONLY_FULL_GROUP_BY,ANSI"))

	// for invalid SQL mode.
	tk.MustExec("use test")
	tk.MustExec("drop table if exists tab0")
	tk.MustExec("CREATE TABLE tab0(col1 time)")
	_, err = tk.Exec("set sql_mode='STRICT_TRANS_TABLES';")
	c.Assert(err, IsNil)
	_, err = tk.Exec("INSERT INTO tab0 select cast('999:44:33' as time);")
	c.Assert(err, NotNil)
	c.Assert(err.Error(), Equals, "[types:1292]Truncated incorrect time value: '999:44:33'")
	_, err = tk.Exec("set sql_mode=' ,';")
	c.Assert(err, NotNil)
	_, err = tk.Exec("INSERT INTO tab0 select cast('999:44:33' as time);")
	c.Assert(err, NotNil)
	c.Assert(err.Error(), Equals, "[types:1292]Truncated incorrect time value: '999:44:33'")

	// issue #5478
	_, err = tk.Exec("set session transaction read write;")
	c.Assert(err, IsNil)
	_, err = tk.Exec("set global transaction read write;")
	c.Assert(err, IsNil)
	r = tk.MustQuery(`select @@session.tx_read_only, @@global.tx_read_only, @@session.transaction_read_only, @@global.transaction_read_only;`)
	r.Check(testkit.Rows("0 0 0 0"))

	_, err = tk.Exec("set session transaction read only;")
	c.Assert(err, IsNil)
	r = tk.MustQuery(`select @@session.tx_read_only, @@global.tx_read_only, @@session.transaction_read_only, @@global.transaction_read_only;`)
	r.Check(testkit.Rows("1 0 1 0"))
	_, err = tk.Exec("set global transaction read only;")
	c.Assert(err, IsNil)
	r = tk.MustQuery(`select @@session.tx_read_only, @@global.tx_read_only, @@session.transaction_read_only, @@global.transaction_read_only;`)
	r.Check(testkit.Rows("1 1 1 1"))

	_, err = tk.Exec("set session transaction read write;")
	c.Assert(err, IsNil)
	_, err = tk.Exec("set global transaction read write;")
	c.Assert(err, IsNil)
	r = tk.MustQuery(`select @@session.tx_read_only, @@global.tx_read_only, @@session.transaction_read_only, @@global.transaction_read_only;`)
	r.Check(testkit.Rows("0 0 0 0"))

	_, err = tk.Exec("set @@global.max_user_connections='';")
	c.Assert(err, NotNil)
	c.Assert(err.Error(), Equals, variable.ErrWrongTypeForVar.GenWithStackByArgs("max_user_connections").Error())
	_, err = tk.Exec("set @@global.max_prepared_stmt_count='';")
	c.Assert(err, NotNil)
	c.Assert(err.Error(), Equals, variable.ErrWrongTypeForVar.GenWithStackByArgs("max_prepared_stmt_count").Error())
}

func (s *testIntegrationSuite) TestIssues(c *C) {
	// for issue #4954
	tk := testkit.NewTestKit(c, s.store)
	defer s.cleanEnv(c)
	tk.MustExec("use test")
	tk.MustExec("drop table if exists t")
	tk.MustExec("CREATE TABLE t (a CHAR(5) CHARACTER SET latin1);")
	tk.MustExec("INSERT INTO t VALUES ('oe');")
	tk.MustExec("INSERT INTO t VALUES (0xf6);")
	r := tk.MustQuery(`SELECT * FROM t WHERE a= 'oe';`)
	r.Check(testkit.Rows("oe"))
	r = tk.MustQuery(`SELECT HEX(a) FROM t WHERE a= 0xf6;`)
	r.Check(testkit.Rows("F6"))

	// for issue #4006
	tk.MustExec(`drop table if exists tb`)
	tk.MustExec("create table tb(id int auto_increment primary key, v varchar(32));")
	tk.MustExec("insert into tb(v) (select v from tb);")
	r = tk.MustQuery(`SELECT * FROM tb;`)
	r.Check(testkit.Rows())
	tk.MustExec(`insert into tb(v) values('hello');`)
	tk.MustExec("insert into tb(v) (select v from tb);")
	r = tk.MustQuery(`SELECT * FROM tb;`)
	r.Check(testkit.Rows("1 hello", "2 hello"))

	// for issue #5111
	tk.MustExec(`drop table if exists t`)
	tk.MustExec("create table t(c varchar(32));")
	tk.MustExec("insert into t values('1e649'),('-1e649');")
	r = tk.MustQuery(`SELECT * FROM t where c < 1;`)
	r.Check(testkit.Rows("-1e649"))
	tk.MustQuery("show warnings").Check(testutil.RowsWithSep("|",
		"Warning|1292|Truncated incorrect DOUBLE value: '1e649'",
		"Warning|1292|Truncated incorrect DOUBLE value: '-1e649'"))
	r = tk.MustQuery(`SELECT * FROM t where c > 1;`)
	r.Check(testkit.Rows("1e649"))
	tk.MustQuery("show warnings").Check(testutil.RowsWithSep("|",
		"Warning|1292|Truncated incorrect DOUBLE value: '1e649'",
		"Warning|1292|Truncated incorrect DOUBLE value: '-1e649'"))

	// for issue #5293
	tk.MustExec("drop table if exists t")
	tk.MustExec("create table t(a int)")
	tk.MustExec("insert t values (1)")
	tk.MustQuery("select * from t where cast(a as binary)").Check(testkit.Rows("1"))
}

func (s *testIntegrationSuite) TestInPredicate4UnsignedInt(c *C) {
	// for issue #6661
	tk := testkit.NewTestKit(c, s.store)
	defer s.cleanEnv(c)
	tk.MustExec("use test")
	tk.MustExec("drop table if exists t")
	tk.MustExec("CREATE TABLE t (a bigint unsigned,key (a));")
	tk.MustExec("INSERT INTO t VALUES (0), (4), (5), (6), (7), (8), (9223372036854775810), (18446744073709551614), (18446744073709551615);")
	r := tk.MustQuery(`SELECT a FROM t WHERE a NOT IN (-1, -2, 18446744073709551615);`)
	r.Check(testkit.Rows("0", "4", "5", "6", "7", "8", "9223372036854775810", "18446744073709551614"))
	r = tk.MustQuery(`SELECT a FROM t WHERE a NOT IN (-1, -2, 4, 9223372036854775810);`)
	r.Check(testkit.Rows("0", "5", "6", "7", "8", "18446744073709551614", "18446744073709551615"))
	r = tk.MustQuery(`SELECT a FROM t WHERE a NOT IN (-1, -2, 0, 4, 18446744073709551614);`)
	r.Check(testkit.Rows("5", "6", "7", "8", "9223372036854775810", "18446744073709551615"))

	// for issue #4473
	tk.MustExec("drop table if exists t")
	tk.MustExec("create table t1 (some_id smallint(5) unsigned,key (some_id) )")
	tk.MustExec("insert into t1 values (1),(2)")
	r = tk.MustQuery(`select some_id from t1 where some_id not in(2,-1);`)
	r.Check(testkit.Rows("1"))
}

func (s *testIntegrationSuite) TestFilterExtractFromDNF(c *C) {
	tk := testkit.NewTestKit(c, s.store)
	defer s.cleanEnv(c)
	tk.MustExec("use test")
	tk.MustExec("drop table if exists t")
	tk.MustExec("create table t(a int, b int, c int)")

	tests := []struct {
		exprStr string
		result  string
	}{
		{
			exprStr: "a = 1 or a = 1 or a = 1",
			result:  "[eq(test.t.a, 1)]",
		},
		{
			exprStr: "a = 1 or a = 1 or (a = 1 and b = 1)",
			result:  "[eq(test.t.a, 1)]",
		},
		{
			exprStr: "(a = 1 and a = 1) or a = 1 or b = 1",
			result:  "[or(or(and(eq(test.t.a, 1), eq(test.t.a, 1)), eq(test.t.a, 1)), eq(test.t.b, 1))]",
		},
		{
			exprStr: "(a = 1 and b = 2) or (a = 1 and b = 3) or (a = 1 and b = 4)",
			result:  "[eq(test.t.a, 1) or(eq(test.t.b, 2), or(eq(test.t.b, 3), eq(test.t.b, 4)))]",
		},
		{
			exprStr: "(a = 1 and b = 1 and c = 1) or (a = 1 and b = 1) or (a = 1 and b = 1 and c > 2 and c < 3)",
			result:  "[eq(test.t.a, 1) eq(test.t.b, 1)]",
		},
	}

	ctx := context.Background()
	for _, tt := range tests {
		sql := "select * from t where " + tt.exprStr
		sctx := tk.Se.(sessionctx.Context)
		sc := sctx.GetSessionVars().StmtCtx
		stmts, err := session.Parse(sctx, sql)
		c.Assert(err, IsNil, Commentf("error %v, for expr %s", err, tt.exprStr))
		c.Assert(stmts, HasLen, 1)
		is := domain.GetDomain(sctx).InfoSchema()
		err = plannercore.Preprocess(sctx, stmts[0], is)
		c.Assert(err, IsNil, Commentf("error %v, for resolve name, expr %s", err, tt.exprStr))
		p, _, err := plannercore.BuildLogicalPlan(ctx, sctx, stmts[0], is)
		c.Assert(err, IsNil, Commentf("error %v, for build plan, expr %s", err, tt.exprStr))
		selection := p.(plannercore.LogicalPlan).Children()[0].(*plannercore.LogicalSelection)
		conds := make([]expression.Expression, len(selection.Conditions))
		for i, cond := range selection.Conditions {
			conds[i] = expression.PushDownNot(sctx, cond)
		}
		afterFunc := expression.ExtractFiltersFromDNFs(sctx, conds)
		sort.Slice(afterFunc, func(i, j int) bool {
			return bytes.Compare(afterFunc[i].HashCode(sc), afterFunc[j].HashCode(sc)) < 0
		})
		c.Assert(fmt.Sprintf("%s", afterFunc), Equals, tt.result, Commentf("wrong result for expr: %s", tt.exprStr))
	}
}

func (s *testIntegrationSuite) testTiDBIsOwnerFunc(c *C) {
	tk := testkit.NewTestKit(c, s.store)
	defer s.cleanEnv(c)
	result := tk.MustQuery("select tidb_is_ddl_owner()")
	ddlOwnerChecker := tk.Se.DDLOwnerChecker()
	c.Assert(ddlOwnerChecker, NotNil)
	var ret int64
	if ddlOwnerChecker.IsOwner() {
		ret = 1
	}
	result.Check(testkit.Rows(fmt.Sprintf("%v", ret)))
}

func (s *testIntegrationSuite) TestTiDBDecodePlanFunc(c *C) {
	tk := testkit.NewTestKit(c, s.store)
	defer s.cleanEnv(c)
	tk.MustQuery("select tidb_decode_plan('')").Check(testkit.Rows(""))
	tk.MustQuery("select tidb_decode_plan('7APIMAk1XzEzCTAJMQlmdW5jczpjb3VudCgxKQoxCTE3XzE0CTAJMAlpbm5lciBqb2luLCBp" +
		"AQyQOlRhYmxlUmVhZGVyXzIxLCBlcXVhbDpbZXEoQ29sdW1uIzEsIA0KCDkpIBkXADIVFywxMCldCjIJMzFfMTgFZXhkYXRhOlNlbGVjdGlvbl" +
		"8xNwozCTFfMTcJMQkwCWx0HVlATlVMTCksIG5vdChpc251bGwVHAApUhcAUDIpKQo0CTEwXzE2CTEJMTAwMDAJdAHB2Dp0MSwgcmFuZ2U6Wy1p" +
		"bmYsK2luZl0sIGtlZXAgb3JkZXI6ZmFsc2UsIHN0YXRzOnBzZXVkbwoFtgAyAZcEMAk6tgAEMjAFtgQyMDq2AAg5LCBmtgAAMFa3AAA5FbcAO" +
		"T63AAAyzrcA')").Check(testkit.Rows("" +
		"\tStreamAgg_13        \troot\t1    \tfuncs:count(1)\n" +
		"\t└─HashJoin_14       \troot\t0    \tinner join, inner:TableReader_21, equal:[eq(Column#1, Column#9) eq(Column#2, Column#10)]\n" +
		"\t  ├─TableReader_18  \troot\t0    \tdata:Selection_17\n" +
		"\t  │ └─Selection_17  \tcop \t0    \tlt(Column#1, NULL), not(isnull(Column#1)), not(isnull(Column#2))\n" +
		"\t  │   └─TableScan_16\tcop \t10000\ttable:t1, range:[-inf,+inf], keep order:false, stats:pseudo\n" +
		"\t  └─TableReader_21  \troot\t0    \tdata:Selection_20\n" +
		"\t    └─Selection_20  \tcop \t0    \tlt(Column#9, NULL), not(isnull(Column#10)), not(isnull(Column#9))\n" +
		"\t      └─TableScan_19\tcop \t10000\ttable:t2, range:[-inf,+inf], keep order:false, stats:pseudo"))
}

func (s *testIntegrationSuite) TestTiDBInternalFunc(c *C) {
	tk := testkit.NewTestKit(c, s.store)
	defer s.cleanEnv(c)
	result := tk.MustQuery("select tidb_decode_key( '74800000000000002B5F72800000000000A5D3' )")
	result.Check(testkit.Rows("tableID=43, _tidb_rowid=42451"))

	result = tk.MustQuery("select tidb_decode_key( '74800000000000019B5F698000000000000001015257303100000000FB013736383232313130FF3900000000000000F8010000000000000000F7' )")
	result.Check(testkit.Rows("tableID=411, indexID=1, indexValues=015257303100000000FB013736383232313130FF3900000000000000F8010000000000000000F7"))

	// Test invalid record/index key.
	result = tk.MustQuery("select tidb_decode_key( '7480000000000000FF2E5F728000000011FFE1A3000000000000' )")
	result.Check(testkit.Rows("7480000000000000FF2E5F728000000011FFE1A3000000000000"))
	warns := tk.Se.GetSessionVars().StmtCtx.GetWarnings()
	c.Assert(warns, HasLen, 1)
	c.Assert(warns[0].Err.Error(), Equals, "invalid record/index key: 7480000000000000FF2E5F728000000011FFE1A3000000000000")
}

func newStoreWithBootstrap() (kv.Storage, *domain.Domain, error) {
	store, err := mockstore.NewMockTikvStore()
	if err != nil {
		return nil, nil, err
	}
	session.SetSchemaLease(0)
	dom, err := session.BootstrapSession(store)
	return store, dom, err
}

func (s *testIntegrationSuite) TestTwoDecimalTruncate(c *C) {
	tk := testkit.NewTestKit(c, s.store)
	defer s.cleanEnv(c)
	tk.MustExec("use test")
	tk.MustExec("set sql_mode=''")
	tk.MustExec("drop table if exists t")
	tk.MustExec("create table t1(a decimal(10,5), b decimal(10,1))")
	tk.MustExec("insert into t1 values(123.12345, 123.12345)")
	tk.MustExec("update t1 set b = a")
	res := tk.MustQuery("select a, b from t1")
	res.Check(testkit.Rows("123.12345 123.1"))
	res = tk.MustQuery("select 2.00000000000000000000000000000001 * 1.000000000000000000000000000000000000000000002")
	res.Check(testkit.Rows("2.000000000000000000000000000000"))
}

func (s *testIntegrationSuite) TestPrefixIndex(c *C) {
	tk := testkit.NewTestKit(c, s.store)
	defer s.cleanEnv(c)
	tk.MustExec("use test")
	tk.MustExec(`CREATE TABLE t1 (
  			name varchar(12) DEFAULT NULL,
  			KEY pname (name(12))
		) ENGINE=InnoDB DEFAULT CHARSET=utf8mb4 COLLATE=utf8mb4_unicode_ci`)

	tk.MustExec("insert into t1 values('借款策略集_网页');")
	res := tk.MustQuery("select * from t1 where name = '借款策略集_网页';")
	res.Check(testkit.Rows("借款策略集_网页"))

	tk.MustExec(`CREATE TABLE prefix (
		a int(11) NOT NULL,
		b varchar(55) DEFAULT NULL,
		c int(11) DEFAULT NULL,
		PRIMARY KEY (a),
		KEY prefix_index (b(2)),
		KEY prefix_complex (a,b(2))
	) ENGINE=InnoDB DEFAULT CHARSET=utf8 COLLATE=utf8_bin;`)

	tk.MustExec("INSERT INTO prefix VALUES(0, 'b', 2), (1, 'bbb', 3), (2, 'bbc', 4), (3, 'bbb', 5), (4, 'abc', 6), (5, 'abc', 7), (6, 'abc', 7), (7, 'ÿÿ', 8), (8, 'ÿÿ0', 9), (9, 'ÿÿÿ', 10);")
	res = tk.MustQuery("select c, b from prefix where b > 'ÿ' and b < 'ÿÿc'")
	res.Check(testkit.Rows("8 ÿÿ", "9 ÿÿ0"))

	res = tk.MustQuery("select a, b from prefix where b LIKE 'ÿÿ%'")
	res.Check(testkit.Rows("7 ÿÿ", "8 ÿÿ0", "9 ÿÿÿ"))
}

func (s *testIntegrationSuite) TestDecimalMul(c *C) {
	tk := testkit.NewTestKit(c, s.store)
	tk.MustExec("USE test")
	tk.MustExec("create table t(a decimal(38, 17));")
	tk.MustExec("insert into t select 0.5999991229316*0.918755041726043;")
	res := tk.MustQuery("select * from t;")
	res.Check(testkit.Rows("0.55125221922461136"))
}

func (s *testIntegrationSuite) TestDecimalDiv(c *C) {
	tk := testkit.NewTestKit(c, s.store)
	tk.MustQuery("select cast(1 as decimal(60,30)) / cast(1 as decimal(60,30)) / cast(1 as decimal(60, 30))").Check(testkit.Rows("1.000000000000000000000000000000"))
	tk.MustQuery("select cast(1 as decimal(60,30)) / cast(3 as decimal(60,30)) / cast(7 as decimal(60, 30))").Check(testkit.Rows("0.047619047619047619047619047619"))
	tk.MustQuery("select cast(1 as decimal(60,30)) / cast(3 as decimal(60,30)) / cast(7 as decimal(60, 30)) / cast(13 as decimal(60, 30))").Check(testkit.Rows("0.003663003663003663003663003663"))
}

func (s *testIntegrationSuite) TestUnknowHintIgnore(c *C) {
	tk := testkit.NewTestKit(c, s.store)
	tk.MustExec("USE test")
	tk.MustExec("create table t(a int)")
	tk.MustQuery("select /*+ unknown_hint(c1)*/ 1").Check(testkit.Rows("1"))
	tk.MustQuery("show warnings").Check(testkit.Rows("Warning 1064 You have an error in your SQL syntax; check the manual that corresponds to your TiDB version for the right syntax to use [parser:8064]Optimizer hint syntax error at line 1 column 23 near \"unknown_hint(c1)*/\" "))
	_, err := tk.Exec("select 1 from /*+ test1() */ t")
	c.Assert(err, IsNil)
}

func (s *testIntegrationSuite) TestValuesInNonInsertStmt(c *C) {
	tk := testkit.NewTestKit(c, s.store)
	tk.MustExec(`use test;`)
	tk.MustExec(`drop table if exists t;`)
	tk.MustExec(`create table t(a bigint, b double, c decimal, d varchar(20), e datetime, f time, g json);`)
	tk.MustExec(`insert into t values(1, 1.1, 2.2, "abc", "2018-10-24", NOW(), "12");`)
	res := tk.MustQuery(`select values(a), values(b), values(c), values(d), values(e), values(f), values(g) from t;`)
	res.Check(testkit.Rows(`<nil> <nil> <nil> <nil> <nil> <nil> <nil>`))
}

func (s *testIntegrationSuite) TestForeignKeyVar(c *C) {

	tk := testkit.NewTestKit(c, s.store)

	tk.MustExec("SET FOREIGN_KEY_CHECKS=1")
	tk.MustQuery("SHOW WARNINGS").Check(testkit.Rows("Warning 8047 variable 'foreign_key_checks' does not yet support value: 1"))
}

func (s *testIntegrationSuite) TestUserVarMockWindFunc(c *C) {
	tk := testkit.NewTestKit(c, s.store)
	tk.MustExec(`use test;`)
	tk.MustExec(`drop table if exists t;`)
	tk.MustExec(`create table t (a int, b varchar (20), c varchar (20));`)
	tk.MustExec(`insert into t values
					(1,'key1-value1','insert_order1'),
    				(1,'key1-value2','insert_order2'),
    				(1,'key1-value3','insert_order3'),
    				(1,'key1-value4','insert_order4'),
    				(1,'key1-value5','insert_order5'),
    				(1,'key1-value6','insert_order6'),
    				(2,'key2-value1','insert_order1'),
    				(2,'key2-value2','insert_order2'),
    				(2,'key2-value3','insert_order3'),
    				(2,'key2-value4','insert_order4'),
    				(2,'key2-value5','insert_order5'),
    				(2,'key2-value6','insert_order6'),
    				(3,'key3-value1','insert_order1'),
    				(3,'key3-value2','insert_order2'),
    				(3,'key3-value3','insert_order3'),
    				(3,'key3-value4','insert_order4'),
    				(3,'key3-value5','insert_order5'),
    				(3,'key3-value6','insert_order6');
					`)
	tk.MustExec(`SET @LAST_VAL := NULL;`)
	tk.MustExec(`SET @ROW_NUM := 0;`)

	tk.MustQuery(`select * from (
					SELECT a,
    				       @ROW_NUM := IF(a = @LAST_VAL, @ROW_NUM + 1, 1) AS ROW_NUM,
    				       @LAST_VAL := a AS LAST_VAL,
    				       b,
    				       c
    				FROM (select * from t where a in (1, 2, 3) ORDER BY a, c) t1
				) t2
				where t2.ROW_NUM < 2;
				`).Check(testkit.Rows(
		`1 1 1 key1-value1 insert_order1`,
		`2 1 2 key2-value1 insert_order1`,
		`3 1 3 key3-value1 insert_order1`,
	))

	tk.MustQuery(`select * from (
					SELECT a,
    				       @ROW_NUM := IF(a = @LAST_VAL, @ROW_NUM + 1, 1) AS ROW_NUM,
    				       @LAST_VAL := a AS LAST_VAL,
    				       b,
    				       c
    				FROM (select * from t where a in (1, 2, 3) ORDER BY a, c) t1
				) t2;
				`).Check(testkit.Rows(
		`1 1 1 key1-value1 insert_order1`,
		`1 2 1 key1-value2 insert_order2`,
		`1 3 1 key1-value3 insert_order3`,
		`1 4 1 key1-value4 insert_order4`,
		`1 5 1 key1-value5 insert_order5`,
		`1 6 1 key1-value6 insert_order6`,
		`2 1 2 key2-value1 insert_order1`,
		`2 2 2 key2-value2 insert_order2`,
		`2 3 2 key2-value3 insert_order3`,
		`2 4 2 key2-value4 insert_order4`,
		`2 5 2 key2-value5 insert_order5`,
		`2 6 2 key2-value6 insert_order6`,
		`3 1 3 key3-value1 insert_order1`,
		`3 2 3 key3-value2 insert_order2`,
		`3 3 3 key3-value3 insert_order3`,
		`3 4 3 key3-value4 insert_order4`,
		`3 5 3 key3-value5 insert_order5`,
		`3 6 3 key3-value6 insert_order6`,
	))
}

func (s *testIntegrationSuite) TestCastAsTime(c *C) {
	tk := testkit.NewTestKit(c, s.store)
	tk.MustExec(`use test;`)
	tk.MustExec(`drop table if exists t;`)
	tk.MustExec(`create table t (col1 bigint, col2 double, col3 decimal, col4 varchar(20), col5 json);`)
	tk.MustExec(`insert into t values (1, 1, 1, "1", "1");`)
	tk.MustExec(`insert into t values (null, null, null, null, null);`)
	tk.MustQuery(`select cast(col1 as time), cast(col2 as time), cast(col3 as time), cast(col4 as time), cast(col5 as time) from t where col1 = 1;`).Check(testkit.Rows(
		`00:00:01 00:00:01 00:00:01 00:00:01 00:00:01`,
	))
	tk.MustQuery(`select cast(col1 as time), cast(col2 as time), cast(col3 as time), cast(col4 as time), cast(col5 as time) from t where col1 is null;`).Check(testkit.Rows(
		`<nil> <nil> <nil> <nil> <nil>`,
	))

	err := tk.ExecToErr(`select cast(col1 as time(31)) from t where col1 is null;`)
	c.Assert(err.Error(), Equals, "[expression:1426]Too big precision 31 specified for column 'CAST'. Maximum is 6.")

	err = tk.ExecToErr(`select cast(col2 as time(31)) from t where col1 is null;`)
	c.Assert(err.Error(), Equals, "[expression:1426]Too big precision 31 specified for column 'CAST'. Maximum is 6.")

	err = tk.ExecToErr(`select cast(col3 as time(31)) from t where col1 is null;`)
	c.Assert(err.Error(), Equals, "[expression:1426]Too big precision 31 specified for column 'CAST'. Maximum is 6.")

	err = tk.ExecToErr(`select cast(col4 as time(31)) from t where col1 is null;`)
	c.Assert(err.Error(), Equals, "[expression:1426]Too big precision 31 specified for column 'CAST'. Maximum is 6.")

	err = tk.ExecToErr(`select cast(col5 as time(31)) from t where col1 is null;`)
	c.Assert(err.Error(), Equals, "[expression:1426]Too big precision 31 specified for column 'CAST'. Maximum is 6.")
}

func (s *testIntegrationSuite) TestValuesFloat32(c *C) {
	tk := testkit.NewTestKit(c, s.store)
	tk.MustExec("use test")
	tk.MustExec(`drop table if exists t;`)
	tk.MustExec(`create table t (i int key, j float);`)
	tk.MustExec(`insert into t values (1, 0.01);`)
	tk.MustQuery(`select * from t;`).Check(testkit.Rows(`1 0.01`))
	tk.MustExec(`insert into t values (1, 0.02) on duplicate key update j = values (j);`)
	tk.MustQuery(`select * from t;`).Check(testkit.Rows(`1 0.02`))
}

func (s *testIntegrationSuite) TestFuncNameConst(c *C) {
	tk := testkit.NewTestKit(c, s.store)
	defer s.cleanEnv(c)
	tk.MustExec("USE test;")
	tk.MustExec("DROP TABLE IF EXISTS t;")
	tk.MustExec("CREATE TABLE t(a CHAR(20), b VARCHAR(20), c BIGINT);")
	tk.MustExec("INSERT INTO t (b, c) values('hello', 1);")

	r := tk.MustQuery("SELECT name_const('test_int', 1), name_const('test_float', 3.1415);")
	r.Check(testkit.Rows("1 3.1415"))
	r = tk.MustQuery("SELECT name_const('test_string', 'hello'), name_const('test_nil', null);")
	r.Check(testkit.Rows("hello <nil>"))
	r = tk.MustQuery("SELECT name_const('test_string', 1) + c FROM t;")
	r.Check(testkit.Rows("2"))
	r = tk.MustQuery("SELECT concat('hello', name_const('test_string', 'world')) FROM t;")
	r.Check(testkit.Rows("helloworld"))
	r = tk.MustQuery("SELECT NAME_CONST('come', -1);")
	r.Check(testkit.Rows("-1"))
	r = tk.MustQuery("SELECT NAME_CONST('come', -1.0);")
	r.Check(testkit.Rows("-1.0"))
	err := tk.ExecToErr(`select name_const(a,b) from t;`)
	c.Assert(err.Error(), Equals, "[planner:1210]Incorrect arguments to NAME_CONST")
	err = tk.ExecToErr(`select name_const(a,"hello") from t;`)
	c.Assert(err.Error(), Equals, "[planner:1210]Incorrect arguments to NAME_CONST")
	err = tk.ExecToErr(`select name_const("hello", b) from t;`)
	c.Assert(err.Error(), Equals, "[planner:1210]Incorrect arguments to NAME_CONST")
	err = tk.ExecToErr(`select name_const("hello", 1+1) from t;`)
	c.Assert(err.Error(), Equals, "[planner:1210]Incorrect arguments to NAME_CONST")
	err = tk.ExecToErr(`select name_const(concat('a', 'b'), 555) from t;`)
	c.Assert(err.Error(), Equals, "[planner:1210]Incorrect arguments to NAME_CONST")
	err = tk.ExecToErr(`select name_const(555) from t;`)
	c.Assert(err.Error(), Equals, "[expression:1582]Incorrect parameter count in the call to native function 'name_const'")

	var rs sqlexec.RecordSet
	rs, err = tk.Exec(`select name_const("hello", 1);`)
	c.Assert(err, IsNil)
	c.Assert(len(rs.Fields()), Equals, 1)
	c.Assert(rs.Fields()[0].Column.Name.L, Equals, "hello")
}

func (s *testIntegrationSuite) TestValuesEnum(c *C) {
	tk := testkit.NewTestKit(c, s.store)
	tk.MustExec("use test")
	tk.MustExec(`drop table if exists t;`)
	tk.MustExec(`create table t (a bigint primary key, b enum('a','b','c'));`)
	tk.MustExec(`insert into t values (1, "a");`)
	tk.MustQuery(`select * from t;`).Check(testkit.Rows(`1 a`))
	tk.MustExec(`insert into t values (1, "b") on duplicate key update b = values(b);`)
	tk.MustQuery(`select * from t;`).Check(testkit.Rows(`1 b`))
}

func (s *testIntegrationSuite) TestIssue9325(c *C) {
	tk := testkit.NewTestKit(c, s.store)
	tk.MustExec("use test")
	tk.MustExec("drop table if exists t")
	tk.MustExec("create table t(a timestamp) partition by range(unix_timestamp(a)) (partition p0 values less than(unix_timestamp('2019-02-16 14:20:00')), partition p1 values less than (maxvalue))")
	tk.MustExec("insert into t values('2019-02-16 14:19:59'), ('2019-02-16 14:20:01')")
	result := tk.MustQuery("select * from t where a between timestamp'2019-02-16 14:19:00' and timestamp'2019-02-16 14:21:00'")
	c.Assert(result.Rows(), HasLen, 2)

	tk.MustExec("drop table if exists t")
	tk.MustExec("create table t(a timestamp)")
	tk.MustExec("insert into t values('2019-02-16 14:19:59'), ('2019-02-16 14:20:01')")
	result = tk.MustQuery("select * from t where a < timestamp'2019-02-16 14:21:00'")
	result.Check(testkit.Rows("2019-02-16 14:19:59", "2019-02-16 14:20:01"))
}

func (s *testIntegrationSuite) TestIssue9710(c *C) {
	tk := testkit.NewTestKit(c, s.store)
	getSAndMS := func(str string) (int, int) {
		results := strings.Split(str, ":")
		SAndMS := strings.Split(results[len(results)-1], ".")
		var s, ms int
		s, _ = strconv.Atoi(SAndMS[0])
		if len(SAndMS) > 1 {
			ms, _ = strconv.Atoi(SAndMS[1])
		}
		return s, ms
	}

	for {
		rs := tk.MustQuery("select now(), now(6), unix_timestamp(), unix_timestamp(now())")
		s, ms := getSAndMS(rs.Rows()[0][1].(string))
		if ms < 500000 {
			time.Sleep(time.Second / 10)
			continue
		}

		s1, _ := getSAndMS(rs.Rows()[0][0].(string))
		c.Assert(s, Equals, s1) // now() will truncate the result instead of rounding it

		c.Assert(rs.Rows()[0][2], Equals, rs.Rows()[0][3]) // unix_timestamp() will truncate the result
		break
	}
}

// TestDecimalConvertToTime for issue #9770
func (s *testIntegrationSuite) TestDecimalConvertToTime(c *C) {
	tk := testkit.NewTestKit(c, s.store)
	defer s.cleanEnv(c)

	tk.MustExec("use test")
	tk.MustExec("drop table if exists t")
	tk.MustExec("create table t(a datetime(6), b timestamp)")
	tk.MustExec("insert t values (20010101100000.123456, 20110707101112.123456)")
	tk.MustQuery("select * from t").Check(testkit.Rows("2001-01-01 10:00:00.123456 2011-07-07 10:11:12"))
}

func (s *testIntegrationSuite) TestIssue9732(c *C) {
	tk := testkit.NewTestKit(c, s.store)
	defer s.cleanEnv(c)

	tk.MustQuery(`select monthname(str_to_date(null, '%m')), monthname(str_to_date(null, '%m')),
monthname(str_to_date(1, '%m')), monthname(str_to_date(0, '%m'));`).Check(testkit.Rows("<nil> <nil> <nil> <nil>"))

	nullCases := []struct {
		sql string
		ret string
	}{
		{"select str_to_date(1, '%m')", "0000-01-00"},
		{"select str_to_date(01, '%d')", "0000-00-01"},
		{"select str_to_date(2019, '%Y')", "2019-00-00"},
		{"select str_to_date('5,2019','%m,%Y')", "2019-05-00"},
		{"select str_to_date('01,2019','%d,%Y')", "2019-00-01"},
		{"select str_to_date('01,5','%d,%m')", "0000-05-01"},
	}

	for _, nullCase := range nullCases {
		tk.MustQuery(nullCase.sql).Check(testkit.Rows("<nil>"))
	}

	// remove NO_ZERO_DATE mode
	tk.MustExec("set sql_mode='ONLY_FULL_GROUP_BY,STRICT_TRANS_TABLES,NO_ZERO_IN_DATE,ERROR_FOR_DIVISION_BY_ZERO,NO_AUTO_CREATE_USER,NO_ENGINE_SUBSTITUTION'")

	for _, nullCase := range nullCases {
		tk.MustQuery(nullCase.sql).Check(testkit.Rows(nullCase.ret))
	}
}

func (s *testIntegrationSuite) TestDaynameArithmetic(c *C) {
	tk := testkit.NewTestKit(c, s.store)
	defer s.cleanEnv(c)

	cases := []struct {
		sql    string
		result string
	}{
		{`select dayname("1962-03-01")+0;`, "3"},
		{`select dayname("1962-03-02")+0;`, "4"},
		{`select dayname("1962-03-03")+0;`, "5"},
		{`select dayname("1962-03-04")+0;`, "6"},
		{`select dayname("1962-03-05")+0;`, "0"},
		{`select dayname("1962-03-06")+0;`, "1"},
		{`select dayname("1962-03-07")+0;`, "2"},
		{`select dayname("1962-03-08")+0;`, "3"},
		{`select dayname("1962-03-01")+1;`, "4"},
		{`select dayname("1962-03-01")+2;`, "5"},
		{`select dayname("1962-03-01")+3;`, "6"},
		{`select dayname("1962-03-01")+4;`, "7"},
		{`select dayname("1962-03-01")+5;`, "8"},
		{`select dayname("1962-03-01")+6;`, "9"},
		{`select dayname("1962-03-01")+7;`, "10"},
		{`select dayname("1962-03-01")+2333;`, "2336"},
		{`select dayname("1962-03-01")+2.333;`, "5.333"},
		{`select dayname("1962-03-01")>2;`, "1"},
		{`select dayname("1962-03-01")<2;`, "0"},
		{`select dayname("1962-03-01")=3;`, "1"},
		{`select dayname("1962-03-01")!=3;`, "0"},
		{`select dayname("1962-03-01")<4;`, "1"},
		{`select dayname("1962-03-01")>4;`, "0"},
		{`select !dayname("1962-03-01");`, "0"},
		{`select dayname("1962-03-01")&1;`, "1"},
		{`select dayname("1962-03-01")&3;`, "3"},
		{`select dayname("1962-03-01")&7;`, "3"},
		{`select dayname("1962-03-01")|1;`, "3"},
		{`select dayname("1962-03-01")|3;`, "3"},
		{`select dayname("1962-03-01")|7;`, "7"},
		{`select dayname("1962-03-01")^1;`, "2"},
		{`select dayname("1962-03-01")^3;`, "0"},
		{`select dayname("1962-03-01")^7;`, "4"},
	}

	for _, c := range cases {
		tk.MustQuery(c.sql).Check(testkit.Rows(c.result))
	}
}

func (s *testIntegrationSuite) TestIssue10156(c *C) {
	tk := testkit.NewTestKit(c, s.store)
	defer s.cleanEnv(c)

	tk.MustExec("use test")
	tk.MustExec("CREATE TABLE `t1` (`period_name` varchar(24) DEFAULT NULL ,`period_id` bigint(20) DEFAULT NULL ,`starttime` bigint(20) DEFAULT NULL)")
	tk.MustExec("CREATE TABLE `t2` (`bussid` bigint(20) DEFAULT NULL,`ct` bigint(20) DEFAULT NULL)")
	q := `
select
    a.period_name,
    b.date8
from
    (select * from t1) a
left join
    (select bussid,date(from_unixtime(ct)) date8 from t2) b
on
    a.period_id = b.bussid
where
    datediff(b.date8, date(from_unixtime(a.starttime))) >= 0`
	tk.MustQuery(q)
}

func (s *testIntegrationSuite) TestIssue9727(c *C) {
	tk := testkit.NewTestKit(c, s.store)
	defer s.cleanEnv(c)

	cases := []struct {
		sql    string
		result string
	}{
		{`SELECT "1900-01-01 00:00:00" + INTERVAL "100000000:214748364700" MINUTE_SECOND;`, "8895-03-27 22:11:40"},
		{`SELECT "1900-01-01 00:00:00" + INTERVAL 1 << 37 SECOND;`, "6255-04-08 15:04:32"},
		{`SELECT "1900-01-01 00:00:00" + INTERVAL 1 << 31 MINUTE;`, "5983-01-24 02:08:00"},
		{`SELECT "1900-01-01 00:00:00" + INTERVAL 1 << 38 SECOND;`, "<nil>"},
		{`SELECT "1900-01-01 00:00:00" + INTERVAL 1 << 33 MINUTE;`, "<nil>"},
		{`SELECT "1900-01-01 00:00:00" + INTERVAL 1 << 30 HOUR;`, "<nil>"},
		{`SELECT "1900-01-01 00:00:00" + INTERVAL "1000000000:214748364700" MINUTE_SECOND;`, "<nil>"},
		{`SELECT 19000101000000 + INTERVAL "100000000:214748364700" MINUTE_SECOND;`, "8895-03-27 22:11:40"},
		{`SELECT 19000101000000 + INTERVAL 1 << 37 SECOND;`, "6255-04-08 15:04:32"},
		{`SELECT 19000101000000 + INTERVAL 1 << 31 MINUTE;`, "5983-01-24 02:08:00"},

		{`SELECT "8895-03-27 22:11:40" - INTERVAL "100000000:214748364700" MINUTE_SECOND;`, "1900-01-01 00:00:00"},
		{`SELECT "6255-04-08 15:04:32" - INTERVAL 1 << 37 SECOND;`, "1900-01-01 00:00:00"},
		{`SELECT "5983-01-24 02:08:00" - INTERVAL 1 << 31 MINUTE;`, "1900-01-01 00:00:00"},
		{`SELECT "9999-01-01 00:00:00" - INTERVAL 1 << 39 SECOND;`, "<nil>"},
		{`SELECT "9999-01-01 00:00:00" - INTERVAL 1 << 33 MINUTE;`, "<nil>"},
		{`SELECT "9999-01-01 00:00:00" - INTERVAL 1 << 30 HOUR;`, "<nil>"},
		{`SELECT "9999-01-01 00:00:00" - INTERVAL "10000000000:214748364700" MINUTE_SECOND;`, "<nil>"},
		{`SELECT 88950327221140 - INTERVAL "100000000:214748364700" MINUTE_SECOND ;`, "1900-01-01 00:00:00"},
		{`SELECT 62550408150432 - INTERVAL 1 << 37 SECOND;`, "1900-01-01 00:00:00"},
		{`SELECT 59830124020800 - INTERVAL 1 << 31 MINUTE;`, "1900-01-01 00:00:00"},

		{`SELECT 10000101000000 + INTERVAL "111111111111111111" MICROSECOND;`, `4520-12-21 05:31:51.111111`},
		{`SELECT 10000101000000 + INTERVAL "111111111111.111111" SECOND;`, `4520-12-21 05:31:51.111111`},
		{`SELECT 10000101000000 + INTERVAL "111111111111.111111111" SECOND;`, `4520-12-21 05:31:51.111111`},
		{`SELECT 10000101000000 + INTERVAL "111111111111.111" SECOND;`, `4520-12-21 05:31:51.111000`},
		{`SELECT 10000101000000 + INTERVAL "111111111111." SECOND;`, `4520-12-21 05:31:51`},
		{`SELECT 10000101000000 + INTERVAL "111111111111111111.5" MICROSECOND;`, `4520-12-21 05:31:51.111112`},
		{`SELECT 10000101000000 + INTERVAL "111111111111111112.5" MICROSECOND;`, `4520-12-21 05:31:51.111113`},
		{`SELECT 10000101000000 + INTERVAL "111111111111111111.500000" MICROSECOND;`, `4520-12-21 05:31:51.111112`},
		{`SELECT 10000101000000 + INTERVAL "111111111111111111.50000000" MICROSECOND;`, `4520-12-21 05:31:51.111112`},
		{`SELECT 10000101000000 + INTERVAL "111111111111111111.6" MICROSECOND;`, `4520-12-21 05:31:51.111112`},
		{`SELECT 10000101000000 + INTERVAL "111111111111111111.499999" MICROSECOND;`, `4520-12-21 05:31:51.111111`},
		{`SELECT 10000101000000 + INTERVAL "111111111111111111.499999999999" MICROSECOND;`, `4520-12-21 05:31:51.111111`},
	}

	for _, c := range cases {
		tk.MustQuery(c.sql).Check(testkit.Rows(c.result))
	}
}

func (s *testIntegrationSuite) TestTimestampDatumEncode(c *C) {
	tk := testkit.NewTestKit(c, s.store)
	tk.MustExec("use test")
	tk.MustExec(`drop table if exists t;`)
	tk.MustExec(`create table t (a bigint primary key, b timestamp)`)
	tk.MustExec(`insert into t values (1, "2019-04-29 11:56:12")`)
	tk.MustQuery(`explain select * from t where b = (select max(b) from t)`).Check(testkit.Rows(
		"TableReader_43 10.00 root  data:Selection_42",
		"└─Selection_42 10.00 cop[tikv]  eq(test.t.b, 2019-04-29 11:56:12)",
		"  └─TableFullScan_41 10000.00 cop[tikv] table:t keep order:false, stats:pseudo",
	))
	tk.MustQuery(`select * from t where b = (select max(b) from t)`).Check(testkit.Rows(`1 2019-04-29 11:56:12`))
}

func (s *testIntegrationSuite) TestDateTimeAddReal(c *C) {
	tk := testkit.NewTestKit(c, s.store)
	defer s.cleanEnv(c)

	cases := []struct {
		sql    string
		result string
	}{
		{`SELECT "1900-01-01 00:00:00" + INTERVAL 1.123456789e3 SECOND;`, "1900-01-01 00:18:43.456789"},
		{`SELECT 19000101000000 + INTERVAL 1.123456789e3 SECOND;`, "1900-01-01 00:18:43.456789"},
		{`select date("1900-01-01") + interval 1.123456789e3 second;`, "1900-01-01 00:18:43.456789"},
		{`SELECT "1900-01-01 00:18:43.456789" - INTERVAL 1.123456789e3 SECOND;`, "1900-01-01 00:00:00"},
		{`SELECT 19000101001843.456789 - INTERVAL 1.123456789e3 SECOND;`, "1900-01-01 00:00:00"},
		{`select date("1900-01-01") - interval 1.123456789e3 second;`, "1899-12-31 23:41:16.543211"},
		{`select 19000101000000 - interval 1.123456789e3 second;`, "1899-12-31 23:41:16.543211"},
	}

	for _, c := range cases {
		tk.MustQuery(c.sql).Check(testkit.Rows(c.result))
	}
}

func (s *testIntegrationSuite) TestIssue10181(c *C) {
	tk := testkit.NewTestKit(c, s.store)
	tk.MustExec("use test")
	tk.MustExec(`drop table if exists t;`)
	tk.MustExec(`create table t(a bigint unsigned primary key);`)
	tk.MustExec(`insert into t values(9223372036854775807), (18446744073709551615)`)
	tk.MustQuery(`select * from t where a > 9223372036854775807-0.5 order by a`).Check(testkit.Rows(`9223372036854775807`, `18446744073709551615`))
}

func (s *testIntegrationSuite) TestExprPushdownBlacklist(c *C) {
	tk := testkit.NewTestKit(c, s.store)
	tk.MustQuery(`select * from mysql.expr_pushdown_blacklist`).Check(testkit.Rows())
}

func (s *testIntegrationSuite) TestOptRuleBlacklist(c *C) {
	tk := testkit.NewTestKit(c, s.store)
	tk.MustQuery(`select * from mysql.opt_rule_blacklist`).Check(testkit.Rows())
}

func (s *testIntegrationSuite) TestIssue10804(c *C) {
	tk := testkit.NewTestKit(c, s.store)
	tk.MustQuery(`SELECT @@information_schema_stats_expiry`).Check(testkit.Rows(`86400`))
	tk.MustExec("/*!80000 SET SESSION information_schema_stats_expiry=0 */")
	tk.MustQuery(`SELECT @@information_schema_stats_expiry`).Check(testkit.Rows(`0`))
	tk.MustQuery(`SELECT @@GLOBAL.information_schema_stats_expiry`).Check(testkit.Rows(`86400`))
	tk.MustExec("/*!80000 SET GLOBAL information_schema_stats_expiry=0 */")
	tk.MustQuery(`SELECT @@GLOBAL.information_schema_stats_expiry`).Check(testkit.Rows(`0`))
}

func (s *testIntegrationSuite) TestInvalidEndingStatement(c *C) {
	tk := testkit.NewTestKit(c, s.store)
	tk.MustExec("use test")
	parseErrMsg := "[parser:1064]"
	errMsgLen := len(parseErrMsg)

	assertParseErr := func(sql string) {
		_, err := tk.Exec(sql)
		c.Assert(err, NotNil)
		c.Assert(err.Error()[:errMsgLen], Equals, parseErrMsg)
	}

	assertParseErr("drop table if exists t'xyz")
	assertParseErr("drop table if exists t'")
	assertParseErr("drop table if exists t`")
	assertParseErr(`drop table if exists t'`)
	assertParseErr(`drop table if exists t"`)
}

func (s *testIntegrationSuite) TestIssue15613(c *C) {
	tk := testkit.NewTestKit(c, s.store)
	tk.MustQuery("select sec_to_time(1e-4)").Check(testkit.Rows("00:00:00.000100"))
	tk.MustQuery("select sec_to_time(1e-5)").Check(testkit.Rows("00:00:00.000010"))
	tk.MustQuery("select sec_to_time(1e-6)").Check(testkit.Rows("00:00:00.000001"))
	tk.MustQuery("select sec_to_time(1e-7)").Check(testkit.Rows("00:00:00.000000"))
}

func (s *testIntegrationSuite) TestIssue10675(c *C) {
	tk := testkit.NewTestKit(c, s.store)
	tk.MustExec("use test")
	tk.MustExec(`drop table if exists t;`)
	tk.MustExec(`create table t(a int);`)
	tk.MustExec(`insert into t values(1);`)
	tk.MustQuery(`select * from t where a < -184467440737095516167.1;`).Check(testkit.Rows())
	tk.MustQuery(`select * from t where a > -184467440737095516167.1;`).Check(
		testkit.Rows("1"))
	tk.MustQuery(`select * from t where a < 184467440737095516167.1;`).Check(
		testkit.Rows("1"))
	tk.MustQuery(`select * from t where a > 184467440737095516167.1;`).Check(testkit.Rows())

	// issue 11647
	tk.MustExec(`drop table if exists t;`)
	tk.MustExec(`create table t(b bit(1));`)
	tk.MustExec(`insert into t values(b'1');`)
	tk.MustQuery(`select count(*) from t where b = 1;`).Check(testkit.Rows("1"))
	tk.MustQuery(`select count(*) from t where b = '1';`).Check(testkit.Rows("1"))
	tk.MustQuery(`select count(*) from t where b = b'1';`).Check(testkit.Rows("1"))

	tk.MustExec(`drop table if exists t;`)
	tk.MustExec(`create table t(b bit(63));`)
	// Not 64, because the behavior of mysql is amazing. I have no idea to fix it.
	tk.MustExec(`insert into t values(b'111111111111111111111111111111111111111111111111111111111111111');`)
	tk.MustQuery(`select count(*) from t where b = 9223372036854775807;`).Check(testkit.Rows("1"))
	tk.MustQuery(`select count(*) from t where b = '9223372036854775807';`).Check(testkit.Rows("1"))
	tk.MustQuery(`select count(*) from t where b = b'111111111111111111111111111111111111111111111111111111111111111';`).Check(testkit.Rows("1"))
}

func (s *testIntegrationSuite) TestDatetimeMicrosecond(c *C) {
	tk := testkit.NewTestKit(c, s.store)
	// For int
	tk.MustQuery(`select DATE_ADD('2007-03-28 22:08:28',INTERVAL -2 SECOND_MICROSECOND);`).Check(
		testkit.Rows("2007-03-28 22:08:27.800000"))
	tk.MustQuery(`select DATE_ADD('2007-03-28 22:08:28',INTERVAL -2 MINUTE_MICROSECOND);`).Check(
		testkit.Rows("2007-03-28 22:08:27.800000"))
	tk.MustQuery(`select DATE_ADD('2007-03-28 22:08:28',INTERVAL -2 HOUR_MICROSECOND);`).Check(
		testkit.Rows("2007-03-28 22:08:27.800000"))
	tk.MustQuery(`select DATE_ADD('2007-03-28 22:08:28',INTERVAL -2 DAY_MICROSECOND);`).Check(
		testkit.Rows("2007-03-28 22:08:27.800000"))

	// For Decimal
	tk.MustQuery(`select DATE_ADD('2007-03-28 22:08:28',INTERVAL 2.2 HOUR_MINUTE);`).Check(
		testkit.Rows("2007-03-29 00:10:28"))
	tk.MustQuery(`select DATE_ADD('2007-03-28 22:08:28',INTERVAL 2.2 MINUTE_SECOND);`).Check(
		testkit.Rows("2007-03-28 22:10:30"))
	tk.MustQuery(`select DATE_ADD('2007-03-28 22:08:28',INTERVAL 2.2 YEAR_MONTH);`).Check(
		testkit.Rows("2009-05-28 22:08:28"))
	tk.MustQuery(`select DATE_ADD('2007-03-28 22:08:28',INTERVAL 2.2 DAY_HOUR);`).Check(
		testkit.Rows("2007-03-31 00:08:28"))
	tk.MustQuery(`select DATE_ADD('2007-03-28 22:08:28',INTERVAL 2.2 DAY_MINUTE);`).Check(
		testkit.Rows("2007-03-29 00:10:28"))
	tk.MustQuery(`select DATE_ADD('2007-03-28 22:08:28',INTERVAL 2.2 DAY_SECOND);`).Check(
		testkit.Rows("2007-03-28 22:10:30"))
	tk.MustQuery(`select DATE_ADD('2007-03-28 22:08:28',INTERVAL 2.2 HOUR_SECOND);`).Check(
		testkit.Rows("2007-03-28 22:10:30"))
	tk.MustQuery(`select DATE_ADD('2007-03-28 22:08:28',INTERVAL 2.2 SECOND);`).Check(
		testkit.Rows("2007-03-28 22:08:30.200000"))
	tk.MustQuery(`select DATE_ADD('2007-03-28 22:08:28',INTERVAL 2.2 YEAR);`).Check(
		testkit.Rows("2009-03-28 22:08:28"))
	tk.MustQuery(`select DATE_ADD('2007-03-28 22:08:28',INTERVAL 2.2 QUARTER);`).Check(
		testkit.Rows("2007-09-28 22:08:28"))
	tk.MustQuery(`select DATE_ADD('2007-03-28 22:08:28',INTERVAL 2.2 MONTH);`).Check(
		testkit.Rows("2007-05-28 22:08:28"))
	tk.MustQuery(`select DATE_ADD('2007-03-28 22:08:28',INTERVAL 2.2 WEEK);`).Check(
		testkit.Rows("2007-04-11 22:08:28"))
	tk.MustQuery(`select DATE_ADD('2007-03-28 22:08:28',INTERVAL 2.2 DAY);`).Check(
		testkit.Rows("2007-03-30 22:08:28"))
	tk.MustQuery(`select DATE_ADD('2007-03-28 22:08:28',INTERVAL 2.2 HOUR);`).Check(
		testkit.Rows("2007-03-29 00:08:28"))
	tk.MustQuery(`select DATE_ADD('2007-03-28 22:08:28',INTERVAL 2.2 MINUTE);`).Check(
		testkit.Rows("2007-03-28 22:10:28"))
	tk.MustQuery(`select DATE_ADD('2007-03-28 22:08:28',INTERVAL 2.2 MICROSECOND);`).Check(
		testkit.Rows("2007-03-28 22:08:28.000002"))
	tk.MustQuery(`select DATE_ADD('2007-03-28 22:08:28',INTERVAL -2.2 HOUR_MINUTE);`).Check(
		testkit.Rows("2007-03-28 20:06:28"))
	tk.MustQuery(`select DATE_ADD('2007-03-28 22:08:28',INTERVAL -2.2 MINUTE_SECOND);`).Check(
		testkit.Rows("2007-03-28 22:06:26"))
	tk.MustQuery(`select DATE_ADD('2007-03-28 22:08:28',INTERVAL -2.2 YEAR_MONTH);`).Check(
		testkit.Rows("2005-01-28 22:08:28"))
	tk.MustQuery(`select DATE_ADD('2007-03-28 22:08:28',INTERVAL -2.2 DAY_HOUR);`).Check(
		testkit.Rows("2007-03-26 20:08:28"))
	tk.MustQuery(`select DATE_ADD('2007-03-28 22:08:28',INTERVAL -2.2 DAY_MINUTE);`).Check(
		testkit.Rows("2007-03-28 20:06:28"))
	tk.MustQuery(`select DATE_ADD('2007-03-28 22:08:28',INTERVAL -2.2 DAY_SECOND);`).Check(
		testkit.Rows("2007-03-28 22:06:26"))
	tk.MustQuery(`select DATE_ADD('2007-03-28 22:08:28',INTERVAL -2.2 HOUR_SECOND);`).Check(
		testkit.Rows("2007-03-28 22:06:26"))
	//	tk.MustQuery(`select DATE_ADD('2007-03-28 22:08:28',INTERVAL -2.2 SECOND);`).Check(
	//		testkit.Rows("2007-03-28 22:08:25.800000"))
	tk.MustQuery(`select DATE_ADD('2007-03-28 22:08:28',INTERVAL -2.2 YEAR);`).Check(
		testkit.Rows("2005-03-28 22:08:28"))
	tk.MustQuery(`select DATE_ADD('2007-03-28 22:08:28',INTERVAL -2.2 QUARTER);`).Check(
		testkit.Rows("2006-09-28 22:08:28"))
	tk.MustQuery(`select DATE_ADD('2007-03-28 22:08:28',INTERVAL -2.2 MONTH);`).Check(
		testkit.Rows("2007-01-28 22:08:28"))
	tk.MustQuery(`select DATE_ADD('2007-03-28 22:08:28',INTERVAL -2.2 WEEK);`).Check(
		testkit.Rows("2007-03-14 22:08:28"))
	tk.MustQuery(`select DATE_ADD('2007-03-28 22:08:28',INTERVAL -2.2 DAY);`).Check(
		testkit.Rows("2007-03-26 22:08:28"))
	tk.MustQuery(`select DATE_ADD('2007-03-28 22:08:28',INTERVAL -2.2 HOUR);`).Check(
		testkit.Rows("2007-03-28 20:08:28"))
	tk.MustQuery(`select DATE_ADD('2007-03-28 22:08:28',INTERVAL -2.2 MINUTE);`).Check(
		testkit.Rows("2007-03-28 22:06:28"))
	tk.MustQuery(`select DATE_ADD('2007-03-28 22:08:28',INTERVAL -2.2 MICROSECOND);`).Check(
		testkit.Rows("2007-03-28 22:08:27.999998"))
	tk.MustQuery(`select DATE_ADD('2007-03-28 22:08:28',INTERVAL "-2.2" HOUR_MINUTE);`).Check(
		testkit.Rows("2007-03-28 20:06:28"))
	tk.MustQuery(`select DATE_ADD('2007-03-28 22:08:28',INTERVAL "-2.2" MINUTE_SECOND);`).Check(
		testkit.Rows("2007-03-28 22:06:26"))
	tk.MustQuery(`select DATE_ADD('2007-03-28 22:08:28',INTERVAL "-2.2" YEAR_MONTH);`).Check(
		testkit.Rows("2005-01-28 22:08:28"))
	tk.MustQuery(`select DATE_ADD('2007-03-28 22:08:28',INTERVAL "-2.2" DAY_HOUR);`).Check(
		testkit.Rows("2007-03-26 20:08:28"))
	tk.MustQuery(`select DATE_ADD('2007-03-28 22:08:28',INTERVAL "-2.2" DAY_MINUTE);`).Check(
		testkit.Rows("2007-03-28 20:06:28"))
	tk.MustQuery(`select DATE_ADD('2007-03-28 22:08:28',INTERVAL "-2.2" DAY_SECOND);`).Check(
		testkit.Rows("2007-03-28 22:06:26"))
	tk.MustQuery(`select DATE_ADD('2007-03-28 22:08:28',INTERVAL "-2.2" HOUR_SECOND);`).Check(
		testkit.Rows("2007-03-28 22:06:26"))
	//	tk.MustQuery(`select DATE_ADD('2007-03-28 22:08:28',INTERVAL "-2.2" SECOND);`).Check(
	//		testkit.Rows("2007-03-28 22:08:25.800000"))
	tk.MustQuery(`select DATE_ADD('2007-03-28 22:08:28',INTERVAL "-2.2" YEAR);`).Check(
		testkit.Rows("2005-03-28 22:08:28"))
	tk.MustQuery(`select DATE_ADD('2007-03-28 22:08:28',INTERVAL "-2.2" QUARTER);`).Check(
		testkit.Rows("2006-09-28 22:08:28"))
	tk.MustQuery(`select DATE_ADD('2007-03-28 22:08:28',INTERVAL "-2.2" MONTH);`).Check(
		testkit.Rows("2007-01-28 22:08:28"))
	tk.MustQuery(`select DATE_ADD('2007-03-28 22:08:28',INTERVAL "-2.2" WEEK);`).Check(
		testkit.Rows("2007-03-14 22:08:28"))
	//	tk.MustQuery(`select DATE_ADD('2007-03-28 22:08:28',INTERVAL "-2.2" DAY);`).Check(
	//		testkit.Rows("2007-03-26 22:08:28"))
	//	tk.MustQuery(`select DATE_ADD('2007-03-28 22:08:28',INTERVAL "-2.2" HOUR);`).Check(
	//		testkit.Rows("2007-03-28 20:08:28"))
	tk.MustQuery(`select DATE_ADD('2007-03-28 22:08:28',INTERVAL "-2.2" MINUTE);`).Check(
		testkit.Rows("2007-03-28 22:06:28"))
	tk.MustQuery(`select DATE_ADD('2007-03-28 22:08:28',INTERVAL "-2.2" MICROSECOND);`).Check(
		testkit.Rows("2007-03-28 22:08:27.999998"))
	tk.MustQuery(`select DATE_ADD('2007-03-28 22:08:28',INTERVAL "-2.-2" HOUR_MINUTE);`).Check(
		testkit.Rows("2007-03-28 20:06:28"))
	tk.MustQuery(`select DATE_ADD('2007-03-28 22:08:28',INTERVAL "-2.-2" MINUTE_SECOND);`).Check(
		testkit.Rows("2007-03-28 22:06:26"))
	tk.MustQuery(`select DATE_ADD('2007-03-28 22:08:28',INTERVAL "-2.-2" YEAR_MONTH);`).Check(
		testkit.Rows("2005-01-28 22:08:28"))
	tk.MustQuery(`select DATE_ADD('2007-03-28 22:08:28',INTERVAL "-2.-2" DAY_HOUR);`).Check(
		testkit.Rows("2007-03-26 20:08:28"))
	tk.MustQuery(`select DATE_ADD('2007-03-28 22:08:28',INTERVAL "-2.-2" DAY_MINUTE);`).Check(
		testkit.Rows("2007-03-28 20:06:28"))
	tk.MustQuery(`select DATE_ADD('2007-03-28 22:08:28',INTERVAL "-2.-2" DAY_SECOND);`).Check(
		testkit.Rows("2007-03-28 22:06:26"))
	tk.MustQuery(`select DATE_ADD('2007-03-28 22:08:28',INTERVAL "-2.-2" HOUR_SECOND);`).Check(
		testkit.Rows("2007-03-28 22:06:26"))
	//	tk.MustQuery(`select DATE_ADD('2007-03-28 22:08:28',INTERVAL "-2.-2" SECOND);`).Check(
	//		testkit.Rows("2007-03-28 22:08:26"))
	tk.MustQuery(`select DATE_ADD('2007-03-28 22:08:28',INTERVAL "-2.-2" YEAR);`).Check(
		testkit.Rows("2005-03-28 22:08:28"))
	tk.MustQuery(`select DATE_ADD('2007-03-28 22:08:28',INTERVAL "-2.-2" QUARTER);`).Check(
		testkit.Rows("2006-09-28 22:08:28"))
	tk.MustQuery(`select DATE_ADD('2007-03-28 22:08:28',INTERVAL "-2.-2" MONTH);`).Check(
		testkit.Rows("2007-01-28 22:08:28"))
	tk.MustQuery(`select DATE_ADD('2007-03-28 22:08:28',INTERVAL "-2.-2" WEEK);`).Check(
		testkit.Rows("2007-03-14 22:08:28"))
	//	tk.MustQuery(`select DATE_ADD('2007-03-28 22:08:28',INTERVAL "-2.-2" DAY);`).Check(
	//		testkit.Rows("2007-03-26 22:08:28"))
	//	tk.MustQuery(`select DATE_ADD('2007-03-28 22:08:28',INTERVAL "-2.-2" HOUR);`).Check(
	//		testkit.Rows("2007-03-28 20:08:28"))
	tk.MustQuery(`select DATE_ADD('2007-03-28 22:08:28',INTERVAL "-2.-2" MINUTE);`).Check(
		testkit.Rows("2007-03-28 22:06:28"))
	tk.MustQuery(`select DATE_ADD('2007-03-28 22:08:28',INTERVAL "-2.-2" MICROSECOND);`).Check(
		testkit.Rows("2007-03-28 22:08:27.999998"))
}

func (s *testIntegrationSuite) TestFuncCaseWithLeftJoin(c *C) {
	tk := testkit.NewTestKitWithInit(c, s.store)

	tk.MustExec("create table kankan1(id int, name text)")
	tk.MustExec("insert into kankan1 values(1, 'a')")
	tk.MustExec("insert into kankan1 values(2, 'a')")

	tk.MustExec("create table kankan2(id int, h1 text)")
	tk.MustExec("insert into kankan2 values(2, 'z')")

	tk.MustQuery("select t1.id from kankan1 t1 left join kankan2 t2 on t1.id = t2.id where (case  when t1.name='b' then 'case2' when t1.name='a' then 'case1' else NULL end) = 'case1' order by t1.id").Check(testkit.Rows("1", "2"))
}

func (s *testIntegrationSuite) TestIssue11594(c *C) {
	tk := testkit.NewTestKit(c, s.store)
	tk.MustExec("use test")
	tk.MustExec(`drop table if exists t1;`)
	tk.MustExec("CREATE TABLE t1 (v bigint(20) UNSIGNED NOT NULL);")
	tk.MustExec("INSERT INTO t1 VALUES (1), (2);")
	tk.MustQuery("SELECT SUM(IF(v > 1, v, -v)) FROM t1;").Check(testkit.Rows("1"))
	tk.MustQuery("SELECT sum(IFNULL(cast(null+rand() as unsigned), -v)) FROM t1;").Check(testkit.Rows("-3"))
	tk.MustQuery("SELECT sum(COALESCE(cast(null+rand() as unsigned), -v)) FROM t1;").Check(testkit.Rows("-3"))
	tk.MustQuery("SELECT sum(COALESCE(cast(null+rand() as unsigned), v)) FROM t1;").Check(testkit.Rows("3"))
}

func (s *testIntegrationSuite) TestDefEnableVectorizedEvaluation(c *C) {
	tk := testkit.NewTestKit(c, s.store)
	tk.MustExec("use mysql")
	tk.MustQuery(`select @@tidb_enable_vectorized_expression`).Check(testkit.Rows("1"))
}

func (s *testIntegrationSuite) TestIssue11309And11319(c *C) {
	tk := testkit.NewTestKit(c, s.store)
	tk.MustExec("use test")
	tk.MustExec(`drop table if exists t;`)
	tk.MustExec(`CREATE TABLE t (a decimal(6,3),b double(6,3),c float(6,3));`)
	tk.MustExec(`INSERT INTO t VALUES (1.100,1.100,1.100);`)
	tk.MustQuery(`SELECT DATE_ADD('2003-11-18 07:25:13',INTERVAL a MINUTE_SECOND) FROM t`).Check(testkit.Rows(`2003-11-18 07:27:53`))
	tk.MustQuery(`SELECT DATE_ADD('2003-11-18 07:25:13',INTERVAL b MINUTE_SECOND) FROM t`).Check(testkit.Rows(`2003-11-18 07:27:53`))
	tk.MustQuery(`SELECT DATE_ADD('2003-11-18 07:25:13',INTERVAL c MINUTE_SECOND) FROM t`).Check(testkit.Rows(`2003-11-18 07:27:53`))
	tk.MustExec(`drop table if exists t;`)
	tk.MustExec(`CREATE TABLE t (a decimal(11,7),b double(11,7),c float(11,7));`)
	tk.MustExec(`INSERT INTO t VALUES (123.9999999,123.9999999,123.9999999),(-123.9999999,-123.9999999,-123.9999999);`)
	tk.MustQuery(`SELECT DATE_ADD('2003-11-18 07:25:13',INTERVAL a MINUTE_SECOND) FROM t`).Check(testkit.Rows(`2004-03-13 03:14:52`, `2003-07-25 11:35:34`))
	tk.MustQuery(`SELECT DATE_ADD('2003-11-18 07:25:13',INTERVAL b MINUTE_SECOND) FROM t`).Check(testkit.Rows(`2004-03-13 03:14:52`, `2003-07-25 11:35:34`))
	tk.MustQuery(`SELECT DATE_ADD('2003-11-18 07:25:13',INTERVAL c MINUTE_SECOND) FROM t`).Check(testkit.Rows(`2003-11-18 09:29:13`, `2003-11-18 05:21:13`))
	tk.MustExec(`drop table if exists t;`)

	// for https://github.com/pingcap/tidb/issues/11319
	tk.MustQuery(`SELECT DATE_ADD('2007-03-28 22:08:28',INTERVAL -2.2 MINUTE_MICROSECOND)`).Check(testkit.Rows("2007-03-28 22:08:25.800000"))
	tk.MustQuery(`SELECT DATE_ADD('2007-03-28 22:08:28',INTERVAL -2.2 SECOND_MICROSECOND)`).Check(testkit.Rows("2007-03-28 22:08:25.800000"))
	tk.MustQuery(`SELECT DATE_ADD('2007-03-28 22:08:28',INTERVAL -2.2 HOUR_MICROSECOND)`).Check(testkit.Rows("2007-03-28 22:08:25.800000"))
	tk.MustQuery(`SELECT DATE_ADD('2007-03-28 22:08:28',INTERVAL -2.2 DAY_MICROSECOND)`).Check(testkit.Rows("2007-03-28 22:08:25.800000"))
	tk.MustQuery(`SELECT DATE_ADD('2007-03-28 22:08:28',INTERVAL -2.2 SECOND)`).Check(testkit.Rows("2007-03-28 22:08:25.800000"))
	tk.MustQuery(`SELECT DATE_ADD('2007-03-28 22:08:28',INTERVAL -2.2 HOUR_SECOND)`).Check(testkit.Rows("2007-03-28 22:06:26"))
	tk.MustQuery(`SELECT DATE_ADD('2007-03-28 22:08:28',INTERVAL -2.2 DAY_SECOND)`).Check(testkit.Rows("2007-03-28 22:06:26"))
	tk.MustQuery(`SELECT DATE_ADD('2007-03-28 22:08:28',INTERVAL -2.2 MINUTE_SECOND)`).Check(testkit.Rows("2007-03-28 22:06:26"))
	tk.MustQuery(`SELECT DATE_ADD('2007-03-28 22:08:28',INTERVAL -2.2 MINUTE)`).Check(testkit.Rows("2007-03-28 22:06:28"))
	tk.MustQuery(`SELECT DATE_ADD('2007-03-28 22:08:28',INTERVAL -2.2 DAY_MINUTE)`).Check(testkit.Rows("2007-03-28 20:06:28"))
	tk.MustQuery(`SELECT DATE_ADD('2007-03-28 22:08:28',INTERVAL -2.2 HOUR_MINUTE)`).Check(testkit.Rows("2007-03-28 20:06:28"))
	tk.MustQuery(`SELECT DATE_ADD('2007-03-28 22:08:28',INTERVAL -2.2 DAY_HOUR)`).Check(testkit.Rows("2007-03-26 20:08:28"))
	tk.MustQuery(`SELECT DATE_ADD('2007-03-28 22:08:28',INTERVAL -2.2 YEAR_MONTH)`).Check(testkit.Rows("2005-01-28 22:08:28"))

	tk.MustQuery(`SELECT DATE_ADD('2007-03-28 22:08:28',INTERVAL 2.2 MINUTE_MICROSECOND)`).Check(testkit.Rows("2007-03-28 22:08:30.200000"))
	tk.MustQuery(`SELECT DATE_ADD('2007-03-28 22:08:28',INTERVAL 2.2 SECOND_MICROSECOND)`).Check(testkit.Rows("2007-03-28 22:08:30.200000"))
	tk.MustQuery(`SELECT DATE_ADD('2007-03-28 22:08:28',INTERVAL 2.2 HOUR_MICROSECOND)`).Check(testkit.Rows("2007-03-28 22:08:30.200000"))
	tk.MustQuery(`SELECT DATE_ADD('2007-03-28 22:08:28',INTERVAL 2.2 DAY_MICROSECOND)`).Check(testkit.Rows("2007-03-28 22:08:30.200000"))
	tk.MustQuery(`SELECT DATE_ADD('2007-03-28 22:08:28',INTERVAL 2.2 SECOND)`).Check(testkit.Rows("2007-03-28 22:08:30.200000"))
	tk.MustQuery(`SELECT DATE_ADD('2007-03-28 22:08:28',INTERVAL 2.2 HOUR_SECOND)`).Check(testkit.Rows("2007-03-28 22:10:30"))
	tk.MustQuery(`SELECT DATE_ADD('2007-03-28 22:08:28',INTERVAL 2.2 DAY_SECOND)`).Check(testkit.Rows("2007-03-28 22:10:30"))
	tk.MustQuery(`SELECT DATE_ADD('2007-03-28 22:08:28',INTERVAL 2.2 MINUTE_SECOND)`).Check(testkit.Rows("2007-03-28 22:10:30"))
	tk.MustQuery(`SELECT DATE_ADD('2007-03-28 22:08:28',INTERVAL 2.2 MINUTE)`).Check(testkit.Rows("2007-03-28 22:10:28"))
	tk.MustQuery(`SELECT DATE_ADD('2007-03-28 22:08:28',INTERVAL 2.2 DAY_MINUTE)`).Check(testkit.Rows("2007-03-29 00:10:28"))
	tk.MustQuery(`SELECT DATE_ADD('2007-03-28 22:08:28',INTERVAL 2.2 HOUR_MINUTE)`).Check(testkit.Rows("2007-03-29 00:10:28"))
	tk.MustQuery(`SELECT DATE_ADD('2007-03-28 22:08:28',INTERVAL 2.2 DAY_HOUR)`).Check(testkit.Rows("2007-03-31 00:08:28"))
	tk.MustQuery(`SELECT DATE_ADD('2007-03-28 22:08:28',INTERVAL 2.2 YEAR_MONTH)`).Check(testkit.Rows("2009-05-28 22:08:28"))
}

func (s *testIntegrationSuite) TestIssue12301(c *C) {
	tk := testkit.NewTestKit(c, s.store)
	tk.MustExec("use test")
	tk.MustExec("create table t (d decimal(19, 0), i bigint(11))")
	tk.MustExec("insert into t values (123456789012, 123456789012)")
	tk.MustQuery("select * from t where d = i").Check(testkit.Rows("123456789012 123456789012"))
}

func (s *testIntegrationSerialSuite) TestIssue15315(c *C) {
	tk := testkit.NewTestKit(c, s.store)
	tk.MustExec("use test")
	tk.MustQuery("select '0-3261554956'+0.0").Check(testkit.Rows("0"))
	tk.MustQuery("select cast('0-1234' as real)").Check(testkit.Rows("0"))
}

func (s *testIntegrationSuite) TestNotExistFunc(c *C) {
	tk := testkit.NewTestKit(c, s.store)

	// current db is empty
	_, err := tk.Exec("SELECT xxx(1)")
	c.Assert(err.Error(), Equals, "[planner:1046]No database selected")

	_, err = tk.Exec("SELECT yyy()")
	c.Assert(err.Error(), Equals, "[planner:1046]No database selected")

	// current db is not empty
	tk.MustExec("use test")
	_, err = tk.Exec("SELECT xxx(1)")
	c.Assert(err.Error(), Equals, "[expression:1305]FUNCTION test.xxx does not exist")

	_, err = tk.Exec("SELECT yyy()")
	c.Assert(err.Error(), Equals, "[expression:1305]FUNCTION test.yyy does not exist")

	tk.MustExec("use test")
	_, err = tk.Exec("SELECT timestampliteral(rand())")
	c.Assert(err.Error(), Equals, "[expression:1305]FUNCTION test.timestampliteral does not exist")

}

func (s *testIntegrationSuite) TestDecodetoChunkReuse(c *C) {
	tk := testkit.NewTestKitWithInit(c, s.store)
	tk.MustExec("create table chk (a int,b varchar(20))")
	for i := 0; i < 200; i++ {
		if i%5 == 0 {
			tk.MustExec(fmt.Sprintf("insert chk values (NULL,NULL)"))
			continue
		}
		tk.MustExec(fmt.Sprintf("insert chk values (%d,'%s')", i, strconv.Itoa(i)))
	}

	tk.Se.GetSessionVars().DistSQLScanConcurrency = 1
	tk.MustExec("set tidb_init_chunk_size = 2")
	tk.MustExec("set tidb_max_chunk_size = 32")
	defer func() {
		tk.MustExec(fmt.Sprintf("set tidb_init_chunk_size = %d", variable.DefInitChunkSize))
		tk.MustExec(fmt.Sprintf("set tidb_max_chunk_size = %d", variable.DefMaxChunkSize))
	}()
	rs, err := tk.Exec("select * from chk")
	c.Assert(err, IsNil)
	req := rs.NewChunk()
	var count int
	for {
		err = rs.Next(context.TODO(), req)
		c.Assert(err, IsNil)
		numRows := req.NumRows()
		if numRows == 0 {
			break
		}
		for i := 0; i < numRows; i++ {
			if count%5 == 0 {
				c.Assert(req.GetRow(i).IsNull(0), Equals, true)
				c.Assert(req.GetRow(i).IsNull(1), Equals, true)
			} else {
				c.Assert(req.GetRow(i).IsNull(0), Equals, false)
				c.Assert(req.GetRow(i).IsNull(1), Equals, false)
				c.Assert(req.GetRow(i).GetInt64(0), Equals, int64(count))
				c.Assert(req.GetRow(i).GetString(1), Equals, strconv.Itoa(count))
			}
			count++
		}
	}
	c.Assert(count, Equals, 200)
	rs.Close()
}

func (s *testIntegrationSuite) TestInMeetsPrepareAndExecute(c *C) {
	tk := testkit.NewTestKitWithInit(c, s.store)
	tk.MustExec("prepare pr1 from 'select ? in (1,?,?)'")
	tk.MustExec("set @a=1, @b=2, @c=3")
	tk.MustQuery("execute pr1 using @a,@b,@c").Check(testkit.Rows("1"))

	tk.MustExec("prepare pr2 from 'select 3 in (1,?,?)'")
	tk.MustExec("set @a=2, @b=3")
	tk.MustQuery("execute pr2 using @a,@b").Check(testkit.Rows("1"))

	tk.MustExec("prepare pr3 from 'select ? in (1,2,3)'")
	tk.MustExec("set @a=4")
	tk.MustQuery("execute pr3 using @a").Check(testkit.Rows("0"))

	tk.MustExec("prepare pr4 from 'select ? in (?,?,?)'")
	tk.MustExec("set @a=1, @b=2, @c=3, @d=4")
	tk.MustQuery("execute pr4 using @a,@b,@c,@d").Check(testkit.Rows("0"))
}

func (s *testIntegrationSuite) TestCastStrToInt(c *C) {
	tk := testkit.NewTestKitWithInit(c, s.store)
	cases := []struct {
		sql    string
		result int
	}{
		{"select cast('' as signed)", 0},
		{"select cast('12345abcde' as signed)", 12345},
		{"select cast('123e456' as signed)", 123},
		{"select cast('-12345abcde' as signed)", -12345},
		{"select cast('-123e456' as signed)", -123},
	}
	for _, ca := range cases {
		tk.Se.GetSessionVars().StmtCtx.SetWarnings(nil)
		tk.MustQuery(ca.sql).Check(testkit.Rows(fmt.Sprintf("%v", ca.result)))
		c.Assert(terror.ErrorEqual(tk.Se.GetSessionVars().StmtCtx.GetWarnings()[0].Err, types.ErrTruncatedWrongVal), IsTrue)
	}
}

func (s *testIntegrationSuite) TestIssue16205(c *C) {
	tk := testkit.NewTestKit(c, s.store)
	orgEnable := plannercore.PreparedPlanCacheEnabled()
	defer func() {
		plannercore.SetPreparedPlanCache(orgEnable)
	}()
	plannercore.SetPreparedPlanCache(true)
	var err error
	tk.Se, err = session.CreateSession4TestWithOpt(s.store, &session.Opt{
		PreparedPlanCache: kvcache.NewSimpleLRUCache(100, 0.1, math.MaxUint64),
	})
	c.Assert(err, IsNil)

	tk.MustExec("use test")
	tk.MustExec("prepare stmt from 'select random_bytes(3)'")
	rows1 := tk.MustQuery("execute stmt").Rows()
	c.Assert(len(rows1), Equals, 1)
	rows2 := tk.MustQuery("execute stmt").Rows()
	c.Assert(len(rows2), Equals, 1)
	c.Assert(rows1[0][0].(string), Not(Equals), rows2[0][0].(string))
}

func (s *testIntegrationSuite) TestValuesForBinaryLiteral(c *C) {
	// See issue #15310
	tk := testkit.NewTestKit(c, s.store)
	tk.MustExec("use test;")
	tk.MustExec("create table testValuesBinary(id int primary key auto_increment, a bit(1));")
	tk.MustExec("insert into testValuesBinary values(1,1);")
	err := tk.ExecToErr("insert into testValuesBinary values(1,1) on duplicate key update id = values(id),a = values(a);")
	c.Assert(err, IsNil)
	tk.MustQuery("select a=0 from testValuesBinary;").Check(testkit.Rows("0"))
	err = tk.ExecToErr("insert into testValuesBinary values(1,0) on duplicate key update id = values(id),a = values(a);")
	c.Assert(err, IsNil)
	tk.MustQuery("select a=0 from testValuesBinary;").Check(testkit.Rows("1"))
	tk.MustExec("drop table testValuesBinary;")
}

func (s *testIntegrationSuite) TestIssue14159(c *C) {
	tk := testkit.NewTestKitWithInit(c, s.store)
	tk.MustExec("DROP TABLE IF EXISTS t")
	tk.MustExec("CREATE TABLE t (v VARCHAR(100))")
	tk.MustExec("INSERT INTO t VALUES ('3289742893213123732904809')")
	tk.MustQuery("SELECT * FROM t WHERE v").Check(testkit.Rows("3289742893213123732904809"))
}

func (s *testIntegrationSuite) TestIssue14146(c *C) {
	tk := testkit.NewTestKit(c, s.store)
	tk.MustExec("use test")
	tk.MustExec("create table tt(a varchar(10))")
	tk.MustExec("insert into tt values(NULL)")
	tk.MustExec("analyze table tt;")
	tk.MustQuery("select * from tt").Check(testkit.Rows("<nil>"))
}

func (s *testIntegrationSuite) TestCacheRegexpr(c *C) {
	tk := testkit.NewTestKit(c, s.store)
	orgEnable := plannercore.PreparedPlanCacheEnabled()
	defer func() {
		plannercore.SetPreparedPlanCache(orgEnable)
	}()
	plannercore.SetPreparedPlanCache(true)
	var err error
	tk.Se, err = session.CreateSession4TestWithOpt(s.store, &session.Opt{
		PreparedPlanCache: kvcache.NewSimpleLRUCache(100, 0.1, math.MaxUint64),
	})
	c.Assert(err, IsNil)

	tk.MustExec("use test")
	tk.MustExec("drop table if exists t1")
	tk.MustExec("create table t1 (a varchar(40))")
	tk.MustExec("insert into t1 values ('C1'),('R1')")
	tk.MustExec("prepare stmt1 from 'select a from t1 where a rlike ?'")
	tk.MustExec("set @a='^C.*'")
	tk.MustQuery("execute stmt1 using @a").Check(testkit.Rows("C1"))
	tk.MustExec("set @a='^R.*'")
	tk.MustQuery("execute stmt1 using @a").Check(testkit.Rows("R1"))
}

func (s *testIntegrationSuite) TestCacheRefineArgs(c *C) {
	tk := testkit.NewTestKit(c, s.store)
	orgEnable := plannercore.PreparedPlanCacheEnabled()
	defer func() {
		plannercore.SetPreparedPlanCache(orgEnable)
	}()
	plannercore.SetPreparedPlanCache(true)
	var err error
	tk.Se, err = session.CreateSession4TestWithOpt(s.store, &session.Opt{
		PreparedPlanCache: kvcache.NewSimpleLRUCache(100, 0.1, math.MaxUint64),
	})
	c.Assert(err, IsNil)

	tk.MustExec("use test")
	tk.MustExec("drop table if exists t")
	tk.MustExec("create table t(col_int int)")
	tk.MustExec("insert into t values(null)")
	tk.MustExec("prepare stmt from 'SELECT ((col_int is true) = ?) AS res FROM t'")
	tk.MustExec("set @p0='0.8'")
	tk.MustQuery("execute stmt using @p0").Check(testkit.Rows("0"))
	tk.MustExec("set @p0='0'")
	tk.MustQuery("execute stmt using @p0").Check(testkit.Rows("1"))

	tk.MustExec("delete from t")
	tk.MustExec("insert into t values(1)")
	tk.MustExec("prepare stmt from 'SELECT col_int < ? FROM t'")
	tk.MustExec("set @p0='-184467440737095516167.1'")
	tk.MustQuery("execute stmt using @p0").Check(testkit.Rows("0"))
}

func (s *testIntegrationSuite) TestCollation(c *C) {
	tk := testkit.NewTestKit(c, s.store)
	tk.MustExec("use test")
	tk.MustExec("drop table if exists t")
	tk.MustExec("create table t (utf8_bin_c varchar(10) charset utf8 collate utf8_bin, utf8_gen_c varchar(10) charset utf8 collate utf8_general_ci, bin_c binary, num_c int, " +
		"abin char collate ascii_bin, lbin char collate latin1_bin, u4bin char collate utf8mb4_bin, u4ci char collate utf8mb4_general_ci)")
	tk.MustExec("insert into t values ('a', 'b', 'c', 4, 'a', 'a', 'a', 'a')")
	tk.MustQuery("select collation(null)").Check(testkit.Rows("binary"))
	tk.MustQuery("select collation(2)").Check(testkit.Rows("binary"))
	tk.MustQuery("select collation(2 + 'a')").Check(testkit.Rows("binary"))
	tk.MustQuery("select collation(2 + utf8_gen_c) from t").Check(testkit.Rows("binary"))
	tk.MustQuery("select collation(2 + utf8_bin_c) from t").Check(testkit.Rows("binary"))
	tk.MustQuery("select collation(concat(utf8_bin_c, 2)) from t").Check(testkit.Rows("utf8_bin"))
	tk.MustQuery("select collation(concat(utf8_gen_c, 'abc')) from t").Check(testkit.Rows("utf8_general_ci"))
	tk.MustQuery("select collation(concat(utf8_gen_c, null)) from t").Check(testkit.Rows("utf8_general_ci"))
	tk.MustQuery("select collation(concat(utf8_gen_c, num_c)) from t").Check(testkit.Rows("utf8_general_ci"))
	tk.MustQuery("select collation(concat(utf8_bin_c, utf8_gen_c)) from t").Check(testkit.Rows("utf8_bin"))
	tk.MustQuery("select collation(upper(utf8_bin_c)) from t").Check(testkit.Rows("utf8_bin"))
	tk.MustQuery("select collation(upper(utf8_gen_c)) from t").Check(testkit.Rows("utf8_general_ci"))
	tk.MustQuery("select collation(upper(bin_c)) from t").Check(testkit.Rows("binary"))
	tk.MustQuery("select collation(concat(abin, bin_c)) from t").Check(testkit.Rows("binary"))
	tk.MustQuery("select collation(concat(lbin, bin_c)) from t").Check(testkit.Rows("binary"))
	tk.MustQuery("select collation(concat(utf8_bin_c, bin_c)) from t").Check(testkit.Rows("binary"))
	tk.MustQuery("select collation(concat(utf8_gen_c, bin_c)) from t").Check(testkit.Rows("binary"))
	tk.MustQuery("select collation(concat(u4bin, bin_c)) from t").Check(testkit.Rows("binary"))
	tk.MustQuery("select collation(concat(u4ci, bin_c)) from t").Check(testkit.Rows("binary"))
	tk.MustQuery("select collation(concat(abin, u4bin)) from t").Check(testkit.Rows("utf8mb4_bin"))
	tk.MustQuery("select collation(concat(lbin, u4bin)) from t").Check(testkit.Rows("utf8mb4_bin"))
	tk.MustQuery("select collation(concat(utf8_bin_c, u4bin)) from t").Check(testkit.Rows("utf8mb4_bin"))
	tk.MustQuery("select collation(concat(utf8_gen_c, u4bin)) from t").Check(testkit.Rows("utf8mb4_bin"))
	tk.MustQuery("select collation(concat(u4ci, u4bin)) from t").Check(testkit.Rows("utf8mb4_bin"))
	tk.MustQuery("select collation(concat(abin, u4ci)) from t").Check(testkit.Rows("utf8mb4_general_ci"))
	tk.MustQuery("select collation(concat(lbin, u4ci)) from t").Check(testkit.Rows("utf8mb4_general_ci"))
	tk.MustQuery("select collation(concat(utf8_bin_c, u4ci)) from t").Check(testkit.Rows("utf8mb4_general_ci"))
	tk.MustQuery("select collation(concat(utf8_gen_c, u4ci)) from t").Check(testkit.Rows("utf8mb4_general_ci"))
	tk.MustQuery("select collation(concat(abin, utf8_bin_c)) from t").Check(testkit.Rows("utf8_bin"))
	tk.MustQuery("select collation(concat(lbin, utf8_bin_c)) from t").Check(testkit.Rows("utf8_bin"))
	tk.MustQuery("select collation(concat(utf8_gen_c, utf8_bin_c)) from t").Check(testkit.Rows("utf8_bin"))
	tk.MustQuery("select collation(concat(abin, utf8_gen_c)) from t").Check(testkit.Rows("utf8_general_ci"))
	tk.MustQuery("select collation(concat(lbin, utf8_gen_c)) from t").Check(testkit.Rows("utf8_general_ci"))
	tk.MustQuery("select collation(concat(abin, lbin)) from t").Check(testkit.Rows("latin1_bin"))

	tk.MustExec("set names utf8mb4 collate utf8mb4_bin")
	tk.MustQuery("select collation('a')").Check(testkit.Rows("utf8mb4_bin"))
	tk.MustExec("set names utf8mb4 collate utf8mb4_general_ci")
	tk.MustQuery("select collation('a')").Check(testkit.Rows("utf8mb4_general_ci"))

	tk.MustExec("set names utf8mb4 collate utf8mb4_general_ci")
	tk.MustExec("set @test_collate_var = 'a'")
	tk.MustQuery("select collation(@test_collate_var)").Check(testkit.Rows("utf8mb4_general_ci"))
	tk.MustExec("set names utf8mb4 collate utf8mb4_general_ci")
	tk.MustExec("set @test_collate_var = 1")
	tk.MustQuery("select collation(@test_collate_var)").Check(testkit.Rows("utf8mb4_general_ci"))
	tk.MustExec("set @test_collate_var = concat(\"a\", \"b\" collate utf8mb4_bin)")
	tk.MustQuery("select collation(@test_collate_var)").Check(testkit.Rows("utf8mb4_bin"))
}

func (s *testIntegrationSuite) TestCoercibility(c *C) {
	tk := testkit.NewTestKit(c, s.store)

	type testCase struct {
		expr   string
		result int
	}
	testFunc := func(cases []testCase, suffix string) {
		for _, tc := range cases {
			tk.MustQuery(fmt.Sprintf("select coercibility(%v) %v", tc.expr, suffix)).Check(testkit.Rows(fmt.Sprintf("%v", tc.result)))
		}
	}
	testFunc([]testCase{
		// constants
		{"1", 5}, {"null", 6}, {"'abc'", 4},
		// sys-constants
		{"version()", 3}, {"user()", 3}, {"database()", 3},
		{"current_role()", 3}, {"current_user()", 3},
		// scalar functions after constant folding
		{"1+null", 5}, {"null+'abcde'", 5}, {"concat(null, 'abcde')", 4},
		// non-deterministic functions
		{"rand()", 5}, {"now()", 5}, {"sysdate()", 5},
	}, "")

	tk.MustExec("use test")
	tk.MustExec("drop table if exists t")
	tk.MustExec("create table t (i int, r real, d datetime, t timestamp, c char(10), vc varchar(10), b binary(10), vb binary(10))")
	tk.MustExec("insert into t values (null, null, null, null, null, null, null, null)")
	testFunc([]testCase{
		{"i", 5}, {"r", 5}, {"d", 5}, {"t", 5},
		{"c", 2}, {"b", 2}, {"vb", 2}, {"vc", 2},
		{"i+r", 5}, {"i*r", 5}, {"cos(r)+sin(i)", 5}, {"d+2", 5},
		{"t*10", 5}, {"concat(c, vc)", 2}, {"replace(c, 'x', 'y')", 2},
	}, "from t")
}

func (s *testIntegrationSuite) TestCacheConstEval(c *C) {
	tk := testkit.NewTestKit(c, s.store)
	orgEnable := plannercore.PreparedPlanCacheEnabled()
	defer func() {
		plannercore.SetPreparedPlanCache(orgEnable)
	}()
	plannercore.SetPreparedPlanCache(true)
	var err error
	tk.Se, err = session.CreateSession4TestWithOpt(s.store, &session.Opt{
		PreparedPlanCache: kvcache.NewSimpleLRUCache(100, 0.1, math.MaxUint64),
	})
	c.Assert(err, IsNil)

	tk.MustExec("use test")
	tk.MustExec("drop table if exists t")
	tk.MustExec("create table t(col_double double)")
	tk.MustExec("insert into t values (1)")
	tk.Se.GetSessionVars().EnableVectorizedExpression = false
	tk.MustExec("insert into mysql.expr_pushdown_blacklist values('cast')")
	tk.MustExec("admin reload expr_pushdown_blacklist")
	tk.MustExec("prepare stmt from 'SELECT * FROM (SELECT col_double AS c0 FROM t) t WHERE (ABS((REPEAT(?, ?) OR 5617780767323292672)) < LN(EXP(c0)) + (? ^ ?))'")
	tk.MustExec("set @a1 = 'JuvkBX7ykVux20zQlkwDK2DFelgn7'")
	tk.MustExec("set @a2 = 1")
	tk.MustExec("set @a3 = -112990.35179796701")
	tk.MustExec("set @a4 = 87997.92704840179")
	// Main purpose here is checking no error is reported. 1 is the result when plan cache is disabled, it is
	// incompatible with MySQL actually, update the result after fixing it.
	tk.MustQuery("execute stmt using @a1, @a2, @a3, @a4").Check(testkit.Rows("1"))
	tk.Se.GetSessionVars().EnableVectorizedExpression = true
	tk.MustExec("delete from mysql.expr_pushdown_blacklist")
	tk.MustExec("admin reload expr_pushdown_blacklist")
}

func (s *testIntegrationSerialSuite) TestCollationBasic(c *C) {
	tk := testkit.NewTestKit(c, s.store)
	collate.SetNewCollationEnabledForTest(true)
	defer collate.SetNewCollationEnabledForTest(false)
	tk.MustExec("use test")
	tk.MustExec("create table t_ci(a varchar(10) collate utf8mb4_general_ci, unique key(a))")
	tk.MustExec("insert into t_ci values ('a')")
	tk.MustQuery("select * from t_ci").Check(testkit.Rows("a"))
	tk.MustQuery("select * from t_ci").Check(testkit.Rows("a"))
	tk.MustQuery("select * from t_ci where a='a'").Check(testkit.Rows("a"))
	tk.MustQuery("select * from t_ci where a='A'").Check(testkit.Rows("a"))
	tk.MustQuery("select * from t_ci where a='a   '").Check(testkit.Rows("a"))
	tk.MustQuery("select * from t_ci where a='a                    '").Check(testkit.Rows("a"))
}

func (s *testIntegrationSerialSuite) TestWeightString(c *C) {
	tk := testkit.NewTestKit(c, s.store)
	collate.SetNewCollationEnabledForTest(true)
	defer collate.SetNewCollationEnabledForTest(false)

	type testCase struct {
		input                    []string
		result                   []string
		resultAsChar1            []string
		resultAsChar3            []string
		resultAsBinary1          []string
		resultAsBinary5          []string
		resultExplicitCollateBin []string
	}
	tk.MustExec("use test")
	tk.MustExec("drop table if exists t")
	tk.MustExec("create table t (id int, a varchar(20) collate utf8mb4_general_ci)")
	cases := testCase{
		input:                    []string{"aAÁàãăâ", "a", "a  ", "中", "中 "},
		result:                   []string{"\x00A\x00A\x00A\x00A\x00A\x00A\x00A", "\x00A", "\x00A", "\x4E\x2D", "\x4E\x2D"},
		resultAsChar1:            []string{"\x00A", "\x00A", "\x00A", "\x4E\x2D", "\x4E\x2D"},
		resultAsChar3:            []string{"\x00A\x00A\x00A", "\x00A", "\x00A", "\x4E\x2D", "\x4E\x2D"},
		resultAsBinary1:          []string{"a", "a", "a", "\xE4", "\xE4"},
		resultAsBinary5:          []string{"aA\xc3\x81\xc3", "a\x00\x00\x00\x00", "a  \x00\x00", "中\x00\x00", "中 \x00"},
		resultExplicitCollateBin: []string{"aAÁàãăâ", "a", "a", "中", "中"},
	}
	values := make([]string, len(cases.input))
	for i, input := range cases.input {
		values[i] = fmt.Sprintf("(%d, '%s')", i, input)
	}
	tk.MustExec("insert into t values " + strings.Join(values, ","))
	rows := tk.MustQuery("select weight_string(a) from t order by id").Rows()
	for i, out := range cases.result {
		c.Assert(rows[i][0].(string), Equals, out)
	}
	rows = tk.MustQuery("select weight_string(a as char(1)) from t order by id").Rows()
	for i, out := range cases.resultAsChar1 {
		c.Assert(rows[i][0].(string), Equals, out)
	}
	rows = tk.MustQuery("select weight_string(a as char(3)) from t order by id").Rows()
	for i, out := range cases.resultAsChar3 {
		c.Assert(rows[i][0].(string), Equals, out)
	}
	rows = tk.MustQuery("select weight_string(a as binary(1)) from t order by id").Rows()
	for i, out := range cases.resultAsBinary1 {
		c.Assert(rows[i][0].(string), Equals, out)
	}
	rows = tk.MustQuery("select weight_string(a as binary(5)) from t order by id").Rows()
	for i, out := range cases.resultAsBinary5 {
		c.Assert(rows[i][0].(string), Equals, out)
	}
	c.Assert(tk.MustQuery("select weight_string(NULL);").Rows()[0][0], Equals, "<nil>")
	c.Assert(tk.MustQuery("select weight_string(7);").Rows()[0][0], Equals, "<nil>")
	c.Assert(tk.MustQuery("select weight_string(cast(7 as decimal(5)));").Rows()[0][0], Equals, "<nil>")
	c.Assert(tk.MustQuery("select weight_string(cast(20190821 as date));").Rows()[0][0], Equals, "2019-08-21")
	c.Assert(tk.MustQuery("select weight_string(cast(20190821 as date) as binary(5));").Rows()[0][0], Equals, "2019-")
	c.Assert(tk.MustQuery("select weight_string(7.0);").Rows()[0][0], Equals, "<nil>")
	c.Assert(tk.MustQuery("select weight_string(7 AS BINARY(2));").Rows()[0][0], Equals, "7\x00")
	// test explicit collation
	c.Assert(tk.MustQuery("select weight_string('中 ' collate utf8mb4_general_ci);").Rows()[0][0], Equals, "\x4E\x2D")
	c.Assert(tk.MustQuery("select weight_string('中 ' collate utf8mb4_bin);").Rows()[0][0], Equals, "中")
	c.Assert(tk.MustQuery("select collation(a collate utf8mb4_general_ci) from t order by id").Rows()[0][0], Equals, "utf8mb4_general_ci")
	c.Assert(tk.MustQuery("select collation('中 ' collate utf8mb4_general_ci);").Rows()[0][0], Equals, "utf8mb4_general_ci")
	rows = tk.MustQuery("select weight_string(a collate utf8mb4_bin) from t order by id").Rows()
	for i, out := range cases.resultExplicitCollateBin {
		c.Assert(rows[i][0].(string), Equals, out)
	}
	tk.MustGetErrMsg("select weight_string(a collate utf8_general_ci) from t order by id", "[ddl:1253]COLLATION 'utf8_general_ci' is not valid for CHARACTER SET 'utf8mb4'")
	tk.MustGetErrMsg("select weight_string('中' collate utf8_bin)", "[ddl:1253]COLLATION 'utf8_bin' is not valid for CHARACTER SET 'utf8mb4'")
}

func (s *testIntegrationSerialSuite) TestCollationCreateIndex(c *C) {
	tk := testkit.NewTestKit(c, s.store)
	collate.SetNewCollationEnabledForTest(true)
	defer collate.SetNewCollationEnabledForTest(false)
	tk.MustExec("use test")
	tk.MustExec("drop table if exists t")
	tk.MustExec("create table t (a varchar(10) collate utf8mb4_general_ci);")
	tk.MustExec("insert into t values ('a');")
	tk.MustExec("insert into t values ('A');")
	tk.MustExec("insert into t values ('b');")
	tk.MustExec("insert into t values ('B');")
	tk.MustExec("insert into t values ('a');")
	tk.MustExec("insert into t values ('A');")
	tk.MustExec("create index idx on t(a);")
	tk.MustQuery("select * from t order by a").Check(testkit.Rows("a", "A", "a", "A", "b", "B"))
}

func (s *testIntegrationSerialSuite) TestCollateConstantPropagation(c *C) {
	tk := testkit.NewTestKit(c, s.store)
	collate.SetNewCollationEnabledForTest(true)
	defer collate.SetNewCollationEnabledForTest(false)

	tk.MustExec("use test")
	tk.MustExec("drop table if exists t")
	tk.MustExec("create table t (a char(10) collate utf8mb4_bin, b char(10) collate utf8mb4_general_ci);")
	tk.MustExec("insert into t values ('a', 'A');")
	tk.MustQuery("select * from t t1, t t2 where t1.a=t2.b and t2.b='a' collate utf8mb4_general_ci;").Check(nil)
	tk.MustQuery("select * from t t1, t t2 where t1.a=t2.b and t2.b>='a' collate utf8mb4_general_ci;").Check(nil)
	tk.MustExec("drop table t;")
	tk.MustExec("create table t (a char(10) collate utf8mb4_general_ci, b char(10) collate utf8mb4_general_ci);")
	tk.MustExec("insert into t values ('A', 'a');")
	tk.MustQuery("select * from t t1, t t2 where t1.a=t2.b and t2.b='a' collate utf8mb4_bin;").Check(testkit.Rows("A a A a"))
	tk.MustQuery("select * from t t1, t t2 where t1.a=t2.b and t2.b>='a' collate utf8mb4_bin;").Check(testkit.Rows("A a A a"))
}
func (s *testIntegrationSerialSuite) prepare4Join(c *C) *testkit.TestKit {
	tk := testkit.NewTestKit(c, s.store)
	tk.MustExec("USE test")
	tk.MustExec("drop table if exists t")
	tk.MustExec("drop table if exists t_bin")
	tk.MustExec("CREATE TABLE `t` ( `a` int(11) NOT NULL,`b` varchar(5) CHARACTER SET utf8mb4 COLLATE utf8mb4_general_ci DEFAULT NULL)")
	tk.MustExec("CREATE TABLE `t_bin` ( `a` int(11) NOT NULL,`b` varchar(5) CHARACTER SET binary)")
	tk.MustExec("insert into t values (1, 'a'), (2, 'À'), (3, 'á'), (4, 'à'), (5, 'b'), (6, 'c'), (7, ' ')")
	tk.MustExec("insert into t_bin values (1, 'a'), (2, 'À'), (3, 'á'), (4, 'à'), (5, 'b'), (6, 'c'), (7, ' ')")
	return tk
}

func (s *testIntegrationSerialSuite) prepare4Join2(c *C) *testkit.TestKit {
	tk := testkit.NewTestKit(c, s.store)
	tk.MustExec("USE test")
	tk.MustExec("drop table if exists t1")
	tk.MustExec("drop table if exists t2")
	tk.MustExec("create table t1 (id int, v varchar(5) character set binary, key(v))")
	tk.MustExec("create table t2 (v varchar(5) CHARACTER SET utf8mb4 COLLATE utf8mb4_general_ci, key(v))")
	tk.MustExec("insert into t1 values (1, 'a'), (2, 'À'), (3, 'á'), (4, 'à'), (5, 'b'), (6, 'c'), (7, ' ')")
	tk.MustExec("insert into t2 values ('a'), ('À'), ('á'), ('à'), ('b'), ('c'), (' ')")
	return tk
}

func (s *testIntegrationSerialSuite) TestCollateHashJoin(c *C) {
	collate.SetNewCollationEnabledForTest(true)
	defer collate.SetNewCollationEnabledForTest(false)
	tk := s.prepare4Join(c)
	tk.MustQuery("select /*+ TIDB_HJ(t1, t2) */ t1.a, t1.b from t t1, t t2 where t1.b=t2.b order by t1.a").Check(
		testkit.Rows("1 a", "1 a", "1 a", "1 a", "2 À", "2 À", "2 À", "2 À", "3 á", "3 á", "3 á", "3 á", "4 à", "4 à", "4 à", "4 à", "5 b", "6 c", "7  "))
	tk.MustQuery("select /*+ TIDB_HJ(t1, t2) */ t1.a, t1.b from t_bin t1, t_bin t2 where t1.b=t2.b order by t1.a").Check(
		testkit.Rows("1 a", "2 À", "3 á", "4 à", "5 b", "6 c", "7  "))
	tk.MustQuery("select /*+ TIDB_HJ(t1, t2) */ t1.a, t1.b from t t1, t t2 where t1.b=t2.b and t1.a>3 order by t1.a").Check(
		testkit.Rows("4 à", "4 à", "4 à", "4 à", "5 b", "6 c", "7  "))
	tk.MustQuery("select /*+ TIDB_HJ(t1, t2) */ t1.a, t1.b from t_bin t1, t_bin t2 where t1.b=t2.b and t1.a>3 order by t1.a").Check(
		testkit.Rows("4 à", "5 b", "6 c", "7  "))
	tk.MustQuery("select /*+ TIDB_HJ(t1, t2) */ t1.a, t1.b from t t1, t t2 where t1.b=t2.b and t1.a>3 order by t1.a").Check(
		testkit.Rows("4 à", "4 à", "4 à", "4 à", "5 b", "6 c", "7  "))
	tk.MustQuery("select /*+ TIDB_HJ(t1, t2) */ t1.a, t1.b from t_bin t1, t_bin t2 where t1.b=t2.b and t1.a>3 order by t1.a").Check(
		testkit.Rows("4 à", "5 b", "6 c", "7  "))
	tk.MustQuery("select /*+ TIDB_HJ(t1, t2) */ t1.a, t1.b from t t1, t t2 where t1.b=t2.b and t1.a>t2.a order by t1.a").Check(
		testkit.Rows("2 À", "3 á", "3 á", "4 à", "4 à", "4 à"))
	tk.MustQuery("select /*+ TIDB_HJ(t1, t2) */ t1.a, t1.b from t_bin t1, t_bin t2 where t1.b=t2.b and t1.a>t2.a order by t1.a").Check(
		testkit.Rows())
}

func (s *testIntegrationSerialSuite) TestCollateHashJoin2(c *C) {
	collate.SetNewCollationEnabledForTest(true)
	defer collate.SetNewCollationEnabledForTest(false)
	tk := s.prepare4Join2(c)
	tk.MustQuery("select /*+ TIDB_HJ(t1, t2) */ * from t1, t2 where t1.v=t2.v order by t1.id").Check(
		testkit.Rows("1 a a", "2 À À", "3 á á", "4 à à", "5 b b", "6 c c", "7    "))
}

func (s *testIntegrationSerialSuite) TestCollateMergeJoin(c *C) {
	collate.SetNewCollationEnabledForTest(true)
	defer collate.SetNewCollationEnabledForTest(false)
	tk := s.prepare4Join(c)
	tk.MustQuery("select /*+ TIDB_SMJ(t1, t2) */ t1.a, t1.b from t t1, t t2 where t1.b=t2.b order by t1.a").Check(
		testkit.Rows("1 a", "1 a", "1 a", "1 a", "2 À", "2 À", "2 À", "2 À", "3 á", "3 á", "3 á", "3 á", "4 à", "4 à", "4 à", "4 à", "5 b", "6 c", "7  "))
	tk.MustQuery("select /*+ TIDB_SMJ(t1, t2) */ t1.a, t1.b from t_bin t1, t_bin t2 where t1.b=t2.b order by t1.a").Check(
		testkit.Rows("1 a", "2 À", "3 á", "4 à", "5 b", "6 c", "7  "))
	tk.MustQuery("select /*+ TIDB_SMJ(t1, t2) */ t1.a, t1.b from t t1, t t2 where t1.b=t2.b and t1.a>3 order by t1.a").Check(
		testkit.Rows("4 à", "4 à", "4 à", "4 à", "5 b", "6 c", "7  "))
	tk.MustQuery("select /*+ TIDB_SMJ(t1, t2) */ t1.a, t1.b from t_bin t1, t_bin t2 where t1.b=t2.b and t1.a>3 order by t1.a").Check(
		testkit.Rows("4 à", "5 b", "6 c", "7  "))
	tk.MustQuery("select /*+ TIDB_SMJ(t1, t2) */ t1.a, t1.b from t t1, t t2 where t1.b=t2.b and t1.a>3 order by t1.a").Check(
		testkit.Rows("4 à", "4 à", "4 à", "4 à", "5 b", "6 c", "7  "))
	tk.MustQuery("select /*+ TIDB_SMJ(t1, t2) */ t1.a, t1.b from t_bin t1, t_bin t2 where t1.b=t2.b and t1.a>3 order by t1.a").Check(
		testkit.Rows("4 à", "5 b", "6 c", "7  "))
	tk.MustQuery("select /*+ TIDB_SMJ(t1, t2) */ t1.a, t1.b from t t1, t t2 where t1.b=t2.b and t1.a>t2.a order by t1.a").Check(
		testkit.Rows("2 À", "3 á", "3 á", "4 à", "4 à", "4 à"))
	tk.MustQuery("select /*+ TIDB_SMJ(t1, t2) */ t1.a, t1.b from t_bin t1, t_bin t2 where t1.b=t2.b and t1.a>t2.a order by t1.a").Check(
		testkit.Rows())
}

func (s *testIntegrationSerialSuite) TestCollateMergeJoin2(c *C) {
	collate.SetNewCollationEnabledForTest(true)
	defer collate.SetNewCollationEnabledForTest(false)
	tk := s.prepare4Join2(c)
	tk.MustQuery("select /*+ TIDB_SMJ(t1, t2) */ * from t1, t2 where t1.v=t2.v order by t1.id").Check(
		testkit.Rows("1 a a", "2 À À", "3 á á", "4 à à", "5 b b", "6 c c", "7    "))
}

func (s *testIntegrationSerialSuite) TestCollateIndexMergeJoin(c *C) {
	collate.SetNewCollationEnabledForTest(true)
	defer collate.SetNewCollationEnabledForTest(false)
	tk := testkit.NewTestKit(c, s.store)
	tk.MustExec("use test")
	tk.MustExec("drop table if exists t")
	tk.MustExec("create table t (a varchar(5) CHARACTER SET utf8mb4 COLLATE utf8mb4_general_ci, b varchar(5) CHARACTER SET utf8mb4 COLLATE utf8mb4_general_ci, key(a), key(b))")
	tk.MustExec("insert into t values ('a', 'x'), ('x', 'À'), ('á', 'x'), ('à', 'à'), ('à', 'x')")

	tk.MustExec("set tidb_enable_index_merge=1")
	tk.MustQuery("select /*+ USE_INDEX_MERGE(t, a, b) */ * from t where a = 'a' or b = 'a'").Sort().Check(
		testkit.Rows("a x", "x À", "à x", "à à", "á x"))
}

func (s *testIntegrationSerialSuite) prepare4Collation(c *C, hasIndex bool) *testkit.TestKit {
	tk := testkit.NewTestKit(c, s.store)
	tk.MustExec("USE test")
	tk.MustExec("drop table if exists t")
	tk.MustExec("drop table if exists t_bin")
	idxSQL := ", key(v)"
	if !hasIndex {
		idxSQL = ""
	}
	tk.MustExec(fmt.Sprintf("create table t (id int, v varchar(5) CHARACTER SET utf8mb4 COLLATE utf8mb4_general_ci DEFAULT NULL %v)", idxSQL))
	tk.MustExec(fmt.Sprintf("create table t_bin (id int, v varchar(5) CHARACTER SET binary %v)", idxSQL))
	tk.MustExec("insert into t values (1, 'a'), (2, 'À'), (3, 'á'), (4, 'à'), (5, 'b'), (6, 'c'), (7, ' ')")
	tk.MustExec("insert into t_bin values (1, 'a'), (2, 'À'), (3, 'á'), (4, 'à'), (5, 'b'), (6, 'c'), (7, ' ')")
	return tk
}

func (s *testIntegrationSerialSuite) TestCollateSelection(c *C) {
	collate.SetNewCollationEnabledForTest(true)
	defer collate.SetNewCollationEnabledForTest(false)
	tk := s.prepare4Collation(c, false)
	tk.MustQuery("select v from t where v='a' order by id").Check(testkit.Rows("a", "À", "á", "à"))
	tk.MustQuery("select v from t_bin where v='a' order by id").Check(testkit.Rows("a"))
	tk.MustQuery("select v from t where v<'b' and id<=3").Check(testkit.Rows("a", "À", "á"))
	tk.MustQuery("select v from t_bin where v<'b' and id<=3").Check(testkit.Rows("a"))
}

func (s *testIntegrationSerialSuite) TestCollateSort(c *C) {
	collate.SetNewCollationEnabledForTest(true)
	defer collate.SetNewCollationEnabledForTest(false)
	tk := s.prepare4Collation(c, false)
	tk.MustQuery("select id from t order by v, id").Check(testkit.Rows("7", "1", "2", "3", "4", "5", "6"))
	tk.MustQuery("select id from t_bin order by v, id").Check(testkit.Rows("7", "1", "5", "6", "2", "4", "3"))

	tk.MustExec("drop table if exists t")
	tk.MustExec("create table t(a char(10) collate utf8mb4_general_ci, key(a))")
	tk.MustExec("insert into t values ('a'), ('A'), ('b')")
	tk.MustExec("insert into t values ('a'), ('A'), ('b')")
	tk.MustExec("insert into t values ('a'), ('A'), ('b')")
	tk.MustQuery("select * from t order by a collate utf8mb4_bin").Check(testkit.Rows("A", "A", "A", "a", "a", "a", "b", "b", "b"))
}

func (s *testIntegrationSerialSuite) TestCollateHashAgg(c *C) {
	collate.SetNewCollationEnabledForTest(true)
	defer collate.SetNewCollationEnabledForTest(false)
	tk := s.prepare4Collation(c, false)
	tk.HasPlan("select distinct(v) from t_bin", "HashAgg")
	tk.MustQuery("select distinct(v) from t_bin").Sort().Check(testkit.Rows(" ", "a", "b", "c", "À", "à", "á"))
	tk.HasPlan("select distinct(v) from t", "HashAgg")
	tk.MustQuery("select distinct(v) from t").Sort().Check(testkit.Rows(" ", "a", "b", "c"))
	tk.HasPlan("select v, count(*) from t_bin group by v", "HashAgg")
	tk.MustQuery("select v, count(*) from t_bin group by v").Sort().Check(testkit.Rows("  1", "a 1", "b 1", "c 1", "À 1", "à 1", "á 1"))
	tk.HasPlan("select v, count(*) from t group by v", "HashAgg")
	tk.MustQuery("select v, count(*) from t group by v").Sort().Check(testkit.Rows("  1", "a 4", "b 1", "c 1"))

	tk.MustExec("drop table if exists t")
	tk.MustExec("create table t(a char(10) collate utf8mb4_general_ci, key(a))")
	tk.MustExec("insert into t values ('a'), ('A'), ('b')")
	tk.MustExec("insert into t values ('a'), ('A'), ('b')")
	tk.MustExec("insert into t values ('a'), ('A'), ('b')")
	tk.MustQuery("select count(1) from t group by a collate utf8mb4_bin").Check(testkit.Rows("3", "3", "3"))
}

func (s *testIntegrationSerialSuite) TestCollateStreamAgg(c *C) {
	collate.SetNewCollationEnabledForTest(true)
	defer collate.SetNewCollationEnabledForTest(false)
	tk := s.prepare4Collation(c, true)
	tk.HasPlan("select distinct(v) from t_bin", "StreamAgg")
	tk.MustQuery("select distinct(v) from t_bin").Sort().Check(testkit.Rows(" ", "a", "b", "c", "À", "à", "á"))
	tk.HasPlan("select distinct(v) from t", "StreamAgg")
	tk.MustQuery("select distinct(v) from t").Sort().Check(testkit.Rows(" ", "a", "b", "c"))
	tk.HasPlan("select v, count(*) from t_bin group by v", "StreamAgg")
	tk.MustQuery("select v, count(*) from t_bin group by v").Sort().Check(testkit.Rows("  1", "a 1", "b 1", "c 1", "À 1", "à 1", "á 1"))
	tk.HasPlan("select v, count(*) from t group by v", "StreamAgg")
	tk.MustQuery("select v, count(*) from t group by v").Sort().Check(testkit.Rows("  1", "a 4", "b 1", "c 1"))
}

func (s *testIntegrationSerialSuite) TestCollateIndexReader(c *C) {
	collate.SetNewCollationEnabledForTest(true)
	defer collate.SetNewCollationEnabledForTest(false)
	tk := s.prepare4Collation(c, true)
	tk.HasPlan("select v from t where v < 'b'  order by v", "IndexReader")
	tk.MustQuery("select v from t where v < 'b' order by v").Check(testkit.Rows(" ", "a", "À", "á", "à"))
	tk.HasPlan("select v from t where v < 'b' and v > ' ' order by v", "IndexReader")
	tk.MustQuery("select v from t where v < 'b' and v > ' ' order by v").Check(testkit.Rows("a", "À", "á", "à"))
	tk.HasPlan("select v from t_bin where v < 'b' order by v", "IndexReader")
	tk.MustQuery("select v from t_bin where v < 'b' order by v").Sort().Check(testkit.Rows(" ", "a"))
	tk.HasPlan("select v from t_bin where v < 'b' and v > ' ' order by v", "IndexReader")
	tk.MustQuery("select v from t_bin where v < 'b' and v > ' ' order by v").Sort().Check(testkit.Rows("a"))
}

func (s *testIntegrationSerialSuite) TestCollateIndexLookup(c *C) {
	collate.SetNewCollationEnabledForTest(true)
	defer collate.SetNewCollationEnabledForTest(false)
	tk := s.prepare4Collation(c, true)

	tk.HasPlan("select id from t where v < 'b'", "IndexLookUp")
	tk.MustQuery("select id from t where v < 'b'").Sort().Check(testkit.Rows("1", "2", "3", "4", "7"))
	tk.HasPlan("select id from t where v < 'b' and v > ' '", "IndexLookUp")
	tk.MustQuery("select id from t where v < 'b' and v > ' '").Sort().Check(testkit.Rows("1", "2", "3", "4"))
	tk.HasPlan("select id from t_bin where v < 'b'", "IndexLookUp")
	tk.MustQuery("select id from t_bin where v < 'b'").Sort().Check(testkit.Rows("1", "7"))
	tk.HasPlan("select id from t_bin where v < 'b' and v > ' '", "IndexLookUp")
	tk.MustQuery("select id from t_bin where v < 'b' and v > ' '").Sort().Check(testkit.Rows("1"))
}

func (s *testIntegrationSerialSuite) TestCollateStringFunction(c *C) {
	collate.SetNewCollationEnabledForTest(true)
	defer collate.SetNewCollationEnabledForTest(false)
	tk := testkit.NewTestKit(c, s.store)

	tk.MustQuery("select field('a', 'b', 'a');").Check(testkit.Rows("2"))
	tk.MustQuery("select field('a', 'b', 'A');").Check(testkit.Rows("0"))
	tk.MustQuery("select field('a', 'b', 'A' collate utf8mb4_bin);").Check(testkit.Rows("0"))
	tk.MustQuery("select field('a', 'b', 'a ' collate utf8mb4_bin);").Check(testkit.Rows("2"))
	tk.MustQuery("select field('a', 'b', 'A' collate utf8mb4_general_ci);").Check(testkit.Rows("2"))
	tk.MustQuery("select field('a', 'b', 'a ' collate utf8mb4_general_ci);").Check(testkit.Rows("2"))

	tk.MustQuery("select FIND_IN_SET('a','b,a,c,d');").Check(testkit.Rows("2"))
	tk.MustQuery("select FIND_IN_SET('a','b,A,c,d');").Check(testkit.Rows("0"))
	tk.MustQuery("select FIND_IN_SET('a','b,A,c,d' collate utf8mb4_bin);").Check(testkit.Rows("0"))
	tk.MustQuery("select FIND_IN_SET('a','b,a ,c,d' collate utf8mb4_bin);").Check(testkit.Rows("2"))
	tk.MustQuery("select FIND_IN_SET('a','b,A,c,d' collate utf8mb4_general_ci);").Check(testkit.Rows("2"))
	tk.MustQuery("select FIND_IN_SET('a','b,a ,c,d' collate utf8mb4_general_ci);").Check(testkit.Rows("2"))
}

func (s *testIntegrationSerialSuite) TestCollateLike(c *C) {
	collate.SetNewCollationEnabledForTest(true)
	defer collate.SetNewCollationEnabledForTest(false)

	tk := testkit.NewTestKit(c, s.store)
	tk.MustExec("set names utf8mb4 collate utf8mb4_general_ci")
	tk.MustQuery("select 'a' like 'A'").Check(testkit.Rows("1"))
	tk.MustQuery("select 'a' like 'A' collate utf8mb4_general_ci").Check(testkit.Rows("1"))
	tk.MustQuery("select 'a' like 'À'").Check(testkit.Rows("1"))
	tk.MustQuery("select 'a' like '%À'").Check(testkit.Rows("1"))
	tk.MustQuery("select 'a' like '%À '").Check(testkit.Rows("0"))
	tk.MustQuery("select 'a' like 'À%'").Check(testkit.Rows("1"))
	tk.MustQuery("select 'a' like 'À_'").Check(testkit.Rows("0"))
	tk.MustQuery("select 'a' like '%À%'").Check(testkit.Rows("1"))
	tk.MustQuery("select 'aaa' like '%ÀAa%'").Check(testkit.Rows("1"))
	tk.MustExec("set names utf8mb4 collate utf8mb4_bin")

	tk.MustExec("use test;")
	tk.MustExec("drop table if exists t_like;")
	tk.MustExec("create table t_like(id int, b varchar(20) collate utf8mb4_general_ci);")
	tk.MustExec("insert into t_like values (1, 'aaa'), (2, 'abc'), (3, 'aac');")
	tk.MustQuery("select b like 'AaÀ' from t_like order by id;").Check(testkit.Rows("1", "0", "0"))
	tk.MustQuery("select b like 'Aa_' from t_like order by id;").Check(testkit.Rows("1", "0", "1"))
	tk.MustQuery("select b like '_A_' from t_like order by id;").Check(testkit.Rows("1", "0", "1"))
	tk.MustQuery("select b from t_like where b like 'Aa_' order by id;").Check(testkit.Rows("aaa", "aac"))
	tk.MustQuery("select b from t_like where b like 'A%' order by id;").Check(testkit.Rows("aaa", "abc", "aac"))
	tk.MustQuery("select b from t_like where b like '%A%' order by id;").Check(testkit.Rows("aaa", "abc", "aac"))
	tk.MustExec("alter table t_like add index idx_b(b);")
	tk.MustQuery("select b from t_like use index(idx_b) where b like 'Aa_' order by id;").Check(testkit.Rows("aaa", "aac"))
	tk.MustQuery("select b from t_like use index(idx_b) where b like 'A%' order by id;").Check(testkit.Rows("aaa", "abc", "aac"))
	tk.MustQuery("select b from t_like use index(idx_b) where b like '%A%' order by id;").Check(testkit.Rows("aaa", "abc", "aac"))
}

func (s *testIntegrationSerialSuite) TestCollateSubQuery(c *C) {
	collate.SetNewCollationEnabledForTest(true)
	defer collate.SetNewCollationEnabledForTest(false)
	tk := s.prepare4Collation(c, false)
	tk.MustQuery("select id from t where v in (select v from t_bin) order by id").Check(testkit.Rows("1", "2", "3", "4", "5", "6", "7"))
	tk.MustQuery("select id from t_bin where v in (select v from t) order by id").Check(testkit.Rows("1", "2", "3", "4", "5", "6", "7"))
	tk.MustQuery("select id from t where v not in (select v from t_bin) order by id").Check(testkit.Rows())
	tk.MustQuery("select id from t_bin where v not in (select v from t) order by id").Check(testkit.Rows())
	tk.MustQuery("select id from t where exists (select 1 from t_bin where t_bin.v=t.v) order by id").Check(testkit.Rows("1", "2", "3", "4", "5", "6", "7"))
	tk.MustQuery("select id from t_bin where exists (select 1 from t where t_bin.v=t.v) order by id").Check(testkit.Rows("1", "2", "3", "4", "5", "6", "7"))
	tk.MustQuery("select id from t where not exists (select 1 from t_bin where t_bin.v=t.v) order by id").Check(testkit.Rows())
	tk.MustQuery("select id from t_bin where not exists (select 1 from t where t_bin.v=t.v) order by id").Check(testkit.Rows())
}

func (s *testIntegrationSerialSuite) TestCollateDDL(c *C) {
	collate.SetNewCollationEnabledForTest(true)
	defer collate.SetNewCollationEnabledForTest(false)
	tk := testkit.NewTestKit(c, s.store)
	tk.MustExec("create database t;")
	tk.MustExec("use t;")
	tk.MustExec("drop database t;")
}

func (s *testIntegrationSuite) TestNegativeZeroForHashJoin(c *C) {
	tk := testkit.NewTestKit(c, s.store)
	tk.MustExec("use test;")
	tk.MustExec("CREATE TABLE t0(c0 float);")
	tk.MustExec("CREATE TABLE t1(c0 float);")
	tk.MustExec("INSERT INTO t1(c0) VALUES (0);")
	tk.MustExec("INSERT INTO t0(c0) VALUES (0);")
	tk.MustQuery("SELECT t1.c0 FROM t1, t0 WHERE t0.c0=-t1.c0;").Check(testkit.Rows("0"))
	tk.MustExec("drop TABLE t0;")
	tk.MustExec("drop table t1;")
}

<<<<<<< HEAD
func (s *testIntegrationSuite) TestIssue15743(c *C) {
	tk := testkit.NewTestKit(c, s.store)
	tk.MustExec("use test")
	tk.MustExec("drop table if exists t0")
	tk.MustExec("CREATE TABLE t0(c0 int)")
	tk.MustExec("INSERT INTO t0 VALUES (1)")
	tk.MustQuery("SELECT * FROM t0 WHERE 1 AND 0.4").Check(testkit.Rows("1"))
=======
func (s *testIntegrationSuite) TestIssue15790(c *C) {
	tk := testkit.NewTestKit(c, s.store)
	tk.MustExec("use test;")
	tk.MustExec("CREATE TABLE t0(c0 INT);")
	tk.MustExec("INSERT INTO t0(c0) VALUES (0);")
	tk.MustQuery("SELECT * FROM t0 WHERE -10000000000000000000 | t0.c0 UNION SELECT * FROM t0;").Check(testkit.Rows("0"))
	tk.MustQuery("SELECT * FROM t0 WHERE -10000000000000000000 | t0.c0 UNION all SELECT * FROM t0;").Check(testkit.Rows("0", "0"))
	tk.MustExec("drop table t0;")
>>>>>>> 57739a21
}<|MERGE_RESOLUTION|>--- conflicted
+++ resolved
@@ -5994,7 +5994,6 @@
 	tk.MustExec("drop table t1;")
 }
 
-<<<<<<< HEAD
 func (s *testIntegrationSuite) TestIssue15743(c *C) {
 	tk := testkit.NewTestKit(c, s.store)
 	tk.MustExec("use test")
@@ -6002,7 +6001,8 @@
 	tk.MustExec("CREATE TABLE t0(c0 int)")
 	tk.MustExec("INSERT INTO t0 VALUES (1)")
 	tk.MustQuery("SELECT * FROM t0 WHERE 1 AND 0.4").Check(testkit.Rows("1"))
-=======
+}
+
 func (s *testIntegrationSuite) TestIssue15790(c *C) {
 	tk := testkit.NewTestKit(c, s.store)
 	tk.MustExec("use test;")
@@ -6011,5 +6011,4 @@
 	tk.MustQuery("SELECT * FROM t0 WHERE -10000000000000000000 | t0.c0 UNION SELECT * FROM t0;").Check(testkit.Rows("0"))
 	tk.MustQuery("SELECT * FROM t0 WHERE -10000000000000000000 | t0.c0 UNION all SELECT * FROM t0;").Check(testkit.Rows("0", "0"))
 	tk.MustExec("drop table t0;")
->>>>>>> 57739a21
 }