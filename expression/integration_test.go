--- conflicted
+++ resolved
@@ -8094,7 +8094,6 @@
 	collate.SetNewCollationEnabledForTest(true)
 	defer collate.SetNewCollationEnabledForTest(false)
 
-<<<<<<< HEAD
 	tk := testkit.NewTestKit(c, s.store)
 	tk.MustExec("use test")
 	tk.MustExec("set names utf8mb4 collate utf8mb4_general_ci;")
@@ -8107,8 +8106,7 @@
 	tk.MustQuery("select collation(1);").Check(testkit.Rows("binary"))
 	tk.MustQuery("select coercibility(1);").Check(testkit.Rows("5"))
 	tk.MustQuery("select coercibility(1=1);").Check(testkit.Rows("5"))
-<<<<<<< HEAD
-=======
+
 	tk.MustExec("drop table if exists t")
 	tk.MustExec("create table t (k char(20), v int, primary key (k(4)) clustered, key (k)) collate utf8mb4_general_ci;")
 	tk.MustExec("insert into t values('01233', 1);")
@@ -8116,8 +8114,6 @@
 	tk.MustQuery("select * from t use index(k_2);").Check(testkit.Rows("01233 1"))
 	tk.MustQuery("select * from t use index(idx);").Check(testkit.Rows("01233 1"))
 	tk.MustExec("admin check table t;")
->>>>>>> cd5b91fa0... executor, planner: fix collation for hash join building (#23770)
-=======
 
 	tk.MustExec("drop table if exists t")
 	tk.MustExec("create table t(a datetime)")
@@ -8159,5 +8155,4 @@
 	tk.MustExec("insert into t values(0x1E,0xEC,6966939640596047133);")
 	tk.MustQuery("select * from t where col1 not in (0x1B,0x20) order by col1").Check(testkit.Rows("\x1e \xec 6966939640596047133"))
 	tk.MustExec("drop table t")
->>>>>>> 65ee2b9c
 }