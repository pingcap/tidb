// Copyright 2017 PingCAP, Inc.
//
// Licensed under the Apache License, Version 2.0 (the "License");
// you may not use this file except in compliance with the License.
// You may obtain a copy of the License at
//
//     http://www.apache.org/licenses/LICENSE-2.0
//
// Unless required by applicable law or agreed to in writing, software
// distributed under the License is distributed on an "AS IS" BASIS,
// See the License for the specific language governing permissions and
// limitations under the License.

package expression_test

import (
	"bytes"
	"context"
	"encoding/hex"
	"fmt"
	"math"
	"sort"
	"strconv"
	"strings"
	"time"

	. "github.com/pingcap/check"
	"github.com/pingcap/errors"
	"github.com/pingcap/parser/auth"
	"github.com/pingcap/parser/model"
	"github.com/pingcap/parser/mysql"
	"github.com/pingcap/parser/terror"
	"github.com/pingcap/tidb/domain"
	"github.com/pingcap/tidb/expression"
	"github.com/pingcap/tidb/kv"
	plannercore "github.com/pingcap/tidb/planner/core"
	"github.com/pingcap/tidb/session"
	"github.com/pingcap/tidb/sessionctx"
	"github.com/pingcap/tidb/sessionctx/variable"
	"github.com/pingcap/tidb/store/mockstore"
	"github.com/pingcap/tidb/table"
	"github.com/pingcap/tidb/tablecodec"
	"github.com/pingcap/tidb/types"
	"github.com/pingcap/tidb/util/codec"
	"github.com/pingcap/tidb/util/collate"
	"github.com/pingcap/tidb/util/kvcache"
	"github.com/pingcap/tidb/util/mock"
	"github.com/pingcap/tidb/util/sqlexec"
	"github.com/pingcap/tidb/util/testkit"
	"github.com/pingcap/tidb/util/testutil"
)

var _ = Suite(&testIntegrationSuite{})
var _ = Suite(&testIntegrationSuite2{})
var _ = SerialSuites(&testIntegrationSerialSuite{})

type testIntegrationSuiteBase struct {
	store kv.Storage
	dom   *domain.Domain
	ctx   sessionctx.Context
}

type testIntegrationSuite struct {
	testIntegrationSuiteBase
}

type testIntegrationSuite2 struct {
	testIntegrationSuiteBase
}

type testIntegrationSerialSuite struct {
	testIntegrationSuiteBase
}

func (s *testIntegrationSuiteBase) cleanEnv(c *C) {
	tk := testkit.NewTestKit(c, s.store)
	tk.MustExec("use test")
	r := tk.MustQuery("show tables")
	for _, tb := range r.Rows() {
		tableName := tb[0]
		tk.MustExec(fmt.Sprintf("drop table %v", tableName))
	}
}

func (s *testIntegrationSuiteBase) SetUpSuite(c *C) {
	var err error
	s.store, s.dom, err = newStoreWithBootstrap()
	c.Assert(err, IsNil)
	s.ctx = mock.NewContext()
}

func (s *testIntegrationSuiteBase) TearDownSuite(c *C) {
	s.dom.Close()
	s.store.Close()
}

func (s *testIntegrationSuite) Test19654(c *C) {
	tk := testkit.NewTestKit(c, s.store)
	tk.MustExec("USE test;")

	// enum vs enum
	tk.MustExec("drop table if exists t1, t2;")
	tk.MustExec("create table t1 (b enum('a', 'b'));")
	tk.MustExec("insert into t1 values ('a');")
	tk.MustExec("create table t2 (b enum('b','a') not null, unique(b));")
	tk.MustExec("insert into t2 values ('a');")
	tk.MustQuery("select /*+ inl_join(t2)*/ * from t1, t2 where t1.b=t2.b;").Check(testkit.Rows("a a"))

	// set vs set
	tk.MustExec("drop table if exists t1, t2;")
	tk.MustExec("create table t1 (b set('a', 'b'));")
	tk.MustExec("insert into t1 values ('a');")
	tk.MustExec("create table t2 (b set('b','a') not null, unique(b));")
	tk.MustExec("insert into t2 values ('a');")
	tk.MustQuery("select /*+ inl_join(t2)*/ * from t1, t2 where t1.b=t2.b;").Check(testkit.Rows("a a"))

	// enum vs set
	tk.MustExec("drop table if exists t1, t2;")
	tk.MustExec("create table t1 (b enum('a', 'b'));")
	tk.MustExec("insert into t1 values ('a');")
	tk.MustExec("create table t2 (b set('b','a') not null, unique(b));")
	tk.MustExec("insert into t2 values ('a');")
	tk.MustQuery("select /*+ inl_join(t2)*/ * from t1, t2 where t1.b=t2.b;").Check(testkit.Rows("a a"))

	// char vs enum
	tk.MustExec("drop table if exists t1, t2;")
	tk.MustExec("create table t1 (b char(10));")
	tk.MustExec("insert into t1 values ('a');")
	tk.MustExec("create table t2 (b enum('b','a') not null, unique(b));")
	tk.MustExec("insert into t2 values ('a');")
	tk.MustQuery("select /*+ inl_join(t2)*/ * from t1, t2 where t1.b=t2.b;").Check(testkit.Rows("a a"))

	// char vs set
	tk.MustExec("drop table if exists t1, t2;")
	tk.MustExec("create table t1 (b char(10));")
	tk.MustExec("insert into t1 values ('a');")
	tk.MustExec("create table t2 (b set('b','a') not null, unique(b));")
	tk.MustExec("insert into t2 values ('a');")
	tk.MustQuery("select /*+ inl_join(t2)*/ * from t1, t2 where t1.b=t2.b;").Check(testkit.Rows("a a"))
}

func (s *testIntegrationSuite) Test19387(c *C) {
	tk := testkit.NewTestKit(c, s.store)
	tk.MustExec("USE test;")

	tk.MustExec("drop table if exists t;")
	tk.MustExec("create table t(a decimal(16, 2));")
	tk.MustExec("select sum(case when 1 then a end) from t group by a;")
	res := tk.MustQuery("show create table t")
	c.Assert(len(res.Rows()), Equals, 1)
	str := res.Rows()[0][1].(string)
	c.Assert(strings.Contains(str, "decimal(16,2)"), IsTrue)
}

func (s *testIntegrationSuite) TestFuncREPEAT(c *C) {
	tk := testkit.NewTestKit(c, s.store)
	defer s.cleanEnv(c)
	tk.MustExec("USE test;")
	tk.MustExec("DROP TABLE IF EXISTS table_string;")
	tk.MustExec("CREATE TABLE table_string(a CHAR(20), b VARCHAR(20), c TINYTEXT, d TEXT(20), e MEDIUMTEXT, f LONGTEXT, g BIGINT);")
	tk.MustExec("INSERT INTO table_string (a, b, c, d, e, f, g) VALUES ('a', 'b', 'c', 'd', 'e', 'f', 2);")
	tk.CheckExecResult(1, 0)

	r := tk.MustQuery("SELECT REPEAT(a, g), REPEAT(b, g), REPEAT(c, g), REPEAT(d, g), REPEAT(e, g), REPEAT(f, g) FROM table_string;")
	r.Check(testkit.Rows("aa bb cc dd ee ff"))

	r = tk.MustQuery("SELECT REPEAT(NULL, g), REPEAT(NULL, g), REPEAT(NULL, g), REPEAT(NULL, g), REPEAT(NULL, g), REPEAT(NULL, g) FROM table_string;")
	r.Check(testkit.Rows("<nil> <nil> <nil> <nil> <nil> <nil>"))

	r = tk.MustQuery("SELECT REPEAT(a, NULL), REPEAT(b, NULL), REPEAT(c, NULL), REPEAT(d, NULL), REPEAT(e, NULL), REPEAT(f, NULL) FROM table_string;")
	r.Check(testkit.Rows("<nil> <nil> <nil> <nil> <nil> <nil>"))

	r = tk.MustQuery("SELECT REPEAT(a, 2), REPEAT(b, 2), REPEAT(c, 2), REPEAT(d, 2), REPEAT(e, 2), REPEAT(f, 2) FROM table_string;")
	r.Check(testkit.Rows("aa bb cc dd ee ff"))

	r = tk.MustQuery("SELECT REPEAT(NULL, 2), REPEAT(NULL, 2), REPEAT(NULL, 2), REPEAT(NULL, 2), REPEAT(NULL, 2), REPEAT(NULL, 2) FROM table_string;")
	r.Check(testkit.Rows("<nil> <nil> <nil> <nil> <nil> <nil>"))

	r = tk.MustQuery("SELECT REPEAT(a, -1), REPEAT(b, -2), REPEAT(c, -2), REPEAT(d, -2), REPEAT(e, -2), REPEAT(f, -2) FROM table_string;")
	r.Check(testkit.Rows("     "))

	r = tk.MustQuery("SELECT REPEAT(a, 0), REPEAT(b, 0), REPEAT(c, 0), REPEAT(d, 0), REPEAT(e, 0), REPEAT(f, 0) FROM table_string;")
	r.Check(testkit.Rows("     "))

	r = tk.MustQuery("SELECT REPEAT(a, 16777217), REPEAT(b, 16777217), REPEAT(c, 16777217), REPEAT(d, 16777217), REPEAT(e, 16777217), REPEAT(f, 16777217) FROM table_string;")
	r.Check(testkit.Rows("<nil> <nil> <nil> <nil> <nil> <nil>"))
}

func (s *testIntegrationSuite) TestFuncLpadAndRpad(c *C) {
	tk := testkit.NewTestKit(c, s.store)
	defer s.cleanEnv(c)
	tk.MustExec(`USE test;`)
	tk.MustExec(`DROP TABLE IF EXISTS t;`)
	tk.MustExec(`CREATE TABLE t(a BINARY(10), b CHAR(10));`)
	tk.MustExec(`INSERT INTO t SELECT "中文", "abc";`)
	result := tk.MustQuery(`SELECT LPAD(a, 11, "a"), LPAD(b, 2, "xx") FROM t;`)
	result.Check(testkit.Rows("a中文\x00\x00\x00\x00 ab"))
	result = tk.MustQuery(`SELECT RPAD(a, 11, "a"), RPAD(b, 2, "xx") FROM t;`)
	result.Check(testkit.Rows("中文\x00\x00\x00\x00a ab"))
	result = tk.MustQuery(`SELECT LPAD("中文", 5, "字符"), LPAD("中文", 1, "a");`)
	result.Check(testkit.Rows("字符字中文 中"))
	result = tk.MustQuery(`SELECT RPAD("中文", 5, "字符"), RPAD("中文", 1, "a");`)
	result.Check(testkit.Rows("中文字符字 中"))
	result = tk.MustQuery(`SELECT RPAD("中文", -5, "字符"), RPAD("中文", 10, "");`)
	result.Check(testkit.Rows("<nil> <nil>"))
	result = tk.MustQuery(`SELECT LPAD("中文", -5, "字符"), LPAD("中文", 10, "");`)
	result.Check(testkit.Rows("<nil> <nil>"))
}

func (s *testIntegrationSuite) TestMiscellaneousBuiltin(c *C) {
	ctx := context.Background()
	defer s.cleanEnv(c)

	tk := testkit.NewTestKit(c, s.store)
	tk.MustExec("use test")
	// for uuid
	r := tk.MustQuery("select uuid(), uuid(), uuid(), uuid(), uuid(), uuid();")
	for _, it := range r.Rows() {
		for _, item := range it {
			uuid, ok := item.(string)
			c.Assert(ok, Equals, true)
			list := strings.Split(uuid, "-")
			c.Assert(len(list), Equals, 5)
			c.Assert(len(list[0]), Equals, 8)
			c.Assert(len(list[1]), Equals, 4)
			c.Assert(len(list[2]), Equals, 4)
			c.Assert(len(list[3]), Equals, 4)
			c.Assert(len(list[4]), Equals, 12)
		}
	}
	tk.MustQuery("select sleep(1);").Check(testkit.Rows("0"))
	tk.MustQuery("select sleep(0);").Check(testkit.Rows("0"))
	tk.MustQuery("select sleep('a');").Check(testkit.Rows("0"))
	tk.MustQuery("show warnings;").Check(testkit.Rows("Warning 1292 Truncated incorrect FLOAT value: 'a'"))
	rs, err := tk.Exec("select sleep(-1);")
	c.Assert(err, IsNil)
	c.Assert(rs, NotNil)
	_, err = session.GetRows4Test(ctx, tk.Se, rs)
	c.Assert(err, NotNil)
	c.Assert(rs.Close(), IsNil)

	tk.MustQuery("SELECT INET_ATON('10.0.5.9');").Check(testkit.Rows("167773449"))
	tk.MustQuery("SELECT INET_NTOA(167773449);").Check(testkit.Rows("10.0.5.9"))
	tk.MustQuery("SELECT HEX(INET6_ATON('fdfe::5a55:caff:fefa:9089'));").Check(testkit.Rows("FDFE0000000000005A55CAFFFEFA9089"))
	tk.MustQuery("SELECT HEX(INET6_ATON('10.0.5.9'));").Check(testkit.Rows("0A000509"))
	tk.MustQuery("SELECT INET6_NTOA(INET6_ATON('fdfe::5a55:caff:fefa:9089'));").Check(testkit.Rows("fdfe::5a55:caff:fefa:9089"))
	tk.MustQuery("SELECT INET6_NTOA(INET6_ATON('10.0.5.9'));").Check(testkit.Rows("10.0.5.9"))
	tk.MustQuery("SELECT INET6_NTOA(UNHEX('FDFE0000000000005A55CAFFFEFA9089'));").Check(testkit.Rows("fdfe::5a55:caff:fefa:9089"))
	tk.MustQuery("SELECT INET6_NTOA(UNHEX('0A000509'));").Check(testkit.Rows("10.0.5.9"))

	tk.MustQuery(`SELECT IS_IPV4('10.0.5.9'), IS_IPV4('10.0.5.256');`).Check(testkit.Rows("1 0"))
	tk.MustQuery(`SELECT IS_IPV4_COMPAT(INET6_ATON('::10.0.5.9'));`).Check(testkit.Rows("1"))
	tk.MustQuery(`SELECT IS_IPV4_COMPAT(INET6_ATON('::ffff:10.0.5.9'));`).Check(testkit.Rows("0"))
	tk.MustQuery(`SELECT
	  IS_IPV4_COMPAT(INET6_ATON('::192.168.0.1')),
	  IS_IPV4_COMPAT(INET6_ATON('::c0a8:0001')),
	  IS_IPV4_COMPAT(INET6_ATON('::c0a8:1'));`).Check(testkit.Rows("1 1 1"))
	tk.MustQuery(`SELECT IS_IPV4_MAPPED(INET6_ATON('::10.0.5.9'));`).Check(testkit.Rows("0"))
	tk.MustQuery(`SELECT IS_IPV4_MAPPED(INET6_ATON('::ffff:10.0.5.9'));`).Check(testkit.Rows("1"))
	tk.MustQuery(`SELECT
	  IS_IPV4_MAPPED(INET6_ATON('::ffff:192.168.0.1')),
	  IS_IPV4_MAPPED(INET6_ATON('::ffff:c0a8:0001')),
	  IS_IPV4_MAPPED(INET6_ATON('::ffff:c0a8:1'));`).Check(testkit.Rows("1 1 1"))
	tk.MustQuery(`SELECT IS_IPV6('10.0.5.9'), IS_IPV6('::1');`).Check(testkit.Rows("0 1"))

	tk.MustExec("drop table if exists t1;")
	tk.MustExec(`create table t1(
        a int,
        b int not null,
        c int not null default 0,
        d int default 0,
        unique key(b,c),
        unique key(b,d)
);`)
	tk.MustExec("insert into t1 (a,b) values(1,10),(1,20),(2,30),(2,40);")
	tk.MustQuery("select any_value(a), sum(b) from t1;").Check(testkit.Rows("1 100"))
	tk.MustQuery("select a,any_value(b),sum(c) from t1 group by a order by a;").Check(testkit.Rows("1 10 0", "2 30 0"))

	// for locks
	tk.MustExec(`set tidb_enable_noop_functions=1;`)
	result := tk.MustQuery(`SELECT GET_LOCK('test_lock1', 10);`)
	result.Check(testkit.Rows("1"))
	result = tk.MustQuery(`SELECT GET_LOCK('test_lock2', 10);`)
	result.Check(testkit.Rows("1"))

	result = tk.MustQuery(`SELECT RELEASE_LOCK('test_lock2');`)
	result.Check(testkit.Rows("1"))
	result = tk.MustQuery(`SELECT RELEASE_LOCK('test_lock1');`)
	result.Check(testkit.Rows("1"))
}

func (s *testIntegrationSuite) TestConvertToBit(c *C) {
	defer s.cleanEnv(c)
	tk := testkit.NewTestKit(c, s.store)
	tk.MustExec("use test")
	tk.MustExec("drop table if exists t, t1")
	tk.MustExec("create table t (a bit(64))")
	tk.MustExec("create table t1 (a varchar(2))")
	tk.MustExec(`insert t1 value ('10')`)
	tk.MustExec(`insert t select a from t1`)
	tk.MustQuery("select a+0 from t").Check(testkit.Rows("12592"))

	tk.MustExec("drop table if exists t, t1")
	tk.MustExec("create table t (a bit(64))")
	tk.MustExec("create table t1 (a binary(2))")
	tk.MustExec(`insert t1 value ('10')`)
	tk.MustExec(`insert t select a from t1`)
	tk.MustQuery("select a+0 from t").Check(testkit.Rows("12592"))

	tk.MustExec("drop table if exists t, t1")
	tk.MustExec("create table t (a bit(64))")
	tk.MustExec("create table t1 (a datetime)")
	tk.MustExec(`insert t1 value ('09-01-01')`)
	tk.MustExec(`insert t select a from t1`)
	tk.MustQuery("select a+0 from t").Check(testkit.Rows("20090101000000"))

	// For issue 20118
	tk.MustExec("drop table if exists t;")
	tk.MustExec("create table t(a tinyint, b bit(63));")
	tk.MustExec("insert ignore  into t values(599999999, -1);")
	tk.MustQuery("show warnings;").Check(testkit.Rows(
		"Warning 1690 constant 599999999 overflows tinyint",
		"Warning 1406 Data Too Long, field len 63"))
	tk.MustQuery("select * from t;").Check(testkit.Rows("127 \u007f\xff\xff\xff\xff\xff\xff\xff"))
}

func (s *testIntegrationSuite2) TestMathBuiltin(c *C) {
	ctx := context.Background()
	defer s.cleanEnv(c)
	tk := testkit.NewTestKit(c, s.store)
	tk.MustExec("use test")

	// for degrees
	result := tk.MustQuery("select degrees(0), degrees(1)")
	result.Check(testkit.Rows("0 57.29577951308232"))
	result = tk.MustQuery("select degrees(2), degrees(5)")
	result.Check(testkit.Rows("114.59155902616465 286.4788975654116"))

	// for sin
	result = tk.MustQuery("select sin(0), sin(1.5707963267949)")
	result.Check(testkit.Rows("0 1"))
	result = tk.MustQuery("select sin(1), sin(100)")
	result.Check(testkit.Rows("0.8414709848078965 -0.5063656411097588"))
	result = tk.MustQuery("select sin('abcd')")
	result.Check(testkit.Rows("0"))

	// for cos
	result = tk.MustQuery("select cos(0), cos(3.1415926535898)")
	result.Check(testkit.Rows("1 -1"))
	result = tk.MustQuery("select cos('abcd')")
	result.Check(testkit.Rows("1"))

	// for tan
	result = tk.MustQuery("select tan(0.00), tan(PI()/4)")
	result.Check(testkit.Rows("0 1"))
	result = tk.MustQuery("select tan('abcd')")
	result.Check(testkit.Rows("0"))

	// for log2
	result = tk.MustQuery("select log2(0.0)")
	result.Check(testkit.Rows("<nil>"))
	result = tk.MustQuery("select log2(4)")
	result.Check(testkit.Rows("2"))
	result = tk.MustQuery("select log2('8.0abcd')")
	result.Check(testkit.Rows("3"))
	result = tk.MustQuery("select log2(-1)")
	result.Check(testkit.Rows("<nil>"))
	result = tk.MustQuery("select log2(NULL)")
	result.Check(testkit.Rows("<nil>"))

	// for log10
	result = tk.MustQuery("select log10(0.0)")
	result.Check(testkit.Rows("<nil>"))
	result = tk.MustQuery("select log10(100)")
	result.Check(testkit.Rows("2"))
	result = tk.MustQuery("select log10('1000.0abcd')")
	result.Check(testkit.Rows("3"))
	result = tk.MustQuery("select log10(-1)")
	result.Check(testkit.Rows("<nil>"))
	result = tk.MustQuery("select log10(NULL)")
	result.Check(testkit.Rows("<nil>"))

	// for log
	result = tk.MustQuery("select log(0.0)")
	result.Check(testkit.Rows("<nil>"))
	result = tk.MustQuery("select log(100)")
	result.Check(testkit.Rows("4.605170185988092"))
	result = tk.MustQuery("select log('100.0abcd')")
	result.Check(testkit.Rows("4.605170185988092"))
	result = tk.MustQuery("select log(-1)")
	result.Check(testkit.Rows("<nil>"))
	result = tk.MustQuery("select log(NULL)")
	result.Check(testkit.Rows("<nil>"))
	result = tk.MustQuery("select log(NULL, NULL)")
	result.Check(testkit.Rows("<nil>"))
	result = tk.MustQuery("select log(1, 100)")
	result.Check(testkit.Rows("<nil>"))
	result = tk.MustQuery("select log(0.5, 0.25)")
	result.Check(testkit.Rows("2"))
	result = tk.MustQuery("select log(-1, 0.25)")
	result.Check(testkit.Rows("<nil>"))

	// for atan
	result = tk.MustQuery("select atan(0), atan(-1), atan(1), atan(1,2)")
	result.Check(testkit.Rows("0 -0.7853981633974483 0.7853981633974483 0.4636476090008061"))
	result = tk.MustQuery("select atan('tidb')")
	result.Check(testkit.Rows("0"))

	// for asin
	result = tk.MustQuery("select asin(0), asin(-2), asin(2), asin(1)")
	result.Check(testkit.Rows("0 <nil> <nil> 1.5707963267948966"))
	result = tk.MustQuery("select asin('tidb')")
	result.Check(testkit.Rows("0"))

	// for acos
	result = tk.MustQuery("select acos(0), acos(-2), acos(2), acos(1)")
	result.Check(testkit.Rows("1.5707963267948966 <nil> <nil> 0"))
	result = tk.MustQuery("select acos('tidb')")
	result.Check(testkit.Rows("1.5707963267948966"))

	// for pi
	result = tk.MustQuery("select pi()")
	result.Check(testkit.Rows("3.141592653589793"))

	// for floor
	result = tk.MustQuery("select floor(0), floor(null), floor(1.23), floor(-1.23), floor(1)")
	result.Check(testkit.Rows("0 <nil> 1 -2 1"))
	result = tk.MustQuery("select floor('tidb'), floor('1tidb'), floor('tidb1')")
	result.Check(testkit.Rows("0 1 0"))
	result = tk.MustQuery("SELECT floor(t.c_datetime) FROM (select CAST('2017-07-19 00:00:00' AS DATETIME) AS c_datetime) AS t")
	result.Check(testkit.Rows("20170719000000"))
	result = tk.MustQuery("SELECT floor(t.c_time) FROM (select CAST('12:34:56' AS TIME) AS c_time) AS t")
	result.Check(testkit.Rows("123456"))
	result = tk.MustQuery("SELECT floor(t.c_time) FROM (select CAST('00:34:00' AS TIME) AS c_time) AS t")
	result.Check(testkit.Rows("3400"))
	result = tk.MustQuery("SELECT floor(t.c_time) FROM (select CAST('00:00:00' AS TIME) AS c_time) AS t")
	result.Check(testkit.Rows("0"))
	result = tk.MustQuery("SELECT floor(t.c_decimal) FROM (SELECT CAST('-10.01' AS DECIMAL(10,2)) AS c_decimal) AS t")
	result.Check(testkit.Rows("-11"))
	result = tk.MustQuery("SELECT floor(t.c_decimal) FROM (SELECT CAST('-10.01' AS DECIMAL(10,1)) AS c_decimal) AS t")
	result.Check(testkit.Rows("-10"))

	// for ceil/ceiling
	result = tk.MustQuery("select ceil(0), ceil(null), ceil(1.23), ceil(-1.23), ceil(1)")
	result.Check(testkit.Rows("0 <nil> 2 -1 1"))
	result = tk.MustQuery("select ceiling(0), ceiling(null), ceiling(1.23), ceiling(-1.23), ceiling(1)")
	result.Check(testkit.Rows("0 <nil> 2 -1 1"))
	result = tk.MustQuery("select ceil('tidb'), ceil('1tidb'), ceil('tidb1'), ceiling('tidb'), ceiling('1tidb'), ceiling('tidb1')")
	result.Check(testkit.Rows("0 1 0 0 1 0"))
	result = tk.MustQuery("select ceil(t.c_datetime), ceiling(t.c_datetime) from (select cast('2017-07-20 00:00:00' as datetime) as c_datetime) as t")
	result.Check(testkit.Rows("20170720000000 20170720000000"))
	result = tk.MustQuery("select ceil(t.c_time), ceiling(t.c_time) from (select cast('12:34:56' as time) as c_time) as t")
	result.Check(testkit.Rows("123456 123456"))
	result = tk.MustQuery("select ceil(t.c_time), ceiling(t.c_time) from (select cast('00:34:00' as time) as c_time) as t")
	result.Check(testkit.Rows("3400 3400"))
	result = tk.MustQuery("select ceil(t.c_time), ceiling(t.c_time) from (select cast('00:00:00' as time) as c_time) as t")
	result.Check(testkit.Rows("0 0"))
	result = tk.MustQuery("select ceil(t.c_decimal), ceiling(t.c_decimal) from (select cast('-10.01' as decimal(10,2)) as c_decimal) as t")
	result.Check(testkit.Rows("-10 -10"))
	result = tk.MustQuery("select ceil(t.c_decimal), ceiling(t.c_decimal) from (select cast('-10.01' as decimal(10,1)) as c_decimal) as t")
	result.Check(testkit.Rows("-10 -10"))
	result = tk.MustQuery("select floor(18446744073709551615), ceil(18446744073709551615)")
	result.Check(testkit.Rows("18446744073709551615 18446744073709551615"))
	result = tk.MustQuery("select floor(18446744073709551615.1233), ceil(18446744073709551615.1233)")
	result.Check(testkit.Rows("18446744073709551615 18446744073709551616"))
	result = tk.MustQuery("select floor(-18446744073709551617), ceil(-18446744073709551617), floor(-18446744073709551617.11), ceil(-18446744073709551617.11)")
	result.Check(testkit.Rows("-18446744073709551617 -18446744073709551617 -18446744073709551618 -18446744073709551617"))
	tk.MustExec("drop table if exists t;")
	tk.MustExec("create table t(a decimal(40,20) UNSIGNED);")
	tk.MustExec("insert into t values(2.99999999900000000000), (12), (0);")
	tk.MustQuery("select a, ceil(a) from t where ceil(a) > 1;").Check(testkit.Rows("2.99999999900000000000 3", "12.00000000000000000000 12"))
	tk.MustQuery("select a, ceil(a) from t;").Check(testkit.Rows("2.99999999900000000000 3", "12.00000000000000000000 12", "0.00000000000000000000 0"))
	tk.MustQuery("select ceil(-29464);").Check(testkit.Rows("-29464"))
	tk.MustQuery("select a, floor(a) from t where floor(a) > 1;").Check(testkit.Rows("2.99999999900000000000 2", "12.00000000000000000000 12"))
	tk.MustQuery("select a, floor(a) from t;").Check(testkit.Rows("2.99999999900000000000 2", "12.00000000000000000000 12", "0.00000000000000000000 0"))
	tk.MustQuery("select floor(-29464);").Check(testkit.Rows("-29464"))

	tk.MustExec(`drop table if exists t;`)
	tk.MustExec(`create table t(a decimal(40,20), b bigint);`)
	tk.MustExec(`insert into t values(-2.99999990000000000000, -1);`)
	tk.MustQuery(`select floor(a), floor(a), floor(a) from t;`).Check(testkit.Rows(`-3 -3 -3`))
	tk.MustQuery(`select b, floor(b) from t;`).Check(testkit.Rows(`-1 -1`))

	// for cot
	result = tk.MustQuery("select cot(1), cot(-1), cot(NULL)")
	result.Check(testkit.Rows("0.6420926159343308 -0.6420926159343308 <nil>"))
	result = tk.MustQuery("select cot('1tidb')")
	result.Check(testkit.Rows("0.6420926159343308"))
	rs, err := tk.Exec("select cot(0)")
	c.Assert(err, IsNil)
	_, err = session.GetRows4Test(ctx, tk.Se, rs)
	c.Assert(err, NotNil)
	terr := errors.Cause(err).(*terror.Error)
	c.Assert(terr.Code(), Equals, errors.ErrCode(mysql.ErrDataOutOfRange))
	c.Assert(rs.Close(), IsNil)

	// for exp
	result = tk.MustQuery("select exp(0), exp(1), exp(-1), exp(1.2), exp(NULL)")
	result.Check(testkit.Rows("1 2.718281828459045 0.36787944117144233 3.3201169227365472 <nil>"))
	result = tk.MustQuery("select exp('tidb'), exp('1tidb')")
	result.Check(testkit.Rows("1 2.718281828459045"))
	rs, err = tk.Exec("select exp(1000000)")
	c.Assert(err, IsNil)
	_, err = session.GetRows4Test(ctx, tk.Se, rs)
	c.Assert(err, NotNil)
	terr = errors.Cause(err).(*terror.Error)
	c.Assert(terr.Code(), Equals, errors.ErrCode(mysql.ErrDataOutOfRange))
	c.Assert(rs.Close(), IsNil)
	tk.MustExec("drop table if exists t")
	tk.MustExec("create table t(a float)")
	tk.MustExec("insert into t values(1000000)")
	rs, err = tk.Exec("select exp(a) from t")
	c.Assert(err, IsNil)
	_, err = session.GetRows4Test(ctx, tk.Se, rs)
	c.Assert(err, NotNil)
	terr = errors.Cause(err).(*terror.Error)
	c.Assert(terr.Code(), Equals, errors.ErrCode(mysql.ErrDataOutOfRange))
	c.Assert(err.Error(), Equals, "[types:1690]DOUBLE value is out of range in 'exp(test.t.a)'")
	c.Assert(rs.Close(), IsNil)

	// for conv
	result = tk.MustQuery("SELECT CONV('a', 16, 2);")
	result.Check(testkit.Rows("1010"))
	result = tk.MustQuery("SELECT CONV('6E', 18, 8);")
	result.Check(testkit.Rows("172"))
	result = tk.MustQuery("SELECT CONV(-17, 10, -18);")
	result.Check(testkit.Rows("-H"))
	result = tk.MustQuery("SELECT CONV(10+'10'+'10'+X'0a', 10, 10);")
	result.Check(testkit.Rows("40"))
	result = tk.MustQuery("SELECT CONV('a', 1, 10);")
	result.Check(testkit.Rows("<nil>"))
	result = tk.MustQuery("SELECT CONV('a', 37, 10);")
	result.Check(testkit.Rows("<nil>"))
	result = tk.MustQuery("SELECT CONV(0x0020, 2, 2);")
	result.Check(testkit.Rows("100000"))
	result = tk.MustQuery("SELECT CONV(0b10, 16, 2)")
	result.Check(testkit.Rows("10"))
	result = tk.MustQuery("SELECT CONV(0b10, 16, 8)")
	result.Check(testkit.Rows("2"))
	tk.MustExec("drop table if exists bit")
	tk.MustExec("create table bit(b bit(10))")
	tk.MustExec(`INSERT INTO bit (b) VALUES
			(0b0000010101),
			(0b0000010101),
			(NULL),
			(0b0000000001),
			(0b0000000000),
			(0b1111111111),
			(0b1111111111),
			(0b1111111111),
			(0b0000000000),
			(0b0000000000),
			(0b0000000000),
			(0b0000000000),
			(0b0000100000);`)
	tk.MustQuery("select conv(b, 2, 2) from `bit`").Check(testkit.Rows(
		"10101",
		"10101",
		"<nil>",
		"1",
		"0",
		"1111111111",
		"1111111111",
		"1111111111",
		"0",
		"0",
		"0",
		"0",
		"100000"))

	// for abs
	result = tk.MustQuery("SELECT ABS(-1);")
	result.Check(testkit.Rows("1"))
	result = tk.MustQuery("SELECT ABS('abc');")
	result.Check(testkit.Rows("0"))
	result = tk.MustQuery("SELECT ABS(18446744073709551615);")
	result.Check(testkit.Rows("18446744073709551615"))
	result = tk.MustQuery("SELECT ABS(123.4);")
	result.Check(testkit.Rows("123.4"))
	result = tk.MustQuery("SELECT ABS(-123.4);")
	result.Check(testkit.Rows("123.4"))
	result = tk.MustQuery("SELECT ABS(1234E-1);")
	result.Check(testkit.Rows("123.4"))
	result = tk.MustQuery("SELECT ABS(-9223372036854775807);")
	result.Check(testkit.Rows("9223372036854775807"))
	result = tk.MustQuery("SELECT ABS(NULL);")
	result.Check(testkit.Rows("<nil>"))
	rs, err = tk.Exec("SELECT ABS(-9223372036854775808);")
	c.Assert(err, IsNil)
	_, err = session.GetRows4Test(ctx, tk.Se, rs)
	c.Assert(err, NotNil)
	terr = errors.Cause(err).(*terror.Error)
	c.Assert(terr.Code(), Equals, errors.ErrCode(mysql.ErrDataOutOfRange))
	c.Assert(rs.Close(), IsNil)

	// for round
	result = tk.MustQuery("SELECT ROUND(2.5), ROUND(-2.5), ROUND(25E-1);")
	result.Check(testkit.Rows("3 -3 2"))
	result = tk.MustQuery("SELECT ROUND(2.5, NULL), ROUND(NULL, 4), ROUND(NULL, NULL), ROUND(NULL);")
	result.Check(testkit.Rows("<nil> <nil> <nil> <nil>"))
	result = tk.MustQuery("SELECT ROUND('123.4'), ROUND('123e-2');")
	result.Check(testkit.Rows("123 1"))
	result = tk.MustQuery("SELECT ROUND(-9223372036854775808);")
	result.Check(testkit.Rows("-9223372036854775808"))
	result = tk.MustQuery("SELECT ROUND(123.456, 0), ROUND(123.456, 1), ROUND(123.456, 2), ROUND(123.456, 3), ROUND(123.456, 4), ROUND(123.456, -1), ROUND(123.456, -2), ROUND(123.456, -3), ROUND(123.456, -4);")
	result.Check(testkit.Rows("123 123.5 123.46 123.456 123.4560 120 100 0 0"))
	result = tk.MustQuery("SELECT ROUND(123456E-3, 0), ROUND(123456E-3, 1), ROUND(123456E-3, 2), ROUND(123456E-3, 3), ROUND(123456E-3, 4), ROUND(123456E-3, -1), ROUND(123456E-3, -2), ROUND(123456E-3, -3), ROUND(123456E-3, -4);")
	result.Check(testkit.Rows("123 123.5 123.46 123.456 123.456 120 100 0 0")) // TODO: Column 5 should be 123.4560
	result = tk.MustQuery("SELECT ROUND(1e14, 1), ROUND(1e15, 1), ROUND(1e308, 1)")
	result.Check(testkit.Rows("100000000000000 1000000000000000 100000000000000000000000000000000000000000000000000000000000000000000000000000000000000000000000000000000000000000000000000000000000000000000000000000000000000000000000000000000000000000000000000000000000000000000000000000000000000000000000000000000000000000000000000000000000000000000000000000000000000000000"))
	result = tk.MustQuery("SELECT ROUND(1e-14, 1), ROUND(1e-15, 1), ROUND(1e-308, 1)")
	result.Check(testkit.Rows("0 0 0"))

	// for truncate
	result = tk.MustQuery("SELECT truncate(123, -2), truncate(123, 2), truncate(123, 1), truncate(123, -1);")
	result.Check(testkit.Rows("100 123 123 120"))
	result = tk.MustQuery("SELECT truncate(123.456, -2), truncate(123.456, 2), truncate(123.456, 1), truncate(123.456, 3), truncate(1.23, 100), truncate(123456E-3, 2);")
	result.Check(testkit.Rows("100 123.45 123.4 123.456 1.230000000000000000000000000000 123.45"))
	result = tk.MustQuery("SELECT truncate(9223372036854775807, -7), truncate(9223372036854775808, -10), truncate(cast(-1 as unsigned), -10);")
	result.Check(testkit.Rows("9223372036850000000 9223372030000000000 18446744070000000000"))
	// issue 17181,19390
	tk.MustQuery("select truncate(42, -9223372036854775808);").Check(testkit.Rows("0"))
	tk.MustQuery("select truncate(42, 9223372036854775808);").Check(testkit.Rows("42"))
	tk.MustQuery("select truncate(42, -2147483648);").Check(testkit.Rows("0"))
	tk.MustQuery("select truncate(42, 2147483648);").Check(testkit.Rows("42"))
	tk.MustQuery("select truncate(42, 18446744073709551615);").Check(testkit.Rows("42"))
	tk.MustQuery("select truncate(42, 4294967295);").Check(testkit.Rows("42"))
	tk.MustQuery("select truncate(42, -0);").Check(testkit.Rows("42"))
	tk.MustQuery("select truncate(42, -307);").Check(testkit.Rows("0"))
	tk.MustQuery("select truncate(42, -308);").Check(testkit.Rows("0"))
	tk.MustQuery("select truncate(42, -309);").Check(testkit.Rows("0"))
	tk.MustExec(`drop table if exists t;`)
	tk.MustExec("create table t (a bigint unsigned);")
	tk.MustExec("insert into t values (18446744073709551615), (4294967295), (9223372036854775808), (2147483648);")
	tk.MustQuery("select truncate(42, a) from t;").Check(testkit.Rows("42", "42", "42", "42"))

	tk.MustExec(`drop table if exists t;`)
	tk.MustExec(`create table t(a date, b datetime, c timestamp, d varchar(20));`)
	tk.MustExec(`insert into t select "1234-12-29", "1234-12-29 16:24:13.9912", "2014-12-29 16:19:28", "12.34567";`)

	// NOTE: the actually result is: 12341220 12341229.0 12341200 12341229.00,
	// but Datum.ToString() don't format decimal length for float numbers.
	result = tk.MustQuery(`select truncate(a, -1), truncate(a, 1), truncate(a, -2), truncate(a, 2) from t;`)
	result.Check(testkit.Rows("12341220 12341229 12341200 12341229"))

	// NOTE: the actually result is: 12341229162410 12341229162414.0 12341229162400 12341229162414.00,
	// but Datum.ToString() don't format decimal length for float numbers.
	result = tk.MustQuery(`select truncate(b, -1), truncate(b, 1), truncate(b, -2), truncate(b, 2) from t;`)
	result.Check(testkit.Rows("12341229162410 12341229162414 12341229162400 12341229162414"))

	// NOTE: the actually result is: 20141229161920 20141229161928.0 20141229161900 20141229161928.00,
	// but Datum.ToString() don't format decimal length for float numbers.
	result = tk.MustQuery(`select truncate(c, -1), truncate(c, 1), truncate(c, -2), truncate(c, 2) from t;`)
	result.Check(testkit.Rows("20141229161920 20141229161928 20141229161900 20141229161928"))

	result = tk.MustQuery(`select truncate(d, -1), truncate(d, 1), truncate(d, -2), truncate(d, 2) from t;`)
	result.Check(testkit.Rows("10 12.3 0 12.34"))

	result = tk.MustQuery(`select truncate(json_array(), 1), truncate("cascasc", 1);`)
	result.Check(testkit.Rows("0 0"))

	// for pow
	result = tk.MustQuery("SELECT POW('12', 2), POW(1.2e1, '2.0'), POW(12, 2.0);")
	result.Check(testkit.Rows("144 144 144"))
	result = tk.MustQuery("SELECT POW(null, 2), POW(2, null), POW(null, null);")
	result.Check(testkit.Rows("<nil> <nil> <nil>"))
	result = tk.MustQuery("SELECT POW(0, 0);")
	result.Check(testkit.Rows("1"))
	result = tk.MustQuery("SELECT POW(0, 0.1), POW(0, 0.5), POW(0, 1);")
	result.Check(testkit.Rows("0 0 0"))
	rs, err = tk.Exec("SELECT POW(0, -1);")
	c.Assert(err, IsNil)
	_, err = session.GetRows4Test(ctx, tk.Se, rs)
	c.Assert(err, NotNil)
	terr = errors.Cause(err).(*terror.Error)
	c.Assert(terr.Code(), Equals, errors.ErrCode(mysql.ErrDataOutOfRange))
	c.Assert(rs.Close(), IsNil)

	// for sign
	result = tk.MustQuery("SELECT SIGN('12'), SIGN(1.2e1), SIGN(12), SIGN(0.0000012);")
	result.Check(testkit.Rows("1 1 1 1"))
	result = tk.MustQuery("SELECT SIGN('-12'), SIGN(-1.2e1), SIGN(-12), SIGN(-0.0000012);")
	result.Check(testkit.Rows("-1 -1 -1 -1"))
	result = tk.MustQuery("SELECT SIGN('0'), SIGN('-0'), SIGN(0);")
	result.Check(testkit.Rows("0 0 0"))
	result = tk.MustQuery("SELECT SIGN(NULL);")
	result.Check(testkit.Rows("<nil>"))
	result = tk.MustQuery("SELECT SIGN(-9223372036854775808), SIGN(9223372036854775808);")
	result.Check(testkit.Rows("-1 1"))

	// for sqrt
	result = tk.MustQuery("SELECT SQRT(-10), SQRT(144), SQRT(4.84), SQRT(0.04), SQRT(0);")
	result.Check(testkit.Rows("<nil> 12 2.2 0.2 0"))

	// for crc32
	result = tk.MustQuery("SELECT crc32(0), crc32(-0), crc32('0'), crc32('abc'), crc32('ABC'), crc32(NULL), crc32(''), crc32('hello world!')")
	result.Check(testkit.Rows("4108050209 4108050209 4108050209 891568578 2743272264 <nil> 0 62177901"))

	// for radians
	result = tk.MustQuery("SELECT radians(1.0), radians(pi()), radians(pi()/2), radians(180), radians(1.009);")
	result.Check(testkit.Rows("0.017453292519943295 0.05483113556160754 0.02741556778080377 3.141592653589793 0.01761037215262278"))

	// for rand
	tk.MustExec("drop table if exists t")
	tk.MustExec("create table t(a int)")
	tk.MustExec("insert into t values(1),(2),(3)")
	tk.Se.GetSessionVars().MaxChunkSize = 1
	tk.MustQuery("select rand(1) from t").Sort().Check(testkit.Rows("0.1418603212962489", "0.40540353712197724", "0.8716141803857071"))
	tk.MustQuery("select rand(a) from t").Check(testkit.Rows("0.40540353712197724", "0.6555866465490187", "0.9057697559760601"))
	tk.MustQuery("select rand(1), rand(2), rand(3)").Check(testkit.Rows("0.40540353712197724 0.6555866465490187 0.9057697559760601"))
}

func (s *testIntegrationSuite2) TestStringBuiltin(c *C) {
	defer s.cleanEnv(c)
	tk := testkit.NewTestKit(c, s.store)
	tk.MustExec("use test")
	ctx := context.Background()
	var err error

	// for length
	tk.MustExec("drop table if exists t")
	tk.MustExec("create table t(a int, b double, c datetime, d time, e char(20), f bit(10))")
	tk.MustExec(`insert into t values(1, 1.1, "2017-01-01 12:01:01", "12:01:01", "abcdef", 0b10101)`)
	result := tk.MustQuery("select length(a), length(b), length(c), length(d), length(e), length(f), length(null) from t")
	result.Check(testkit.Rows("1 3 19 8 6 2 <nil>"))
	tk.MustExec("drop table if exists t")
	tk.MustExec("create table t(a char(20))")
	tk.MustExec(`insert into t values("tidb  "), (concat("a  ", "b  "))`)
	result = tk.MustQuery("select a, length(a) from t")
	result.Check(testkit.Rows("tidb 4", "a  b 4"))

	// for concat
	tk.MustExec("drop table if exists t")
	tk.MustExec("create table t(a int, b double, c datetime, d time, e char(20))")
	tk.MustExec(`insert into t values(1, 1.1, "2017-01-01 12:01:01", "12:01:01", "abcdef")`)
	result = tk.MustQuery("select concat(a, b, c, d, e) from t")
	result.Check(testkit.Rows("11.12017-01-01 12:01:0112:01:01abcdef"))
	result = tk.MustQuery("select concat(null)")
	result.Check(testkit.Rows("<nil>"))
	result = tk.MustQuery("select concat(null, a, b) from t")
	result.Check(testkit.Rows("<nil>"))
	tk.MustExec("drop table if exists t")
	// Fix issue 9123
	tk.MustExec("create table t(a char(32) not null, b float default '0') engine=innodb default charset=utf8mb4")
	tk.MustExec("insert into t value('0a6f9d012f98467f8e671e9870044528', 208.867)")
	result = tk.MustQuery("select concat_ws( ',', b) from t where a = '0a6f9d012f98467f8e671e9870044528';")
	result.Check(testkit.Rows("208.867"))

	// for concat_ws
	tk.MustExec("drop table if exists t")
	tk.MustExec("create table t(a int, b double, c datetime, d time, e char(20))")
	tk.MustExec(`insert into t values(1, 1.1, "2017-01-01 12:01:01", "12:01:01", "abcdef")`)
	result = tk.MustQuery("select concat_ws('|', a, b, c, d, e) from t")
	result.Check(testkit.Rows("1|1.1|2017-01-01 12:01:01|12:01:01|abcdef"))
	result = tk.MustQuery("select concat_ws(null, null)")
	result.Check(testkit.Rows("<nil>"))
	result = tk.MustQuery("select concat_ws(null, a, b) from t")
	result.Check(testkit.Rows("<nil>"))
	result = tk.MustQuery("select concat_ws(',', 'a', 'b')")
	result.Check(testkit.Rows("a,b"))
	result = tk.MustQuery("select concat_ws(',','First name',NULL,'Last Name')")
	result.Check(testkit.Rows("First name,Last Name"))

	tk.MustExec(`drop table if exists t;`)
	tk.MustExec(`create table t(a tinyint(2), b varchar(10));`)
	tk.MustExec(`insert into t values (1, 'a'), (12, 'a'), (126, 'a'), (127, 'a')`)
	tk.MustQuery(`select concat_ws('#', a, b) from t;`).Check(testkit.Rows(
		`1#a`,
		`12#a`,
		`126#a`,
		`127#a`,
	))

	tk.MustExec("drop table if exists t")
	tk.MustExec("create table t(a binary(3))")
	tk.MustExec("insert into t values('a')")
	result = tk.MustQuery(`select concat_ws(',', a, 'test') = 'a\0\0,test' from t`)
	result.Check(testkit.Rows("1"))

	// for ascii
	tk.MustExec("drop table if exists t")
	tk.MustExec("create table t(a char(10), b int, c double, d datetime, e time, f bit(4))")
	tk.MustExec(`insert into t values('2', 2, 2.3, "2017-01-01 12:01:01", "12:01:01", 0b1010)`)
	result = tk.MustQuery("select ascii(a), ascii(b), ascii(c), ascii(d), ascii(e), ascii(f) from t")
	result.Check(testkit.Rows("50 50 50 50 49 10"))
	result = tk.MustQuery("select ascii('123'), ascii(123), ascii(''), ascii('你好'), ascii(NULL)")
	result.Check(testkit.Rows("49 49 0 228 <nil>"))

	// for lower
	tk.MustExec("drop table if exists t")
	tk.MustExec("create table t(a int, b double, c datetime, d time, e char(20), f binary(3), g binary(3))")
	tk.MustExec(`insert into t values(1, 1.1, "2017-01-01 12:01:01", "12:01:01", "abcdef", 'aa', 'BB')`)
	result = tk.MustQuery("select lower(a), lower(b), lower(c), lower(d), lower(e), lower(f), lower(g), lower(null) from t")
	result.Check(testkit.Rows("1 1.1 2017-01-01 12:01:01 12:01:01 abcdef aa\x00 BB\x00 <nil>"))

	// for upper
	result = tk.MustQuery("select upper(a), upper(b), upper(c), upper(d), upper(e), upper(f), upper(g), upper(null) from t")
	result.Check(testkit.Rows("1 1.1 2017-01-01 12:01:01 12:01:01 ABCDEF aa\x00 BB\x00 <nil>"))

	// for strcmp
	tk.MustExec("drop table if exists t")
	tk.MustExec("create table t(a char(10), b int, c double, d datetime, e time)")
	tk.MustExec(`insert into t values("123", 123, 12.34, "2017-01-01 12:01:01", "12:01:01")`)
	result = tk.MustQuery(`select strcmp(a, "123"), strcmp(b, "123"), strcmp(c, "12.34"), strcmp(d, "2017-01-01 12:01:01"), strcmp(e, "12:01:01") from t`)
	result.Check(testkit.Rows("0 0 0 0 0"))
	result = tk.MustQuery(`select strcmp("1", "123"), strcmp("123", "1"), strcmp("123", "45"), strcmp("123", null), strcmp(null, "123")`)
	result.Check(testkit.Rows("-1 1 -1 <nil> <nil>"))
	result = tk.MustQuery(`select strcmp("", "123"), strcmp("123", ""), strcmp("", ""), strcmp("", null), strcmp(null, "")`)
	result.Check(testkit.Rows("-1 1 0 <nil> <nil>"))

	// for left
	tk.MustExec("drop table if exists t")
	tk.MustExec("create table t(a char(10), b int, c double, d datetime, e time)")
	tk.MustExec(`insert into t values('abcde', 1234, 12.34, "2017-01-01 12:01:01", "12:01:01")`)
	result = tk.MustQuery("select left(a, 2), left(b, 2), left(c, 2), left(d, 2), left(e, 2) from t")
	result.Check(testkit.Rows("ab 12 12 20 12"))
	result = tk.MustQuery(`select left("abc", 0), left("abc", -1), left(NULL, 1), left("abc", NULL)`)
	result.Check(testkit.Rows("  <nil> <nil>"))
	result = tk.MustQuery(`select left("abc", "a"), left("abc", 1.9), left("abc", 1.2)`)
	result.Check(testkit.Rows(" ab a"))
	result = tk.MustQuery(`select left("中文abc", 2), left("中文abc", 3), left("中文abc", 4)`)
	result.Check(testkit.Rows("中文 中文a 中文ab"))
	// for right, reuse the table created for left
	result = tk.MustQuery("select right(a, 3), right(b, 3), right(c, 3), right(d, 3), right(e, 3) from t")
	result.Check(testkit.Rows("cde 234 .34 :01 :01"))
	result = tk.MustQuery(`select right("abcde", 0), right("abcde", -1), right("abcde", 100), right(NULL, 1), right("abcde", NULL)`)
	result.Check(testkit.Rows("  abcde <nil> <nil>"))
	result = tk.MustQuery(`select right("abcde", "a"), right("abcde", 1.9), right("abcde", 1.2)`)
	result.Check(testkit.Rows(" de e"))
	result = tk.MustQuery(`select right("中文abc", 2), right("中文abc", 4), right("中文abc", 5)`)
	result.Check(testkit.Rows("bc 文abc 中文abc"))
	tk.MustExec("drop table if exists t")
	tk.MustExec("create table t(a binary(10))")
	tk.MustExec(`insert into t select "中文abc"`)
	result = tk.MustQuery(`select left(a, 3), left(a, 6), left(a, 7) from t`)
	result.Check(testkit.Rows("中 中文 中文a"))
	result = tk.MustQuery(`select right(a, 2), right(a, 7) from t`)
	result.Check(testkit.Rows("c\x00 文abc\x00"))

	// for ord
	tk.MustExec("drop table if exists t")
	tk.MustExec("create table t(a char(10), b int, c double, d datetime, e time, f bit(4), g binary(20), h blob(10), i text(30))")
	tk.MustExec(`insert into t values('2', 2, 2.3, "2017-01-01 12:01:01", "12:01:01", 0b1010, "512", "48", "tidb")`)
	result = tk.MustQuery("select ord(a), ord(b), ord(c), ord(d), ord(e), ord(f), ord(g), ord(h), ord(i) from t")
	result.Check(testkit.Rows("50 50 50 50 49 10 53 52 116"))
	result = tk.MustQuery("select ord('123'), ord(123), ord(''), ord('你好'), ord(NULL), ord('👍')")
	result.Check(testkit.Rows("49 49 0 14990752 <nil> 4036989325"))
	result = tk.MustQuery("select ord(X''), ord(X'6161'), ord(X'e4bd'), ord(X'e4bda0'), ord(_ascii'你'), ord(_latin1'你')")
	result.Check(testkit.Rows("0 97 228 228 228 228"))

	// for space
	result = tk.MustQuery(`select space(0), space(2), space(-1), space(1.1), space(1.9)`)
	result.Check(testutil.RowsWithSep(",", ",  ,, ,  "))
	result = tk.MustQuery(`select space("abc"), space("2"), space("1.1"), space(''), space(null)`)
	result.Check(testutil.RowsWithSep(",", ",  , ,,<nil>"))

	// for replace
	tk.MustExec("drop table if exists t")
	tk.MustExec("create table t(a char(20), b int, c double, d datetime, e time)")
	tk.MustExec(`insert into t values('www.mysql.com', 1234, 12.34, "2017-01-01 12:01:01", "12:01:01")`)
	result = tk.MustQuery(`select replace(a, 'mysql', 'pingcap'), replace(b, 2, 55), replace(c, 34, 0), replace(d, '-', '/'), replace(e, '01', '22') from t`)
	result.Check(testutil.RowsWithSep(",", "www.pingcap.com,15534,12.0,2017/01/01 12:01:01,12:22:22"))
	result = tk.MustQuery(`select replace('aaa', 'a', ''), replace(null, 'a', 'b'), replace('a', null, 'b'), replace('a', 'b', null)`)
	result.Check(testkit.Rows(" <nil> <nil> <nil>"))

	// for tobase64
	tk.MustExec("drop table if exists t")
	tk.MustExec("create table t(a int, b double, c datetime, d time, e char(20), f bit(10), g binary(20), h blob(10))")
	tk.MustExec(`insert into t values(1, 1.1, "2017-01-01 12:01:01", "12:01:01", "abcdef", 0b10101, "512", "abc")`)
	result = tk.MustQuery("select to_base64(a), to_base64(b), to_base64(c), to_base64(d), to_base64(e), to_base64(f), to_base64(g), to_base64(h), to_base64(null) from t")
	result.Check(testkit.Rows("MQ== MS4x MjAxNy0wMS0wMSAxMjowMTowMQ== MTI6MDE6MDE= YWJjZGVm ABU= NTEyAAAAAAAAAAAAAAAAAAAAAAA= YWJj <nil>"))

	// for from_base64
	result = tk.MustQuery(`select from_base64("abcd"), from_base64("asc")`)
	result.Check(testkit.Rows("i\xb7\x1d <nil>"))
	result = tk.MustQuery(`select from_base64("MQ=="), from_base64(1234)`)
	result.Check(testkit.Rows("1 \xd7m\xf8"))

	// for substr
	tk.MustExec("drop table if exists t")
	tk.MustExec("create table t(a char(10), b int, c double, d datetime, e time)")
	tk.MustExec(`insert into t values('Sakila', 12345, 123.45, "2017-01-01 12:01:01", "12:01:01")`)
	result = tk.MustQuery(`select substr(a, 3), substr(b, 2, 3), substr(c, -3), substr(d, -8), substr(e, -3, 100) from t`)
	result.Check(testkit.Rows("kila 234 .45 12:01:01 :01"))
	result = tk.MustQuery(`select substr('Sakila', 100), substr('Sakila', -100), substr('Sakila', -5, 3), substr('Sakila', 2, -1)`)
	result.Check(testutil.RowsWithSep(",", ",,aki,"))
	result = tk.MustQuery(`select substr('foobarbar' from 4), substr('Sakila' from -4 for 2)`)
	result.Check(testkit.Rows("barbar ki"))
	result = tk.MustQuery(`select substr(null, 2, 3), substr('foo', null, 3), substr('foo', 2, null)`)
	result.Check(testkit.Rows("<nil> <nil> <nil>"))
	result = tk.MustQuery(`select substr('中文abc', 2), substr('中文abc', 3), substr("中文abc", 1, 2)`)
	result.Check(testkit.Rows("文abc abc 中文"))
	tk.MustExec("drop table if exists t")
	tk.MustExec("create table t(a binary(10))")
	tk.MustExec(`insert into t select "中文abc"`)
	result = tk.MustQuery(`select substr(a, 4), substr(a, 1, 3), substr(a, 1, 6) from t`)
	result.Check(testkit.Rows("文abc\x00 中 中文"))
	result = tk.MustQuery(`select substr("string", -1), substr("string", -2), substr("中文", -1), substr("中文", -2) from t`)
	result.Check(testkit.Rows("g ng 文 中文"))

	// for bit_length
	tk.MustExec("drop table if exists t")
	tk.MustExec("create table t(a int, b double, c datetime, d time, e char(20), f bit(10), g binary(20), h varbinary(20))")
	tk.MustExec(`insert into t values(1, 1.1, "2017-01-01 12:01:01", "12:01:01", "abcdef", 0b10101, "g", "h")`)
	result = tk.MustQuery("select bit_length(a), bit_length(b), bit_length(c), bit_length(d), bit_length(e), bit_length(f), bit_length(g), bit_length(h), bit_length(null) from t")
	result.Check(testkit.Rows("8 24 152 64 48 16 160 8 <nil>"))

	// for substring_index
	tk.MustExec("drop table if exists t")
	tk.MustExec("create table t(a char(20), b int, c double, d datetime, e time)")
	tk.MustExec(`insert into t values('www.pingcap.com', 12345, 123.45, "2017-01-01 12:01:01", "12:01:01")`)
	result = tk.MustQuery(`select substring_index(a, '.', 2), substring_index(b, '.', 2), substring_index(c, '.', -1), substring_index(d, '-', 1), substring_index(e, ':', -2) from t`)
	result.Check(testkit.Rows("www.pingcap 12345 45 2017 01:01"))
	result = tk.MustQuery(`select substring_index('www.pingcap.com', '.', 0), substring_index('www.pingcap.com', '.', 100), substring_index('www.pingcap.com', '.', -100)`)
	result.Check(testkit.Rows(" www.pingcap.com www.pingcap.com"))
	tk.MustQuery(`select substring_index('xyz', 'abc', 9223372036854775808)`).Check(testkit.Rows(``))
	result = tk.MustQuery(`select substring_index('www.pingcap.com', 'd', 1), substring_index('www.pingcap.com', '', 1), substring_index('', '.', 1)`)
	result.Check(testutil.RowsWithSep(",", "www.pingcap.com,,"))
	result = tk.MustQuery(`select substring_index(null, '.', 1), substring_index('www.pingcap.com', null, 1), substring_index('www.pingcap.com', '.', null)`)
	result.Check(testkit.Rows("<nil> <nil> <nil>"))

	// for hex
	tk.MustExec("drop table if exists t")
	tk.MustExec("create table t(a char(20), b int, c double, d datetime, e time, f decimal(5, 2), g bit(4))")
	tk.MustExec(`insert into t values('www.pingcap.com', 12345, 123.45, "2017-01-01 12:01:01", "12:01:01", 123.45, 0b1100)`)
	result = tk.MustQuery(`select hex(a), hex(b), hex(c), hex(d), hex(e), hex(f), hex(g) from t`)
	result.Check(testkit.Rows("7777772E70696E676361702E636F6D 3039 7B 323031372D30312D30312031323A30313A3031 31323A30313A3031 7B C"))
	result = tk.MustQuery(`select hex('abc'), hex('你好'), hex(12), hex(12.3), hex(12.8)`)
	result.Check(testkit.Rows("616263 E4BDA0E5A5BD C C D"))
	result = tk.MustQuery(`select hex(-1), hex(-12.3), hex(-12.8), hex(0x12), hex(null)`)
	result.Check(testkit.Rows("FFFFFFFFFFFFFFFF FFFFFFFFFFFFFFF4 FFFFFFFFFFFFFFF3 12 <nil>"))
	tk.MustExec("drop table if exists t")
	tk.MustExec("CREATE TABLE t(i int primary key auto_increment, a binary, b binary(0), c binary(20), d binary(255)) character set utf8 collate utf8_bin;")
	tk.MustExec("insert into t(a, b, c, d) values ('a', NULL, 'a','a');")
	tk.MustQuery("select i, hex(a), hex(b), hex(c), hex(d) from t;").Check(testkit.Rows("1 61 <nil> 6100000000000000000000000000000000000000 610000000000000000000000000000000000000000000000000000000000000000000000000000000000000000000000000000000000000000000000000000000000000000000000000000000000000000000000000000000000000000000000000000000000000000000000000000000000000000000000000000000000000000000000000000000000000000000000000000000000000000000000000000000000000000000000000000000000000000000000000000000000000000000000000000000000000000000000000000000000000000000000000000000000000000000000000000000000000000000000000000000000000000000000000000"))

	// for unhex
	result = tk.MustQuery(`select unhex('4D7953514C'), unhex('313233'), unhex(313233), unhex('')`)
	result.Check(testkit.Rows("MySQL 123 123 "))
	result = tk.MustQuery(`select unhex('string'), unhex('你好'), unhex(123.4), unhex(null)`)
	result.Check(testkit.Rows("<nil> <nil> <nil> <nil>"))

	// for ltrim and rtrim
	result = tk.MustQuery(`select ltrim('   bar   '), ltrim('bar'), ltrim(''), ltrim(null)`)
	result.Check(testutil.RowsWithSep(",", "bar   ,bar,,<nil>"))
	result = tk.MustQuery(`select rtrim('   bar   '), rtrim('bar'), rtrim(''), rtrim(null)`)
	result.Check(testutil.RowsWithSep(",", "   bar,bar,,<nil>"))
	result = tk.MustQuery(`select ltrim("\t   bar   "), ltrim("   \tbar"), ltrim("\n  bar"), ltrim("\r  bar")`)
	result.Check(testutil.RowsWithSep(",", "\t   bar   ,\tbar,\n  bar,\r  bar"))
	result = tk.MustQuery(`select rtrim("   bar   \t"), rtrim("bar\t   "), rtrim("bar   \n"), rtrim("bar   \r")`)
	result.Check(testutil.RowsWithSep(",", "   bar   \t,bar\t,bar   \n,bar   \r"))

	// for reverse
	tk.MustExec(`DROP TABLE IF EXISTS t;`)
	tk.MustExec(`CREATE TABLE t(a BINARY(6));`)
	tk.MustExec(`INSERT INTO t VALUES("中文");`)
	result = tk.MustQuery(`SELECT a, REVERSE(a), REVERSE("中文"), REVERSE("123 ") FROM t;`)
	result.Check(testkit.Rows("中文 \x87\x96歸\xe4 文中  321"))
	result = tk.MustQuery(`SELECT REVERSE(123), REVERSE(12.09) FROM t;`)
	result.Check(testkit.Rows("321 90.21"))

	// for trim
	result = tk.MustQuery(`select trim('   bar   '), trim(leading 'x' from 'xxxbarxxx'), trim(trailing 'xyz' from 'barxxyz'), trim(both 'x' from 'xxxbarxxx')`)
	result.Check(testkit.Rows("bar barxxx barx bar"))
	result = tk.MustQuery(`select trim('\t   bar\n   '), trim('   \rbar   \t')`)
	result.Check(testutil.RowsWithSep(",", "\t   bar\n,\rbar   \t"))
	result = tk.MustQuery(`select trim(leading from '   bar'), trim('x' from 'xxxbarxxx'), trim('x' from 'bar'), trim('' from '   bar   ')`)
	result.Check(testutil.RowsWithSep(",", "bar,bar,bar,   bar   "))
	result = tk.MustQuery(`select trim(''), trim('x' from '')`)
	result.Check(testutil.RowsWithSep(",", ","))
	result = tk.MustQuery(`select trim(null from 'bar'), trim('x' from null), trim(null), trim(leading null from 'bar')`)
	// FIXME: the result for trim(leading null from 'bar') should be <nil>, current is 'bar'
	result.Check(testkit.Rows("<nil> <nil> <nil> bar"))

	// for locate
	tk.MustExec("drop table if exists t")
	tk.MustExec("create table t(a char(20), b int, c double, d datetime, e time, f binary(5))")
	tk.MustExec(`insert into t values('www.pingcap.com', 12345, 123.45, "2017-01-01 12:01:01", "12:01:01", "HelLo")`)
	result = tk.MustQuery(`select locate(".ping", a), locate(".ping", a, 5) from t`)
	result.Check(testkit.Rows("4 0"))
	result = tk.MustQuery(`select locate("234", b), locate("235", b, 10) from t`)
	result.Check(testkit.Rows("2 0"))
	result = tk.MustQuery(`select locate(".45", c), locate(".35", b) from t`)
	result.Check(testkit.Rows("4 0"))
	result = tk.MustQuery(`select locate("El", f), locate("ll", f), locate("lL", f), locate("Lo", f), locate("lo", f) from t`)
	result.Check(testkit.Rows("0 0 3 4 0"))
	result = tk.MustQuery(`select locate("01 12", d) from t`)
	result.Check(testkit.Rows("9"))
	result = tk.MustQuery(`select locate("文", "中文字符串", 2)`)
	result.Check(testkit.Rows("2"))
	result = tk.MustQuery(`select locate("文", "中文字符串", 3)`)
	result.Check(testkit.Rows("0"))
	result = tk.MustQuery(`select locate("文", "中文字符串")`)
	result.Check(testkit.Rows("2"))

	// for bin
	result = tk.MustQuery(`select bin(-1);`)
	result.Check(testkit.Rows("1111111111111111111111111111111111111111111111111111111111111111"))
	result = tk.MustQuery(`select bin(5);`)
	result.Check(testkit.Rows("101"))
	result = tk.MustQuery(`select bin("中文");`)
	result.Check(testkit.Rows("0"))

	// for character_length
	result = tk.MustQuery(`select character_length(null), character_length("Hello"), character_length("a中b文c"),
	character_length(123), character_length(12.3456);`)
	result.Check(testkit.Rows("<nil> 5 5 3 7"))

	// for char_length
	result = tk.MustQuery(`select char_length(null), char_length("Hello"), char_length("a中b文c"), char_length(123),char_length(12.3456);`)
	result.Check(testkit.Rows("<nil> 5 5 3 7"))
	result = tk.MustQuery(`select char_length(null), char_length("Hello"), char_length("a 中 b 文 c"), char_length("НОЧЬ НА ОКРАИНЕ МОСКВЫ");`)
	result.Check(testkit.Rows("<nil> 5 9 22"))
	// for char_length, binary string type
	result = tk.MustQuery(`select char_length(null), char_length(binary("Hello")), char_length(binary("a 中 b 文 c")), char_length(binary("НОЧЬ НА ОКРАИНЕ МОСКВЫ"));`)
	result.Check(testkit.Rows("<nil> 5 13 41"))

	// for elt
	result = tk.MustQuery(`select elt(0, "abc", "def"), elt(2, "hello", "中文", "tidb"), elt(4, "hello", "中文",
	"tidb");`)
	result.Check(testkit.Rows("<nil> 中文 <nil>"))

	// for instr
	result = tk.MustQuery(`select instr("中国", "国"), instr("中国", ""), instr("abc", ""), instr("", ""), instr("", "abc");`)
	result.Check(testkit.Rows("2 1 1 1 0"))
	result = tk.MustQuery(`select instr("中国", null), instr(null, ""), instr(null, null);`)
	result.Check(testkit.Rows("<nil> <nil> <nil>"))
	tk.MustExec(`drop table if exists t;`)
	tk.MustExec(`create table t(a binary(20), b char(20));`)
	tk.MustExec(`insert into t values("中国", cast("国" as binary)), ("中国", ""), ("abc", ""), ("", ""), ("", "abc");`)
	result = tk.MustQuery(`select instr(a, b) from t;`)
	result.Check(testkit.Rows("4", "1", "1", "1", "0"))

	// for oct
	result = tk.MustQuery(`select oct("aaaa"), oct("-1.9"),  oct("-9999999999999999999999999"), oct("9999999999999999999999999");`)
	result.Check(testkit.Rows("0 1777777777777777777777 1777777777777777777777 1777777777777777777777"))
	result = tk.MustQuery(`select oct(-1.9), oct(1.9), oct(-1), oct(1), oct(-9999999999999999999999999), oct(9999999999999999999999999);`)
	result.Check(testkit.Rows("1777777777777777777777 1 1777777777777777777777 1 1777777777777777777777 1777777777777777777777"))

	// #issue 4356
	tk.MustExec("drop table if exists t")
	tk.MustExec("CREATE TABLE t (b BIT(8));")
	tk.MustExec(`INSERT INTO t SET b = b'11111111';`)
	tk.MustExec(`INSERT INTO t SET b = b'1010';`)
	tk.MustExec(`INSERT INTO t SET b = b'0101';`)
	result = tk.MustQuery(`SELECT b+0, BIN(b), OCT(b), HEX(b) FROM t;`)
	result.Check(testkit.Rows("255 11111111 377 FF", "10 1010 12 A", "5 101 5 5"))

	// for find_in_set
	result = tk.MustQuery(`select find_in_set("", ""), find_in_set("", ","), find_in_set("中文", "字符串,中文"), find_in_set("b,", "a,b,c,d");`)
	result.Check(testkit.Rows("0 1 2 0"))
	result = tk.MustQuery(`select find_in_set(NULL, ""), find_in_set("", NULL), find_in_set(1, "2,3,1");`)
	result.Check(testkit.Rows("<nil> <nil> 3"))

	// for make_set
	result = tk.MustQuery(`select make_set(0, "12"), make_set(3, "aa", "11"), make_set(3, NULL, "中文"), make_set(NULL, "aa");`)
	result.Check(testkit.Rows(" aa,11 中文 <nil>"))

	// for quote
	result = tk.MustQuery(`select quote("aaaa"), quote(""), quote("\"\""), quote("\n\n");`)
	result.Check(testkit.Rows("'aaaa' '' '\"\"' '\n\n'"))
	result = tk.MustQuery(`select quote(0121), quote(0000), quote("中文"), quote(NULL);`)
	result.Check(testkit.Rows("'121' '0' '中文' NULL"))
	tk.MustQuery(`select quote(null) is NULL;`).Check(testkit.Rows(`0`))
	tk.MustQuery(`select quote(null) is NOT NULL;`).Check(testkit.Rows(`1`))
	tk.MustQuery(`select length(quote(null));`).Check(testkit.Rows(`4`))
	tk.MustQuery(`select quote(null) REGEXP binary 'null'`).Check(testkit.Rows(`0`))
	tk.MustQuery(`select quote(null) REGEXP binary 'NULL'`).Check(testkit.Rows(`1`))
	tk.MustQuery(`select quote(null) REGEXP 'NULL'`).Check(testkit.Rows(`1`))
	tk.MustQuery(`select quote(null) REGEXP 'null'`).Check(testkit.Rows(`0`))

	// for convert
	result = tk.MustQuery(`select convert("123" using "binary"), convert("中文" using "binary"), convert("中文" using "utf8"), convert("中文" using "utf8mb4"), convert(cast("中文" as binary) using "utf8");`)
	result.Check(testkit.Rows("123 中文 中文 中文 中文"))
	// Charset 866 does not have a default collation configured currently, so this will return error.
	err = tk.ExecToErr(`select convert("123" using "866");`)
	c.Assert(err.Error(), Equals, "[parser:1115]Unknown character set: '866'")
	// Test case in issue #4436.
	tk.MustExec("drop table if exists t;")
	tk.MustExec("create table t(a char(20));")
	err = tk.ExecToErr("select convert(a using a) from t;")
	c.Assert(err.Error(), Equals, "[parser:1115]Unknown character set: 'a'")

	// for insert
	result = tk.MustQuery(`select insert("中文", 1, 1, cast("aaa" as binary)), insert("ba", -1, 1, "aaa"), insert("ba", 1, 100, "aaa"), insert("ba", 100, 1, "aaa");`)
	result.Check(testkit.Rows("aaa文 ba aaa ba"))
	result = tk.MustQuery(`select insert("bb", NULL, 1, "aa"), insert("bb", 1, NULL, "aa"), insert(NULL, 1, 1, "aaa"), insert("bb", 1, 1, NULL);`)
	result.Check(testkit.Rows("<nil> <nil> <nil> <nil>"))
	result = tk.MustQuery(`SELECT INSERT("bb", 0, 1, NULL), INSERT("bb", 0, NULL, "aaa");`)
	result.Check(testkit.Rows("<nil> <nil>"))
	result = tk.MustQuery(`SELECT INSERT("中文", 0, 1, NULL), INSERT("中文", 0, NULL, "aaa");`)
	result.Check(testkit.Rows("<nil> <nil>"))

	// for export_set
	result = tk.MustQuery(`select export_set(7, "1", "0", ",", 65);`)
	result.Check(testkit.Rows("1,1,1,0,0,0,0,0,0,0,0,0,0,0,0,0,0,0,0,0,0,0,0,0,0,0,0,0,0,0,0,0,0,0,0,0,0,0,0,0,0,0,0,0,0,0,0,0,0,0,0,0,0,0,0,0,0,0,0,0,0,0,0,0"))
	result = tk.MustQuery(`select export_set(7, "1", "0", ",", -1);`)
	result.Check(testkit.Rows("1,1,1,0,0,0,0,0,0,0,0,0,0,0,0,0,0,0,0,0,0,0,0,0,0,0,0,0,0,0,0,0,0,0,0,0,0,0,0,0,0,0,0,0,0,0,0,0,0,0,0,0,0,0,0,0,0,0,0,0,0,0,0,0"))
	result = tk.MustQuery(`select export_set(7, "1", "0", ",");`)
	result.Check(testkit.Rows("1,1,1,0,0,0,0,0,0,0,0,0,0,0,0,0,0,0,0,0,0,0,0,0,0,0,0,0,0,0,0,0,0,0,0,0,0,0,0,0,0,0,0,0,0,0,0,0,0,0,0,0,0,0,0,0,0,0,0,0,0,0,0,0"))
	result = tk.MustQuery(`select export_set(7, "1", "0");`)
	result.Check(testkit.Rows("1,1,1,0,0,0,0,0,0,0,0,0,0,0,0,0,0,0,0,0,0,0,0,0,0,0,0,0,0,0,0,0,0,0,0,0,0,0,0,0,0,0,0,0,0,0,0,0,0,0,0,0,0,0,0,0,0,0,0,0,0,0,0,0"))
	result = tk.MustQuery(`select export_set(NULL, "1", "0", ",", 65);`)
	result.Check(testkit.Rows("<nil>"))
	result = tk.MustQuery(`select export_set(7, "1", "0", ",", 1);`)
	result.Check(testkit.Rows("1"))

	// for format
	result = tk.MustQuery(`select format(12332.1, 4), format(12332.2, 0), format(12332.2, 2,'en_US');`)
	result.Check(testkit.Rows("12,332.1000 12,332 12,332.20"))
	result = tk.MustQuery(`select format(NULL, 4), format(12332.2, NULL);`)
	result.Check(testkit.Rows("<nil> <nil>"))
	rs, err := tk.Exec(`select format(12332.2, 2,'es_EC');`)
	c.Assert(err, IsNil)
	_, err = session.GetRows4Test(ctx, tk.Se, rs)
	c.Assert(err, NotNil)
	c.Assert(err.Error(), Matches, "not support for the specific locale")
	c.Assert(rs.Close(), IsNil)

	// for field
	result = tk.MustQuery(`select field(1, 2, 1), field(1, 0, NULL), field(1, NULL, 2, 1), field(NULL, 1, 2, NULL);`)
	result.Check(testkit.Rows("2 0 3 0"))
	result = tk.MustQuery(`select field("1", 2, 1), field(1, "0", NULL), field("1", NULL, 2, 1), field(NULL, 1, "2", NULL);`)
	result.Check(testkit.Rows("2 0 3 0"))
	result = tk.MustQuery(`select field("1", 2, 1), field(1, "abc", NULL), field("1", NULL, 2, 1), field(NULL, 1, "2", NULL);`)
	result.Check(testkit.Rows("2 0 3 0"))
	result = tk.MustQuery(`select field("abc", "a", 1), field(1.3, "1.3", 1.5);`)
	result.Check(testkit.Rows("1 1"))

	tk.MustExec("drop table if exists t")
	tk.MustExec("create table t(a decimal(11, 8), b decimal(11,8))")
	tk.MustExec("insert into t values('114.57011441','38.04620115'), ('-38.04620119', '38.04620115');")
	result = tk.MustQuery("select a,b,concat_ws(',',a,b) from t")
	result.Check(testkit.Rows("114.57011441 38.04620115 114.57011441,38.04620115",
		"-38.04620119 38.04620115 -38.04620119,38.04620115"))
}

func (s *testIntegrationSuite2) TestEncryptionBuiltin(c *C) {
	defer s.cleanEnv(c)
	tk := testkit.NewTestKit(c, s.store)
	tk.MustExec("use test")
	ctx := context.Background()

	// for password
	tk.MustExec("drop table if exists t")
	tk.MustExec("create table t(a char(41), b char(41), c char(41))")
	tk.MustExec(`insert into t values(NULL, '', 'abc')`)
	result := tk.MustQuery("select password(a) from t")
	result.Check(testkit.Rows(""))
	result = tk.MustQuery("select password(b) from t")
	result.Check(testkit.Rows(""))
	result = tk.MustQuery("select password(c) from t")
	result.Check(testkit.Rows("*0D3CED9BEC10A777AEC23CCC353A8C08A633045E"))

	// for md5
	tk.MustExec("drop table if exists t")
	tk.MustExec("create table t(a char(10), b int, c double, d datetime, e time, f bit(4), g binary(20), h blob(10), i text(30))")
	tk.MustExec(`insert into t values('2', 2, 2.3, "2017-01-01 12:01:01", "12:01:01", 0b1010, "512", "48", "tidb")`)
	result = tk.MustQuery("select md5(a), md5(b), md5(c), md5(d), md5(e), md5(f), md5(g), md5(h), md5(i) from t")
	result.Check(testkit.Rows("c81e728d9d4c2f636f067f89cc14862c c81e728d9d4c2f636f067f89cc14862c 1a18da63cbbfb49cb9616e6bfd35f662 bad2fa88e1f35919ec7584cc2623a310 991f84d41d7acff6471e536caa8d97db 68b329da9893e34099c7d8ad5cb9c940 5c9f0e9b3b36276731bfba852a73ccc6 642e92efb79421734881b53e1e1b18b6 c337e11bfca9f12ae9b1342901e04379"))
	result = tk.MustQuery("select md5('123'), md5(123), md5(''), md5('你好'), md5(NULL), md5('👍')")
	result.Check(testkit.Rows(`202cb962ac59075b964b07152d234b70 202cb962ac59075b964b07152d234b70 d41d8cd98f00b204e9800998ecf8427e 7eca689f0d3389d9dea66ae112e5cfd7 <nil> 0215ac4dab1ecaf71d83f98af5726984`))

	// for sha/sha1
	tk.MustExec("drop table if exists t")
	tk.MustExec("create table t(a char(10), b int, c double, d datetime, e time, f bit(4), g binary(20), h blob(10), i text(30))")
	tk.MustExec(`insert into t values('2', 2, 2.3, "2017-01-01 12:01:01", "12:01:01", 0b1010, "512", "48", "tidb")`)
	result = tk.MustQuery("select sha1(a), sha1(b), sha1(c), sha1(d), sha1(e), sha1(f), sha1(g), sha1(h), sha1(i) from t")
	result.Check(testkit.Rows("da4b9237bacccdf19c0760cab7aec4a8359010b0 da4b9237bacccdf19c0760cab7aec4a8359010b0 ce0d88c5002b6cf7664052f1fc7d652cbdadccec 6c6956de323692298e4e5ad3028ff491f7ad363c 1906f8aeb5a717ca0f84154724045839330b0ea9 adc83b19e793491b1c6ea0fd8b46cd9f32e592fc 9aadd14ceb737b28697b8026f205f4b3e31de147 64e095fe763fc62418378753f9402623bea9e227 4df56fc09a3e66b48fb896e90b0a6fc02c978e9e"))
	result = tk.MustQuery("select sha1('123'), sha1(123), sha1(''), sha1('你好'), sha1(NULL)")
	result.Check(testkit.Rows(`40bd001563085fc35165329ea1ff5c5ecbdbbeef 40bd001563085fc35165329ea1ff5c5ecbdbbeef da39a3ee5e6b4b0d3255bfef95601890afd80709 440ee0853ad1e99f962b63e459ef992d7c211722 <nil>`))
	tk.MustExec("drop table if exists t")
	tk.MustExec("create table t(a char(10), b int, c double, d datetime, e time, f bit(4), g binary(20), h blob(10), i text(30))")
	tk.MustExec(`insert into t values('2', 2, 2.3, "2017-01-01 12:01:01", "12:01:01", 0b1010, "512", "48", "tidb")`)
	result = tk.MustQuery("select sha(a), sha(b), sha(c), sha(d), sha(e), sha(f), sha(g), sha(h), sha(i) from t")
	result.Check(testkit.Rows("da4b9237bacccdf19c0760cab7aec4a8359010b0 da4b9237bacccdf19c0760cab7aec4a8359010b0 ce0d88c5002b6cf7664052f1fc7d652cbdadccec 6c6956de323692298e4e5ad3028ff491f7ad363c 1906f8aeb5a717ca0f84154724045839330b0ea9 adc83b19e793491b1c6ea0fd8b46cd9f32e592fc 9aadd14ceb737b28697b8026f205f4b3e31de147 64e095fe763fc62418378753f9402623bea9e227 4df56fc09a3e66b48fb896e90b0a6fc02c978e9e"))
	result = tk.MustQuery("select sha('123'), sha(123), sha(''), sha('你好'), sha(NULL)")
	result.Check(testkit.Rows(`40bd001563085fc35165329ea1ff5c5ecbdbbeef 40bd001563085fc35165329ea1ff5c5ecbdbbeef da39a3ee5e6b4b0d3255bfef95601890afd80709 440ee0853ad1e99f962b63e459ef992d7c211722 <nil>`))

	// for sha2
	tk.MustExec("drop table if exists t")
	tk.MustExec("create table t(a char(10), b int, c double, d datetime, e time, f bit(4), g binary(20), h blob(10), i text(30))")
	tk.MustExec(`insert into t values('2', 2, 2.3, "2017-01-01 12:01:01", "12:01:01", 0b1010, "512", "48", "tidb")`)
	result = tk.MustQuery("select sha2(a, 224), sha2(b, 0), sha2(c, 512), sha2(d, 256), sha2(e, 384), sha2(f, 0), sha2(g, 512), sha2(h, 256), sha2(i, 224) from t")
	result.Check(testkit.Rows("58b2aaa0bfae7acc021b3260e941117b529b2e69de878fd7d45c61a9 d4735e3a265e16eee03f59718b9b5d03019c07d8b6c51f90da3a666eec13ab35 42415572557b0ca47e14fa928e83f5746d33f90c74270172cc75c61a78db37fe1485159a4fd75f33ab571b154572a5a300938f7d25969bdd05d8ac9dd6c66123 8c2fa3f276952c92b0b40ed7d27454e44b8399a19769e6bceb40da236e45a20a b11d35f1a37e54d5800d210d8e6b80b42c9f6d20ea7ae548c762383ebaa12c5954c559223c6c7a428e37af96bb4f1e0d 01ba4719c80b6fe911b091a7c05124b64eeece964e09c058ef8f9805daca546b 9550da35ea1683abaf5bfa8de68fe02b9c6d756c64589d1ef8367544c254f5f09218a6466cadcee8d74214f0c0b7fb342d1a9f3bd4d406aacf7be59c327c9306 98010bd9270f9b100b6214a21754fd33bdc8d41b2bc9f9dd16ff54d3c34ffd71 a7cddb7346fbc66ab7f803e865b74cbd99aace8e7dabbd8884c148cb"))
	result = tk.MustQuery("select sha2('123', 512), sha2(123, 512), sha2('', 512), sha2('你好', 224), sha2(NULL, 256), sha2('foo', 123)")
	result.Check(testkit.Rows(`3c9909afec25354d551dae21590bb26e38d53f2173b8d3dc3eee4c047e7ab1c1eb8b85103e3be7ba613b31bb5c9c36214dc9f14a42fd7a2fdb84856bca5c44c2 3c9909afec25354d551dae21590bb26e38d53f2173b8d3dc3eee4c047e7ab1c1eb8b85103e3be7ba613b31bb5c9c36214dc9f14a42fd7a2fdb84856bca5c44c2 cf83e1357eefb8bdf1542850d66d8007d620e4050b5715dc83f4a921d36ce9ce47d0d13c5d85f2b0ff8318d2877eec2f63b931bd47417a81a538327af927da3e e91f006ed4e0882de2f6a3c96ec228a6a5c715f356d00091bce842b5 <nil> <nil>`))

	// for AES_ENCRYPT
	tk.MustExec("drop table if exists t")
	tk.MustExec("create table t(a char(10), b int, c double, d datetime, e time, f bit(4), g binary(20), h blob(10), i text(30))")
	tk.MustExec(`insert into t values('2', 2, 2.3, "2017-01-01 12:01:01", "12:01:01", 0b1010, "512", "48", "tidb")`)
	tk.MustExec("SET block_encryption_mode='aes-128-ecb';")
	result = tk.MustQuery("select HEX(AES_ENCRYPT(a, 'key')), HEX(AES_ENCRYPT(b, 'key')), HEX(AES_ENCRYPT(c, 'key')), HEX(AES_ENCRYPT(d, 'key')), HEX(AES_ENCRYPT(e, 'key')), HEX(AES_ENCRYPT(f, 'key')), HEX(AES_ENCRYPT(g, 'key')), HEX(AES_ENCRYPT(h, 'key')), HEX(AES_ENCRYPT(i, 'key')) from t")
	result.Check(testkit.Rows("B3800B3A3CB4ECE2051A3E80FE373EAC B3800B3A3CB4ECE2051A3E80FE373EAC 9E018F7F2838DBA23C57F0E4CCF93287 E764D3E9D4AF8F926CD0979DDB1D0AF40C208B20A6C39D5D028644885280973A C452FFEEB76D3F5E9B26B8D48F7A228C 181BD5C81CBD36779A3C9DD5FF486B35 CE15F14AC7FF4E56ECCF148DE60E4BEDBDB6900AD51383970A5F32C59B3AC6E3 E1B29995CCF423C75519790F54A08CD2 84525677E95AC97698D22E1125B67E92"))
	result = tk.MustQuery("select HEX(AES_ENCRYPT('123', 'foobar')), HEX(AES_ENCRYPT(123, 'foobar')), HEX(AES_ENCRYPT('', 'foobar')), HEX(AES_ENCRYPT('你好', 'foobar')), AES_ENCRYPT(NULL, 'foobar')")
	result.Check(testkit.Rows(`45ABDD5C4802EFA6771A94C43F805208 45ABDD5C4802EFA6771A94C43F805208 791F1AEB6A6B796E6352BF381895CA0E D0147E2EB856186F146D9F6DE33F9546 <nil>`))
	result = tk.MustQuery("select HEX(AES_ENCRYPT(a, 'key', 'iv')), HEX(AES_ENCRYPT(b, 'key', 'iv')) from t")
	result.Check(testkit.Rows("B3800B3A3CB4ECE2051A3E80FE373EAC B3800B3A3CB4ECE2051A3E80FE373EAC"))
	tk.MustQuery("show warnings").Check(testutil.RowsWithSep("|", "Warning|1618|<IV> option ignored", "Warning|1618|<IV> option ignored"))
	tk.MustExec("SET block_encryption_mode='aes-128-cbc';")
	result = tk.MustQuery("select HEX(AES_ENCRYPT(a, 'key', '1234567890123456')), HEX(AES_ENCRYPT(b, 'key', '1234567890123456')), HEX(AES_ENCRYPT(c, 'key', '1234567890123456')), HEX(AES_ENCRYPT(d, 'key', '1234567890123456')), HEX(AES_ENCRYPT(e, 'key', '1234567890123456')), HEX(AES_ENCRYPT(f, 'key', '1234567890123456')), HEX(AES_ENCRYPT(g, 'key', '1234567890123456')), HEX(AES_ENCRYPT(h, 'key', '1234567890123456')), HEX(AES_ENCRYPT(i, 'key', '1234567890123456')) from t")
	result.Check(testkit.Rows("341672829F84CB6B0BE690FEC4C4DAE9 341672829F84CB6B0BE690FEC4C4DAE9 D43734E147A12BB96C6897C4BBABA283 16F2C972411948DCEF3659B726D2CCB04AD1379A1A367FA64242058A50211B67 41E71D0C58967C1F50EEC074523946D1 1117D292E2D39C3EAA3B435371BE56FC 8ACB7ECC0883B672D7BD1CFAA9FA5FAF5B731ADE978244CD581F114D591C2E7E D2B13C30937E3251AEDA73859BA32E4B 2CF4A6051FF248A67598A17AA2C17267"))
	result = tk.MustQuery("select HEX(AES_ENCRYPT('123', 'foobar', '1234567890123456')), HEX(AES_ENCRYPT(123, 'foobar', '1234567890123456')), HEX(AES_ENCRYPT('', 'foobar', '1234567890123456')), HEX(AES_ENCRYPT('你好', 'foobar', '1234567890123456')), AES_ENCRYPT(NULL, 'foobar', '1234567890123456')")
	result.Check(testkit.Rows(`80D5646F07B4654B05A02D9085759770 80D5646F07B4654B05A02D9085759770 B3C14BA15030D2D7E99376DBE011E752 0CD2936EE4FEC7A8CDF6208438B2BC05 <nil>`))
	tk.MustExec("SET block_encryption_mode='aes-128-ofb';")
	result = tk.MustQuery("select HEX(AES_ENCRYPT(a, 'key', '1234567890123456')), HEX(AES_ENCRYPT(b, 'key', '1234567890123456')), HEX(AES_ENCRYPT(c, 'key', '1234567890123456')), HEX(AES_ENCRYPT(d, 'key', '1234567890123456')), HEX(AES_ENCRYPT(e, 'key', '1234567890123456')), HEX(AES_ENCRYPT(f, 'key', '1234567890123456')), HEX(AES_ENCRYPT(g, 'key', '1234567890123456')), HEX(AES_ENCRYPT(h, 'key', '1234567890123456')), HEX(AES_ENCRYPT(i, 'key', '1234567890123456')) from t")
	result.Check(testkit.Rows("40 40 40C35C 40DD5EBDFCAA397102386E27DDF97A39ECCEC5 43DF55BAE0A0386D 78 47DC5D8AD19A085C32094E16EFC34A08D6FEF459 46D5 06840BE8"))
	result = tk.MustQuery("select HEX(AES_ENCRYPT('123', 'foobar', '1234567890123456')), HEX(AES_ENCRYPT(123, 'foobar', '1234567890123456')), HEX(AES_ENCRYPT('', 'foobar', '1234567890123456')), HEX(AES_ENCRYPT('你好', 'foobar', '1234567890123456')), AES_ENCRYPT(NULL, 'foobar', '1234567890123456')")
	result.Check(testkit.Rows(`48E38A 48E38A  9D6C199101C3 <nil>`))
	tk.MustExec("SET block_encryption_mode='aes-192-ofb';")
	result = tk.MustQuery("select HEX(AES_ENCRYPT(a, 'key', '1234567890123456')), HEX(AES_ENCRYPT(b, 'key', '1234567890123456')), HEX(AES_ENCRYPT(c, 'key', '1234567890123456')), HEX(AES_ENCRYPT(d, 'key', '1234567890123456')), HEX(AES_ENCRYPT(e, 'key', '1234567890123456')), HEX(AES_ENCRYPT(f, 'key', '1234567890123456')), HEX(AES_ENCRYPT(g, 'key', '1234567890123456')), HEX(AES_ENCRYPT(h, 'key', '1234567890123456')), HEX(AES_ENCRYPT(i, 'key', '1234567890123456')) from t")
	result.Check(testkit.Rows("4B 4B 4B573F 4B493D42572E6477233A429BF3E0AD39DB816D 484B36454B24656B 73 4C483E757A1E555A130B62AAC1DA9D08E1B15C47 4D41 0D106817"))
	result = tk.MustQuery("select HEX(AES_ENCRYPT('123', 'foobar', '1234567890123456')), HEX(AES_ENCRYPT(123, 'foobar', '1234567890123456')), HEX(AES_ENCRYPT('', 'foobar', '1234567890123456')), HEX(AES_ENCRYPT('你好', 'foobar', '1234567890123456')), AES_ENCRYPT(NULL, 'foobar', '1234567890123456')")
	result.Check(testkit.Rows(`3A76B0 3A76B0  EFF92304268E <nil>`))
	tk.MustExec("SET block_encryption_mode='aes-256-ofb';")
	result = tk.MustQuery("select HEX(AES_ENCRYPT(a, 'key', '1234567890123456')), HEX(AES_ENCRYPT(b, 'key', '1234567890123456')), HEX(AES_ENCRYPT(c, 'key', '1234567890123456')), HEX(AES_ENCRYPT(d, 'key', '1234567890123456')), HEX(AES_ENCRYPT(e, 'key', '1234567890123456')), HEX(AES_ENCRYPT(f, 'key', '1234567890123456')), HEX(AES_ENCRYPT(g, 'key', '1234567890123456')), HEX(AES_ENCRYPT(h, 'key', '1234567890123456')), HEX(AES_ENCRYPT(i, 'key', '1234567890123456')) from t")
	result.Check(testkit.Rows("16 16 16D103 16CF01CBC95D33E2ED721CBD930262415A69AD 15CD0ACCD55732FE 2E 11CE02FCE46D02CFDD433C8CA138527060599C35 10C7 5096549E"))
	result = tk.MustQuery("select HEX(AES_ENCRYPT('123', 'foobar', '1234567890123456')), HEX(AES_ENCRYPT(123, 'foobar', '1234567890123456')), HEX(AES_ENCRYPT('', 'foobar', '1234567890123456')), HEX(AES_ENCRYPT('你好', 'foobar', '1234567890123456')), AES_ENCRYPT(NULL, 'foobar', '1234567890123456')")
	result.Check(testkit.Rows(`E842C5 E842C5  3DCD5646767D <nil>`))

	// for AES_DECRYPT
	tk.MustExec("SET block_encryption_mode='aes-128-ecb';")
	result = tk.MustQuery("select AES_DECRYPT(AES_ENCRYPT('foo', 'bar'), 'bar')")
	result.Check(testkit.Rows("foo"))
	result = tk.MustQuery("select AES_DECRYPT(UNHEX('45ABDD5C4802EFA6771A94C43F805208'), 'foobar'), AES_DECRYPT(UNHEX('791F1AEB6A6B796E6352BF381895CA0E'), 'foobar'), AES_DECRYPT(UNHEX('D0147E2EB856186F146D9F6DE33F9546'), 'foobar'), AES_DECRYPT(NULL, 'foobar'), AES_DECRYPT('SOME_THING_STRANGE', 'foobar')")
	result.Check(testkit.Rows(`123  你好 <nil> <nil>`))
	tk.MustExec("SET block_encryption_mode='aes-128-cbc';")
	result = tk.MustQuery("select AES_DECRYPT(AES_ENCRYPT('foo', 'bar', '1234567890123456'), 'bar', '1234567890123456')")
	result.Check(testkit.Rows("foo"))
	result = tk.MustQuery("select AES_DECRYPT(UNHEX('80D5646F07B4654B05A02D9085759770'), 'foobar', '1234567890123456'), AES_DECRYPT(UNHEX('B3C14BA15030D2D7E99376DBE011E752'), 'foobar', '1234567890123456'), AES_DECRYPT(UNHEX('0CD2936EE4FEC7A8CDF6208438B2BC05'), 'foobar', '1234567890123456'), AES_DECRYPT(NULL, 'foobar', '1234567890123456'), AES_DECRYPT('SOME_THING_STRANGE', 'foobar', '1234567890123456')")
	result.Check(testkit.Rows(`123  你好 <nil> <nil>`))
	tk.MustExec("SET block_encryption_mode='aes-128-ofb';")
	result = tk.MustQuery("select AES_DECRYPT(AES_ENCRYPT('foo', 'bar', '1234567890123456'), 'bar', '1234567890123456')")
	result.Check(testkit.Rows("foo"))
	result = tk.MustQuery("select AES_DECRYPT(UNHEX('48E38A'), 'foobar', '1234567890123456'), AES_DECRYPT(UNHEX(''), 'foobar', '1234567890123456'), AES_DECRYPT(UNHEX('9D6C199101C3'), 'foobar', '1234567890123456'), AES_DECRYPT(NULL, 'foobar', '1234567890123456'), HEX(AES_DECRYPT('SOME_THING_STRANGE', 'foobar', '1234567890123456'))")
	result.Check(testkit.Rows(`123  你好 <nil> 2A9EF431FB2ACB022D7F2E7C71EEC48C7D2B`))
	tk.MustExec("SET block_encryption_mode='aes-192-ofb';")
	result = tk.MustQuery("select AES_DECRYPT(AES_ENCRYPT('foo', 'bar', '1234567890123456'), 'bar', '1234567890123456')")
	result.Check(testkit.Rows("foo"))
	result = tk.MustQuery("select AES_DECRYPT(UNHEX('3A76B0'), 'foobar', '1234567890123456'), AES_DECRYPT(UNHEX(''), 'foobar', '1234567890123456'), AES_DECRYPT(UNHEX('EFF92304268E'), 'foobar', '1234567890123456'), AES_DECRYPT(NULL, 'foobar', '1234567890123456'), HEX(AES_DECRYPT('SOME_THING_STRANGE', 'foobar', '1234567890123456'))")
	result.Check(testkit.Rows(`123  你好 <nil> 580BCEA4DC67CF33FF2C7C570D36ECC89437`))
	tk.MustExec("SET block_encryption_mode='aes-256-ofb';")
	result = tk.MustQuery("select AES_DECRYPT(AES_ENCRYPT('foo', 'bar', '1234567890123456'), 'bar', '1234567890123456')")
	result.Check(testkit.Rows("foo"))
	result = tk.MustQuery("select AES_DECRYPT(UNHEX('E842C5'), 'foobar', '1234567890123456'), AES_DECRYPT(UNHEX(''), 'foobar', '1234567890123456'), AES_DECRYPT(UNHEX('3DCD5646767D'), 'foobar', '1234567890123456'), AES_DECRYPT(NULL, 'foobar', '1234567890123456'), HEX(AES_DECRYPT('SOME_THING_STRANGE', 'foobar', '1234567890123456'))")
	result.Check(testkit.Rows(`123  你好 <nil> 8A3FBBE68C9465834584430E3AEEBB04B1F5`))

	// for COMPRESS
	tk.MustExec("DROP TABLE IF EXISTS t1;")
	tk.MustExec("CREATE TABLE t1(a VARCHAR(1000));")
	tk.MustExec("INSERT INTO t1 VALUES('12345'), ('23456');")
	result = tk.MustQuery("SELECT HEX(COMPRESS(a)) FROM t1;")
	result.Check(testkit.Rows("05000000789C323432363105040000FFFF02F80100", "05000000789C323236313503040000FFFF03070105"))
	tk.MustExec("DROP TABLE IF EXISTS t2;")
	tk.MustExec("CREATE TABLE t2(a VARCHAR(1000), b VARBINARY(1000));")
	tk.MustExec("INSERT INTO t2 (a, b) SELECT a, COMPRESS(a) from t1;")
	result = tk.MustQuery("SELECT a, HEX(b) FROM t2;")
	result.Check(testkit.Rows("12345 05000000789C323432363105040000FFFF02F80100", "23456 05000000789C323236313503040000FFFF03070105"))

	// for UNCOMPRESS
	result = tk.MustQuery("SELECT UNCOMPRESS(COMPRESS('123'))")
	result.Check(testkit.Rows("123"))
	result = tk.MustQuery("SELECT UNCOMPRESS(UNHEX('03000000789C3334320600012D0097'))")
	result.Check(testkit.Rows("123"))
	result = tk.MustQuery("SELECT UNCOMPRESS(UNHEX('03000000789C32343206040000FFFF012D0097'))")
	result.Check(testkit.Rows("123"))
	tk.MustExec("INSERT INTO t2 VALUES ('12345', UNHEX('05000000789C3334323631050002F80100'))")
	result = tk.MustQuery("SELECT UNCOMPRESS(a), UNCOMPRESS(b) FROM t2;")
	result.Check(testkit.Rows("<nil> 12345", "<nil> 23456", "<nil> 12345"))

	// for UNCOMPRESSED_LENGTH
	result = tk.MustQuery("SELECT UNCOMPRESSED_LENGTH(COMPRESS('123'))")
	result.Check(testkit.Rows("3"))
	result = tk.MustQuery("SELECT UNCOMPRESSED_LENGTH(UNHEX('03000000789C3334320600012D0097'))")
	result.Check(testkit.Rows("3"))
	result = tk.MustQuery("SELECT UNCOMPRESSED_LENGTH(UNHEX('03000000789C32343206040000FFFF012D0097'))")
	result.Check(testkit.Rows("3"))
	result = tk.MustQuery("SELECT UNCOMPRESSED_LENGTH('')")
	result.Check(testkit.Rows("0"))
	result = tk.MustQuery("SELECT UNCOMPRESSED_LENGTH(UNHEX('0100'))")
	result.Check(testkit.Rows("0"))
	result = tk.MustQuery("SELECT UNCOMPRESSED_LENGTH(a), UNCOMPRESSED_LENGTH(b) FROM t2;")
	result.Check(testkit.Rows("875770417 5", "892613426 5", "875770417 5"))

	// for RANDOM_BYTES
	lengths := []int{0, -5, 1025, 4000}
	for _, len := range lengths {
		rs, err := tk.Exec(fmt.Sprintf("SELECT RANDOM_BYTES(%d);", len))
		c.Assert(err, IsNil, Commentf("%v", len))
		_, err = session.GetRows4Test(ctx, tk.Se, rs)
		c.Assert(err, NotNil, Commentf("%v", len))
		terr := errors.Cause(err).(*terror.Error)
		c.Assert(terr.Code(), Equals, errors.ErrCode(mysql.ErrDataOutOfRange), Commentf("%v", len))
		c.Assert(rs.Close(), IsNil)
	}
	tk.MustQuery("SELECT RANDOM_BYTES('1');")
	tk.MustQuery("SELECT RANDOM_BYTES(1024);")
	result = tk.MustQuery("SELECT RANDOM_BYTES(NULL);")
	result.Check(testkit.Rows("<nil>"))
}

func (s *testIntegrationSuite2) TestTimeBuiltin(c *C) {
	originSQLMode := s.ctx.GetSessionVars().StrictSQLMode
	s.ctx.GetSessionVars().StrictSQLMode = true
	defer func() {
		s.ctx.GetSessionVars().StrictSQLMode = originSQLMode
		s.cleanEnv(c)
	}()
	tk := testkit.NewTestKit(c, s.store)
	tk.MustExec("use test")

	// for makeDate
	tk.MustExec("drop table if exists t")
	tk.MustExec("create table t(a int, b double, c datetime, d time, e char(20), f bit(10))")
	tk.MustExec(`insert into t values(1, 1.1, "2017-01-01 12:01:01", "12:01:01", "abcdef", 0b10101)`)
	result := tk.MustQuery("select makedate(a,a), makedate(b,b), makedate(c,c), makedate(d,d), makedate(e,e), makedate(f,f), makedate(null,null), makedate(a,b) from t")
	result.Check(testkit.Rows("2001-01-01 2001-01-01 <nil> <nil> <nil> 2021-01-21 <nil> 2001-01-01"))

	// for date
	result = tk.MustQuery(`select date("2019-09-12"), date("2019-09-12 12:12:09"), date("2019-09-12 12:12:09.121212");`)
	result.Check(testkit.Rows("2019-09-12 2019-09-12 2019-09-12"))
	result = tk.MustQuery(`select date("0000-00-00"), date("0000-00-00 12:12:09"), date("0000-00-00 00:00:00.121212"), date("0000-00-00 00:00:00.000000");`)
	result.Check(testkit.Rows("<nil> 0000-00-00 0000-00-00 <nil>"))
	result = tk.MustQuery(`select date("aa"), date(12.1), date("");`)
	result.Check(testkit.Rows("<nil> <nil> <nil>"))

	// for year
	result = tk.MustQuery(`select year("2013-01-09"), year("2013-00-09"), year("000-01-09"), year("1-01-09"), year("20131-01-09"), year(null);`)
	result.Check(testkit.Rows("2013 2013 0 1 <nil> <nil>"))
	result = tk.MustQuery(`select year("2013-00-00"), year("2013-00-00 00:00:00"), year("0000-00-00 12:12:12"), year("2017-00-00 12:12:12");`)
	result.Check(testkit.Rows("2013 2013 0 2017"))
	result = tk.MustQuery(`select year("aa"), year(2013), year(2012.09), year("1-01"), year("-09");`)
	result.Check(testkit.Rows("<nil> <nil> <nil> <nil> <nil>"))
	tk.MustExec(`drop table if exists t`)
	tk.MustExec(`create table t(a bigint)`)
	_, err := tk.Exec(`insert into t select year("aa")`)
	c.Assert(err, NotNil)
	c.Assert(terror.ErrorEqual(err, types.ErrWrongValue), IsTrue, Commentf("err %v", err))
	tk.MustExec(`set sql_mode='STRICT_TRANS_TABLES'`) // without zero date
	tk.MustExec(`insert into t select year("0000-00-00 00:00:00")`)
	tk.MustExec(`set sql_mode="NO_ZERO_DATE";`) // with zero date
	tk.MustExec(`insert into t select year("0000-00-00 00:00:00")`)
	tk.MustQuery("show warnings").Check(testutil.RowsWithSep("|", "Warning|1292|Incorrect datetime value: '0000-00-00 00:00:00.000000'"))
	tk.MustExec(`set sql_mode="NO_ZERO_DATE,STRICT_TRANS_TABLES";`)
	_, err = tk.Exec(`insert into t select year("0000-00-00 00:00:00");`)
	c.Assert(err, NotNil)
	c.Assert(types.ErrWrongValue.Equal(err), IsTrue, Commentf("err %v", err))
	tk.MustExec(`insert into t select 1`)
	tk.MustExec(`set sql_mode="STRICT_TRANS_TABLES,NO_ENGINE_SUBSTITUTION";`)
	_, err = tk.Exec(`update t set a = year("aa")`)
	c.Assert(terror.ErrorEqual(err, types.ErrWrongValue), IsTrue, Commentf("err %v", err))
	_, err = tk.Exec(`delete from t where a = year("aa")`)
	// Only `code` can be used to compare because the error `class` information
	// will be lost after expression push-down
	c.Assert(errors.Cause(err).(*terror.Error).Code(), Equals, types.ErrWrongValue.Code(), Commentf("err %v", err))

	// for month
	result = tk.MustQuery(`select month("2013-01-09"), month("2013-00-09"), month("000-01-09"), month("1-01-09"), month("20131-01-09"), month(null);`)
	result.Check(testkit.Rows("1 0 1 1 <nil> <nil>"))
	result = tk.MustQuery(`select month("2013-00-00"), month("2013-00-00 00:00:00"), month("0000-00-00 12:12:12"), month("2017-00-00 12:12:12");`)
	result.Check(testkit.Rows("0 0 0 0"))
	result = tk.MustQuery(`select month("aa"), month(2013), month(2012.09), month("1-01"), month("-09");`)
	result.Check(testkit.Rows("<nil> <nil> <nil> <nil> <nil>"))
	result = tk.MustQuery(`select month("2013-012-09"), month("2013-0000000012-09"), month("2013-30-09"), month("000-41-09");`)
	result.Check(testkit.Rows("12 12 <nil> <nil>"))
	tk.MustExec(`drop table if exists t`)
	tk.MustExec(`create table t(a bigint)`)
	_, err = tk.Exec(`insert into t select month("aa")`)
	c.Assert(err, NotNil)
	c.Assert(terror.ErrorEqual(err, types.ErrWrongValue), IsTrue, Commentf("err: %v", err))
	tk.MustExec(`insert into t select month("0000-00-00 00:00:00")`)
	tk.MustExec(`set sql_mode="NO_ZERO_DATE";`)
	tk.MustExec(`insert into t select month("0000-00-00 00:00:00")`)
	tk.MustQuery("show warnings").Check(testutil.RowsWithSep("|", "Warning|1292|Incorrect datetime value: '0000-00-00 00:00:00.000000'"))
	tk.MustExec(`set sql_mode="NO_ZERO_DATE,STRICT_TRANS_TABLES";`)
	_, err = tk.Exec(`insert into t select month("0000-00-00 00:00:00");`)
	c.Assert(err, NotNil)
	c.Assert(types.ErrWrongValue.Equal(err), IsTrue, Commentf("err %v", err))
	tk.MustExec(`insert into t select 1`)
	tk.MustExec(`set sql_mode="STRICT_TRANS_TABLES,NO_ENGINE_SUBSTITUTION";`)
	tk.MustExec(`insert into t select 1`)
	_, err = tk.Exec(`update t set a = month("aa")`)
	c.Assert(terror.ErrorEqual(err, types.ErrWrongValue), IsTrue)
	_, err = tk.Exec(`delete from t where a = month("aa")`)
	c.Assert(errors.Cause(err).(*terror.Error).Code(), Equals, types.ErrWrongValue.Code(), Commentf("err %v", err))

	// for week
	result = tk.MustQuery(`select week("2012-12-22"), week("2012-12-22", -2), week("2012-12-22", 0), week("2012-12-22", 1), week("2012-12-22", 2), week("2012-12-22", 200);`)
	result.Check(testkit.Rows("51 51 51 51 51 51"))
	result = tk.MustQuery(`select week("2008-02-20"), week("2008-02-20", 0), week("2008-02-20", 1), week("2009-02-20", 2), week("2008-02-20", 3), week("2008-02-20", 4);`)
	result.Check(testkit.Rows("7 7 8 7 8 8"))
	result = tk.MustQuery(`select week("2008-02-20", 5), week("2008-02-20", 6), week("2009-02-20", 7), week("2008-02-20", 8), week("2008-02-20", 9);`)
	result.Check(testkit.Rows("7 8 7 7 8"))
	result = tk.MustQuery(`select week("aa", 1), week(null, 2), week(11, 2), week(12.99, 2);`)
	result.Check(testkit.Rows("<nil> <nil> <nil> <nil>"))
	result = tk.MustQuery(`select week("aa"), week(null), week(11), week(12.99);`)
	result.Check(testkit.Rows("<nil> <nil> <nil> <nil>"))
	tk.MustExec(`drop table if exists t`)
	tk.MustExec(`create table t(a datetime)`)
	_, err = tk.Exec(`insert into t select week("aa", 1)`)
	c.Assert(err, NotNil)
	c.Assert(terror.ErrorEqual(err, types.ErrWrongValue), IsTrue)
	tk.MustExec(`insert into t select now()`)
	_, err = tk.Exec(`update t set a = week("aa", 1)`)
	c.Assert(terror.ErrorEqual(err, types.ErrWrongValue), IsTrue)
	_, err = tk.Exec(`delete from t where a = week("aa", 1)`)
	c.Assert(terror.ErrorEqual(err, types.ErrWrongValue), IsTrue)

	// for weekofyear
	result = tk.MustQuery(`select weekofyear("2012-12-22"), weekofyear("2008-02-20"), weekofyear("aa"), weekofyear(null), weekofyear(11), weekofyear(12.99);`)
	result.Check(testkit.Rows("51 8 <nil> <nil> <nil> <nil>"))
	tk.MustExec(`drop table if exists t`)
	tk.MustExec(`create table t(a bigint)`)
	_, err = tk.Exec(`insert into t select weekofyear("aa")`)
	c.Assert(err, NotNil)
	c.Assert(terror.ErrorEqual(err, types.ErrWrongValue), IsTrue)
	tk.MustExec(`insert into t select 1`)
	_, err = tk.Exec(`update t set a = weekofyear("aa")`)
	c.Assert(terror.ErrorEqual(err, types.ErrWrongValue), IsTrue)
	_, err = tk.Exec(`delete from t where a = weekofyear("aa")`)
	c.Assert(terror.ErrorEqual(err, types.ErrWrongValue), IsTrue)

	// for weekday
	result = tk.MustQuery(`select weekday("2012-12-20"), weekday("2012-12-21"), weekday("2012-12-22"), weekday("2012-12-23"), weekday("2012-12-24"), weekday("2012-12-25"), weekday("2012-12-26"), weekday("2012-12-27");`)
	result.Check(testkit.Rows("3 4 5 6 0 1 2 3"))
	result = tk.MustQuery(`select weekday("2012-12-90"), weekday("0000-00-00"), weekday("aa"), weekday(null), weekday(11), weekday(12.99);`)
	result.Check(testkit.Rows("<nil> <nil> <nil> <nil> <nil> <nil>"))

	// for quarter
	result = tk.MustQuery(`select quarter("2012-00-20"), quarter("2012-01-21"), quarter("2012-03-22"), quarter("2012-05-23"), quarter("2012-08-24"), quarter("2012-09-25"), quarter("2012-11-26"), quarter("2012-12-27");`)
	result.Check(testkit.Rows("0 1 1 2 3 3 4 4"))
	result = tk.MustQuery(`select quarter("2012-14-20"), quarter("aa"), quarter(null), quarter(11), quarter(12.99);`)
	result.Check(testkit.Rows("<nil> <nil> <nil> <nil> <nil>"))
	result = tk.MustQuery(`select quarter("0000-00-00"), quarter("0000-00-00 00:00:00");`)
	result.Check(testkit.Rows("<nil> <nil>"))
	tk.MustQuery("show warnings").Check(testutil.RowsWithSep("|",
		"Warning|1292|Incorrect datetime value: '0000-00-00 00:00:00.000000'",
		"Warning|1292|Incorrect datetime value: '0000-00-00 00:00:00.000000'"))
	result = tk.MustQuery(`select quarter(0), quarter(0.0), quarter(0e1), quarter(0.00);`)
	result.Check(testkit.Rows("0 0 0 0"))
	tk.MustQuery("show warnings").Check(testkit.Rows())

	// for from_days
	result = tk.MustQuery(`select from_days(0), from_days(-199), from_days(1111), from_days(120), from_days(1), from_days(1111111), from_days(9999999), from_days(22222);`)
	result.Check(testkit.Rows("0000-00-00 0000-00-00 0003-01-16 0000-00-00 0000-00-00 3042-02-13 0000-00-00 0060-11-03"))
	result = tk.MustQuery(`select from_days("2012-14-20"), from_days("111a"), from_days("aa"), from_days(null), from_days("123asf"), from_days(12.99);`)
	result.Check(testkit.Rows("0005-07-05 0000-00-00 0000-00-00 <nil> 0000-00-00 0000-00-00"))

	// Fix issue #3923
	result = tk.MustQuery("select timediff(cast('2004-12-30 12:00:00' as time), '12:00:00');")
	result.Check(testkit.Rows("00:00:00"))
	result = tk.MustQuery("select timediff('12:00:00', cast('2004-12-30 12:00:00' as time));")
	result.Check(testkit.Rows("00:00:00"))
	result = tk.MustQuery("select timediff(cast('2004-12-30 12:00:00' as time), '2004-12-30 12:00:00');")
	result.Check(testkit.Rows("<nil>"))
	result = tk.MustQuery("select timediff('2004-12-30 12:00:00', cast('2004-12-30 12:00:00' as time));")
	result.Check(testkit.Rows("<nil>"))
	result = tk.MustQuery("select timediff(cast('2004-12-30 12:00:01' as datetime), '2004-12-30 12:00:00');")
	result.Check(testkit.Rows("00:00:01"))
	result = tk.MustQuery("select timediff('2004-12-30 12:00:00', cast('2004-12-30 12:00:01' as datetime));")
	result.Check(testkit.Rows("-00:00:01"))
	result = tk.MustQuery("select timediff(cast('2004-12-30 12:00:01' as time), '-34 00:00:00');")
	result.Check(testkit.Rows("828:00:01"))
	result = tk.MustQuery("select timediff('-34 00:00:00', cast('2004-12-30 12:00:01' as time));")
	result.Check(testkit.Rows("-828:00:01"))
	result = tk.MustQuery("select timediff(cast('2004-12-30 12:00:01' as datetime), cast('2004-12-30 11:00:01' as datetime));")
	result.Check(testkit.Rows("01:00:00"))
	result = tk.MustQuery("select timediff(cast('2004-12-30 12:00:01' as datetime), '2004-12-30 12:00:00.1');")
	result.Check(testkit.Rows("00:00:00.9"))
	result = tk.MustQuery("select timediff('2004-12-30 12:00:00.1', cast('2004-12-30 12:00:01' as datetime));")
	result.Check(testkit.Rows("-00:00:00.9"))
	result = tk.MustQuery("select timediff(cast('2004-12-30 12:00:01' as datetime), '-34 124:00:00');")
	result.Check(testkit.Rows("<nil>"))
	result = tk.MustQuery("select timediff('-34 124:00:00', cast('2004-12-30 12:00:01' as datetime));")
	result.Check(testkit.Rows("<nil>"))
	result = tk.MustQuery("select timediff(cast('2004-12-30 12:00:01' as time), '-34 124:00:00');")
	result.Check(testkit.Rows("838:59:59"))
	result = tk.MustQuery("select timediff('-34 124:00:00', cast('2004-12-30 12:00:01' as time));")
	result.Check(testkit.Rows("-838:59:59"))
	result = tk.MustQuery("select timediff(cast('2004-12-30' as datetime), '12:00:00');")
	result.Check(testkit.Rows("<nil>"))
	result = tk.MustQuery("select timediff('12:00:00', cast('2004-12-30' as datetime));")
	result.Check(testkit.Rows("<nil>"))
	result = tk.MustQuery("select timediff('12:00:00', '-34 12:00:00');")
	result.Check(testkit.Rows("838:59:59"))
	result = tk.MustQuery("select timediff('12:00:00', '34 12:00:00');")
	result.Check(testkit.Rows("-816:00:00"))
	result = tk.MustQuery("select timediff('2014-1-2 12:00:00', '-34 12:00:00');")
	result.Check(testkit.Rows("<nil>"))
	result = tk.MustQuery("select timediff('-34 12:00:00', '2014-1-2 12:00:00');")
	result.Check(testkit.Rows("<nil>"))
	result = tk.MustQuery("select timediff('2014-1-2 12:00:00', '12:00:00');")
	result.Check(testkit.Rows("<nil>"))
	result = tk.MustQuery("select timediff('12:00:00', '2014-1-2 12:00:00');")
	result.Check(testkit.Rows("<nil>"))
	result = tk.MustQuery("select timediff('2014-1-2 12:00:00', '2014-1-1 12:00:00');")
	result.Check(testkit.Rows("24:00:00"))
	tk.MustQuery("select timediff(cast('10:10:10' as time), cast('10:10:11' as time))").Check(testkit.Rows("-00:00:01"))

	result = tk.MustQuery("select timestampadd(MINUTE, 1, '2003-01-02'), timestampadd(WEEK, 1, '2003-01-02 23:59:59')" +
		", timestampadd(MICROSECOND, 1, 950501);")
	result.Check(testkit.Rows("2003-01-02 00:01:00 2003-01-09 23:59:59 1995-05-01 00:00:00.000001"))
	result = tk.MustQuery("select timestampadd(day, 2, 950501), timestampadd(MINUTE, 37.5,'2003-01-02'), timestampadd(MINUTE, 37.49,'2003-01-02')," +
		" timestampadd(YeAr, 1, '2003-01-02');")
	result.Check(testkit.Rows("1995-05-03 00:00:00 2003-01-02 00:38:00 2003-01-02 00:37:00 2004-01-02 00:00:00"))
	result = tk.MustQuery("select to_seconds(950501), to_seconds('2009-11-29'), to_seconds('2009-11-29 13:43:32'), to_seconds('09-11-29 13:43:32');")
	result.Check(testkit.Rows("62966505600 63426672000 63426721412 63426721412"))
	result = tk.MustQuery("select to_days(950501), to_days('2007-10-07'), to_days('2007-10-07 00:00:59'), to_days('0000-01-01')")
	result.Check(testkit.Rows("728779 733321 733321 1"))

	result = tk.MustQuery("select last_day('2003-02-05'), last_day('2004-02-05'), last_day('2004-01-01 01:01:01'), last_day(950501);")
	result.Check(testkit.Rows("2003-02-28 2004-02-29 2004-01-31 1995-05-31"))

	tk.MustExec("SET SQL_MODE='';")
	result = tk.MustQuery("select last_day('0000-00-00');")
	result.Check(testkit.Rows("<nil>"))
	result = tk.MustQuery("select to_days('0000-00-00');")
	result.Check(testkit.Rows("<nil>"))
	result = tk.MustQuery("select to_seconds('0000-00-00');")
	result.Check(testkit.Rows("<nil>"))

	result = tk.MustQuery("select timestamp('2003-12-31'), timestamp('2003-12-31 12:00:00','12:00:00');")
	result.Check(testkit.Rows("2003-12-31 00:00:00 2004-01-01 00:00:00"))
	result = tk.MustQuery("select timestamp(20170118123950.123), timestamp(20170118123950.999);")
	result.Check(testkit.Rows("2017-01-18 12:39:50.123 2017-01-18 12:39:50.999"))
	// Issue https://github.com/pingcap/tidb/issues/20003
	result = tk.MustQuery("select timestamp(0.0001, 0.00001);")
	result.Check(testkit.Rows("<nil>"))
	result = tk.MustQuery("select timestamp('2003-12-31', '01:01:01.01'), timestamp('2003-12-31 12:34', '01:01:01.01')," +
		" timestamp('2008-12-31','00:00:00.0'), timestamp('2008-12-31 00:00:00.000');")

	tk.MustQuery(`select timestampadd(second, 1, cast("2001-01-01" as date))`).Check(testkit.Rows("2001-01-01 00:00:01"))
	tk.MustQuery(`select timestampadd(hour, 1, cast("2001-01-01" as date))`).Check(testkit.Rows("2001-01-01 01:00:00"))
	tk.MustQuery(`select timestampadd(day, 1, cast("2001-01-01" as date))`).Check(testkit.Rows("2001-01-02"))
	tk.MustQuery(`select timestampadd(month, 1, cast("2001-01-01" as date))`).Check(testkit.Rows("2001-02-01"))
	tk.MustQuery(`select timestampadd(year, 1, cast("2001-01-01" as date))`).Check(testkit.Rows("2002-01-01"))
	tk.MustQuery(`select timestampadd(second, 1, cast("2001-01-01" as datetime))`).Check(testkit.Rows("2001-01-01 00:00:01"))
	tk.MustQuery(`select timestampadd(hour, 1, cast("2001-01-01" as datetime))`).Check(testkit.Rows("2001-01-01 01:00:00"))
	tk.MustQuery(`select timestampadd(day, 1, cast("2001-01-01" as datetime))`).Check(testkit.Rows("2001-01-02 00:00:00"))
	tk.MustQuery(`select timestampadd(month, 1, cast("2001-01-01" as datetime))`).Check(testkit.Rows("2001-02-01 00:00:00"))
	tk.MustQuery(`select timestampadd(year, 1, cast("2001-01-01" as datetime))`).Check(testkit.Rows("2002-01-01 00:00:00"))

	result.Check(testkit.Rows("2003-12-31 01:01:01.01 2003-12-31 13:35:01.01 2008-12-31 00:00:00.0 2008-12-31 00:00:00.000"))
	result = tk.MustQuery("select timestamp('2003-12-31', 1), timestamp('2003-12-31', -1);")
	result.Check(testkit.Rows("2003-12-31 00:00:01 2003-12-30 23:59:59"))
	result = tk.MustQuery("select timestamp('2003-12-31', '2000-12-12 01:01:01.01'), timestamp('2003-14-31','01:01:01.01');")
	result.Check(testkit.Rows("<nil> <nil>"))

	result = tk.MustQuery("select TIMESTAMPDIFF(MONTH,'2003-02-01','2003-05-01'), TIMESTAMPDIFF(yEaR,'2002-05-01', " +
		"'2001-01-01'), TIMESTAMPDIFF(minute,binary('2003-02-01'),'2003-05-01 12:05:55'), TIMESTAMPDIFF(day," +
		"'1995-05-02', 950501);")
	result.Check(testkit.Rows("3 -1 128885 -1"))

	result = tk.MustQuery("select datediff('2007-12-31 23:59:59','2007-12-30'), datediff('2010-11-30 23:59:59', " +
		"'2010-12-31'), datediff(950501,'2016-01-13'), datediff(950501.9,'2016-01-13'), datediff(binary(950501), '2016-01-13');")
	result.Check(testkit.Rows("1 -31 -7562 -7562 -7562"))
	result = tk.MustQuery("select datediff('0000-01-01','0001-01-01'), datediff('0001-00-01', '0001-00-01'), datediff('0001-01-00','0001-01-00'), datediff('2017-01-01','2017-01-01');")
	result.Check(testkit.Rows("-365 <nil> <nil> 0"))

	// for ADDTIME
	result = tk.MustQuery("select addtime('01:01:11', '00:00:01.013'), addtime('01:01:11.00', '00:00:01'), addtime" +
		"('2017-01-01 01:01:11.12', '00:00:01'), addtime('2017-01-01 01:01:11.12', '00:00:01.88');")
	result.Check(testkit.Rows("01:01:12.013000 01:01:12 2017-01-01 01:01:12.120000 2017-01-01 01:01:13"))
	result = tk.MustQuery("select addtime(cast('01:01:11' as time(4)), '00:00:01.013'), addtime(cast('01:01:11.00' " +
		"as datetime(3)), '00:00:01')," + " addtime(cast('2017-01-01 01:01:11.12' as date), '00:00:01'), addtime(cast" +
		"(cast('2017-01-01 01:01:11.12' as date) as datetime(2)), '00:00:01.88');")
	result.Check(testkit.Rows("01:01:12.0130 2001-01-11 00:00:01.000 00:00:01 2017-01-01 00:00:01.88"))
	result = tk.MustQuery("select addtime('2017-01-01 01:01:01', 5), addtime('2017-01-01 01:01:01', -5), addtime('2017-01-01 01:01:01', 0.0), addtime('2017-01-01 01:01:01', 1.34);")
	result.Check(testkit.Rows("2017-01-01 01:01:06 2017-01-01 01:00:56 2017-01-01 01:01:01 2017-01-01 01:01:02.340000"))
	result = tk.MustQuery("select addtime(cast('01:01:11.00' as datetime(3)), cast('00:00:01' as time)), addtime(cast('01:01:11.00' as datetime(3)), cast('00:00:01' as time(5)))")
	result.Check(testkit.Rows("2001-01-11 00:00:01.000 2001-01-11 00:00:01.00000"))
	result = tk.MustQuery("select addtime(cast('01:01:11.00' as date), cast('00:00:01' as time));")
	result.Check(testkit.Rows("00:00:01"))
	tk.MustExec("drop table if exists t")
	tk.MustExec("create table t(a datetime, b timestamp, c time)")
	tk.MustExec(`insert into t values("2017-01-01 12:30:31", "2017-01-01 12:30:31", "01:01:01")`)
	result = tk.MustQuery("select addtime(a, b), addtime(cast(a as date), b), addtime(b,a), addtime(a,c), addtime(b," +
		"c), addtime(c,a), addtime(c,b)" +
		" from t;")
	result.Check(testkit.Rows("<nil> <nil> <nil> 2017-01-01 13:31:32 2017-01-01 13:31:32 <nil> <nil>"))
	result = tk.MustQuery("select addtime('01:01:11', cast('1' as time))")
	result.Check(testkit.Rows("01:01:12"))
	tk.MustQuery("select addtime(cast(null as char(20)), cast('1' as time))").Check(testkit.Rows("<nil>"))
	c.Assert(tk.QueryToErr(`select addtime("01:01:11", cast('sdf' as time))`), IsNil)
	tk.MustQuery(`select addtime("01:01:11", cast(null as char(20)))`).Check(testkit.Rows("<nil>"))
	tk.MustQuery(`select addtime(cast(1 as time), cast(1 as time))`).Check(testkit.Rows("00:00:02"))
	tk.MustQuery(`select addtime(cast(null as time), cast(1 as time))`).Check(testkit.Rows("<nil>"))
	tk.MustQuery(`select addtime(cast(1 as time), cast(null as time))`).Check(testkit.Rows("<nil>"))

	// for SUBTIME
	result = tk.MustQuery("select subtime('01:01:11', '00:00:01.013'), subtime('01:01:11.00', '00:00:01'), subtime" +
		"('2017-01-01 01:01:11.12', '00:00:01'), subtime('2017-01-01 01:01:11.12', '00:00:01.88');")
	result.Check(testkit.Rows("01:01:09.987000 01:01:10 2017-01-01 01:01:10.120000 2017-01-01 01:01:09.240000"))
	result = tk.MustQuery("select subtime(cast('01:01:11' as time(4)), '00:00:01.013'), subtime(cast('01:01:11.00' " +
		"as datetime(3)), '00:00:01')," + " subtime(cast('2017-01-01 01:01:11.12' as date), '00:00:01'), subtime(cast" +
		"(cast('2017-01-01 01:01:11.12' as date) as datetime(2)), '00:00:01.88');")
	result.Check(testkit.Rows("01:01:09.9870 2001-01-10 23:59:59.000 -00:00:01 2016-12-31 23:59:58.12"))
	result = tk.MustQuery("select subtime('2017-01-01 01:01:01', 5), subtime('2017-01-01 01:01:01', -5), subtime('2017-01-01 01:01:01', 0.0), subtime('2017-01-01 01:01:01', 1.34);")
	result.Check(testkit.Rows("2017-01-01 01:00:56 2017-01-01 01:01:06 2017-01-01 01:01:01 2017-01-01 01:00:59.660000"))
	result = tk.MustQuery("select subtime('01:01:11', '0:0:1.013'), subtime('01:01:11.00', '0:0:1'), subtime('2017-01-01 01:01:11.12', '0:0:1'), subtime('2017-01-01 01:01:11.12', '0:0:1.120000');")
	result.Check(testkit.Rows("01:01:09.987000 01:01:10 2017-01-01 01:01:10.120000 2017-01-01 01:01:10"))
	result = tk.MustQuery("select subtime(cast('01:01:11.00' as datetime(3)), cast('00:00:01' as time)), subtime(cast('01:01:11.00' as datetime(3)), cast('00:00:01' as time(5)))")
	result.Check(testkit.Rows("2001-01-10 23:59:59.000 2001-01-10 23:59:59.00000"))
	result = tk.MustQuery("select subtime(cast('01:01:11.00' as date), cast('00:00:01' as time));")
	result.Check(testkit.Rows("-00:00:01"))
	result = tk.MustQuery("select subtime(a, b), subtime(cast(a as date), b), subtime(b,a), subtime(a,c), subtime(b," +
		"c), subtime(c,a), subtime(c,b) from t;")
	result.Check(testkit.Rows("<nil> <nil> <nil> 2017-01-01 11:29:30 2017-01-01 11:29:30 <nil> <nil>"))
	tk.MustQuery("select subtime(cast('10:10:10' as time), cast('9:10:10' as time))").Check(testkit.Rows("01:00:00"))
	tk.MustQuery("select subtime('10:10:10', cast('9:10:10' as time))").Check(testkit.Rows("01:00:00"))

	// ADDTIME & SUBTIME issue #5966
	tk.MustExec("drop table if exists t")
	tk.MustExec("create table t(a datetime, b timestamp, c time, d date, e bit(1))")
	tk.MustExec(`insert into t values("2017-01-01 12:30:31", "2017-01-01 12:30:31", "01:01:01", "2017-01-01", 0b1)`)

	result = tk.MustQuery("select addtime(a, e), addtime(b, e), addtime(c, e), addtime(d, e) from t")
	result.Check(testkit.Rows("<nil> <nil> <nil> <nil>"))
	result = tk.MustQuery("select addtime('2017-01-01 01:01:01', 0b1), addtime('2017-01-01', b'1'), addtime('01:01:01', 0b1011)")
	result.Check(testkit.Rows("<nil> <nil> <nil>"))
	result = tk.MustQuery("select addtime('2017-01-01', 1), addtime('2017-01-01 01:01:01', 1), addtime(cast('2017-01-01' as date), 1)")
	result.Check(testkit.Rows("2017-01-01 00:00:01 2017-01-01 01:01:02 00:00:01"))
	result = tk.MustQuery("select subtime(a, e), subtime(b, e), subtime(c, e), subtime(d, e) from t")
	result.Check(testkit.Rows("<nil> <nil> <nil> <nil>"))
	result = tk.MustQuery("select subtime('2017-01-01 01:01:01', 0b1), subtime('2017-01-01', b'1'), subtime('01:01:01', 0b1011)")
	result.Check(testkit.Rows("<nil> <nil> <nil>"))
	result = tk.MustQuery("select subtime('2017-01-01', 1), subtime('2017-01-01 01:01:01', 1), subtime(cast('2017-01-01' as date), 1)")
	result.Check(testkit.Rows("2016-12-31 23:59:59 2017-01-01 01:01:00 -00:00:01"))

	result = tk.MustQuery("select addtime(-32073, 0), addtime(0, -32073);")
	result.Check(testkit.Rows("<nil> <nil>"))
	tk.MustQuery("show warnings").Check(testutil.RowsWithSep("|",
		"Warning|1292|Truncated incorrect time value: '-32073'",
		"Warning|1292|Truncated incorrect time value: '-32073'"))
	result = tk.MustQuery("select addtime(-32073, c), addtime(c, -32073) from t;")
	result.Check(testkit.Rows("<nil> <nil>"))
	tk.MustQuery("show warnings").Check(testutil.RowsWithSep("|",
		"Warning|1292|Truncated incorrect time value: '-32073'",
		"Warning|1292|Truncated incorrect time value: '-32073'"))
	result = tk.MustQuery("select addtime(a, -32073), addtime(b, -32073), addtime(d, -32073) from t;")
	result.Check(testkit.Rows("<nil> <nil> <nil>"))
	tk.MustQuery("show warnings").Check(testutil.RowsWithSep("|",
		"Warning|1292|Truncated incorrect time value: '-32073'",
		"Warning|1292|Truncated incorrect time value: '-32073'",
		"Warning|1292|Truncated incorrect time value: '-32073'"))

	result = tk.MustQuery("select subtime(-32073, 0), subtime(0, -32073);")
	result.Check(testkit.Rows("<nil> <nil>"))
	tk.MustQuery("show warnings").Check(testutil.RowsWithSep("|",
		"Warning|1292|Truncated incorrect time value: '-32073'",
		"Warning|1292|Truncated incorrect time value: '-32073'"))
	result = tk.MustQuery("select subtime(-32073, c), subtime(c, -32073) from t;")
	result.Check(testkit.Rows("<nil> <nil>"))
	tk.MustQuery("show warnings").Check(testutil.RowsWithSep("|",
		"Warning|1292|Truncated incorrect time value: '-32073'",
		"Warning|1292|Truncated incorrect time value: '-32073'"))
	result = tk.MustQuery("select subtime(a, -32073), subtime(b, -32073), subtime(d, -32073) from t;")
	result.Check(testkit.Rows("<nil> <nil> <nil>"))
	tk.MustQuery("show warnings").Check(testutil.RowsWithSep("|",
		"Warning|1292|Truncated incorrect time value: '-32073'",
		"Warning|1292|Truncated incorrect time value: '-32073'",
		"Warning|1292|Truncated incorrect time value: '-32073'"))

	// fixed issue #3986
	tk.MustExec("SET SQL_MODE='NO_ENGINE_SUBSTITUTION';")
	tk.MustExec("SET TIME_ZONE='+03:00';")
	tk.MustExec("DROP TABLE IF EXISTS t;")
	tk.MustExec("CREATE TABLE t (ix TIMESTAMP NOT NULL DEFAULT CURRENT_TIMESTAMP ON UPDATE CURRENT_TIMESTAMP);")
	tk.MustExec("INSERT INTO t VALUES (0), (20030101010160), (20030101016001), (20030101240101), (20030132010101), (20031301010101), (20031200000000), (20030000000000);")
	result = tk.MustQuery("SELECT CAST(ix AS SIGNED) FROM t;")
	result.Check(testkit.Rows("0", "0", "0", "0", "0", "0", "0", "0"))

	// test time
	result = tk.MustQuery("select time('2003-12-31 01:02:03')")
	result.Check(testkit.Rows("01:02:03"))
	result = tk.MustQuery("select time('2003-12-31 01:02:03.000123')")
	result.Check(testkit.Rows("01:02:03.000123"))
	result = tk.MustQuery("select time('01:02:03.000123')")
	result.Check(testkit.Rows("01:02:03.000123"))
	result = tk.MustQuery("select time('01:02:03')")
	result.Check(testkit.Rows("01:02:03"))
	result = tk.MustQuery("select time('-838:59:59.000000')")
	result.Check(testkit.Rows("-838:59:59.000000"))
	result = tk.MustQuery("select time('-838:59:59.000001')")
	result.Check(testkit.Rows("-838:59:59.000000"))
	result = tk.MustQuery("select time('-839:59:59.000000')")
	result.Check(testkit.Rows("-838:59:59.000000"))
	result = tk.MustQuery("select time('840:59:59.000000')")
	result.Check(testkit.Rows("838:59:59.000000"))
	// FIXME: #issue 4193
	// result = tk.MustQuery("select time('840:59:60.000000')")
	// result.Check(testkit.Rows("<nil>"))
	// result = tk.MustQuery("select time('800:59:59.9999999')")
	// result.Check(testkit.Rows("801:00:00.000000"))
	// result = tk.MustQuery("select time('12003-12-10 01:02:03.000123')")
	// result.Check(testkit.Rows("<nil>")
	// result = tk.MustQuery("select time('')")
	// result.Check(testkit.Rows("<nil>")
	// result = tk.MustQuery("select time('2003-12-10-10 01:02:03.000123')")
	// result.Check(testkit.Rows("00:20:03")

	// Issue 20995
	result = tk.MustQuery("select time('0.1234567')")
	result.Check(testkit.Rows("00:00:00.123457"))

	// for hour
	result = tk.MustQuery(`SELECT hour("12:13:14.123456"), hour("12:13:14.000010"), hour("272:59:55"), hour(020005), hour(null), hour("27aaaa2:59:55");`)
	result.Check(testkit.Rows("12 12 272 2 <nil> <nil>"))

	// for hour, issue #4340
	result = tk.MustQuery(`SELECT HOUR(20171222020005);`)
	result.Check(testkit.Rows("2"))
	result = tk.MustQuery(`SELECT HOUR(20171222020005.1);`)
	result.Check(testkit.Rows("2"))
	result = tk.MustQuery(`SELECT HOUR(20171222020005.1e0);`)
	result.Check(testkit.Rows("2"))
	result = tk.MustQuery(`SELECT HOUR("20171222020005");`)
	result.Check(testkit.Rows("2"))
	result = tk.MustQuery(`SELECT HOUR("20171222020005.1");`)
	result.Check(testkit.Rows("2"))
	result = tk.MustQuery(`select hour(20171222);`)
	result.Check(testkit.Rows("<nil>"))
	result = tk.MustQuery(`select hour(8381222);`)
	result.Check(testkit.Rows("838"))
	result = tk.MustQuery(`select hour(10000000000);`)
	result.Check(testkit.Rows("<nil>"))
	result = tk.MustQuery(`select hour(10100000000);`)
	result.Check(testkit.Rows("<nil>"))
	result = tk.MustQuery(`select hour(10001000000);`)
	result.Check(testkit.Rows("<nil>"))
	result = tk.MustQuery(`select hour(10101000000);`)
	result.Check(testkit.Rows("0"))

	// for minute
	result = tk.MustQuery(`SELECT minute("12:13:14.123456"), minute("12:13:14.000010"), minute("272:59:55"), minute(null), minute("27aaaa2:59:55");`)
	result.Check(testkit.Rows("13 13 59 <nil> <nil>"))

	// for second
	result = tk.MustQuery(`SELECT second("12:13:14.123456"), second("12:13:14.000010"), second("272:59:55"), second(null), second("27aaaa2:59:55");`)
	result.Check(testkit.Rows("14 14 55 <nil> <nil>"))

	// for microsecond
	result = tk.MustQuery(`SELECT microsecond("12:00:00.123456"), microsecond("12:00:00.000010"), microsecond(null), microsecond("27aaaa2:59:55");`)
	result.Check(testkit.Rows("123456 10 <nil> <nil>"))

	// for period_add
	result = tk.MustQuery(`SELECT period_add(200807, 2), period_add(200807, -2);`)
	result.Check(testkit.Rows("200809 200805"))
	result = tk.MustQuery(`SELECT period_add(NULL, 2), period_add(-191, NULL), period_add(NULL, NULL), period_add(12.09, -2), period_add("200207aa", "1aa");`)
	result.Check(testkit.Rows("<nil> <nil> <nil> 200010 200208"))
	for _, errPeriod := range []string{
		"period_add(0, 20)", "period_add(0, 0)", "period_add(-1, 1)", "period_add(200013, 1)", "period_add(-200012, 1)", "period_add('', '')",
	} {
		err := tk.QueryToErr(fmt.Sprintf("SELECT %v;", errPeriod))
		c.Assert(err.Error(), Equals, "[expression:1210]Incorrect arguments to period_add")
	}

	// for period_diff
	result = tk.MustQuery(`SELECT period_diff(200807, 200705), period_diff(200807, 200908);`)
	result.Check(testkit.Rows("14 -13"))
	result = tk.MustQuery(`SELECT period_diff(NULL, 2), period_diff(-191, NULL), period_diff(NULL, NULL), period_diff(12.09, 2), period_diff("12aa", "11aa");`)
	result.Check(testkit.Rows("<nil> <nil> <nil> 10 1"))
	for _, errPeriod := range []string{
		"period_diff(-00013,1)", "period_diff(00013,1)", "period_diff(0, 0)", "period_diff(200013, 1)", "period_diff(5612, 4513)", "period_diff('', '')",
	} {
		err := tk.QueryToErr(fmt.Sprintf("SELECT %v;", errPeriod))
		c.Assert(err.Error(), Equals, "[expression:1210]Incorrect arguments to period_diff")
	}

	// TODO: fix `CAST(xx as duration)` and release the test below:
	// result = tk.MustQuery(`SELECT hour("aaa"), hour(123456), hour(1234567);`)
	// result = tk.MustQuery(`SELECT minute("aaa"), minute(123456), minute(1234567);`)
	// result = tk.MustQuery(`SELECT second("aaa"), second(123456), second(1234567);`)
	// result = tk.MustQuery(`SELECT microsecond("aaa"), microsecond(123456), microsecond(1234567);`)

	// for time_format
	result = tk.MustQuery("SELECT TIME_FORMAT('150:02:28', '%H:%i:%s %p');")
	result.Check(testkit.Rows("150:02:28 AM"))
	result = tk.MustQuery("SELECT TIME_FORMAT('bad string', '%H:%i:%s %p');")
	result.Check(testkit.Rows("<nil>"))
	result = tk.MustQuery("SELECT TIME_FORMAT(null, '%H:%i:%s %p');")
	result.Check(testkit.Rows("<nil>"))
	result = tk.MustQuery("SELECT TIME_FORMAT(123, '%H:%i:%s %p');")
	result.Check(testkit.Rows("00:01:23 AM"))
	result = tk.MustQuery("SELECT TIME_FORMAT('24:00:00', '%r');")
	result.Check(testkit.Rows("12:00:00 AM"))
	result = tk.MustQuery("SELECT TIME_FORMAT('25:00:00', '%r');")
	result.Check(testkit.Rows("01:00:00 AM"))
	result = tk.MustQuery("SELECT TIME_FORMAT('24:00:00', '%l %p');")
	result.Check(testkit.Rows("12 AM"))

	// for date_format
	result = tk.MustQuery(`SELECT DATE_FORMAT('2017-06-15', '%W %M %e %Y %r %y');`)
	result.Check(testkit.Rows("Thursday June 15 2017 12:00:00 AM 17"))
	result = tk.MustQuery(`SELECT DATE_FORMAT(151113102019.12, '%W %M %e %Y %r %y');`)
	result.Check(testkit.Rows("Friday November 13 2015 10:20:19 AM 15"))
	result = tk.MustQuery(`SELECT DATE_FORMAT('0000-00-00', '%W %M %e %Y %r %y');`)
	result.Check(testkit.Rows("<nil>"))
	tk.MustQuery("show warnings").Check(testutil.RowsWithSep("|",
		"Warning|1292|Incorrect datetime value: '0000-00-00 00:00:00.000000'"))
	result = tk.MustQuery(`SELECT DATE_FORMAT('0', '%W %M %e %Y %r %y'), DATE_FORMAT('0.0', '%W %M %e %Y %r %y'), DATE_FORMAT(0, 0);`)
	result.Check(testkit.Rows("<nil> <nil> 0"))
	tk.MustQuery("show warnings").Check(testutil.RowsWithSep("|",
		"Warning|1292|Incorrect time value: '0'",
		"Warning|1292|Incorrect datetime value: '0.0'"))
	result = tk.MustQuery(`SELECT DATE_FORMAT(0, '%W %M %e %Y %r %y'), DATE_FORMAT(0.0, '%W %M %e %Y %r %y');`)
	result.Check(testkit.Rows("<nil> <nil>"))
	tk.MustQuery("show warnings").Check(testkit.Rows())

	// for yearweek
	result = tk.MustQuery(`select yearweek("2014-12-27"), yearweek("2014-29-27"), yearweek("2014-00-27"), yearweek("2014-12-27 12:38:32"), yearweek("2014-12-27 12:38:32.1111111"), yearweek("2014-12-27 12:90:32"), yearweek("2014-12-27 89:38:32.1111111");`)
	result.Check(testkit.Rows("201451 <nil> <nil> 201451 201451 <nil> <nil>"))
	result = tk.MustQuery(`select yearweek(12121), yearweek(1.00009), yearweek("aaaaa"), yearweek(""), yearweek(NULL);`)
	result.Check(testkit.Rows("<nil> <nil> <nil> <nil> <nil>"))
	result = tk.MustQuery(`select yearweek("0000-00-00"), yearweek("2019-01-29", "aa"), yearweek("2011-01-01", null);`)
	result.Check(testkit.Rows("<nil> 201904 201052"))

	// for dayOfWeek, dayOfMonth, dayOfYear
	result = tk.MustQuery(`select dayOfWeek(null), dayOfWeek("2017-08-12"), dayOfWeek("0000-00-00"), dayOfWeek("2017-00-00"), dayOfWeek("0000-00-00 12:12:12"), dayOfWeek("2017-00-00 12:12:12")`)
	result.Check(testkit.Rows("<nil> 7 <nil> <nil> <nil> <nil>"))
	result = tk.MustQuery(`select dayOfYear(null), dayOfYear("2017-08-12"), dayOfYear("0000-00-00"), dayOfYear("2017-00-00"), dayOfYear("0000-00-00 12:12:12"), dayOfYear("2017-00-00 12:12:12")`)
	result.Check(testkit.Rows("<nil> 224 <nil> <nil> <nil> <nil>"))
	result = tk.MustQuery(`select dayOfMonth(null), dayOfMonth("2017-08-12"), dayOfMonth("0000-00-00"), dayOfMonth("2017-00-00"), dayOfMonth("0000-00-00 12:12:12"), dayOfMonth("2017-00-00 12:12:12")`)
	result.Check(testkit.Rows("<nil> 12 0 0 0 0"))

	tk.MustExec("set sql_mode = 'NO_ZERO_DATE'")
	result = tk.MustQuery(`select dayOfWeek(null), dayOfWeek("2017-08-12"), dayOfWeek("0000-00-00"), dayOfWeek("2017-00-00"), dayOfWeek("0000-00-00 12:12:12"), dayOfWeek("2017-00-00 12:12:12")`)
	result.Check(testkit.Rows("<nil> 7 <nil> <nil> <nil> <nil>"))
	result = tk.MustQuery(`select dayOfYear(null), dayOfYear("2017-08-12"), dayOfYear("0000-00-00"), dayOfYear("2017-00-00"), dayOfYear("0000-00-00 12:12:12"), dayOfYear("2017-00-00 12:12:12")`)
	result.Check(testkit.Rows("<nil> 224 <nil> <nil> <nil> <nil>"))
	result = tk.MustQuery(`select dayOfMonth(null), dayOfMonth("2017-08-12"), dayOfMonth("0000-00-00"), dayOfMonth("2017-00-00"), dayOfMonth("0000-00-00 12:12:12"), dayOfMonth("2017-00-00 12:12:12")`)
	result.Check(testkit.Rows("<nil> 12 <nil> 0 0 0"))

	tk.MustExec(`drop table if exists t`)
	tk.MustExec(`create table t(a bigint)`)
	tk.MustExec(`insert into t value(1)`)
	tk.MustExec("set sql_mode = 'STRICT_TRANS_TABLES'")

	_, err = tk.Exec("insert into t value(dayOfWeek('0000-00-00'))")
	c.Assert(table.ErrTruncatedWrongValueForField.Equal(err), IsTrue, Commentf("%v", err))
	_, err = tk.Exec(`update t set a = dayOfWeek("0000-00-00")`)
	c.Assert(types.ErrWrongValue.Equal(err), IsTrue)
	_, err = tk.Exec(`delete from t where a = dayOfWeek(123)`)
	c.Assert(err, IsNil)

	tk.MustExec("insert into t value(dayOfMonth('2017-00-00'))")
	tk.MustExec("insert into t value(dayOfMonth('0000-00-00'))")
	tk.MustExec(`update t set a = dayOfMonth("0000-00-00")`)
	tk.MustExec("set sql_mode = 'NO_ZERO_DATE';")
	tk.MustExec("insert into t value(dayOfMonth('0000-00-00'))")
	tk.MustQuery("show warnings").Check(testutil.RowsWithSep("|", "Warning|1292|Incorrect datetime value: '0000-00-00 00:00:00.000000'"))
	tk.MustExec(`update t set a = dayOfMonth("0000-00-00")`)
	tk.MustExec("set sql_mode = 'NO_ZERO_DATE,STRICT_TRANS_TABLES';")
	_, err = tk.Exec("insert into t value(dayOfMonth('0000-00-00'))")
	c.Assert(table.ErrTruncatedWrongValueForField.Equal(err), IsTrue)
	tk.MustExec("insert into t value(0)")
	_, err = tk.Exec(`update t set a = dayOfMonth("0000-00-00")`)
	c.Assert(types.ErrWrongValue.Equal(err), IsTrue)
	_, err = tk.Exec(`delete from t where a = dayOfMonth(123)`)
	c.Assert(err, IsNil)

	_, err = tk.Exec("insert into t value(dayOfYear('0000-00-00'))")
	c.Assert(table.ErrTruncatedWrongValueForField.Equal(err), IsTrue)
	_, err = tk.Exec(`update t set a = dayOfYear("0000-00-00")`)
	c.Assert(types.ErrWrongValue.Equal(err), IsTrue)
	_, err = tk.Exec(`delete from t where a = dayOfYear(123)`)
	c.Assert(err, IsNil)

	tk.MustExec("set sql_mode = ''")

	// for unix_timestamp
	tk.MustExec("SET time_zone = '+00:00';")
	result = tk.MustQuery("SELECT UNIX_TIMESTAMP(151113);")
	result.Check(testkit.Rows("1447372800"))
	result = tk.MustQuery("SELECT UNIX_TIMESTAMP(20151113);")
	result.Check(testkit.Rows("1447372800"))
	result = tk.MustQuery("SELECT UNIX_TIMESTAMP(151113102019);")
	result.Check(testkit.Rows("1447410019"))
	result = tk.MustQuery("SELECT UNIX_TIMESTAMP(151113102019e0);")
	result.Check(testkit.Rows("1447410019.000000"))
	result = tk.MustQuery("SELECT UNIX_TIMESTAMP(15111310201912e-2);")
	result.Check(testkit.Rows("1447410019.120000"))
	result = tk.MustQuery("SELECT UNIX_TIMESTAMP(151113102019.12);")
	result.Check(testkit.Rows("1447410019.12"))
	result = tk.MustQuery("SELECT UNIX_TIMESTAMP(151113102019.1234567);")
	result.Check(testkit.Rows("1447410019.123457"))
	result = tk.MustQuery("SELECT UNIX_TIMESTAMP(20151113102019);")
	result.Check(testkit.Rows("1447410019"))
	result = tk.MustQuery("SELECT UNIX_TIMESTAMP('2015-11-13 10:20:19');")
	result.Check(testkit.Rows("1447410019"))
	result = tk.MustQuery("SELECT UNIX_TIMESTAMP('2015-11-13 10:20:19.012');")
	result.Check(testkit.Rows("1447410019.012"))
	result = tk.MustQuery("SELECT UNIX_TIMESTAMP('1970-01-01 00:00:00');")
	result.Check(testkit.Rows("0"))
	result = tk.MustQuery("SELECT UNIX_TIMESTAMP('1969-12-31 23:59:59');")
	result.Check(testkit.Rows("0"))
	result = tk.MustQuery("SELECT UNIX_TIMESTAMP('1970-13-01 00:00:00');")
	// FIXME: MySQL returns 0 here.
	result.Check(testkit.Rows("<nil>"))
	result = tk.MustQuery("SELECT UNIX_TIMESTAMP('2038-01-19 03:14:07.999999');")
	result.Check(testkit.Rows("2147483647.999999"))
	result = tk.MustQuery("SELECT UNIX_TIMESTAMP('2038-01-19 03:14:08');")
	result.Check(testkit.Rows("0"))
	result = tk.MustQuery("SELECT UNIX_TIMESTAMP(0);")
	result.Check(testkit.Rows("0"))
	// result = tk.MustQuery("SELECT UNIX_TIMESTAMP(-1);")
	// result.Check(testkit.Rows("0"))
	// result = tk.MustQuery("SELECT UNIX_TIMESTAMP(12345);")
	// result.Check(testkit.Rows("0"))
	result = tk.MustQuery("SELECT UNIX_TIMESTAMP('2017-01-01')")
	result.Check(testkit.Rows("1483228800"))
	// Test different time zone.
	tk.MustExec("SET time_zone = '+08:00';")
	result = tk.MustQuery("SELECT UNIX_TIMESTAMP('1970-01-01 00:00:00');")
	result.Check(testkit.Rows("0"))
	result = tk.MustQuery("SELECT UNIX_TIMESTAMP('1970-01-01 08:00:00');")
	result.Check(testkit.Rows("0"))
	result = tk.MustQuery("SELECT UNIX_TIMESTAMP('2015-11-13 18:20:19.012'), UNIX_TIMESTAMP('2015-11-13 18:20:19.0123');")
	result.Check(testkit.Rows("1447410019.012 1447410019.0123"))
	result = tk.MustQuery("SELECT UNIX_TIMESTAMP('2038-01-19 11:14:07.999999');")
	result.Check(testkit.Rows("2147483647.999999"))

	result = tk.MustQuery("SELECT TIME_FORMAT('bad string', '%H:%i:%s %p');")
	result.Check(testkit.Rows("<nil>"))
	result = tk.MustQuery("SELECT TIME_FORMAT(null, '%H:%i:%s %p');")
	result.Check(testkit.Rows("<nil>"))
	result = tk.MustQuery("SELECT TIME_FORMAT(123, '%H:%i:%s %p');")
	result.Check(testkit.Rows("00:01:23 AM"))

	// for monthname
	tk.MustExec(`drop table if exists t`)
	tk.MustExec(`create table t(a varchar(10))`)
	tk.MustExec(`insert into t value("abc")`)
	tk.MustExec("set sql_mode = 'STRICT_TRANS_TABLES'")

	tk.MustExec("insert into t value(monthname('0000-00-00'))")
	tk.MustExec(`update t set a = monthname("0000-00-00")`)
	tk.MustExec("set sql_mode = 'NO_ZERO_DATE'")
	tk.MustExec("insert into t value(monthname('0000-00-00'))")
	tk.MustQuery("show warnings").Check(testutil.RowsWithSep("|", "Warning|1292|Incorrect datetime value: '0000-00-00 00:00:00.000000'"))
	tk.MustExec(`update t set a = monthname("0000-00-00")`)
	tk.MustExec("set sql_mode = ''")
	tk.MustExec("insert into t value(monthname('0000-00-00'))")
	tk.MustExec("set sql_mode = 'STRICT_TRANS_TABLES,NO_ZERO_DATE'")
	_, err = tk.Exec(`update t set a = monthname("0000-00-00")`)
	c.Assert(types.ErrWrongValue.Equal(err), IsTrue)
	_, err = tk.Exec(`delete from t where a = monthname(123)`)
	c.Assert(err, IsNil)
	result = tk.MustQuery(`select monthname("2017-12-01"), monthname("0000-00-00"), monthname("0000-01-00"), monthname("0000-01-00 00:00:00")`)
	result.Check(testkit.Rows("December <nil> January January"))
	tk.MustQuery("show warnings").Check(testutil.RowsWithSep("|", "Warning|1292|Incorrect datetime value: '0000-00-00 00:00:00.000000'"))

	// for dayname
	tk.MustExec(`drop table if exists t`)
	tk.MustExec(`create table t(a varchar(10))`)
	tk.MustExec(`insert into t value("abc")`)
	tk.MustExec("set sql_mode = 'STRICT_TRANS_TABLES'")

	_, err = tk.Exec("insert into t value(dayname('0000-00-00'))")
	c.Assert(table.ErrTruncatedWrongValueForField.Equal(err), IsTrue)
	_, err = tk.Exec(`update t set a = dayname("0000-00-00")`)
	c.Assert(types.ErrWrongValue.Equal(err), IsTrue)
	_, err = tk.Exec(`delete from t where a = dayname(123)`)
	c.Assert(err, IsNil)
	result = tk.MustQuery(`select dayname("2017-12-01"), dayname("0000-00-00"), dayname("0000-01-00"), dayname("0000-01-00 00:00:00")`)
	result.Check(testkit.Rows("Friday <nil> <nil> <nil>"))
	tk.MustQuery("show warnings").Check(testutil.RowsWithSep("|",
		"Warning|1292|Incorrect datetime value: '0000-00-00 00:00:00.000000'",
		"Warning|1292|Incorrect datetime value: '0000-01-00 00:00:00.000000'",
		"Warning|1292|Incorrect datetime value: '0000-01-00 00:00:00.000000'"))

	// for sec_to_time
	result = tk.MustQuery("select sec_to_time(NULL)")
	result.Check(testkit.Rows("<nil>"))
	result = tk.MustQuery("select sec_to_time(2378), sec_to_time(3864000), sec_to_time(-3864000)")
	result.Check(testkit.Rows("00:39:38 838:59:59 -838:59:59"))
	result = tk.MustQuery("select sec_to_time(86401.4), sec_to_time(-86401.4), sec_to_time(864014e-1), sec_to_time(-864014e-1), sec_to_time('86401.4'), sec_to_time('-86401.4')")
	result.Check(testkit.Rows("24:00:01.4 -24:00:01.4 24:00:01.400000 -24:00:01.400000 24:00:01.400000 -24:00:01.400000"))
	result = tk.MustQuery("select sec_to_time(86401.54321), sec_to_time(86401.543212345)")
	result.Check(testkit.Rows("24:00:01.54321 24:00:01.543212"))
	result = tk.MustQuery("select sec_to_time('123.4'), sec_to_time('123.4567891'), sec_to_time('123')")
	result.Check(testkit.Rows("00:02:03.400000 00:02:03.456789 00:02:03.000000"))

	// for time_to_sec
	result = tk.MustQuery("select time_to_sec(NULL)")
	result.Check(testkit.Rows("<nil>"))
	result = tk.MustQuery("select time_to_sec('22:23:00'), time_to_sec('00:39:38'), time_to_sec('23:00'), time_to_sec('00:00'), time_to_sec('00:00:00'), time_to_sec('23:59:59')")
	result.Check(testkit.Rows("80580 2378 82800 0 0 86399"))
	result = tk.MustQuery("select time_to_sec('1:0'), time_to_sec('1:00'), time_to_sec('1:0:0'), time_to_sec('-02:00'), time_to_sec('-02:00:05'), time_to_sec('020005')")
	result.Check(testkit.Rows("3600 3600 3600 -7200 -7205 7205"))
	result = tk.MustQuery("select time_to_sec('20171222020005'), time_to_sec(020005), time_to_sec(20171222020005), time_to_sec(171222020005)")
	result.Check(testkit.Rows("7205 7205 7205 7205"))

	// for str_to_date
	result = tk.MustQuery("select str_to_date('01-01-2017', '%d-%m-%Y'), str_to_date('59:20:12 01-01-2017', '%s:%i:%H %d-%m-%Y'), str_to_date('59:20:12', '%s:%i:%H')")
	result.Check(testkit.Rows("2017-01-01 2017-01-01 12:20:59 12:20:59"))
	result = tk.MustQuery("select str_to_date('aaa01-01-2017', 'aaa%d-%m-%Y'), str_to_date('59:20:12 aaa01-01-2017', '%s:%i:%H aaa%d-%m-%Y'), str_to_date('59:20:12aaa', '%s:%i:%Haaa')")
	result.Check(testkit.Rows("2017-01-01 2017-01-01 12:20:59 12:20:59"))

	result = tk.MustQuery("select str_to_date('01-01-2017', '%d'), str_to_date('59', '%d-%Y')")
	// TODO: MySQL returns "<nil> <nil>".
	result.Check(testkit.Rows("0000-00-01 <nil>"))
	result = tk.MustQuery("show warnings")
	result.Sort().Check(testutil.RowsWithSep("|",
		"Warning|1292|Incorrect datetime value: '0000-00-00 00:00:00'",
		"Warning|1292|Truncated incorrect datetime value: '01-01-2017'"))

	result = tk.MustQuery("select str_to_date('2018-6-1', '%Y-%m-%d'), str_to_date('2018-6-1', '%Y-%c-%d'), str_to_date('59:20:1', '%s:%i:%k'), str_to_date('59:20:1', '%s:%i:%l')")
	result.Check(testkit.Rows("2018-06-01 2018-06-01 01:20:59 01:20:59"))

	result = tk.MustQuery("select str_to_date('2020-07-04 11:22:33 PM c', '%Y-%m-%d %r')")
	result.Check(testkit.Rows("2020-07-04 23:22:33"))
	result = tk.MustQuery("show warnings")
	result.Check(testutil.RowsWithSep("|", "Warning|1292|Truncated incorrect datetime value: '2020-07-04 11:22:33 PM c'"))

	result = tk.MustQuery("select str_to_date('11:22:33 PM', ' %r')")
	result.Check(testkit.Rows("23:22:33"))
	result = tk.MustQuery("show warnings")
	result.Check(testkit.Rows())

	// for maketime
	tk.MustExec(`drop table if exists t`)
	tk.MustExec(`create table t(a double, b float, c decimal(10,4));`)
	tk.MustExec(`insert into t value(1.23, 2.34, 3.1415)`)
	result = tk.MustQuery("select maketime(1,1,a), maketime(2,2,b), maketime(3,3,c) from t;")
	result.Check(testkit.Rows("01:01:01.230000 02:02:02.340000 03:03:03.1415"))
	result = tk.MustQuery("select maketime(12, 13, 14), maketime('12', '15', 30.1), maketime(0, 1, 59.1), maketime(0, 1, '59.1'), maketime(0, 1, 59.5)")
	result.Check(testkit.Rows("12:13:14 12:15:30.1 00:01:59.1 00:01:59.100000 00:01:59.5"))
	result = tk.MustQuery("select maketime(12, 15, 60), maketime(12, 15, '60'), maketime(12, 60, 0), maketime(12, 15, null)")
	result.Check(testkit.Rows("<nil> <nil> <nil> <nil>"))
	result = tk.MustQuery("select maketime('', '', ''), maketime('h', 'm', 's');")
	result.Check(testkit.Rows("00:00:00.000000 00:00:00.000000"))

	// for get_format
	result = tk.MustQuery(`select GET_FORMAT(DATE,'USA'), GET_FORMAT(DATE,'JIS'), GET_FORMAT(DATE,'ISO'), GET_FORMAT(DATE,'EUR'),
	GET_FORMAT(DATE,'INTERNAL'), GET_FORMAT(DATETIME,'USA') , GET_FORMAT(DATETIME,'JIS'), GET_FORMAT(DATETIME,'ISO'),
	GET_FORMAT(DATETIME,'EUR') , GET_FORMAT(DATETIME,'INTERNAL'), GET_FORMAT(TIME,'USA') , GET_FORMAT(TIME,'JIS'),
	GET_FORMAT(TIME,'ISO'), GET_FORMAT(TIME,'EUR'), GET_FORMAT(TIME,'INTERNAL')`)
	result.Check(testkit.Rows("%m.%d.%Y %Y-%m-%d %Y-%m-%d %d.%m.%Y %Y%m%d %Y-%m-%d %H.%i.%s %Y-%m-%d %H:%i:%s %Y-%m-%d %H:%i:%s %Y-%m-%d %H.%i.%s %Y%m%d%H%i%s %h:%i:%s %p %H:%i:%s %H:%i:%s %H.%i.%s %H%i%s"))

	// for convert_tz
	result = tk.MustQuery(`select convert_tz("2004-01-01 12:00:00", "+00:00", "+10:32"), convert_tz("2004-01-01 12:00:00.01", "+00:00", "+10:32"), convert_tz("2004-01-01 12:00:00.01234567", "+00:00", "+10:32");`)
	result.Check(testkit.Rows("2004-01-01 22:32:00 2004-01-01 22:32:00.01 2004-01-01 22:32:00.012346"))
	result = tk.MustQuery(`select convert_tz(20040101, "+00:00", "+10:32"), convert_tz(20040101.01, "+00:00", "+10:32"), convert_tz(20040101.01234567, "+00:00", "+10:32");`)
	result.Check(testkit.Rows("2004-01-01 10:32:00 2004-01-01 10:32:00.00 2004-01-01 10:32:00.000000"))
	result = tk.MustQuery(`select convert_tz(NULL, "+00:00", "+10:32"), convert_tz("2004-01-01 12:00:00", NULL, "+10:32"), convert_tz("2004-01-01 12:00:00", "+00:00", NULL);`)
	result.Check(testkit.Rows("<nil> <nil> <nil>"))
	result = tk.MustQuery(`select convert_tz("a", "+00:00", "+10:32"), convert_tz("2004-01-01 12:00:00", "a", "+10:32"), convert_tz("2004-01-01 12:00:00", "+00:00", "a");`)
	result.Check(testkit.Rows("<nil> <nil> <nil>"))
	result = tk.MustQuery(`select convert_tz("", "+00:00", "+10:32"), convert_tz("2004-01-01 12:00:00", "", "+10:32"), convert_tz("2004-01-01 12:00:00", "+00:00", "");`)
	result.Check(testkit.Rows("<nil> <nil> <nil>"))
	result = tk.MustQuery(`select convert_tz("0", "+00:00", "+10:32"), convert_tz("2004-01-01 12:00:00", "0", "+10:32"), convert_tz("2004-01-01 12:00:00", "+00:00", "0");`)
	result.Check(testkit.Rows("<nil> <nil> <nil>"))

	// for from_unixtime
	tk.MustExec(`set @@session.time_zone = "+08:00"`)
	result = tk.MustQuery(`select from_unixtime(20170101), from_unixtime(20170101.9999999), from_unixtime(20170101.999), from_unixtime(20170101.999, "%Y %D %M %h:%i:%s %x"), from_unixtime(20170101.999, "%Y %D %M %h:%i:%s %x")`)
	result.Check(testkit.Rows("1970-08-22 18:48:21 1970-08-22 18:48:22.000000 1970-08-22 18:48:21.999 1970 22nd August 06:48:21 1970 1970 22nd August 06:48:21 1970"))
	tk.MustExec(`set @@session.time_zone = "+00:00"`)
	result = tk.MustQuery(`select from_unixtime(20170101), from_unixtime(20170101.9999999), from_unixtime(20170101.999), from_unixtime(20170101.999, "%Y %D %M %h:%i:%s %x"), from_unixtime(20170101.999, "%Y %D %M %h:%i:%s %x")`)
	result.Check(testkit.Rows("1970-08-22 10:48:21 1970-08-22 10:48:22.000000 1970-08-22 10:48:21.999 1970 22nd August 10:48:21 1970 1970 22nd August 10:48:21 1970"))
	tk.MustExec(`set @@session.time_zone = @@global.time_zone`)

	// for extract
	result = tk.MustQuery(`select extract(day from '800:12:12'), extract(hour from '800:12:12'), extract(month from 20170101), extract(day_second from '2017-01-01 12:12:12')`)
	result.Check(testkit.Rows("12 800 1 1121212"))
	result = tk.MustQuery("select extract(day_microsecond from '2017-01-01 12:12:12'), extract(day_microsecond from '01 12:12:12'), extract(day_microsecond from '12:12:12'), extract(day_microsecond from '01 00:00:00.89')")
	result.Check(testkit.Rows("1121212000000 361212000000 121212000000 240000890000"))
	result = tk.MustQuery("select extract(day_second from '2017-01-01 12:12:12'), extract(day_second from '01 12:12:12'), extract(day_second from '12:12:12'), extract(day_second from '01 00:00:00.89')")
	result.Check(testkit.Rows("1121212 361212 121212 240000"))
	result = tk.MustQuery("select extract(day_minute from '2017-01-01 12:12:12'), extract(day_minute from '01 12:12:12'), extract(day_minute from '12:12:12'), extract(day_minute from '01 00:00:00.89')")
	result.Check(testkit.Rows("11212 3612 1212 2400"))
	result = tk.MustQuery("select extract(day_hour from '2017-01-01 12:12:12'), extract(day_hour from '01 12:12:12'), extract(day_hour from '12:12:12'), extract(day_hour from '01 00:00:00.89')")
	result.Check(testkit.Rows("112 36 12 24"))

	// for adddate, subdate
	dateArithmeticalTests := []struct {
		Date      string
		Interval  string
		Unit      string
		AddResult string
		SubResult string
	}{
		{"\"2011-11-11\"", "1", "DAY", "2011-11-12", "2011-11-10"},
		{"NULL", "1", "DAY", "<nil>", "<nil>"},
		{"\"2011-11-11\"", "NULL", "DAY", "<nil>", "<nil>"},
		{"\"2011-11-11 10:10:10\"", "1000", "MICROSECOND", "2011-11-11 10:10:10.001000", "2011-11-11 10:10:09.999000"},
		{"\"2011-11-11 10:10:10\"", "\"10\"", "SECOND", "2011-11-11 10:10:20", "2011-11-11 10:10:00"},
		{"\"2011-11-11 10:10:10\"", "\"10\"", "MINUTE", "2011-11-11 10:20:10", "2011-11-11 10:00:10"},
		{"\"2011-11-11 10:10:10\"", "\"10\"", "HOUR", "2011-11-11 20:10:10", "2011-11-11 00:10:10"},
		{"\"2011-11-11 10:10:10\"", "\"11\"", "DAY", "2011-11-22 10:10:10", "2011-10-31 10:10:10"},
		{"\"2011-11-11 10:10:10\"", "\"2\"", "WEEK", "2011-11-25 10:10:10", "2011-10-28 10:10:10"},
		{"\"2011-11-11 10:10:10\"", "\"2\"", "MONTH", "2012-01-11 10:10:10", "2011-09-11 10:10:10"},
		{"\"2011-11-11 10:10:10\"", "\"4\"", "QUARTER", "2012-11-11 10:10:10", "2010-11-11 10:10:10"},
		{"\"2011-11-11 10:10:10\"", "\"2\"", "YEAR", "2013-11-11 10:10:10", "2009-11-11 10:10:10"},
		{"\"2011-11-11 10:10:10\"", "\"10.00100000\"", "SECOND_MICROSECOND", "2011-11-11 10:10:20.100000", "2011-11-11 10:09:59.900000"},
		{"\"2011-11-11 10:10:10\"", "\"10.0010000000\"", "SECOND_MICROSECOND", "2011-11-11 10:10:30", "2011-11-11 10:09:50"},
		{"\"2011-11-11 10:10:10\"", "\"10.0010000010\"", "SECOND_MICROSECOND", "2011-11-11 10:10:30.000010", "2011-11-11 10:09:49.999990"},
		{"\"2011-11-11 10:10:10\"", "\"10:10.100\"", "MINUTE_MICROSECOND", "2011-11-11 10:20:20.100000", "2011-11-11 09:59:59.900000"},
		{"\"2011-11-11 10:10:10\"", "\"10:10\"", "MINUTE_SECOND", "2011-11-11 10:20:20", "2011-11-11 10:00:00"},
		{"\"2011-11-11 10:10:10\"", "\"10:10:10.100\"", "HOUR_MICROSECOND", "2011-11-11 20:20:20.100000", "2011-11-10 23:59:59.900000"},
		{"\"2011-11-11 10:10:10\"", "\"10:10:10\"", "HOUR_SECOND", "2011-11-11 20:20:20", "2011-11-11 00:00:00"},
		{"\"2011-11-11 10:10:10\"", "\"10:10\"", "HOUR_MINUTE", "2011-11-11 20:20:10", "2011-11-11 00:00:10"},
		{"\"2011-11-11 10:10:10\"", "\"11 10:10:10.100\"", "DAY_MICROSECOND", "2011-11-22 20:20:20.100000", "2011-10-30 23:59:59.900000"},
		{"\"2011-11-11 10:10:10\"", "\"11 10:10:10\"", "DAY_SECOND", "2011-11-22 20:20:20", "2011-10-31 00:00:00"},
		{"\"2011-11-11 10:10:10\"", "\"11 10:10\"", "DAY_MINUTE", "2011-11-22 20:20:10", "2011-10-31 00:00:10"},
		{"\"2011-11-11 10:10:10\"", "\"11 10\"", "DAY_HOUR", "2011-11-22 20:10:10", "2011-10-31 00:10:10"},
		{"\"2011-11-11 10:10:10\"", "\"11-1\"", "YEAR_MONTH", "2022-12-11 10:10:10", "2000-10-11 10:10:10"},
		{"\"2011-11-11 10:10:10\"", "\"11-11\"", "YEAR_MONTH", "2023-10-11 10:10:10", "1999-12-11 10:10:10"},
		{"\"2011-11-11 10:10:10\"", "\"20\"", "DAY", "2011-12-01 10:10:10", "2011-10-22 10:10:10"},
		{"\"2011-11-11 10:10:10\"", "19.88", "DAY", "2011-12-01 10:10:10", "2011-10-22 10:10:10"},
		{"\"2011-11-11 10:10:10\"", "\"19.88\"", "DAY", "2011-11-30 10:10:10", "2011-10-23 10:10:10"},
		{"\"2011-11-11 10:10:10\"", "\"prefix19suffix\"", "DAY", "2011-11-30 10:10:10", "2011-10-23 10:10:10"},
		{"\"2011-11-11 10:10:10\"", "\"20-11\"", "DAY", "2011-12-01 10:10:10", "2011-10-22 10:10:10"},
		{"\"2011-11-11 10:10:10\"", "\"20,11\"", "daY", "2011-12-01 10:10:10", "2011-10-22 10:10:10"},
		{"\"2011-11-11 10:10:10\"", "\"1000\"", "dAy", "2014-08-07 10:10:10", "2009-02-14 10:10:10"},
		{"\"2011-11-11 10:10:10\"", "\"true\"", "Day", "2011-11-12 10:10:10", "2011-11-10 10:10:10"},
		{"\"2011-11-11 10:10:10\"", "true", "Day", "2011-11-12 10:10:10", "2011-11-10 10:10:10"},
		{"\"2011-11-11\"", "1", "DAY", "2011-11-12", "2011-11-10"},
		{"\"2011-11-11\"", "10", "HOUR", "2011-11-11 10:00:00", "2011-11-10 14:00:00"},
		{"\"2011-11-11\"", "10", "MINUTE", "2011-11-11 00:10:00", "2011-11-10 23:50:00"},
		{"\"2011-11-11\"", "10", "SECOND", "2011-11-11 00:00:10", "2011-11-10 23:59:50"},
		{"\"2011-11-11\"", "\"10:10\"", "HOUR_MINUTE", "2011-11-11 10:10:00", "2011-11-10 13:50:00"},
		{"\"2011-11-11\"", "\"10:10:10\"", "HOUR_SECOND", "2011-11-11 10:10:10", "2011-11-10 13:49:50"},
		{"\"2011-11-11\"", "\"10:10:10.101010\"", "HOUR_MICROSECOND", "2011-11-11 10:10:10.101010", "2011-11-10 13:49:49.898990"},
		{"\"2011-11-11\"", "\"10:10\"", "MINUTE_SECOND", "2011-11-11 00:10:10", "2011-11-10 23:49:50"},
		{"\"2011-11-11\"", "\"10:10.101010\"", "MINUTE_MICROSECOND", "2011-11-11 00:10:10.101010", "2011-11-10 23:49:49.898990"},
		{"\"2011-11-11\"", "\"10.101010\"", "SECOND_MICROSECOND", "2011-11-11 00:00:10.101010", "2011-11-10 23:59:49.898990"},
		{"\"2011-11-11 00:00:00\"", "1", "DAY", "2011-11-12 00:00:00", "2011-11-10 00:00:00"},
		{"\"2011-11-11 00:00:00\"", "10", "HOUR", "2011-11-11 10:00:00", "2011-11-10 14:00:00"},
		{"\"2011-11-11 00:00:00\"", "10", "MINUTE", "2011-11-11 00:10:00", "2011-11-10 23:50:00"},
		{"\"2011-11-11 00:00:00\"", "10", "SECOND", "2011-11-11 00:00:10", "2011-11-10 23:59:50"},

		{"\"2011-11-11\"", "\"abc1000\"", "MICROSECOND", "2011-11-11 00:00:00", "2011-11-11 00:00:00"},
		{"\"20111111 10:10:10\"", "\"1\"", "DAY", "<nil>", "<nil>"},
		{"\"2011-11-11\"", "\"10\"", "SECOND_MICROSECOND", "2011-11-11 00:00:00.100000", "2011-11-10 23:59:59.900000"},
		{"\"2011-11-11\"", "\"10.0000\"", "MINUTE_MICROSECOND", "2011-11-11 00:00:10", "2011-11-10 23:59:50"},
		{"\"2011-11-11\"", "\"10:10:10\"", "MINUTE_MICROSECOND", "2011-11-11 00:10:10.100000", "2011-11-10 23:49:49.900000"},

		{"cast(\"2011-11-11\" as datetime)", "\"10:10:10\"", "MINUTE_MICROSECOND", "2011-11-11 00:10:10.100000", "2011-11-10 23:49:49.900000"},
		{"cast(\"2011-11-11 00:00:00\" as datetime)", "1", "DAY", "2011-11-12 00:00:00", "2011-11-10 00:00:00"},
		{"cast(\"2011-11-11 00:00:00\" as datetime)", "10", "HOUR", "2011-11-11 10:00:00", "2011-11-10 14:00:00"},
		{"cast(\"2011-11-11 00:00:00\" as datetime)", "10", "MINUTE", "2011-11-11 00:10:00", "2011-11-10 23:50:00"},
		{"cast(\"2011-11-11 00:00:00\" as datetime)", "10", "SECOND", "2011-11-11 00:00:10", "2011-11-10 23:59:50"},

		{"cast(\"2011-11-11 00:00:00\" as datetime)", "\"1\"", "DAY", "2011-11-12 00:00:00", "2011-11-10 00:00:00"},
		{"cast(\"2011-11-11 00:00:00\" as datetime)", "\"10\"", "HOUR", "2011-11-11 10:00:00", "2011-11-10 14:00:00"},
		{"cast(\"2011-11-11 00:00:00\" as datetime)", "\"10\"", "MINUTE", "2011-11-11 00:10:00", "2011-11-10 23:50:00"},
		{"cast(\"2011-11-11 00:00:00\" as datetime)", "\"10\"", "SECOND", "2011-11-11 00:00:10", "2011-11-10 23:59:50"},

		{"cast(\"2011-11-11\" as date)", "\"10:10:10\"", "MINUTE_MICROSECOND", "2011-11-11 00:10:10.100000", "2011-11-10 23:49:49.900000"},
		{"cast(\"2011-11-11 00:00:00\" as date)", "1", "DAY", "2011-11-12", "2011-11-10"},
		{"cast(\"2011-11-11 00:00:00\" as date)", "10", "HOUR", "2011-11-11 10:00:00", "2011-11-10 14:00:00"},
		{"cast(\"2011-11-11 00:00:00\" as date)", "10", "MINUTE", "2011-11-11 00:10:00", "2011-11-10 23:50:00"},
		{"cast(\"2011-11-11 00:00:00\" as date)", "10", "SECOND", "2011-11-11 00:00:10", "2011-11-10 23:59:50"},

		{"cast(\"2011-11-11 00:00:00\" as date)", "\"1\"", "DAY", "2011-11-12", "2011-11-10"},
		{"cast(\"2011-11-11 00:00:00\" as date)", "\"10\"", "HOUR", "2011-11-11 10:00:00", "2011-11-10 14:00:00"},
		{"cast(\"2011-11-11 00:00:00\" as date)", "\"10\"", "MINUTE", "2011-11-11 00:10:00", "2011-11-10 23:50:00"},
		{"cast(\"2011-11-11 00:00:00\" as date)", "\"10\"", "SECOND", "2011-11-11 00:00:10", "2011-11-10 23:59:50"},

		// interval decimal support
		{"\"2011-01-01 00:00:00\"", "10.10", "YEAR_MONTH", "2021-11-01 00:00:00", "2000-03-01 00:00:00"},
		{"\"2011-01-01 00:00:00\"", "10.10", "DAY_HOUR", "2011-01-11 10:00:00", "2010-12-21 14:00:00"},
		{"\"2011-01-01 00:00:00\"", "10.10", "HOUR_MINUTE", "2011-01-01 10:10:00", "2010-12-31 13:50:00"},
		{"\"2011-01-01 00:00:00\"", "10.10", "DAY_MINUTE", "2011-01-01 10:10:00", "2010-12-31 13:50:00"},
		{"\"2011-01-01 00:00:00\"", "10.10", "DAY_SECOND", "2011-01-01 00:10:10", "2010-12-31 23:49:50"},
		{"\"2011-01-01 00:00:00\"", "10.10", "HOUR_SECOND", "2011-01-01 00:10:10", "2010-12-31 23:49:50"},
		{"\"2011-01-01 00:00:00\"", "10.10", "MINUTE_SECOND", "2011-01-01 00:10:10", "2010-12-31 23:49:50"},
		{"\"2011-01-01 00:00:00\"", "10.10", "DAY_MICROSECOND", "2011-01-01 00:00:10.100000", "2010-12-31 23:59:49.900000"},
		{"\"2011-01-01 00:00:00\"", "10.10", "HOUR_MICROSECOND", "2011-01-01 00:00:10.100000", "2010-12-31 23:59:49.900000"},
		{"\"2011-01-01 00:00:00\"", "10.10", "MINUTE_MICROSECOND", "2011-01-01 00:00:10.100000", "2010-12-31 23:59:49.900000"},
		{"\"2011-01-01 00:00:00\"", "10.10", "SECOND_MICROSECOND", "2011-01-01 00:00:10.100000", "2010-12-31 23:59:49.900000"},
		{"\"2011-01-01 00:00:00\"", "10.10", "YEAR", "2021-01-01 00:00:00", "2001-01-01 00:00:00"},
		{"\"2011-01-01 00:00:00\"", "10.10", "QUARTER", "2013-07-01 00:00:00", "2008-07-01 00:00:00"},
		{"\"2011-01-01 00:00:00\"", "10.10", "MONTH", "2011-11-01 00:00:00", "2010-03-01 00:00:00"},
		{"\"2011-01-01 00:00:00\"", "10.10", "WEEK", "2011-03-12 00:00:00", "2010-10-23 00:00:00"},
		{"\"2011-01-01 00:00:00\"", "10.10", "DAY", "2011-01-11 00:00:00", "2010-12-22 00:00:00"},
		{"\"2011-01-01 00:00:00\"", "10.10", "HOUR", "2011-01-01 10:00:00", "2010-12-31 14:00:00"},
		{"\"2011-01-01 00:00:00\"", "10.10", "MINUTE", "2011-01-01 00:10:00", "2010-12-31 23:50:00"},
		{"\"2011-01-01 00:00:00\"", "10.10", "SECOND", "2011-01-01 00:00:10.100000", "2010-12-31 23:59:49.900000"},
		{"\"2011-01-01 00:00:00\"", "10.10", "MICROSECOND", "2011-01-01 00:00:00.000010", "2010-12-31 23:59:59.999990"},
		{"\"2011-01-01 00:00:00\"", "10.90", "MICROSECOND", "2011-01-01 00:00:00.000011", "2010-12-31 23:59:59.999989"},

		{"\"2009-01-01\"", "6/4", "HOUR_MINUTE", "2009-01-04 12:20:00", "2008-12-28 11:40:00"},
		{"\"2009-01-01\"", "6/0", "HOUR_MINUTE", "<nil>", "<nil>"},
		{"\"1970-01-01 12:00:00\"", "CAST(6/4 AS DECIMAL(3,1))", "HOUR_MINUTE", "1970-01-01 13:05:00", "1970-01-01 10:55:00"},
		// for issue #8077
		{"\"2012-01-02\"", "\"prefix8\"", "HOUR", "2012-01-02 08:00:00", "2012-01-01 16:00:00"},
		{"\"2012-01-02\"", "\"prefix8prefix\"", "HOUR", "2012-01-02 08:00:00", "2012-01-01 16:00:00"},
		{"\"2012-01-02\"", "\"8:00\"", "HOUR", "2012-01-02 08:00:00", "2012-01-01 16:00:00"},
		{"\"2012-01-02\"", "\"8:00:00\"", "HOUR", "2012-01-02 08:00:00", "2012-01-01 16:00:00"},
	}
	for _, tc := range dateArithmeticalTests {
		addDate := fmt.Sprintf("select adddate(%s, interval %s %s);", tc.Date, tc.Interval, tc.Unit)
		subDate := fmt.Sprintf("select subdate(%s, interval %s %s);", tc.Date, tc.Interval, tc.Unit)
		result = tk.MustQuery(addDate)
		result.Check(testkit.Rows(tc.AddResult))
		result = tk.MustQuery(subDate)
		result.Check(testkit.Rows(tc.SubResult))
	}
	tk.MustQuery(`select subdate(cast("2000-02-01" as datetime), cast(1 as decimal))`).Check(testkit.Rows("2000-01-31 00:00:00"))
	tk.MustQuery(`select subdate(cast("2000-02-01" as datetime), cast(null as decimal))`).Check(testkit.Rows("<nil>"))
	tk.MustQuery(`select subdate(cast(null as datetime), cast(1 as decimal))`).Check(testkit.Rows("<nil>"))
	tk.MustQuery(`select subdate(cast("2000-02-01" as datetime), cast("xxx" as decimal))`).Check(testkit.Rows("2000-02-01 00:00:00"))
	tk.MustQuery(`select subdate(cast("xxx" as datetime), cast(1 as decimal))`).Check(testkit.Rows("<nil>"))
	tk.MustQuery(`select subdate(cast(20000101 as SIGNED), cast("1" as decimal))`).Check(testkit.Rows("1999-12-31"))
	tk.MustQuery(`select subdate(cast(20000101 as SIGNED), cast("xxx" as decimal))`).Check(testkit.Rows("2000-01-01"))
	tk.MustQuery(`select subdate(cast("abc" as SIGNED), cast("1" as decimal))`).Check(testkit.Rows("<nil>"))
	tk.MustQuery(`select subdate(cast(null as SIGNED), cast("1" as decimal))`).Check(testkit.Rows("<nil>"))
	tk.MustQuery(`select subdate(cast(20000101 as SIGNED), cast(null as decimal))`).Check(testkit.Rows("<nil>"))
	tk.MustQuery(`select adddate(cast("2000-02-01" as datetime), cast(1 as decimal))`).Check(testkit.Rows("2000-02-02 00:00:00"))
	tk.MustQuery(`select adddate(cast("2000-02-01" as datetime), cast(null as decimal))`).Check(testkit.Rows("<nil>"))
	tk.MustQuery(`select adddate(cast(null as datetime), cast(1 as decimal))`).Check(testkit.Rows("<nil>"))
	tk.MustQuery(`select adddate(cast("2000-02-01" as datetime), cast("xxx" as decimal))`).Check(testkit.Rows("2000-02-01 00:00:00"))
	tk.MustQuery(`select adddate(cast("xxx" as datetime), cast(1 as decimal))`).Check(testkit.Rows("<nil>"))
	tk.MustQuery(`select adddate(cast("2000-02-01" as datetime), cast(1 as SIGNED))`).Check(testkit.Rows("2000-02-02 00:00:00"))
	tk.MustQuery(`select adddate(cast("2000-02-01" as datetime), cast(null as SIGNED))`).Check(testkit.Rows("<nil>"))
	tk.MustQuery(`select adddate(cast(null as datetime), cast(1 as SIGNED))`).Check(testkit.Rows("<nil>"))
	tk.MustQuery(`select adddate(cast("2000-02-01" as datetime), cast("xxx" as SIGNED))`).Check(testkit.Rows("2000-02-01 00:00:00"))
	tk.MustQuery(`select adddate(cast("xxx" as datetime), cast(1 as SIGNED))`).Check(testkit.Rows("<nil>"))
	tk.MustQuery(`select adddate(20100101, cast(1 as decimal))`).Check(testkit.Rows("2010-01-02"))
	tk.MustQuery(`select adddate(cast('10:10:10' as time), 1)`).Check(testkit.Rows("34:10:10"))
	tk.MustQuery(`select adddate(cast('10:10:10' as time), cast(1 as decimal))`).Check(testkit.Rows("34:10:10"))

	// for localtime, localtimestamp
	result = tk.MustQuery(`select localtime() = now(), localtime = now(), localtimestamp() = now(), localtimestamp = now()`)
	result.Check(testkit.Rows("1 1 1 1"))

	// for current_timestamp, current_timestamp()
	result = tk.MustQuery(`select current_timestamp() = now(), current_timestamp = now()`)
	result.Check(testkit.Rows("1 1"))

	// for tidb_parse_tso
	tk.MustExec("SET time_zone = '+00:00';")
	result = tk.MustQuery(`select tidb_parse_tso(404411537129996288)`)
	result.Check(testkit.Rows("2018-11-20 09:53:04.877000"))
	result = tk.MustQuery(`select tidb_parse_tso("404411537129996288")`)
	result.Check(testkit.Rows("2018-11-20 09:53:04.877000"))
	result = tk.MustQuery(`select tidb_parse_tso(1)`)
	result.Check(testkit.Rows("1970-01-01 00:00:00.000000"))
	result = tk.MustQuery(`select tidb_parse_tso(0)`)
	result.Check(testkit.Rows("<nil>"))
	result = tk.MustQuery(`select tidb_parse_tso(-1)`)
	result.Check(testkit.Rows("<nil>"))

	// fix issue 10308
	result = tk.MustQuery("select time(\"- -\");")
	result.Check(testkit.Rows("00:00:00"))
	tk.MustQuery("show warnings;").Check(testkit.Rows("Warning 1292 Truncated incorrect time value: '- -'"))
	result = tk.MustQuery("select time(\"---1\");")
	result.Check(testkit.Rows("00:00:00"))
	tk.MustQuery("show warnings;").Check(testkit.Rows("Warning 1292 Truncated incorrect time value: '---1'"))
	result = tk.MustQuery("select time(\"-- --1\");")
	result.Check(testkit.Rows("00:00:00"))
	tk.MustQuery("show warnings;").Check(testkit.Rows("Warning 1292 Truncated incorrect time value: '-- --1'"))

	// fix issue #15185
	result = tk.MustQuery(`select timestamp(11111.1111)`)
	result.Check(testkit.Rows("2001-11-11 00:00:00.0000"))
	result = tk.MustQuery(`select timestamp(cast(11111.1111 as decimal(60, 5)))`)
	result.Check(testkit.Rows("2001-11-11 00:00:00.00000"))
	result = tk.MustQuery(`select timestamp(1021121141105.4324)`)
	result.Check(testkit.Rows("0102-11-21 14:11:05.4324"))
	result = tk.MustQuery(`select timestamp(cast(1021121141105.4324 as decimal(60, 5)))`)
	result.Check(testkit.Rows("0102-11-21 14:11:05.43240"))
	result = tk.MustQuery(`select timestamp(21121141105.101)`)
	result.Check(testkit.Rows("2002-11-21 14:11:05.101"))
	result = tk.MustQuery(`select timestamp(cast(21121141105.101 as decimal(60, 5)))`)
	result.Check(testkit.Rows("2002-11-21 14:11:05.10100"))
	result = tk.MustQuery(`select timestamp(1121141105.799055)`)
	result.Check(testkit.Rows("2000-11-21 14:11:05.799055"))
	result = tk.MustQuery(`select timestamp(cast(1121141105.799055 as decimal(60, 5)))`)
	result.Check(testkit.Rows("2000-11-21 14:11:05.79906"))
	result = tk.MustQuery(`select timestamp(121141105.123)`)
	result.Check(testkit.Rows("2000-01-21 14:11:05.123"))
	result = tk.MustQuery(`select timestamp(cast(121141105.123 as decimal(60, 5)))`)
	result.Check(testkit.Rows("2000-01-21 14:11:05.12300"))
	result = tk.MustQuery(`select timestamp(1141105)`)
	result.Check(testkit.Rows("0114-11-05 00:00:00"))
	result = tk.MustQuery(`select timestamp(cast(1141105 as decimal(60, 5)))`)
	result.Check(testkit.Rows("0114-11-05 00:00:00.00000"))
	result = tk.MustQuery(`select timestamp(41105.11)`)
	result.Check(testkit.Rows("2004-11-05 00:00:00.00"))
	result = tk.MustQuery(`select timestamp(cast(41105.11 as decimal(60, 5)))`)
	result.Check(testkit.Rows("2004-11-05 00:00:00.00000"))
	result = tk.MustQuery(`select timestamp(1105.3)`)
	result.Check(testkit.Rows("2000-11-05 00:00:00.0"))
	result = tk.MustQuery(`select timestamp(cast(1105.3 as decimal(60, 5)))`)
	result.Check(testkit.Rows("2000-11-05 00:00:00.00000"))
	result = tk.MustQuery(`select timestamp(105)`)
	result.Check(testkit.Rows("2000-01-05 00:00:00"))
	result = tk.MustQuery(`select timestamp(cast(105 as decimal(60, 5)))`)
	result.Check(testkit.Rows("2000-01-05 00:00:00.00000"))
}

func (s *testIntegrationSuite) TestOpBuiltin(c *C) {
	defer s.cleanEnv(c)
	tk := testkit.NewTestKit(c, s.store)
	tk.MustExec("use test")

	// for logicAnd
	result := tk.MustQuery("select 1 && 1, 1 && 0, 0 && 1, 0 && 0, 2 && -1, null && 1, '1a' && 'a'")
	result.Check(testkit.Rows("1 0 0 0 1 <nil> 0"))
	// for bitNeg
	result = tk.MustQuery("select ~123, ~-123, ~null")
	result.Check(testkit.Rows("18446744073709551492 122 <nil>"))
	// for logicNot
	result = tk.MustQuery("select !1, !123, !0, !null")
	result.Check(testkit.Rows("0 0 1 <nil>"))
	// for logicalXor
	result = tk.MustQuery("select 1 xor 1, 1 xor 0, 0 xor 1, 0 xor 0, 2 xor -1, null xor 1, '1a' xor 'a'")
	result.Check(testkit.Rows("0 1 1 0 0 <nil> 1"))
	// for bitAnd
	result = tk.MustQuery("select 123 & 321, -123 & 321, null & 1")
	result.Check(testkit.Rows("65 257 <nil>"))
	// for bitOr
	result = tk.MustQuery("select 123 | 321, -123 | 321, null | 1")
	result.Check(testkit.Rows("379 18446744073709551557 <nil>"))
	// for bitXor
	result = tk.MustQuery("select 123 ^ 321, -123 ^ 321, null ^ 1")
	result.Check(testkit.Rows("314 18446744073709551300 <nil>"))
	// for leftShift
	result = tk.MustQuery("select 123 << 2, -123 << 2, null << 1")
	result.Check(testkit.Rows("492 18446744073709551124 <nil>"))
	// for rightShift
	result = tk.MustQuery("select 123 >> 2, -123 >> 2, null >> 1")
	result.Check(testkit.Rows("30 4611686018427387873 <nil>"))
	// for logicOr
	result = tk.MustQuery("select 1 || 1, 1 || 0, 0 || 1, 0 || 0, 2 || -1, null || 1, '1a' || 'a'")
	result.Check(testkit.Rows("1 1 1 0 1 1 1"))
	// for unaryPlus
	result = tk.MustQuery(`select +1, +0, +(-9), +(-0.001), +0.999, +null, +"aaa"`)
	result.Check(testkit.Rows("1 0 -9 -0.001 0.999 <nil> aaa"))
	// for unaryMinus
	tk.MustExec("drop table if exists f")
	tk.MustExec("create table f(a decimal(65,0))")
	tk.MustExec("insert into f value (-17000000000000000000)")
	result = tk.MustQuery("select a from f")
	result.Check(testkit.Rows("-17000000000000000000"))
}

func (s *testIntegrationSuite) TestDatetimeOverflow(c *C) {
	defer s.cleanEnv(c)
	tk := testkit.NewTestKit(c, s.store)
	tk.MustExec("use test")

	tk.MustExec("create table t1 (d date)")
	tk.MustExec("set sql_mode='traditional'")
	overflowSQLs := []string{
		"insert into t1 (d) select date_add('2000-01-01',interval 8000 year)",
		"insert into t1 (d) select date_sub('2000-01-01', INTERVAL 2001 YEAR)",
		"insert into t1 (d) select date_add('9999-12-31',interval 1 year)",
		"insert into t1 (d) select date_add('9999-12-31',interval 1 day)",
	}

	for _, sql := range overflowSQLs {
		_, err := tk.Exec(sql)
		c.Assert(err.Error(), Equals, "[types:1441]Datetime function: datetime field overflow")
	}

	tk.MustExec("set sql_mode=''")
	for _, sql := range overflowSQLs {
		tk.MustExec(sql)
	}

	rows := make([]string, 0, len(overflowSQLs))
	for range overflowSQLs {
		rows = append(rows, "<nil>")
	}
	tk.MustQuery("select * from t1").Check(testkit.Rows(rows...))

	// Fix ISSUE 11256
	tk.MustQuery(`select DATE_ADD('2000-04-13 07:17:02',INTERVAL -1465647104 YEAR);`).Check(testkit.Rows("<nil>"))
	tk.MustQuery(`select DATE_ADD('2008-11-23 22:47:31',INTERVAL 266076160 QUARTER);`).Check(testkit.Rows("<nil>"))
	tk.MustQuery(`select DATE_SUB('2000-04-13 07:17:02',INTERVAL 1465647104 YEAR);`).Check(testkit.Rows("<nil>"))
	tk.MustQuery(`select DATE_SUB('2008-11-23 22:47:31',INTERVAL -266076160 QUARTER);`).Check(testkit.Rows("<nil>"))
}

func (s *testIntegrationSuite2) TestBuiltin(c *C) {
	defer s.cleanEnv(c)
	tk := testkit.NewTestKit(c, s.store)
	tk.MustExec("use test")

	// for is true && is false
	tk.MustExec("drop table if exists t")
	tk.MustExec("create table t (a int, b int, index idx_b (b))")
	tk.MustExec("insert t values (1, 1)")
	tk.MustExec("insert t values (2, 2)")
	tk.MustExec("insert t values (3, 2)")
	result := tk.MustQuery("select * from t where b is true")
	result.Check(testkit.Rows("1 1", "2 2", "3 2"))
	result = tk.MustQuery("select all + a from t where a = 1")
	result.Check(testkit.Rows("1"))
	result = tk.MustQuery("select * from t where a is false")
	result.Check(nil)
	result = tk.MustQuery("select * from t where a is not true")
	result.Check(nil)
	result = tk.MustQuery(`select 1 is true, 0 is true, null is true, "aaa" is true, "" is true, -12.00 is true, 0.0 is true, 0.0000001 is true;`)
	result.Check(testkit.Rows("1 0 0 0 0 1 0 1"))
	result = tk.MustQuery(`select 1 is false, 0 is false, null is false, "aaa" is false, "" is false, -12.00 is false, 0.0 is false, 0.0000001 is false;`)
	result.Check(testkit.Rows("0 1 0 1 1 0 1 0"))
	// Issue https://github.com/pingcap/tidb/issues/19986
	result = tk.MustQuery("select 1 from dual where sec_to_time(2/10) is true")
	result.Check(testkit.Rows("1"))
	result = tk.MustQuery("select 1 from dual where sec_to_time(2/10) is false")
	result.Check(nil)
	// Issue https://github.com/pingcap/tidb/issues/19999
	result = tk.MustQuery("select 1 from dual where timediff((7/'2014-07-07 02:30:02'),'2012-01-16') is true")
	result.Check(testkit.Rows("1"))
	result = tk.MustQuery("select 1 from dual where timediff((7/'2014-07-07 02:30:02'),'2012-01-16') is false")
	result.Check(nil)
	// Issue https://github.com/pingcap/tidb/issues/20001
	result = tk.MustQuery("select 1 from dual where time(0.0001) is true")
	result.Check(testkit.Rows("1"))
	result = tk.MustQuery("select 1 from dual where time(0.0001) is false")
	result.Check(nil)

	// for in
	result = tk.MustQuery("select * from t where b in (a)")
	result.Check(testkit.Rows("1 1", "2 2"))
	result = tk.MustQuery("select * from t where b not in (a)")
	result.Check(testkit.Rows("3 2"))

	// test cast
	result = tk.MustQuery("select cast(1 as decimal(3,2))")
	result.Check(testkit.Rows("1.00"))
	result = tk.MustQuery("select cast('1991-09-05 11:11:11' as datetime)")
	result.Check(testkit.Rows("1991-09-05 11:11:11"))
	result = tk.MustQuery("select cast(cast('1991-09-05 11:11:11' as datetime) as char)")
	result.Check(testkit.Rows("1991-09-05 11:11:11"))
	result = tk.MustQuery("select cast('11:11:11' as time)")
	result.Check(testkit.Rows("11:11:11"))
	result = tk.MustQuery("select * from t where a > cast(2 as decimal)")
	result.Check(testkit.Rows("3 2"))
	result = tk.MustQuery("select cast(-1 as unsigned)")
	result.Check(testkit.Rows("18446744073709551615"))
	tk.MustExec("drop table if exists t")
	tk.MustExec("create table t(a decimal(3, 1), b double, c datetime, d time, e int)")
	tk.MustExec("insert into t value(12.3, 1.23, '2017-01-01 12:12:12', '12:12:12', 123)")
	result = tk.MustQuery("select cast(a as json), cast(b as json), cast(c as json), cast(d as json), cast(e as json) from t")
	result.Check(testkit.Rows(`12.3 1.23 "2017-01-01 12:12:12.000000" "12:12:12.000000" 123`))
	result = tk.MustQuery(`select cast(10101000000 as time);`)
	result.Check(testkit.Rows("00:00:00"))
	result = tk.MustQuery(`select cast(10101001000 as time);`)
	result.Check(testkit.Rows("00:10:00"))
	result = tk.MustQuery(`select cast(10000000000 as time);`)
	result.Check(testkit.Rows("<nil>"))
	result = tk.MustQuery(`select cast(20171222020005 as time);`)
	result.Check(testkit.Rows("02:00:05"))
	result = tk.MustQuery(`select cast(8380000 as time);`)
	result.Check(testkit.Rows("838:00:00"))
	result = tk.MustQuery(`select cast(8390000 as time);`)
	result.Check(testkit.Rows("<nil>"))
	result = tk.MustQuery(`select cast(8386000 as time);`)
	result.Check(testkit.Rows("<nil>"))
	result = tk.MustQuery(`select cast(8385960 as time);`)
	result.Check(testkit.Rows("<nil>"))
	result = tk.MustQuery(`select cast(cast('2017-01-01 01:01:11.12' as date) as datetime(2));`)
	result.Check(testkit.Rows("2017-01-01 00:00:00.00"))
	result = tk.MustQuery(`select cast(20170118.999 as datetime);`)
	result.Check(testkit.Rows("2017-01-18 00:00:00"))
	tk.MustQuery(`select convert(a2.a, unsigned int) from (select cast('"9223372036854775808"' as json) as a) as a2;`)

	tk.MustExec(`create table tb5(a bigint(64) unsigned, b double);`)
	tk.MustExec(`insert into tb5 (a, b) values (9223372036854776000, 9223372036854776000);`)
	tk.MustExec(`insert into tb5 (a, b) select * from (select cast(a as json) as a1, b from tb5) as t where t.a1 = t.b;`)
	tk.MustExec(`drop table tb5;`)

	tk.MustExec(`create table tb5(a float(53));`)
	tk.MustExec(`insert into tb5(a) values (13835058055282163712);`)
	tk.MustQuery(`select convert(t.a1, signed int) from (select convert(a, json) as a1 from tb5) as t`)
	tk.MustExec(`drop table tb5;`)

	// test builtinCastIntAsIntSig
	// Cast MaxUint64 to unsigned should be -1
	tk.MustQuery("select cast(0xffffffffffffffff as signed);").Check(testkit.Rows("-1"))
	tk.MustQuery("select cast(0x9999999999999999999999999999999999999999999 as signed);").Check(testkit.Rows("-1"))
	tk.MustExec("create table tb5(a bigint);")
	tk.MustExec("set sql_mode=''")
	tk.MustExec("insert into tb5(a) values (0xfffffffffffffffffffffffff);")
	tk.MustQuery("select * from tb5;").Check(testkit.Rows("9223372036854775807"))
	tk.MustExec("drop table tb5;")

	tk.MustExec(`create table tb5(a double);`)
	tk.MustExec(`insert into test.tb5 (a) values (18446744073709551616);`)
	tk.MustExec(`insert into test.tb5 (a) values (184467440737095516160);`)
	result = tk.MustQuery(`select cast(a as unsigned) from test.tb5;`)
	// Note: MySQL will return 9223372036854775807, and it should be a bug.
	result.Check(testkit.Rows("18446744073709551615", "18446744073709551615"))
	tk.MustExec(`drop table tb5;`)

	// test builtinCastIntAsDecimalSig
	tk.MustExec(`create table tb5(a bigint(64) unsigned, b decimal(64, 10));`)
	tk.MustExec(`insert into tb5 (a, b) values (9223372036854775808, 9223372036854775808);`)
	tk.MustExec(`insert into tb5 (select * from tb5 where a = b);`)
	result = tk.MustQuery(`select * from tb5;`)
	result.Check(testkit.Rows("9223372036854775808 9223372036854775808.0000000000", "9223372036854775808 9223372036854775808.0000000000"))
	tk.MustExec(`drop table tb5;`)

	// test builtinCastIntAsRealSig
	tk.MustExec(`create table tb5(a bigint(64) unsigned, b double(64, 10));`)
	tk.MustExec(`insert into tb5 (a, b) values (13835058000000000000, 13835058000000000000);`)
	tk.MustExec(`insert into tb5 (select * from tb5 where a = b);`)
	result = tk.MustQuery(`select * from tb5;`)
	result.Check(testkit.Rows("13835058000000000000 13835058000000000000", "13835058000000000000 13835058000000000000"))
	tk.MustExec(`drop table tb5;`)

	// test builtinCastRealAsIntSig
	tk.MustExec(`create table tb5(a double, b float);`)
	tk.MustExec(`insert into tb5 (a, b) values (184467440737095516160, 184467440737095516160);`)
	tk.MustQuery(`select * from tb5 where cast(a as unsigned int)=0;`).Check(testkit.Rows())
	tk.MustQuery("show warnings;").Check(testkit.Rows("Warning 1690 constant 1.844674407370955e+20 overflows bigint"))
	_ = tk.MustQuery(`select * from tb5 where cast(b as unsigned int)=0;`)
	tk.MustQuery("show warnings;").Check(testkit.Rows("Warning 1690 constant 1.844674407370955e+20 overflows bigint"))
	tk.MustExec(`drop table tb5;`)
	tk.MustExec(`create table tb5(a double, b bigint unsigned);`)
	tk.MustExec(`insert into tb5 (a, b) values (18446744073709551616, 18446744073709551615);`)
	_ = tk.MustQuery(`select * from tb5 where cast(a as unsigned int)=b;`)
	// TODO `obtained string = "[18446744073709552000 18446744073709551615]`
	// result.Check(testkit.Rows("18446744073709551616 18446744073709551615"))
	tk.MustQuery("show warnings;").Check(testkit.Rows())
	tk.MustExec(`drop table tb5;`)

	// test builtinCastJSONAsIntSig
	tk.MustExec(`create table tb5(a json, b bigint unsigned);`)
	tk.MustExec(`insert into tb5 (a, b) values ('184467440737095516160', 18446744073709551615);`)
	_ = tk.MustQuery(`select * from tb5 where cast(a as unsigned int)=b;`)
	tk.MustQuery("show warnings;").Check(testkit.Rows("Warning 1690 constant 1.844674407370955e+20 overflows bigint"))
	_ = tk.MustQuery(`select * from tb5 where cast(b as unsigned int)=0;`)
	tk.MustQuery("show warnings;").Check(testkit.Rows())
	tk.MustExec(`drop table tb5;`)
	tk.MustExec(`create table tb5(a json, b bigint unsigned);`)
	tk.MustExec(`insert into tb5 (a, b) values ('92233720368547758080', 18446744073709551615);`)
	_ = tk.MustQuery(`select * from tb5 where cast(a as signed int)=b;`)
	tk.MustQuery("show warnings;").Check(testkit.Rows("Warning 1690 constant 9.223372036854776e+19 overflows bigint"))
	tk.MustExec(`drop table tb5;`)

	// test builtinCastIntAsStringSig
	tk.MustExec(`create table tb5(a bigint(64) unsigned,b varchar(50));`)
	tk.MustExec(`insert into tb5(a, b) values (9223372036854775808, '9223372036854775808');`)
	tk.MustExec(`insert into tb5(select * from tb5 where a = b);`)
	result = tk.MustQuery(`select * from tb5;`)
	result.Check(testkit.Rows("9223372036854775808 9223372036854775808", "9223372036854775808 9223372036854775808"))
	tk.MustExec(`drop table tb5;`)

	// test builtinCastIntAsDecimalSig
	tk.MustExec(`drop table if exists tb5`)
	tk.MustExec(`create table tb5 (a decimal(65), b bigint(64) unsigned);`)
	tk.MustExec(`insert into tb5 (a, b) values (9223372036854775808, 9223372036854775808);`)
	result = tk.MustQuery(`select cast(b as decimal(64)) from tb5 union all select b from tb5;`)
	result.Check(testkit.Rows("9223372036854775808", "9223372036854775808"))
	tk.MustExec(`drop table tb5`)

	// test builtinCastIntAsRealSig
	tk.MustExec(`drop table if exists tb5`)
	tk.MustExec(`create table tb5 (a bigint(64) unsigned, b double(64, 10));`)
	tk.MustExec(`insert into tb5 (a, b) values (9223372036854775808, 9223372036854775808);`)
	result = tk.MustQuery(`select a from tb5 where a = b union all select b from tb5;`)
	result.Check(testkit.Rows("9223372036854776000", "9223372036854776000"))
	tk.MustExec(`drop table tb5`)

	// Test corner cases of cast string as datetime
	result = tk.MustQuery(`select cast("170102034" as datetime);`)
	result.Check(testkit.Rows("2017-01-02 03:04:00"))
	result = tk.MustQuery(`select cast("1701020304" as datetime);`)
	result.Check(testkit.Rows("2017-01-02 03:04:00"))
	result = tk.MustQuery(`select cast("1701020304." as datetime);`)
	result.Check(testkit.Rows("2017-01-02 03:04:00"))
	result = tk.MustQuery(`select cast("1701020304.1" as datetime);`)
	result.Check(testkit.Rows("2017-01-02 03:04:01"))
	result = tk.MustQuery(`select cast("1701020304.111" as datetime);`)
	result.Check(testkit.Rows("2017-01-02 03:04:11"))
	tk.MustQuery("show warnings;").Check(testkit.Rows("Warning 1292 Truncated incorrect datetime value: '1701020304.111'"))
	result = tk.MustQuery(`select cast("17011" as datetime);`)
	result.Check(testkit.Rows("2017-01-01 00:00:00"))
	result = tk.MustQuery(`select cast("150101." as datetime);`)
	result.Check(testkit.Rows("2015-01-01 00:00:00"))
	result = tk.MustQuery(`select cast("150101.a" as datetime);`)
	result.Check(testkit.Rows("2015-01-01 00:00:00"))
	tk.MustQuery("show warnings;").Check(testkit.Rows("Warning 1292 Truncated incorrect datetime value: '150101.a'"))
	result = tk.MustQuery(`select cast("150101.1a" as datetime);`)
	result.Check(testkit.Rows("2015-01-01 01:00:00"))
	tk.MustQuery("show warnings;").Check(testkit.Rows("Warning 1292 Truncated incorrect datetime value: '150101.1a'"))
	result = tk.MustQuery(`select cast("150101.1a1" as datetime);`)
	result.Check(testkit.Rows("2015-01-01 01:00:00"))
	tk.MustQuery("show warnings;").Check(testkit.Rows("Warning 1292 Truncated incorrect datetime value: '150101.1a1'"))
	result = tk.MustQuery(`select cast("1101010101.111" as datetime);`)
	result.Check(testkit.Rows("2011-01-01 01:01:11"))
	tk.MustQuery("show warnings;").Check(testkit.Rows("Warning 1292 Truncated incorrect datetime value: '1101010101.111'"))
	result = tk.MustQuery(`select cast("1101010101.11aaaaa" as datetime);`)
	result.Check(testkit.Rows("2011-01-01 01:01:11"))
	tk.MustQuery("show warnings;").Check(testkit.Rows("Warning 1292 Truncated incorrect datetime value: '1101010101.11aaaaa'"))
	result = tk.MustQuery(`select cast("1101010101.a1aaaaa" as datetime);`)
	result.Check(testkit.Rows("2011-01-01 01:01:00"))
	tk.MustQuery("show warnings;").Check(testkit.Rows("Warning 1292 Truncated incorrect datetime value: '1101010101.a1aaaaa'"))
	result = tk.MustQuery(`select cast("1101010101.11" as datetime);`)
	result.Check(testkit.Rows("2011-01-01 01:01:11"))
	tk.MustQuery("select @@warning_count;").Check(testkit.Rows("0"))
	result = tk.MustQuery(`select cast("1101010101.111" as datetime);`)
	result.Check(testkit.Rows("2011-01-01 01:01:11"))
	tk.MustQuery("show warnings;").Check(testkit.Rows("Warning 1292 Truncated incorrect datetime value: '1101010101.111'"))
	result = tk.MustQuery(`select cast("970101.111" as datetime);`)
	result.Check(testkit.Rows("1997-01-01 11:01:00"))
	tk.MustQuery("select @@warning_count;").Check(testkit.Rows("0"))
	result = tk.MustQuery(`select cast("970101.11111" as datetime);`)
	result.Check(testkit.Rows("1997-01-01 11:11:01"))
	tk.MustQuery("select @@warning_count;").Check(testkit.Rows("0"))
	result = tk.MustQuery(`select cast("970101.111a1" as datetime);`)
	result.Check(testkit.Rows("1997-01-01 11:01:00"))
	tk.MustQuery("show warnings;").Check(testkit.Rows("Warning 1292 Truncated incorrect datetime value: '970101.111a1'"))

	// for ISNULL
	tk.MustExec("drop table if exists t")
	tk.MustExec("create table t (a int, b int, c int, d char(10), e datetime, f float, g decimal(10, 3))")
	tk.MustExec("insert t values (1, 0, null, null, null, null, null)")
	result = tk.MustQuery("select ISNULL(a), ISNULL(b), ISNULL(c), ISNULL(d), ISNULL(e), ISNULL(f), ISNULL(g) from t")
	result.Check(testkit.Rows("0 0 1 1 1 1 1"))

	// fix issue #3942
	result = tk.MustQuery("select cast('-24 100:00:00' as time);")
	result.Check(testkit.Rows("-676:00:00"))
	result = tk.MustQuery("select cast('12:00:00.000000' as datetime);")
	result.Check(testkit.Rows("2012-00-00 00:00:00"))
	result = tk.MustQuery("select cast('-34 100:00:00' as time);")
	result.Check(testkit.Rows("-838:59:59"))

	// fix issue #4324. cast decimal/int/string to time compatibility.
	invalidTimes := []string{
		"10009010",
		"239010",
		"233070",
		"23:90:10",
		"23:30:70",
		"239010.2",
		"233070.8",
	}
	tk.MustExec("DROP TABLE IF EXISTS t;")
	tk.MustExec("CREATE TABLE t (ix TIME);")
	tk.MustExec("SET SQL_MODE='';")
	for _, invalidTime := range invalidTimes {
		msg := fmt.Sprintf("Warning 1292 Truncated incorrect time value: '%s'", invalidTime)
		result = tk.MustQuery(fmt.Sprintf("select cast('%s' as time);", invalidTime))
		result.Check(testkit.Rows("<nil>"))
		result = tk.MustQuery("show warnings")
		result.Check(testkit.Rows(msg))
		_, err := tk.Exec(fmt.Sprintf("insert into t select cast('%s' as time);", invalidTime))
		c.Assert(err, IsNil)
		result = tk.MustQuery("show warnings")
		result.Check(testkit.Rows(msg))
	}
	tk.MustExec("set sql_mode = 'STRICT_TRANS_TABLES'")
	for _, invalidTime := range invalidTimes {
		msg := fmt.Sprintf("Warning 1292 Truncated incorrect time value: '%s'", invalidTime)
		result = tk.MustQuery(fmt.Sprintf("select cast('%s' as time);", invalidTime))
		result.Check(testkit.Rows("<nil>"))
		result = tk.MustQuery("show warnings")
		result.Check(testkit.Rows(msg))
		_, err := tk.Exec(fmt.Sprintf("insert into t select cast('%s' as time);", invalidTime))
		c.Assert(err.Error(), Equals, fmt.Sprintf("[types:1292]Truncated incorrect time value: '%s'", invalidTime))
	}

	// Fix issue #3691, cast compatibility.
	result = tk.MustQuery("select cast('18446744073709551616' as unsigned);")
	result.Check(testkit.Rows("18446744073709551615"))
	result = tk.MustQuery("select cast('18446744073709551616' as signed);")
	result.Check(testkit.Rows("-1"))
	result = tk.MustQuery("select cast('9223372036854775808' as signed);")
	result.Check(testkit.Rows("-9223372036854775808"))
	result = tk.MustQuery("select cast('9223372036854775809' as signed);")
	result.Check(testkit.Rows("-9223372036854775807"))
	result = tk.MustQuery("select cast('9223372036854775807' as signed);")
	result.Check(testkit.Rows("9223372036854775807"))
	result = tk.MustQuery("select cast('18446744073709551615' as signed);")
	result.Check(testkit.Rows("-1"))
	result = tk.MustQuery("select cast('18446744073709551614' as signed);")
	result.Check(testkit.Rows("-2"))
	result = tk.MustQuery("select cast(18446744073709551615 as unsigned);")
	result.Check(testkit.Rows("18446744073709551615"))
	result = tk.MustQuery("select cast(18446744073709551616 as unsigned);")
	result.Check(testkit.Rows("18446744073709551615"))
	result = tk.MustQuery("select cast(18446744073709551616 as signed);")
	result.Check(testkit.Rows("9223372036854775807"))
	result = tk.MustQuery("select cast(18446744073709551617 as signed);")
	result.Check(testkit.Rows("9223372036854775807"))
	result = tk.MustQuery("select cast(18446744073709551615 as signed);")
	result.Check(testkit.Rows("-1"))
	result = tk.MustQuery("select cast(18446744073709551614 as signed);")
	result.Check(testkit.Rows("-2"))
	result = tk.MustQuery("select cast(-18446744073709551616 as signed);")
	result.Check(testkit.Rows("-9223372036854775808"))
	result = tk.MustQuery("select cast(18446744073709551614.9 as unsigned);") // Round up
	result.Check(testkit.Rows("18446744073709551615"))
	result = tk.MustQuery("select cast(18446744073709551614.4 as unsigned);") // Round down
	result.Check(testkit.Rows("18446744073709551614"))
	result = tk.MustQuery("select cast(-9223372036854775809 as signed);")
	result.Check(testkit.Rows("-9223372036854775808"))
	result = tk.MustQuery("select cast(-9223372036854775809 as unsigned);")
	result.Check(testkit.Rows("0"))
	result = tk.MustQuery("select cast(-9223372036854775808 as unsigned);")
	result.Check(testkit.Rows("9223372036854775808"))
	result = tk.MustQuery("select cast('-9223372036854775809' as unsigned);")
	result.Check(testkit.Rows("9223372036854775808"))
	result = tk.MustQuery("select cast('-9223372036854775807' as unsigned);")
	result.Check(testkit.Rows("9223372036854775809"))
	result = tk.MustQuery("select cast('-2' as unsigned);")
	result.Check(testkit.Rows("18446744073709551614"))
	result = tk.MustQuery("select cast(cast(1-2 as unsigned) as signed integer);")
	result.Check(testkit.Rows("-1"))
	result = tk.MustQuery("select cast(1 as signed int)")
	result.Check(testkit.Rows("1"))

	// test cast as double
	result = tk.MustQuery("select cast(1 as double)")
	result.Check(testkit.Rows("1"))
	result = tk.MustQuery("select cast(cast(12345 as unsigned) as double)")
	result.Check(testkit.Rows("12345"))
	result = tk.MustQuery("select cast(1.1 as double)")
	result.Check(testkit.Rows("1.1"))
	result = tk.MustQuery("select cast(-1.1 as double)")
	result.Check(testkit.Rows("-1.1"))
	result = tk.MustQuery("select cast('123.321' as double)")
	result.Check(testkit.Rows("123.321"))
	result = tk.MustQuery("select cast('12345678901234567890' as double) = 1.2345678901234567e19")
	result.Check(testkit.Rows("1"))
	result = tk.MustQuery("select cast(-1 as double)")
	result.Check(testkit.Rows("-1"))
	result = tk.MustQuery("select cast(null as double)")
	result.Check(testkit.Rows("<nil>"))
	result = tk.MustQuery("select cast(12345678901234567890 as double) = 1.2345678901234567e19")
	result.Check(testkit.Rows("1"))
	result = tk.MustQuery("select cast(cast(-1 as unsigned) as double) = 1.8446744073709552e19")
	result.Check(testkit.Rows("1"))
	result = tk.MustQuery("select cast(1e100 as double) = 1e100")
	result.Check(testkit.Rows("1"))
	result = tk.MustQuery("select cast(123456789012345678901234567890 as double) = 1.2345678901234568e29")
	result.Check(testkit.Rows("1"))
	result = tk.MustQuery("select cast(0x12345678 as double)")
	result.Check(testkit.Rows("305419896"))

	// test cast as float
	result = tk.MustQuery("select cast(1 as float)")
	result.Check(testkit.Rows("1"))
	result = tk.MustQuery("select cast(cast(12345 as unsigned) as float)")
	result.Check(testkit.Rows("12345"))
	result = tk.MustQuery("select cast(1.1 as float) = 1.1")
	result.Check(testkit.Rows("1"))
	result = tk.MustQuery("select cast(-1.1 as float) = -1.1")
	result.Check(testkit.Rows("1"))
	result = tk.MustQuery("select cast('123.321' as float) =123.321")
	result.Check(testkit.Rows("1"))
	result = tk.MustQuery("select cast('12345678901234567890' as float) = 1.2345678901234567e19")
	result.Check(testkit.Rows("1"))
	result = tk.MustQuery("select cast(-1 as float)")
	result.Check(testkit.Rows("-1"))
	result = tk.MustQuery("select cast(null as float)")
	result.Check(testkit.Rows("<nil>"))
	result = tk.MustQuery("select cast(12345678901234567890 as float) = 1.2345678901234567e19")
	result.Check(testkit.Rows("1"))
	result = tk.MustQuery("select cast(cast(-1 as unsigned) as float) = 1.8446744073709552e19")
	result.Check(testkit.Rows("1"))
	result = tk.MustQuery("select cast(1e100 as float(40)) = 1e100")
	result.Check(testkit.Rows("1"))
	result = tk.MustQuery("select cast(123456789012345678901234567890 as float(40)) = 1.2345678901234568e29")
	result.Check(testkit.Rows("1"))
	result = tk.MustQuery("select cast(0x12345678 as float(40)) = 305419896")
	result.Check(testkit.Rows("1"))

	// test cast as real
	result = tk.MustQuery("select cast(1 as real)")
	result.Check(testkit.Rows("1"))
	result = tk.MustQuery("select cast(cast(12345 as unsigned) as real)")
	result.Check(testkit.Rows("12345"))
	result = tk.MustQuery("select cast(1.1 as real) = 1.1")
	result.Check(testkit.Rows("1"))
	result = tk.MustQuery("select cast(-1.1 as real) = -1.1")
	result.Check(testkit.Rows("1"))
	result = tk.MustQuery("select cast('123.321' as real) =123.321")
	result.Check(testkit.Rows("1"))
	result = tk.MustQuery("select cast('12345678901234567890' as real) = 1.2345678901234567e19")
	result.Check(testkit.Rows("1"))
	result = tk.MustQuery("select cast(-1 as real)")
	result.Check(testkit.Rows("-1"))
	result = tk.MustQuery("select cast(null as real)")
	result.Check(testkit.Rows("<nil>"))
	result = tk.MustQuery("select cast(12345678901234567890 as real) = 1.2345678901234567e19")
	result.Check(testkit.Rows("1"))
	result = tk.MustQuery("select cast(cast(-1 as unsigned) as real) = 1.8446744073709552e19")
	result.Check(testkit.Rows("1"))
	result = tk.MustQuery("select cast(1e100 as real) = 1e100")
	result.Check(testkit.Rows("1"))
	result = tk.MustQuery("select cast(123456789012345678901234567890 as real) = 1.2345678901234568e29")
	result.Check(testkit.Rows("1"))
	result = tk.MustQuery("select cast(0x12345678 as real) = 305419896")
	result.Check(testkit.Rows("1"))

	// test cast time as decimal overflow
	tk.MustExec("drop table if exists t1")
	tk.MustExec("create table t1(s1 time);")
	tk.MustExec("insert into t1 values('11:11:11');")
	result = tk.MustQuery("select cast(s1 as decimal(7, 2)) from t1;")
	result.Check(testkit.Rows("99999.99"))
	result = tk.MustQuery("select cast(s1 as decimal(8, 2)) from t1;")
	result.Check(testkit.Rows("111111.00"))
	_, err := tk.Exec("insert into t1 values(cast('111111.00' as decimal(7, 2)));")
	c.Assert(err, NotNil)

	result = tk.MustQuery(`select CAST(0x8fffffffffffffff as signed) a,
	CAST(0xfffffffffffffffe as signed) b,
	CAST(0xffffffffffffffff as unsigned) c;`)
	result.Check(testkit.Rows("-8070450532247928833 -2 18446744073709551615"))

	result = tk.MustQuery(`select cast("1:2:3" as TIME) = "1:02:03"`)
	result.Check(testkit.Rows("0"))

	// fixed issue #3471
	tk.MustExec("drop table if exists t")
	tk.MustExec("create table t(a time(6));")
	tk.MustExec("insert into t value('12:59:59.999999')")
	result = tk.MustQuery("select cast(a as signed) from t")
	result.Check(testkit.Rows("130000"))

	// fixed issue #3762
	result = tk.MustQuery("select -9223372036854775809;")
	result.Check(testkit.Rows("-9223372036854775809"))
	result = tk.MustQuery("select --9223372036854775809;")
	result.Check(testkit.Rows("9223372036854775809"))
	result = tk.MustQuery("select -9223372036854775808;")
	result.Check(testkit.Rows("-9223372036854775808"))

	tk.MustExec("drop table if exists t")
	tk.MustExec("create table t(a bigint(30));")
	_, err = tk.Exec("insert into t values(-9223372036854775809)")
	c.Assert(err, NotNil)

	// test case decimal precision less than the scale.
	_, err = tk.Exec("select cast(12.1 as decimal(3, 4));")
	c.Assert(err, NotNil)
	c.Assert(err.Error(), Equals, "[types:1427]For float(M,D), double(M,D) or decimal(M,D), M must be >= D (column '12.1').")

	// test unhex and hex
	result = tk.MustQuery("select unhex('4D7953514C')")
	result.Check(testkit.Rows("MySQL"))
	result = tk.MustQuery("select unhex(hex('string'))")
	result.Check(testkit.Rows("string"))
	result = tk.MustQuery("select unhex('ggg')")
	result.Check(testkit.Rows("<nil>"))
	result = tk.MustQuery("select unhex(-1)")
	result.Check(testkit.Rows("<nil>"))
	result = tk.MustQuery("select hex(unhex('1267'))")
	result.Check(testkit.Rows("1267"))
	result = tk.MustQuery("select hex(unhex(1267))")
	result.Check(testkit.Rows("1267"))
	tk.MustExec("drop table if exists t")
	tk.MustExec("create table t(a binary(8))")
	tk.MustExec(`insert into t values('test')`)
	result = tk.MustQuery("select hex(a) from t")
	result.Check(testkit.Rows("7465737400000000"))
	result = tk.MustQuery("select unhex(a) from t")
	result.Check(testkit.Rows("<nil>"))

	// select from_unixtime
	// NOTE (#17013): make from_unixtime stable in different timezone: the result of from_unixtime
	// depends on the local time zone of the test environment, thus the result checking must
	// consider the time zone convert.
	tz := tk.Se.GetSessionVars().StmtCtx.TimeZone
	result = tk.MustQuery("select from_unixtime(1451606400)")
	unixTime := time.Unix(1451606400, 0).In(tz).String()[:19]
	result.Check(testkit.Rows(unixTime))
	result = tk.MustQuery("select from_unixtime(14516064000/10)")
	result.Check(testkit.Rows(fmt.Sprintf("%s.0000", unixTime)))
	result = tk.MustQuery("select from_unixtime('14516064000'/10)")
	result.Check(testkit.Rows(fmt.Sprintf("%s.000000", unixTime)))
	result = tk.MustQuery("select from_unixtime(cast(1451606400 as double))")
	result.Check(testkit.Rows(fmt.Sprintf("%s.000000", unixTime)))
	result = tk.MustQuery("select from_unixtime(cast(cast(1451606400 as double) as DECIMAL))")
	result.Check(testkit.Rows(unixTime))
	result = tk.MustQuery("select from_unixtime(cast(cast(1451606400 as double) as DECIMAL(65,1)))")
	result.Check(testkit.Rows(fmt.Sprintf("%s.0", unixTime)))
	result = tk.MustQuery("select from_unixtime(1451606400.123456)")
	unixTime = time.Unix(1451606400, 123456000).In(tz).String()[:26]
	result.Check(testkit.Rows(unixTime))
	result = tk.MustQuery("select from_unixtime(1451606400.1234567)")
	unixTime = time.Unix(1451606400, 123456700).In(tz).Round(time.Microsecond).Format("2006-01-02 15:04:05.000000")[:26]
	result.Check(testkit.Rows(unixTime))
	result = tk.MustQuery("select from_unixtime(1451606400.999999)")
	unixTime = time.Unix(1451606400, 999999000).In(tz).String()[:26]
	result.Check(testkit.Rows(unixTime))
	result = tk.MustQuery("select from_unixtime(1511247196661)")
	result.Check(testkit.Rows("<nil>"))
	result = tk.MustQuery("select from_unixtime('1451606400.123');")
	unixTime = time.Unix(1451606400, 0).In(tz).String()[:19]
	result.Check(testkit.Rows(fmt.Sprintf("%s.123000", unixTime)))

	tk.MustExec("drop table if exists t;")
	tk.MustExec("create table t(a int);")
	tk.MustExec("insert into t value(1451606400);")
	result = tk.MustQuery("select from_unixtime(a) from t;")
	result.Check(testkit.Rows(unixTime))

	// test strcmp
	result = tk.MustQuery("select strcmp('abc', 'def')")
	result.Check(testkit.Rows("-1"))
	result = tk.MustQuery("select strcmp('abc', 'aba')")
	result.Check(testkit.Rows("1"))
	result = tk.MustQuery("select strcmp('abc', 'abc')")
	result.Check(testkit.Rows("0"))
	result = tk.MustQuery("select substr(null, 1, 2)")
	result.Check(testkit.Rows("<nil>"))
	result = tk.MustQuery("select substr('123', null, 2)")
	result.Check(testkit.Rows("<nil>"))
	result = tk.MustQuery("select substr('123', 1, null)")
	result.Check(testkit.Rows("<nil>"))

	// for case
	tk.MustExec("drop table if exists t")
	tk.MustExec("create table t (a varchar(255), b int)")
	tk.MustExec("insert t values ('str1', 1)")
	result = tk.MustQuery("select * from t where a = case b when 1 then 'str1' when 2 then 'str2' end")
	result.Check(testkit.Rows("str1 1"))
	result = tk.MustQuery("select * from t where a = case b when 1 then 'str2' when 2 then 'str3' end")
	result.Check(nil)
	tk.MustExec("insert t values ('str2', 2)")
	result = tk.MustQuery("select * from t where a = case b when 2 then 'str2' when 3 then 'str3' end")
	result.Check(testkit.Rows("str2 2"))
	tk.MustExec("insert t values ('str3', 3)")
	result = tk.MustQuery("select * from t where a = case b when 4 then 'str4' when 5 then 'str5' else 'str3' end")
	result.Check(testkit.Rows("str3 3"))
	result = tk.MustQuery("select * from t where a = case b when 4 then 'str4' when 5 then 'str5' else 'str6' end")
	result.Check(nil)
	result = tk.MustQuery("select * from t where a = case  when b then 'str3' when 1 then 'str1' else 'str2' end")
	result.Check(testkit.Rows("str3 3"))
	tk.MustExec("delete from t")
	tk.MustExec("insert t values ('str2', 0)")
	result = tk.MustQuery("select * from t where a = case  when b then 'str3' when 0 then 'str1' else 'str2' end")
	result.Check(testkit.Rows("str2 0"))
	tk.MustExec("insert t values ('str1', null)")
	result = tk.MustQuery("select * from t where a = case b when null then 'str3' when 10 then 'str1' else 'str2' end")
	result.Check(testkit.Rows("str2 0"))
	result = tk.MustQuery("select * from t where a = case null when b then 'str3' when 10 then 'str1' else 'str2' end")
	result.Check(testkit.Rows("str2 0"))
	tk.MustExec("insert t values (null, 4)")
	result = tk.MustQuery("select * from t where b < case a when null then 0 when 'str2' then 0 else 9 end")
	result.Check(testkit.Rows("<nil> 4"))
	result = tk.MustQuery("select * from t where b = case when a is null then 4 when  a = 'str5' then 7 else 9 end")
	result.Check(testkit.Rows("<nil> 4"))
	// test warnings
	tk.MustQuery("select case when b=0 then 1 else 1/b end from t")
	tk.MustQuery("show warnings").Check(testkit.Rows())
	tk.MustQuery("select if(b=0, 1, 1/b) from t")
	tk.MustQuery("show warnings").Check(testkit.Rows())
	tk.MustQuery("select ifnull(b, b/0) from t")
	tk.MustQuery("show warnings").Check(testkit.Rows())

	tk.MustQuery("select case when 1 then 1 else 1/0 end")
	tk.MustQuery("show warnings").Check(testkit.Rows())
	tk.MustQuery(" select if(1,1,1/0)")
	tk.MustQuery("show warnings").Check(testkit.Rows())
	tk.MustQuery("select ifnull(1, 1/0)")
	tk.MustQuery("show warnings").Check(testkit.Rows())

	tk.MustExec("delete from t")
	tk.MustExec("insert t values ('str2', 0)")
	tk.MustQuery("select case when b < 1 then 1 else 1/0 end from t")
	tk.MustQuery("show warnings").Check(testkit.Rows())
	tk.MustQuery("select case when b < 1 then 1 when 1/0 then b else 1/0 end from t")
	tk.MustQuery("show warnings").Check(testkit.Rows())
	tk.MustQuery("select if(b < 1 , 1, 1/0) from t")
	tk.MustQuery("show warnings").Check(testkit.Rows())
	tk.MustQuery("select ifnull(b, 1/0) from t")
	tk.MustQuery("show warnings").Check(testkit.Rows())
	tk.MustQuery("select COALESCE(1, b, b/0) from t")
	tk.MustQuery("show warnings").Check(testkit.Rows())
	tk.MustQuery("select 0 and b/0 from t")
	tk.MustQuery("show warnings").Check(testkit.Rows())
	tk.MustQuery("select 1 or b/0 from t")
	tk.MustQuery("show warnings").Check(testkit.Rows())

	tk.MustQuery("select 1 or 1/0")
	tk.MustQuery("show warnings").Check(testkit.Rows())
	tk.MustQuery("select 0 and 1/0")
	tk.MustQuery("show warnings").Check(testkit.Rows())
	tk.MustQuery("select COALESCE(1, 1/0)")
	tk.MustQuery("show warnings").Check(testkit.Rows())
	tk.MustQuery("select interval(1,0,1,2,1/0)")
	tk.MustQuery("show warnings").Check(testkit.Rows())

	tk.MustQuery("select case 2.0 when 2.0 then 3.0 when 3.0 then 2.0 end").Check(testkit.Rows("3.0"))
	tk.MustQuery("select case 2.0 when 3.0 then 2.0 when 4.0 then 3.0 else 5.0 end").Check(testkit.Rows("5.0"))
	tk.MustQuery("select case cast('2011-01-01' as date) when cast('2011-01-01' as date) then cast('2011-02-02' as date) end").Check(testkit.Rows("2011-02-02"))
	tk.MustQuery("select case cast('2012-01-01' as date) when cast('2011-01-01' as date) then cast('2011-02-02' as date) else cast('2011-03-03' as date) end").Check(testkit.Rows("2011-03-03"))
	tk.MustQuery("select case cast('10:10:10' as time) when cast('10:10:10' as time) then cast('11:11:11' as time) end").Check(testkit.Rows("11:11:11"))
	tk.MustQuery("select case cast('10:10:13' as time) when cast('10:10:10' as time) then cast('11:11:11' as time) else cast('22:22:22' as time) end").Check(testkit.Rows("22:22:22"))

	// for cast
	result = tk.MustQuery("select cast(1234 as char(3))")
	result.Check(testkit.Rows("123"))
	result = tk.MustQuery("select cast(1234 as char(0))")
	result.Check(testkit.Rows(""))
	result = tk.MustQuery("show warnings")
	result.Check(testkit.Rows("Warning 1406 Data Too Long, field len 0, data len 4"))
	result = tk.MustQuery("select CAST( - 8 AS DECIMAL ) * + 52 + 87 < - 86")
	result.Check(testkit.Rows("1"))

	// for char
	result = tk.MustQuery("select char(97, 100, 256, 89)")
	result.Check(testkit.Rows("ad\x01\x00Y"))
	result = tk.MustQuery("select char(97, null, 100, 256, 89)")
	result.Check(testkit.Rows("ad\x01\x00Y"))
	result = tk.MustQuery("select char(97, null, 100, 256, 89 using utf8)")
	result.Check(testkit.Rows("ad\x01\x00Y"))
	result = tk.MustQuery("select char(97, null, 100, 256, 89 using ascii)")
	result.Check(testkit.Rows("ad\x01\x00Y"))
	err = tk.ExecToErr("select char(97, null, 100, 256, 89 using tidb)")
	c.Assert(err.Error(), Equals, "[parser:1115]Unknown character set: 'tidb'")

	// issue 3884
	tk.MustExec("drop table if exists t")
	tk.MustExec("CREATE TABLE t (c1 date, c2 datetime, c3 timestamp, c4 time, c5 year);")
	tk.MustExec("INSERT INTO t values ('2000-01-01', '2000-01-01 12:12:12', '2000-01-01 12:12:12', '12:12:12', '2000');")
	tk.MustExec("INSERT INTO t values ('2000-02-01', '2000-02-01 12:12:12', '2000-02-01 12:12:12', '13:12:12', 2000);")
	tk.MustExec("INSERT INTO t values ('2000-03-01', '2000-03-01', '2000-03-01 12:12:12', '1 12:12:12', 2000);")
	tk.MustExec("INSERT INTO t SET c1 = '2000-04-01', c2 = '2000-04-01', c3 = '2000-04-01 12:12:12', c4 = '-1 13:12:12', c5 = 2000;")
	result = tk.MustQuery("SELECT c4 FROM t where c4 < '-13:12:12';")
	result.Check(testkit.Rows("-37:12:12"))
	result = tk.MustQuery(`SELECT 1 DIV - - 28 + ( - SUM( - + 25 ) ) * - CASE - 18 WHEN 44 THEN NULL ELSE - 41 + 32 + + - 70 - + COUNT( - 95 ) * 15 END + 92`)
	result.Check(testkit.Rows("2442"))

	// for regexp, rlike
	// https://github.com/pingcap/tidb/issues/4080
	tk.MustExec(`drop table if exists t;`)
	tk.MustExec(`create table t (a char(10), b varchar(10), c binary(10), d varbinary(10));`)
	tk.MustExec(`insert into t values ('text','text','text','text');`)
	result = tk.MustQuery(`select a regexp 'xt' from t;`)
	result.Check(testkit.Rows("1"))
	result = tk.MustQuery(`select b regexp 'xt' from t;`)
	result.Check(testkit.Rows("1"))
	result = tk.MustQuery(`select b regexp binary 'Xt' from t;`)
	result.Check(testkit.Rows("0"))
	result = tk.MustQuery(`select c regexp 'Xt' from t;`)
	result.Check(testkit.Rows("0"))
	result = tk.MustQuery(`select d regexp 'Xt' from t;`)
	result.Check(testkit.Rows("0"))
	result = tk.MustQuery(`select a rlike 'xt' from t;`)
	result.Check(testkit.Rows("1"))
	result = tk.MustQuery(`select a rlike binary 'Xt' from t;`)
	result.Check(testkit.Rows("0"))
	result = tk.MustQuery(`select b rlike 'xt' from t;`)
	result.Check(testkit.Rows("1"))
	result = tk.MustQuery(`select c rlike 'Xt' from t;`)
	result.Check(testkit.Rows("0"))
	result = tk.MustQuery(`select d rlike 'Xt' from t;`)
	result.Check(testkit.Rows("0"))
	result = tk.MustQuery(`select 'a' regexp 'A', 'a' regexp binary 'A'`)
	result.Check(testkit.Rows("0 0"))

	// testCase is for like and regexp
	type testCase struct {
		pattern string
		val     string
		result  int
	}
	patternMatching := func(c *C, tk *testkit.TestKit, queryOp string, data []testCase) {
		tk.MustExec("drop table if exists t")
		tk.MustExec("create table t (a varchar(255), b int)")
		for i, d := range data {
			tk.MustExec(fmt.Sprintf("insert into t values('%s', %d)", d.val, i))
			result = tk.MustQuery(fmt.Sprintf("select * from t where a %s '%s'", queryOp, d.pattern))
			if d.result == 1 {
				rowStr := fmt.Sprintf("%s %d", d.val, i)
				result.Check(testkit.Rows(rowStr))
			} else {
				result.Check(nil)
			}
			tk.MustExec(fmt.Sprintf("delete from t where b = %d", i))
		}
	}
	// for like
	likeTests := []testCase{
		{"a", "a", 1},
		{"a", "b", 0},
		{"aA", "Aa", 0},
		{`aA%`, "aAab", 1},
		{"aA_", "Aaab", 0},
		{"Aa_", "Aab", 1},
		{"", "", 1},
		{"", "a", 0},
	}
	patternMatching(c, tk, "like", likeTests)
	// for regexp
	likeTests = []testCase{
		{"^$", "a", 0},
		{"a", "a", 1},
		{"a", "b", 0},
		{"aA", "aA", 1},
		{".", "a", 1},
		{"^.$", "ab", 0},
		{"..", "b", 0},
		{".ab", "aab", 1},
		{"ab.", "abcd", 1},
		{".*", "abcd", 1},
	}
	patternMatching(c, tk, "regexp", likeTests)

	// for #9838
	result = tk.MustQuery("select cast(1 as signed) + cast(9223372036854775807 as unsigned);")
	result.Check(testkit.Rows("9223372036854775808"))
	result = tk.MustQuery("select cast(9223372036854775807 as unsigned) + cast(1 as signed);")
	result.Check(testkit.Rows("9223372036854775808"))
	err = tk.QueryToErr("select cast(9223372036854775807 as signed) + cast(9223372036854775809 as unsigned);")
	c.Assert(err, NotNil)
	err = tk.QueryToErr("select cast(9223372036854775809 as unsigned) + cast(9223372036854775807 as signed);")
	c.Assert(err, NotNil)
	err = tk.QueryToErr("select cast(-9223372036854775807 as signed) + cast(9223372036854775806 as unsigned);")
	c.Assert(err, NotNil)
	err = tk.QueryToErr("select cast(9223372036854775806 as unsigned) + cast(-9223372036854775807 as signed);")
	c.Assert(err, NotNil)

	result = tk.MustQuery(`select 1 / '2007' div 1;`)
	result.Check(testkit.Rows("0"))
}

func (s *testIntegrationSuite) TestInfoBuiltin(c *C) {
	defer s.cleanEnv(c)
	tk := testkit.NewTestKit(c, s.store)
	tk.MustExec("use test")

	// for last_insert_id
	tk.MustExec("drop table if exists t")
	tk.MustExec("create table t (id int auto_increment, a int, PRIMARY KEY (id))")
	tk.MustExec("insert into t(a) values(1)")
	result := tk.MustQuery("select last_insert_id();")
	result.Check(testkit.Rows("1"))
	tk.MustExec("insert into t values(2, 1)")
	result = tk.MustQuery("select last_insert_id();")
	result.Check(testkit.Rows("1"))
	tk.MustExec("insert into t(a) values(1)")
	result = tk.MustQuery("select last_insert_id();")
	result.Check(testkit.Rows("3"))

	result = tk.MustQuery("select last_insert_id(5);")
	result.Check(testkit.Rows("5"))
	result = tk.MustQuery("select last_insert_id();")
	result.Check(testkit.Rows("5"))

	// for found_rows
	tk.MustExec("drop table if exists t")
	tk.MustExec("create table t (a int)")
	tk.MustQuery("select * from t") // Test XSelectTableExec
	result = tk.MustQuery("select found_rows()")
	result.Check(testkit.Rows("0"))
	result = tk.MustQuery("select found_rows()")
	result.Check(testkit.Rows("1")) // Last query is found_rows(), it returns 1 row with value 0
	tk.MustExec("insert t values (1),(2),(2)")
	tk.MustQuery("select * from t")
	result = tk.MustQuery("select found_rows()")
	result.Check(testkit.Rows("3"))
	tk.MustQuery("select * from t where a = 0")
	result = tk.MustQuery("select found_rows()")
	result.Check(testkit.Rows("0"))
	tk.MustQuery("select * from t where a = 1")
	result = tk.MustQuery("select found_rows()")
	result.Check(testkit.Rows("1"))
	tk.MustQuery("select * from t where a like '2'") // Test SelectionExec
	result = tk.MustQuery("select found_rows()")
	result.Check(testkit.Rows("2"))
	tk.MustQuery("show tables like 't'")
	result = tk.MustQuery("select found_rows()")
	result.Check(testkit.Rows("1"))
	tk.MustQuery("select count(*) from t") // Test ProjectionExec
	result = tk.MustQuery("select found_rows()")
	result.Check(testkit.Rows("1"))

	// for database
	result = tk.MustQuery("select database()")
	result.Check(testkit.Rows("test"))
	tk.MustExec("drop database test")
	result = tk.MustQuery("select database()")
	result.Check(testkit.Rows("<nil>"))
	tk.MustExec("create database test")
	tk.MustExec("use test")

	// for current_user
	sessionVars := tk.Se.GetSessionVars()
	originUser := sessionVars.User
	sessionVars.User = &auth.UserIdentity{Username: "root", Hostname: "localhost", AuthUsername: "root", AuthHostname: "127.0.%%"}
	result = tk.MustQuery("select current_user()")
	result.Check(testkit.Rows("root@127.0.%%"))
	sessionVars.User = originUser

	// for user
	sessionVars.User = &auth.UserIdentity{Username: "root", Hostname: "localhost", AuthUsername: "root", AuthHostname: "127.0.%%"}
	result = tk.MustQuery("select user()")
	result.Check(testkit.Rows("root@localhost"))
	sessionVars.User = originUser

	// for connection_id
	originConnectionID := sessionVars.ConnectionID
	sessionVars.ConnectionID = uint64(1)
	result = tk.MustQuery("select connection_id()")
	result.Check(testkit.Rows("1"))
	sessionVars.ConnectionID = originConnectionID

	// for version
	result = tk.MustQuery("select version()")
	result.Check(testkit.Rows(mysql.ServerVersion))

	// for row_count
	tk.MustExec("drop table if exists t")
	tk.MustExec("create table t (a int, b int, PRIMARY KEY (a))")
	result = tk.MustQuery("select row_count();")
	result.Check(testkit.Rows("0"))
	tk.MustExec("insert into t(a, b) values(1, 11), (2, 22), (3, 33)")
	result = tk.MustQuery("select row_count();")
	result.Check(testkit.Rows("3"))
	tk.MustExec("select * from t")
	result = tk.MustQuery("select row_count();")
	result.Check(testkit.Rows("-1"))
	tk.MustExec("update t set b=22 where a=1")
	result = tk.MustQuery("select row_count();")
	result.Check(testkit.Rows("1"))
	tk.MustExec("update t set b=22 where a=1")
	result = tk.MustQuery("select row_count();")
	result.Check(testkit.Rows("0"))
	tk.MustExec("delete from t where a=2")
	result = tk.MustQuery("select row_count();")
	result.Check(testkit.Rows("1"))
	result = tk.MustQuery("select row_count();")
	result.Check(testkit.Rows("-1"))

	// for benchmark
	success := testkit.Rows("0")
	tk.MustExec("drop table if exists t")
	tk.MustExec("create table t (a int, b int)")
	result = tk.MustQuery(`select benchmark(3, benchmark(2, length("abc")))`)
	result.Check(success)
	err := tk.ExecToErr(`select benchmark(3, length("a", "b"))`)
	c.Assert(err, NotNil)
	// Quoted from https://dev.mysql.com/doc/refman/5.7/en/information-functions.html#function_benchmark
	// Although the expression can be a subquery, it must return a single column and at most a single row.
	// For example, BENCHMARK(10, (SELECT * FROM t)) will fail if the table t has more than one column or
	// more than one row.
	oneColumnQuery := "select benchmark(10, (select a from t))"
	twoColumnQuery := "select benchmark(10, (select * from t))"
	// rows * columns:
	// 0 * 1, success;
	result = tk.MustQuery(oneColumnQuery)
	result.Check(success)
	// 0 * 2, error;
	err = tk.ExecToErr(twoColumnQuery)
	c.Assert(err, NotNil)
	// 1 * 1, success;
	tk.MustExec("insert t values (1, 2)")
	result = tk.MustQuery(oneColumnQuery)
	result.Check(success)
	// 1 * 2, error;
	err = tk.ExecToErr(twoColumnQuery)
	c.Assert(err, NotNil)
	// 2 * 1, error;
	tk.MustExec("insert t values (3, 4)")
	err = tk.ExecToErr(oneColumnQuery)
	c.Assert(err, NotNil)
	// 2 * 2, error.
	err = tk.ExecToErr(twoColumnQuery)
	c.Assert(err, NotNil)
}

func (s *testIntegrationSuite) TestControlBuiltin(c *C) {
	defer s.cleanEnv(c)
	tk := testkit.NewTestKit(c, s.store)
	tk.MustExec("use test")

	// for ifnull
	result := tk.MustQuery("select ifnull(1, 2)")
	result.Check(testkit.Rows("1"))
	result = tk.MustQuery("select ifnull(null, 2)")
	result.Check(testkit.Rows("2"))
	result = tk.MustQuery("select ifnull(1, null)")
	result.Check(testkit.Rows("1"))
	result = tk.MustQuery("select ifnull(null, null)")
	result.Check(testkit.Rows("<nil>"))

	tk.MustExec("drop table if exists t1")
	tk.MustExec("create table t1(a bigint not null)")
	result = tk.MustQuery("select ifnull(max(a),0) from t1")
	result.Check(testkit.Rows("0"))

	tk.MustExec("drop table if exists t1")
	tk.MustExec("drop table if exists t2")
	tk.MustExec("create table t1(a decimal(20,4))")
	tk.MustExec("create table t2(a decimal(20,4))")
	tk.MustExec("insert into t1 select 1.2345")
	tk.MustExec("insert into t2 select 1.2345")

	result = tk.MustQuery(`select sum(ifnull(a, 0)) from (
	select ifnull(a, 0) as a from t1
	union all
	select ifnull(a, 0) as a from t2
	) t;`)
	result.Check(testkit.Rows("2.4690"))

	// for if
	result = tk.MustQuery(`select IF(0,"ERROR","this"),IF(1,"is","ERROR"),IF(NULL,"ERROR","a"),IF(1,2,3)|0,IF(1,2.0,3.0)+0;`)
	result.Check(testkit.Rows("this is a 2 2.0"))
	tk.MustExec("drop table if exists t1;")
	tk.MustExec("CREATE TABLE t1 (st varchar(255) NOT NULL, u int(11) NOT NULL);")
	tk.MustExec("INSERT INTO t1 VALUES ('a',1),('A',1),('aa',1),('AA',1),('a',1),('aaa',0),('BBB',0);")
	result = tk.MustQuery("select if(1,st,st) s from t1 order by s;")
	result.Check(testkit.Rows("A", "AA", "BBB", "a", "a", "aa", "aaa"))
	result = tk.MustQuery("select if(u=1,st,st) s from t1 order by s;")
	result.Check(testkit.Rows("A", "AA", "BBB", "a", "a", "aa", "aaa"))
	tk.MustExec("drop table if exists t1;")
	tk.MustExec("CREATE TABLE t1 (a varchar(255), b time, c int)")
	tk.MustExec("INSERT INTO t1 VALUE('abc', '12:00:00', 0)")
	tk.MustExec("INSERT INTO t1 VALUE('1abc', '00:00:00', 1)")
	tk.MustExec("INSERT INTO t1 VALUE('0abc', '12:59:59', 0)")
	result = tk.MustQuery("select if(a, b, c), if(b, a, c), if(c, a, b) from t1")
	result.Check(testkit.Rows("0 abc 12:00:00", "00:00:00 1 1abc", "0 0abc 12:59:59"))
	result = tk.MustQuery("select if(1, 1.0, 1)")
	result.Check(testkit.Rows("1.0"))
	// FIXME: MySQL returns `1.0`.
	result = tk.MustQuery("select if(1, 1, 1.0)")
	result.Check(testkit.Rows("1"))
	tk.MustQuery("select if(count(*), cast('2000-01-01' as date), cast('2011-01-01' as date)) from t1").Check(testkit.Rows("2000-01-01"))
	tk.MustQuery("select if(count(*)=0, cast('2000-01-01' as date), cast('2011-01-01' as date)) from t1").Check(testkit.Rows("2011-01-01"))
	tk.MustQuery("select if(count(*), cast('[]' as json), cast('{}' as json)) from t1").Check(testkit.Rows("[]"))
	tk.MustQuery("select if(count(*)=0, cast('[]' as json), cast('{}' as json)) from t1").Check(testkit.Rows("{}"))

	result = tk.MustQuery("SELECT 79 + + + CASE -87 WHEN -30 THEN COALESCE(COUNT(*), +COALESCE(+15, -33, -12 ) + +72) WHEN +COALESCE(+AVG(DISTINCT(60)), 21) THEN NULL ELSE NULL END AS col0;")
	result.Check(testkit.Rows("<nil>"))

	result = tk.MustQuery("SELECT -63 + COALESCE ( - 83, - 61 + - + 72 * - CAST( NULL AS SIGNED ) + + 3 );")
	result.Check(testkit.Rows("-146"))
}

func (s *testIntegrationSuite) TestArithmeticBuiltin(c *C) {
	defer s.cleanEnv(c)
	tk := testkit.NewTestKit(c, s.store)
	tk.MustExec("use test")
	ctx := context.Background()

	// for plus
	tk.MustExec("DROP TABLE IF EXISTS t;")
	tk.MustExec("CREATE TABLE t(a DECIMAL(4, 2), b DECIMAL(5, 3));")
	tk.MustExec("INSERT INTO t(a, b) VALUES(1.09, 1.999), (-1.1, -0.1);")
	result := tk.MustQuery("SELECT a+b FROM t;")
	result.Check(testkit.Rows("3.089", "-1.200"))
	result = tk.MustQuery("SELECT b+12, b+0.01, b+0.00001, b+12.00001 FROM t;")
	result.Check(testkit.Rows("13.999 2.009 1.99901 13.99901", "11.900 -0.090 -0.09999 11.90001"))
	result = tk.MustQuery("SELECT 1+12, 21+0.01, 89+\"11\", 12+\"a\", 12+NULL, NULL+1, NULL+NULL;")
	result.Check(testkit.Rows("13 21.01 100 12 <nil> <nil> <nil>"))
	tk.MustExec("DROP TABLE IF EXISTS t;")
	tk.MustExec("CREATE TABLE t(a BIGINT UNSIGNED, b BIGINT UNSIGNED);")
	tk.MustExec("INSERT INTO t SELECT 1<<63, 1<<63;")
	rs, err := tk.Exec("SELECT a+b FROM t;")
	c.Assert(errors.ErrorStack(err), Equals, "")
	c.Assert(rs, NotNil)
	rows, err := session.GetRows4Test(ctx, tk.Se, rs)
	c.Assert(rows, IsNil)
	c.Assert(err, NotNil)
	c.Assert(err.Error(), Equals, "[types:1690]BIGINT UNSIGNED value is out of range in '(test.t.a + test.t.b)'")
	c.Assert(rs.Close(), IsNil)
	rs, err = tk.Exec("select cast(-3 as signed) + cast(2 as unsigned);")
	c.Assert(errors.ErrorStack(err), Equals, "")
	c.Assert(rs, NotNil)
	rows, err = session.GetRows4Test(ctx, tk.Se, rs)
	c.Assert(rows, IsNil)
	c.Assert(err, NotNil)
	c.Assert(err.Error(), Equals, "[types:1690]BIGINT UNSIGNED value is out of range in '(-3 + 2)'")
	c.Assert(rs.Close(), IsNil)
	rs, err = tk.Exec("select cast(2 as unsigned) + cast(-3 as signed);")
	c.Assert(errors.ErrorStack(err), Equals, "")
	c.Assert(rs, NotNil)
	rows, err = session.GetRows4Test(ctx, tk.Se, rs)
	c.Assert(rows, IsNil)
	c.Assert(err, NotNil)
	c.Assert(err.Error(), Equals, "[types:1690]BIGINT UNSIGNED value is out of range in '(2 + -3)'")
	c.Assert(rs.Close(), IsNil)

	// for minus
	tk.MustExec("DROP TABLE IF EXISTS t;")
	tk.MustExec("CREATE TABLE t(a DECIMAL(4, 2), b DECIMAL(5, 3));")
	tk.MustExec("INSERT INTO t(a, b) VALUES(1.09, 1.999), (-1.1, -0.1);")
	result = tk.MustQuery("SELECT a-b FROM t;")
	result.Check(testkit.Rows("-0.909", "-1.000"))
	result = tk.MustQuery("SELECT b-12, b-0.01, b-0.00001, b-12.00001 FROM t;")
	result.Check(testkit.Rows("-10.001 1.989 1.99899 -10.00101", "-12.100 -0.110 -0.10001 -12.10001"))
	result = tk.MustQuery("SELECT 1-12, 21-0.01, 89-\"11\", 12-\"a\", 12-NULL, NULL-1, NULL-NULL;")
	result.Check(testkit.Rows("-11 20.99 78 12 <nil> <nil> <nil>"))
	tk.MustExec("DROP TABLE IF EXISTS t;")
	tk.MustExec("CREATE TABLE t(a BIGINT UNSIGNED, b BIGINT UNSIGNED);")
	tk.MustExec("INSERT INTO t SELECT 1, 4;")
	rs, err = tk.Exec("SELECT a-b FROM t;")
	c.Assert(errors.ErrorStack(err), Equals, "")
	c.Assert(rs, NotNil)
	rows, err = session.GetRows4Test(ctx, tk.Se, rs)
	c.Assert(rows, IsNil)
	c.Assert(err, NotNil)
	c.Assert(err.Error(), Equals, "[types:1690]BIGINT UNSIGNED value is out of range in '(test.t.a - test.t.b)'")
	c.Assert(rs.Close(), IsNil)
	rs, err = tk.Exec("select cast(-1 as signed) - cast(-1 as unsigned);")
	c.Assert(errors.ErrorStack(err), Equals, "")
	c.Assert(rs, NotNil)
	rows, err = session.GetRows4Test(ctx, tk.Se, rs)
	c.Assert(rows, IsNil)
	c.Assert(err, NotNil)
	c.Assert(err.Error(), Equals, "[types:1690]BIGINT UNSIGNED value is out of range in '(-1 - 18446744073709551615)'")
	c.Assert(rs.Close(), IsNil)
	rs, err = tk.Exec("select cast(-1 as unsigned) - cast(-1 as signed);")
	c.Assert(errors.ErrorStack(err), Equals, "")
	c.Assert(rs, NotNil)
	rows, err = session.GetRows4Test(ctx, tk.Se, rs)
	c.Assert(rows, IsNil)
	c.Assert(err, NotNil)
	c.Assert(err.Error(), Equals, "[types:1690]BIGINT UNSIGNED value is out of range in '(18446744073709551615 - -1)'")
	c.Assert(rs.Close(), IsNil)
	tk.MustQuery(`select cast(-3 as unsigned) - cast(-1 as signed);`).Check(testkit.Rows("18446744073709551614"))
	tk.MustQuery("select 1.11 - 1.11;").Check(testkit.Rows("0.00"))
	tk.MustExec(`create table tb5(a int(10));`)
	tk.MustExec(`insert into tb5 (a) values (10);`)
	e := tk.QueryToErr(`select * from tb5 where a - -9223372036854775808;`)
	c.Assert(e, NotNil)
	c.Assert(strings.HasSuffix(e.Error(), `BIGINT value is out of range in '(Column#0 - -9223372036854775808)'`), IsTrue, Commentf("err: %v", err))
	tk.MustExec(`drop table tb5`)

	// for multiply
	tk.MustQuery("select 1234567890 * 1234567890").Check(testkit.Rows("1524157875019052100"))
	rs, err = tk.Exec("select 1234567890 * 12345671890")
	c.Assert(err, IsNil)
	_, err = session.GetRows4Test(ctx, tk.Se, rs)
	c.Assert(terror.ErrorEqual(err, types.ErrOverflow), IsTrue)
	c.Assert(rs.Close(), IsNil)
	tk.MustQuery("select cast(1234567890 as unsigned int) * 12345671890").Check(testkit.Rows("15241570095869612100"))
	tk.MustQuery("select 123344532434234234267890.0 * 1234567118923479823749823749.230").Check(testkit.Rows("152277104042296270209916846800130443726237424001224.7000"))
	rs, err = tk.Exec("select 123344532434234234267890.0 * 12345671189234798237498232384982309489238402830480239849238048239084749.230")
	c.Assert(err, IsNil)
	_, err = session.GetRows4Test(ctx, tk.Se, rs)
	c.Assert(terror.ErrorEqual(err, types.ErrOverflow), IsTrue)
	c.Assert(rs.Close(), IsNil)
	// FIXME: There is something wrong in showing float number.
	// tk.MustQuery("select 1.797693134862315708145274237317043567981e+308 * 1").Check(testkit.Rows("1.7976931348623157e308"))
	// tk.MustQuery("select 1.797693134862315708145274237317043567981e+308 * -1").Check(testkit.Rows("-1.7976931348623157e308"))
	rs, err = tk.Exec("select 1.797693134862315708145274237317043567981e+308 * 1.1")
	c.Assert(err, IsNil)
	_, err = session.GetRows4Test(ctx, tk.Se, rs)
	c.Assert(terror.ErrorEqual(err, types.ErrOverflow), IsTrue)
	c.Assert(rs.Close(), IsNil)
	rs, err = tk.Exec("select 1.797693134862315708145274237317043567981e+308 * -1.1")
	c.Assert(err, IsNil)
	_, err = session.GetRows4Test(ctx, tk.Se, rs)
	c.Assert(terror.ErrorEqual(err, types.ErrOverflow), IsTrue)
	c.Assert(rs.Close(), IsNil)
	tk.MustQuery("select 0.0 * -1;").Check(testkit.Rows("0.0"))

	tk.MustExec("DROP TABLE IF EXISTS t;")
	tk.MustExec("CREATE TABLE t(a DECIMAL(4, 2), b DECIMAL(5, 3));")
	tk.MustExec("INSERT INTO t(a, b) VALUES(-1.09, 1.999);")
	result = tk.MustQuery("SELECT a/b, a/12, a/-0.01, b/12, b/-0.01, b/0.000, NULL/b, b/NULL, NULL/NULL FROM t;")
	result.Check(testkit.Rows("-0.545273 -0.090833 109.000000 0.1665833 -199.9000000 <nil> <nil> <nil> <nil>"))
	tk.MustQuery("show warnings;").Check(testkit.Rows("Warning 1365 Division by 0"))
	rs, err = tk.Exec("select 1e200/1e-200")
	c.Assert(err, IsNil)
	_, err = session.GetRows4Test(ctx, tk.Se, rs)
	c.Assert(terror.ErrorEqual(err, types.ErrOverflow), IsTrue)
	c.Assert(rs.Close(), IsNil)

	// for intDiv
	result = tk.MustQuery("SELECT 13 DIV 12, 13 DIV 0.01, -13 DIV 2, 13 DIV NULL, NULL DIV 13, NULL DIV NULL;")
	result.Check(testkit.Rows("1 1300 -6 <nil> <nil> <nil>"))
	result = tk.MustQuery("SELECT 2.4 div 1.1, 2.4 div 1.2, 2.4 div 1.3;")
	result.Check(testkit.Rows("2 2 1"))
	result = tk.MustQuery("SELECT 1.175494351E-37 div 1.7976931348623157E+308, 1.7976931348623157E+308 div -1.7976931348623157E+307, 1 div 1e-82;")
	result.Check(testkit.Rows("0 -1 <nil>"))
	tk.MustQuery("show warnings").Check(testutil.RowsWithSep("|",
		"Warning|1292|Truncated incorrect DECIMAL value: '1.7976931348623157e+308'",
		"Warning|1292|Truncated incorrect DECIMAL value: '1.7976931348623157e+308'",
		"Warning|1292|Truncated incorrect DECIMAL value: '-1.7976931348623158e+307'",
		"Warning|1365|Division by 0"))
	rs, err = tk.Exec("select 1e300 DIV 1.5")
	c.Assert(err, IsNil)
	_, err = session.GetRows4Test(ctx, tk.Se, rs)
	c.Assert(terror.ErrorEqual(err, types.ErrOverflow), IsTrue)
	c.Assert(rs.Close(), IsNil)

	tk.MustExec("drop table if exists t;")
	tk.MustExec("CREATE TABLE t (c_varchar varchar(255), c_time time, nonzero int, zero int, c_int_unsigned int unsigned, c_timestamp timestamp, c_enum enum('a','b','c'));")
	tk.MustExec("INSERT INTO t VALUE('abc', '12:00:00', 12, 0, 5, '2017-08-05 18:19:03', 'b');")
	result = tk.MustQuery("select c_varchar div nonzero, c_time div nonzero, c_time div zero, c_timestamp div nonzero, c_timestamp div zero, c_varchar div zero from t;")
	result.Check(testkit.Rows("0 10000 <nil> 1680900431825 <nil> <nil>"))
	result = tk.MustQuery("select c_enum div nonzero from t;")
	result.Check(testkit.Rows("0"))
	tk.MustQuery("select c_enum div zero from t").Check(testkit.Rows("<nil>"))
	tk.MustQuery("select nonzero div zero from t").Check(testkit.Rows("<nil>"))
	tk.MustQuery("show warnings;").Check(testkit.Rows("Warning 1365 Division by 0"))
	result = tk.MustQuery("select c_time div c_enum, c_timestamp div c_time, c_timestamp div c_enum from t;")
	result.Check(testkit.Rows("60000 168090043 10085402590951"))
	result = tk.MustQuery("select c_int_unsigned div nonzero, nonzero div c_int_unsigned, c_int_unsigned div zero from t;")
	result.Check(testkit.Rows("0 2 <nil>"))
	tk.MustQuery("show warnings;").Check(testkit.Rows("Warning 1365 Division by 0"))

	// for mod
	result = tk.MustQuery("SELECT CAST(1 AS UNSIGNED) MOD -9223372036854775808, -9223372036854775808 MOD CAST(1 AS UNSIGNED);")
	result.Check(testkit.Rows("1 0"))
	result = tk.MustQuery("SELECT 13 MOD 12, 13 MOD 0.01, -13 MOD 2, 13 MOD NULL, NULL MOD 13, NULL DIV NULL;")
	result.Check(testkit.Rows("1 0.00 -1 <nil> <nil> <nil>"))
	result = tk.MustQuery("SELECT 2.4 MOD 1.1, 2.4 MOD 1.2, 2.4 mod 1.30;")
	result.Check(testkit.Rows("0.2 0.0 1.10"))
	tk.MustExec("drop table if exists t;")
	tk.MustExec("CREATE TABLE t (c_varchar varchar(255), c_time time, nonzero int, zero int, c_timestamp timestamp, c_enum enum('a','b','c'));")
	tk.MustExec("INSERT INTO t VALUE('abc', '12:00:00', 12, 0, '2017-08-05 18:19:03', 'b');")
	result = tk.MustQuery("select c_varchar MOD nonzero, c_time MOD nonzero, c_timestamp MOD nonzero, c_enum MOD nonzero from t;")
	result.Check(testkit.Rows("0 0 3 2"))
	result = tk.MustQuery("select c_time MOD c_enum, c_timestamp MOD c_time, c_timestamp MOD c_enum from t;")
	result.Check(testkit.Rows("0 21903 1"))
	tk.MustQuery("select c_enum MOD zero from t;").Check(testkit.Rows("<nil>"))
	tk.MustQuery("show warnings;").Check(testkit.Rows("Warning 1365 Division by 0"))
	tk.MustExec("SET SQL_MODE='ERROR_FOR_DIVISION_BY_ZERO,STRICT_ALL_TABLES';")
	tk.MustExec("drop table if exists t;")
	tk.MustExec("CREATE TABLE t (v int);")
	tk.MustExec("INSERT IGNORE INTO t VALUE(12 MOD 0);")
	tk.MustQuery("show warnings;").Check(testkit.Rows("Warning 1365 Division by 0"))
	tk.MustQuery("select v from t;").Check(testkit.Rows("<nil>"))
	tk.MustQuery("select 0.000 % 0.11234500000000000000;").Check(testkit.Rows("0.00000000000000000000"))

	_, err = tk.Exec("INSERT INTO t VALUE(12 MOD 0);")
	c.Assert(terror.ErrorEqual(err, expression.ErrDivisionByZero), IsTrue)

	tk.MustQuery("select sum(1.2e2) * 0.1").Check(testkit.Rows("12"))
	tk.MustExec("drop table if exists t")
	tk.MustExec("create table t(a double)")
	tk.MustExec("insert into t value(1.2)")
	tk.MustQuery("select sum(a) * 0.1 from t").Check(testkit.Rows("0.12"))

	tk.MustExec("drop table if exists t")
	tk.MustExec("create table t(a double)")
	tk.MustExec("insert into t value(1.2)")
	result = tk.MustQuery("select * from t where a/0 > 1")
	result.Check(testkit.Rows())
	tk.MustQuery("show warnings").Check(testutil.RowsWithSep("|", "Warning|1365|Division by 0"))

	tk.MustExec("USE test;")
	tk.MustExec("DROP TABLE IF EXISTS t;")
	tk.MustExec("CREATE TABLE t(a BIGINT, b DECIMAL(6, 2));")
	tk.MustExec("INSERT INTO t VALUES(0, 1.12), (1, 1.21);")
	tk.MustQuery("SELECT a/b FROM t;").Check(testkit.Rows("0.0000", "0.8264"))
}

func (s *testIntegrationSuite) TestCompareBuiltin(c *C) {
	defer s.cleanEnv(c)
	tk := testkit.NewTestKit(c, s.store)
	tk.MustExec("use test")

	// compare as JSON
	tk.MustExec("drop table if exists t")
	tk.MustExec("CREATE TABLE t (pk int  NOT NULL PRIMARY KEY AUTO_INCREMENT, i INT, j JSON);")
	tk.MustExec(`INSERT INTO t(i, j) VALUES (0, NULL)`)
	tk.MustExec(`INSERT INTO t(i, j) VALUES (1, '{"a": 2}')`)
	tk.MustExec(`INSERT INTO t(i, j) VALUES (2, '[1,2]')`)
	tk.MustExec(`INSERT INTO t(i, j) VALUES (3, '{"a":"b", "c":"d","ab":"abc", "bc": ["x", "y"]}')`)
	tk.MustExec(`INSERT INTO t(i, j) VALUES (4, '["here", ["I", "am"], "!!!"]')`)
	tk.MustExec(`INSERT INTO t(i, j) VALUES (5, '"scalar string"')`)
	tk.MustExec(`INSERT INTO t(i, j) VALUES (6, 'true')`)
	tk.MustExec(`INSERT INTO t(i, j) VALUES (7, 'false')`)
	tk.MustExec(`INSERT INTO t(i, j) VALUES (8, 'null')`)
	tk.MustExec(`INSERT INTO t(i, j) VALUES (9, '-1')`)
	tk.MustExec(`INSERT INTO t(i, j) VALUES (10, CAST(CAST(1 AS UNSIGNED) AS JSON))`)
	tk.MustExec(`INSERT INTO t(i, j) VALUES (11, '32767')`)
	tk.MustExec(`INSERT INTO t(i, j) VALUES (12, '32768')`)
	tk.MustExec(`INSERT INTO t(i, j) VALUES (13, '-32768')`)
	tk.MustExec(`INSERT INTO t(i, j) VALUES (14, '-32769')`)
	tk.MustExec(`INSERT INTO t(i, j) VALUES (15, '2147483647')`)
	tk.MustExec(`INSERT INTO t(i, j) VALUES (16, '2147483648')`)
	tk.MustExec(`INSERT INTO t(i, j) VALUES (17, '-2147483648')`)
	tk.MustExec(`INSERT INTO t(i, j) VALUES (18, '-2147483649')`)
	tk.MustExec(`INSERT INTO t(i, j) VALUES (19, '18446744073709551615')`)
	tk.MustExec(`INSERT INTO t(i, j) VALUES (20, '18446744073709551616')`)
	tk.MustExec(`INSERT INTO t(i, j) VALUES (21, '3.14')`)
	tk.MustExec(`INSERT INTO t(i, j) VALUES (22, '{}')`)
	tk.MustExec(`INSERT INTO t(i, j) VALUES (23, '[]')`)
	tk.MustExec(`INSERT INTO t(i, j) VALUES (24, CAST(CAST('2015-01-15 23:24:25' AS DATETIME) AS JSON))`)
	tk.MustExec(`INSERT INTO t(i, j) VALUES (25, CAST(CAST('23:24:25' AS TIME) AS JSON))`)
	tk.MustExec(`INSERT INTO t(i, j) VALUES (26, CAST(CAST('2015-01-15' AS DATE) AS JSON))`)
	tk.MustExec(`INSERT INTO t(i, j) VALUES (27, CAST(TIMESTAMP('2015-01-15 23:24:25') AS JSON))`)
	tk.MustExec(`INSERT INTO t(i, j) VALUES (28, CAST('[]' AS CHAR CHARACTER SET 'ascii'))`)

	result := tk.MustQuery(`SELECT i,
		(j = '"scalar string"') AS c1,
		(j = 'scalar string') AS c2,
		(j = CAST('"scalar string"' AS JSON)) AS c3,
		(j = CAST(CAST(j AS CHAR CHARACTER SET 'utf8mb4') AS JSON)) AS c4,
		(j = CAST(NULL AS JSON)) AS c5,
		(j = NULL) AS c6,
		(j <=> NULL) AS c7,
		(j <=> CAST(NULL AS JSON)) AS c8,
		(j IN (-1, 2, 32768, 3.14)) AS c9,
		(j IN (CAST('[1, 2]' AS JSON), CAST('{}' AS JSON), CAST(3.14 AS JSON))) AS c10,
		(j = (SELECT j FROM t WHERE j = CAST('null' AS JSON))) AS c11,
		(j = (SELECT j FROM t WHERE j IS NULL)) AS c12,
		(j = (SELECT j FROM t WHERE 1<>1)) AS c13,
		(j = DATE('2015-01-15')) AS c14,
		(j = TIME('23:24:25')) AS c15,
		(j = TIMESTAMP('2015-01-15 23:24:25')) AS c16,
		(j = CURRENT_TIMESTAMP) AS c17,
		(JSON_EXTRACT(j, '$.a') = 2) AS c18
		FROM t
		ORDER BY i;`)
	result.Check(testkit.Rows("0 <nil> <nil> <nil> <nil> <nil> <nil> 1 1 <nil> <nil> <nil> <nil> <nil> <nil> <nil> <nil> <nil> <nil>",
		"1 0 0 0 1 <nil> <nil> 0 0 0 0 0 <nil> <nil> 0 0 0 0 1",
		"2 0 0 0 1 <nil> <nil> 0 0 0 1 0 <nil> <nil> 0 0 0 0 <nil>",
		"3 0 0 0 1 <nil> <nil> 0 0 0 0 0 <nil> <nil> 0 0 0 0 0",
		"4 0 0 0 1 <nil> <nil> 0 0 0 0 0 <nil> <nil> 0 0 0 0 <nil>",
		"5 0 1 1 1 <nil> <nil> 0 0 0 0 0 <nil> <nil> 0 0 0 0 <nil>",
		"6 0 0 0 1 <nil> <nil> 0 0 0 0 0 <nil> <nil> 0 0 0 0 <nil>",
		"7 0 0 0 1 <nil> <nil> 0 0 0 0 0 <nil> <nil> 0 0 0 0 <nil>",
		"8 0 0 0 1 <nil> <nil> 0 0 0 0 1 <nil> <nil> 0 0 0 0 <nil>",
		"9 0 0 0 1 <nil> <nil> 0 0 1 0 0 <nil> <nil> 0 0 0 0 <nil>",
		"10 0 0 0 1 <nil> <nil> 0 0 0 0 0 <nil> <nil> 0 0 0 0 <nil>",
		"11 0 0 0 1 <nil> <nil> 0 0 0 0 0 <nil> <nil> 0 0 0 0 <nil>",
		"12 0 0 0 1 <nil> <nil> 0 0 1 0 0 <nil> <nil> 0 0 0 0 <nil>",
		"13 0 0 0 1 <nil> <nil> 0 0 0 0 0 <nil> <nil> 0 0 0 0 <nil>",
		"14 0 0 0 1 <nil> <nil> 0 0 0 0 0 <nil> <nil> 0 0 0 0 <nil>",
		"15 0 0 0 1 <nil> <nil> 0 0 0 0 0 <nil> <nil> 0 0 0 0 <nil>",
		"16 0 0 0 1 <nil> <nil> 0 0 0 0 0 <nil> <nil> 0 0 0 0 <nil>",
		"17 0 0 0 1 <nil> <nil> 0 0 0 0 0 <nil> <nil> 0 0 0 0 <nil>",
		"18 0 0 0 1 <nil> <nil> 0 0 0 0 0 <nil> <nil> 0 0 0 0 <nil>",
		"19 0 0 0 1 <nil> <nil> 0 0 0 0 0 <nil> <nil> 0 0 0 0 <nil>",
		"20 0 0 0 1 <nil> <nil> 0 0 0 0 0 <nil> <nil> 0 0 0 0 <nil>",
		"21 0 0 0 1 <nil> <nil> 0 0 1 1 0 <nil> <nil> 0 0 0 0 <nil>",
		"22 0 0 0 1 <nil> <nil> 0 0 0 1 0 <nil> <nil> 0 0 0 0 <nil>",
		"23 0 0 0 1 <nil> <nil> 0 0 0 0 0 <nil> <nil> 0 0 0 0 <nil>",
		"24 0 0 0 1 <nil> <nil> 0 0 0 0 0 <nil> <nil> 0 0 1 0 <nil>",
		"25 0 0 0 1 <nil> <nil> 0 0 0 0 0 <nil> <nil> 0 1 0 0 <nil>",
		"26 0 0 0 1 <nil> <nil> 0 0 0 0 0 <nil> <nil> 1 0 0 0 <nil>",
		"27 0 0 0 1 <nil> <nil> 0 0 0 0 0 <nil> <nil> 0 0 1 0 <nil>",
		"28 0 0 0 1 <nil> <nil> 0 0 0 0 0 <nil> <nil> 0 0 0 0 <nil>"))

	// for coalesce
	result = tk.MustQuery("select coalesce(NULL), coalesce(NULL, NULL), coalesce(NULL, NULL, NULL);")
	result.Check(testkit.Rows("<nil> <nil> <nil>"))
	tk.MustQuery(`select coalesce(cast(1 as json), cast(2 as json));`).Check(testkit.Rows(`1`))
	tk.MustQuery(`select coalesce(NULL, cast(2 as json));`).Check(testkit.Rows(`2`))
	tk.MustQuery(`select coalesce(cast(1 as json), NULL);`).Check(testkit.Rows(`1`))
	tk.MustQuery(`select coalesce(NULL, NULL);`).Check(testkit.Rows(`<nil>`))

	tk.MustExec("drop table if exists t2")
	tk.MustExec("create table t2(a int, b double, c datetime, d time, e char(20), f bit(10))")
	tk.MustExec(`insert into t2 values(1, 1.1, "2017-08-01 12:01:01", "12:01:01", "abcdef", 0b10101)`)

	result = tk.MustQuery("select coalesce(NULL, a), coalesce(NULL, b, a), coalesce(c, NULL, a, b), coalesce(d, NULL), coalesce(d, c), coalesce(NULL, NULL, e, 1), coalesce(f), coalesce(1, a, b, c, d, e, f) from t2")
	result.Check(testkit.Rows(fmt.Sprintf("1 1.1 2017-08-01 12:01:01 12:01:01 %s 12:01:01 abcdef 21 1", time.Now().In(tk.Se.GetSessionVars().Location()).Format("2006-01-02"))))

	// nullif
	result = tk.MustQuery(`SELECT NULLIF(NULL, 1), NULLIF(1, NULL), NULLIF(1, 1), NULLIF(NULL, NULL);`)
	result.Check(testkit.Rows("<nil> 1 <nil> <nil>"))

	result = tk.MustQuery(`SELECT NULLIF(1, 1.0), NULLIF(1, "1.0");`)
	result.Check(testkit.Rows("<nil> <nil>"))

	result = tk.MustQuery(`SELECT NULLIF("abc", 1);`)
	result.Check(testkit.Rows("abc"))

	result = tk.MustQuery(`SELECT NULLIF(1+2, 1);`)
	result.Check(testkit.Rows("3"))

	result = tk.MustQuery(`SELECT NULLIF(1, 1+2);`)
	result.Check(testkit.Rows("1"))

	result = tk.MustQuery(`SELECT NULLIF(2+3, 1+2);`)
	result.Check(testkit.Rows("5"))

	result = tk.MustQuery(`SELECT HEX(NULLIF("abc", 1));`)
	result.Check(testkit.Rows("616263"))

	tk.MustExec("drop table if exists t;")
	tk.MustExec("create table t(a date)")
	result = tk.MustQuery("desc select a = a from t")
	result.Check(testkit.Rows(
		"Projection_3 10000.00 root  eq(test.t.a, test.t.a)->Column#3",
		"└─TableReader_5 10000.00 root  data:TableFullScan_4",
		"  └─TableFullScan_4 10000.00 cop[tikv] table:t keep order:false, stats:pseudo",
	))

	// for interval
	result = tk.MustQuery(`select interval(null, 1, 2), interval(1, 2, 3), interval(2, 1, 3)`)
	result.Check(testkit.Rows("-1 0 1"))
	result = tk.MustQuery(`select interval(3, 1, 2), interval(0, "b", "1", "2"), interval("a", "b", "1", "2")`)
	result.Check(testkit.Rows("2 1 1"))
	result = tk.MustQuery(`select interval(23, 1, 23, 23, 23, 30, 44, 200), interval(23, 1.7, 15.3, 23.1, 30, 44, 200), interval(9007199254740992, 9007199254740993)`)
	result.Check(testkit.Rows("4 2 0"))
	result = tk.MustQuery(`select interval(cast(9223372036854775808 as unsigned), cast(9223372036854775809 as unsigned)), interval(9223372036854775807, cast(9223372036854775808 as unsigned)), interval(-9223372036854775807, cast(9223372036854775808 as unsigned))`)
	result.Check(testkit.Rows("0 0 0"))
	result = tk.MustQuery(`select interval(cast(9223372036854775806 as unsigned), 9223372036854775807), interval(cast(9223372036854775806 as unsigned), -9223372036854775807), interval("9007199254740991", "9007199254740992")`)
	result.Check(testkit.Rows("0 1 0"))
	result = tk.MustQuery(`select interval(9007199254740992, "9007199254740993"), interval("9007199254740992", 9007199254740993), interval("9007199254740992", "9007199254740993")`)
	result.Check(testkit.Rows("1 1 1"))
	result = tk.MustQuery(`select INTERVAL(100, NULL, NULL, NULL, NULL, NULL, 100);`)
	result.Check(testkit.Rows("6"))

	// for greatest
	result = tk.MustQuery(`select greatest(1, 2, 3), greatest("a", "b", "c"), greatest(1.1, 1.2, 1.3), greatest("123a", 1, 2)`)
	result.Check(testkit.Rows("3 c 1.3 123"))
	tk.MustQuery("show warnings").Check(testutil.RowsWithSep("|", "Warning|1292|Truncated incorrect FLOAT value: '123a'"))
	result = tk.MustQuery(`select greatest(cast("2017-01-01" as datetime), "123", "234", cast("2018-01-01" as date)), greatest(cast("2017-01-01" as date), "123", null)`)
	// todo: MySQL returns "2018-01-01 <nil>"
	result.Check(testkit.Rows("2018-01-01 00:00:00 <nil>"))
	tk.MustQuery("show warnings").Check(testutil.RowsWithSep("|", "Warning|1292|Incorrect time value: '123'", "Warning|1292|Incorrect time value: '234'", "Warning|1292|Incorrect time value: '123'"))
	// for least
	result = tk.MustQuery(`select least(1, 2, 3), least("a", "b", "c"), least(1.1, 1.2, 1.3), least("123a", 1, 2)`)
	result.Check(testkit.Rows("1 a 1.1 1"))
	tk.MustQuery("show warnings").Check(testutil.RowsWithSep("|", "Warning|1292|Truncated incorrect FLOAT value: '123a'"))
	result = tk.MustQuery(`select least(cast("2017-01-01" as datetime), "123", "234", cast("2018-01-01" as date)), least(cast("2017-01-01" as date), "123", null)`)
	result.Check(testkit.Rows("123 <nil>"))
	tk.MustQuery("show warnings").Check(testutil.RowsWithSep("|", "Warning|1292|Incorrect time value: '123'", "Warning|1292|Incorrect time value: '234'", "Warning|1292|Incorrect time value: '123'"))
	tk.MustQuery(`select 1 < 17666000000000000000, 1 > 17666000000000000000, 1 = 17666000000000000000`).Check(testkit.Rows("1 0 0"))

	tk.MustExec("drop table if exists t")
	// insert value at utc timezone
	tk.MustExec("set time_zone = '+00:00'")
	tk.MustExec("create table t(a timestamp)")
	tk.MustExec("insert into t value('1991-05-06 04:59:28')")
	// check daylight saving time in Asia/Shanghai
	tk.MustExec("set time_zone='Asia/Shanghai'")
	tk.MustQuery("select * from t").Check(testkit.Rows("1991-05-06 13:59:28"))
	// insert an nonexistent time
	tk.MustExec("set time_zone = 'America/Los_Angeles'")
	_, err := tk.Exec("insert into t value('2011-03-13 02:00:00')")
	c.Assert(err, NotNil)
	// reset timezone to a +8 offset
	tk.MustExec("set time_zone = '+08:00'")
	tk.MustQuery("select * from t").Check(testkit.Rows("1991-05-06 12:59:28"))

	tk.MustExec("drop table if exists t")
	tk.MustExec("create table t(a bigint unsigned)")
	tk.MustExec("insert into t value(17666000000000000000)")
	tk.MustQuery("select * from t where a = 17666000000000000000").Check(testkit.Rows("17666000000000000000"))

	// test for compare row
	result = tk.MustQuery(`select row(1,2,3)=row(1,2,3)`)
	result.Check(testkit.Rows("1"))
	result = tk.MustQuery(`select row(1,2,3)=row(1+3,2,3)`)
	result.Check(testkit.Rows("0"))
	result = tk.MustQuery(`select row(1,2,3)<>row(1,2,3)`)
	result.Check(testkit.Rows("0"))
	result = tk.MustQuery(`select row(1,2,3)<>row(1+3,2,3)`)
	result.Check(testkit.Rows("1"))
	result = tk.MustQuery(`select row(1+3,2,3)<>row(1+3,2,3)`)
	result.Check(testkit.Rows("0"))
}

func (s *testIntegrationSuite) TestAggregationBuiltin(c *C) {
	defer s.cleanEnv(c)
	tk := testkit.NewTestKit(c, s.store)
	tk.MustExec("use test")
	tk.MustExec("drop table if exists t")
	tk.MustExec("create table t(a decimal(7, 6))")
	tk.MustExec("insert into t values(1.123456), (1.123456)")
	result := tk.MustQuery("select avg(a) from t")
	result.Check(testkit.Rows("1.1234560000"))

	tk.MustExec("use test")
	tk.MustExec("drop table t")
	tk.MustExec("CREATE TABLE `t` (	`a` int, KEY `idx_a` (`a`))")
	result = tk.MustQuery("select avg(a) from t")
	result.Check(testkit.Rows("<nil>"))
	result = tk.MustQuery("select max(a), min(a) from t")
	result.Check(testkit.Rows("<nil> <nil>"))
	result = tk.MustQuery("select distinct a from t")
	result.Check(testkit.Rows())
	result = tk.MustQuery("select sum(a) from t")
	result.Check(testkit.Rows("<nil>"))
	result = tk.MustQuery("select count(a) from t")
	result.Check(testkit.Rows("0"))
	result = tk.MustQuery("select bit_or(a) from t")
	result.Check(testkit.Rows("0"))
	result = tk.MustQuery("select bit_xor(a) from t")
	result.Check(testkit.Rows("0"))
	result = tk.MustQuery("select bit_and(a) from t")
	result.Check(testkit.Rows("18446744073709551615"))
}

func (s *testIntegrationSuite) TestAggregationBuiltinBitOr(c *C) {
	defer s.cleanEnv(c)
	tk := testkit.NewTestKit(c, s.store)
	tk.MustExec("use test")
	tk.MustExec("drop table if exists t;")
	tk.MustExec("create table t(a bigint)")
	tk.MustExec("insert into t values(null);")
	result := tk.MustQuery("select bit_or(a) from t")
	result.Check(testkit.Rows("0"))
	tk.MustExec("insert into t values(1);")
	result = tk.MustQuery("select bit_or(a) from t")
	result.Check(testkit.Rows("1"))
	tk.MustExec("insert into t values(2);")
	result = tk.MustQuery("select bit_or(a) from t")
	result.Check(testkit.Rows("3"))
	tk.MustExec("insert into t values(4);")
	result = tk.MustQuery("select bit_or(a) from t")
	result.Check(testkit.Rows("7"))
	result = tk.MustQuery("select a, bit_or(a) from t group by a order by a")
	result.Check(testkit.Rows("<nil> 0", "1 1", "2 2", "4 4"))
	tk.MustExec("insert into t values(-1);")
	result = tk.MustQuery("select bit_or(a) from t")
	result.Check(testkit.Rows("18446744073709551615"))
}

func (s *testIntegrationSuite) TestAggregationBuiltinBitXor(c *C) {
	defer s.cleanEnv(c)
	tk := testkit.NewTestKit(c, s.store)
	tk.MustExec("use test")
	tk.MustExec("drop table if exists t;")
	tk.MustExec("create table t(a bigint)")
	tk.MustExec("insert into t values(null);")
	result := tk.MustQuery("select bit_xor(a) from t")
	result.Check(testkit.Rows("0"))
	tk.MustExec("insert into t values(1);")
	result = tk.MustQuery("select bit_xor(a) from t")
	result.Check(testkit.Rows("1"))
	tk.MustExec("insert into t values(2);")
	result = tk.MustQuery("select bit_xor(a) from t")
	result.Check(testkit.Rows("3"))
	tk.MustExec("insert into t values(3);")
	result = tk.MustQuery("select bit_xor(a) from t")
	result.Check(testkit.Rows("0"))
	tk.MustExec("insert into t values(3);")
	result = tk.MustQuery("select bit_xor(a) from t")
	result.Check(testkit.Rows("3"))
	result = tk.MustQuery("select a, bit_xor(a) from t group by a order by a")
	result.Check(testkit.Rows("<nil> 0", "1 1", "2 2", "3 0"))
}

func (s *testIntegrationSuite) TestAggregationBuiltinBitAnd(c *C) {
	defer s.cleanEnv(c)
	tk := testkit.NewTestKit(c, s.store)
	tk.MustExec("use test")
	tk.MustExec("drop table if exists t;")
	tk.MustExec("create table t(a bigint)")
	tk.MustExec("insert into t values(null);")
	result := tk.MustQuery("select bit_and(a) from t")
	result.Check(testkit.Rows("18446744073709551615"))
	tk.MustExec("insert into t values(7);")
	result = tk.MustQuery("select bit_and(a) from t")
	result.Check(testkit.Rows("7"))
	tk.MustExec("insert into t values(5);")
	result = tk.MustQuery("select bit_and(a) from t")
	result.Check(testkit.Rows("5"))
	tk.MustExec("insert into t values(3);")
	result = tk.MustQuery("select bit_and(a) from t")
	result.Check(testkit.Rows("1"))
	tk.MustExec("insert into t values(2);")
	result = tk.MustQuery("select bit_and(a) from t")
	result.Check(testkit.Rows("0"))
	result = tk.MustQuery("select a, bit_and(a) from t group by a order by a desc")
	result.Check(testkit.Rows("7 7", "5 5", "3 3", "2 2", "<nil> 18446744073709551615"))
}

func (s *testIntegrationSuite) TestAggregationBuiltinGroupConcat(c *C) {
	defer s.cleanEnv(c)
	tk := testkit.NewTestKit(c, s.store)
	tk.MustExec("use test")
	tk.MustExec("create table t(a varchar(100))")
	tk.MustExec("create table d(a varchar(100))")
	tk.MustExec("insert into t values('hello'), ('hello')")
	result := tk.MustQuery("select group_concat(a) from t")
	result.Check(testkit.Rows("hello,hello"))

	tk.MustExec("set @@group_concat_max_len=7")
	result = tk.MustQuery("select group_concat(a) from t")
	result.Check(testkit.Rows("hello,h"))
	tk.MustQuery("show warnings").Check(testutil.RowsWithSep("|", "Warning 1260 Some rows were cut by GROUPCONCAT(test.t.a)"))

	_, err := tk.Exec("insert into d select group_concat(a) from t")
	c.Assert(errors.Cause(err).(*terror.Error).Code(), Equals, errors.ErrCode(mysql.ErrCutValueGroupConcat))

	tk.Exec("set sql_mode=''")
	tk.MustExec("insert into d select group_concat(a) from t")
	tk.MustQuery("show warnings").Check(testutil.RowsWithSep("|", "Warning 1260 Some rows were cut by GROUPCONCAT(test.t.a)"))
	tk.MustQuery("select * from d").Check(testkit.Rows("hello,h"))
}

func (s *testIntegrationSuite) TestAggregationBuiltinJSONObjectAgg(c *C) {
	defer s.cleanEnv(c)
	tk := testkit.NewTestKit(c, s.store)
	tk.MustExec("use test")

	tk.MustExec("drop table if exists t;")
	tk.MustExec(`CREATE TABLE t (
		a int(11),
		b varchar(100),
		c decimal(3,2),
		d json,
		e date,
		f time,
		g datetime DEFAULT '2012-01-01',
		h timestamp NOT NULL DEFAULT CURRENT_TIMESTAMP,
		i char(36),
		j text(50));`)

	tk.MustExec(`insert into t values(1, 'ab', 5.5, '{"id": 1}', '2020-01-10', '11:12:13', '2020-01-11', '2020-10-18 00:00:00', 'first', 'json_objectagg_test');`)

	result := tk.MustQuery("select json_objectagg(a, b) from t group by a order by a;")
	result.Check(testkit.Rows(`{"1": "ab"}`))
	result = tk.MustQuery("select json_objectagg(b, c) from t group by b order by b;")
	result.Check(testkit.Rows(`{"ab": 5.5}`))
	result = tk.MustQuery("select json_objectagg(e, f) from t group by e order by e;")
	result.Check(testkit.Rows(`{"2020-01-10": "11:12:13"}`))
	result = tk.MustQuery("select json_objectagg(f, g) from t group by f order by f;")
	result.Check(testkit.Rows(`{"11:12:13": "2020-01-11 00:00:00"}`))
	result = tk.MustQuery("select json_objectagg(g, h) from t group by g order by g;")
	result.Check(testkit.Rows(`{"2020-01-11 00:00:00": "2020-10-18 00:00:00"}`))
	result = tk.MustQuery("select json_objectagg(h, i) from t group by h order by h;")
	result.Check(testkit.Rows(`{"2020-10-18 00:00:00": "first"}`))
	result = tk.MustQuery("select json_objectagg(i, j) from t group by i order by i;")
	result.Check(testkit.Rows(`{"first": "json_objectagg_test"}`))
	result = tk.MustQuery("select json_objectagg(a, null) from t group by a order by a;")
	result.Check(testkit.Rows(`{"1": null}`))
}

func (s *testIntegrationSuite2) TestOtherBuiltin(c *C) {
	defer s.cleanEnv(c)
	tk := testkit.NewTestKit(c, s.store)
	tk.MustExec("use test")

	tk.MustExec("drop table if exists t")
	tk.MustExec("create table t(a int, b double, c varchar(20), d datetime, e time)")
	tk.MustExec("insert into t value(1, 2, 'string', '2017-01-01 12:12:12', '12:12:12')")

	// for in
	result := tk.MustQuery("select 1 in (a, b, c), 'string' in (a, b, c), '2017-01-01 12:12:12' in (c, d, e), '12:12:12' in (c, d, e) from t")
	result.Check(testkit.Rows("1 1 1 1"))
	result = tk.MustQuery("select 1 in (null, c), 2 in (null, c) from t")
	result.Check(testkit.Rows("<nil> <nil>"))
	result = tk.MustQuery("select 0 in (a, b, c), 0 in (a, b, c), 3 in (a, b, c), 4 in (a, b, c) from t")
	result.Check(testkit.Rows("1 1 0 0"))
	result = tk.MustQuery("select (0,1) in ((0,1), (0,2)), (0,1) in ((0,0), (0,2))")
	result.Check(testkit.Rows("1 0"))

	result = tk.MustQuery(`select bit_count(121), bit_count(-1), bit_count(null), bit_count("1231aaa");`)
	result.Check(testkit.Rows("5 64 <nil> 7"))

	tk.MustExec("drop table if exists t")
	tk.MustExec("create table t(a int primary key, b time, c double, d varchar(10))")
	tk.MustExec(`insert into t values(1, '01:01:01', 1.1, "1"), (2, '02:02:02', 2.2, "2")`)
	tk.MustExec(`insert into t(a, b) values(1, '12:12:12') on duplicate key update a = values(b)`)
	result = tk.MustQuery(`select a from t order by a`)
	result.Check(testkit.Rows("2", "121212"))
	tk.MustExec(`insert into t values(2, '12:12:12', 1.1, "3.3") on duplicate key update a = values(c) + values(d)`)
	result = tk.MustQuery(`select a from t order by a`)
	result.Check(testkit.Rows("4", "121212"))

	// for setvar, getvar
	tk.MustExec(`set @varname = "Abc"`)
	result = tk.MustQuery(`select @varname, @VARNAME`)
	result.Check(testkit.Rows("Abc Abc"))

	// for values
	tk.MustExec("drop table t")
	tk.MustExec("CREATE TABLE `t` (`id` varchar(32) NOT NULL, `count` decimal(18,2), PRIMARY KEY (`id`));")
	tk.MustExec("INSERT INTO t (id,count)VALUES('abc',2) ON DUPLICATE KEY UPDATE count=if(VALUES(count) > count,VALUES(count),count)")
	result = tk.MustQuery("select count from t where id = 'abc'")
	result.Check(testkit.Rows("2.00"))
	tk.MustExec("INSERT INTO t (id,count)VALUES('abc',265.0) ON DUPLICATE KEY UPDATE count=if(VALUES(count) > count,VALUES(count),count)")
	result = tk.MustQuery("select count from t where id = 'abc'")
	result.Check(testkit.Rows("265.00"))

	// for values(issue #4884)
	tk.MustExec("drop table if exists t;")
	tk.MustExec("create table test(id int not null, val text, primary key(id));")
	tk.MustExec("insert into test values(1,'hello');")
	result = tk.MustQuery("select * from test;")
	result.Check(testkit.Rows("1 hello"))
	tk.MustExec("insert into test values(1, NULL) on duplicate key update val = VALUES(val);")
	result = tk.MustQuery("select * from test;")
	result.Check(testkit.Rows("1 <nil>"))

	tk.MustExec("drop table if exists test;")
	tk.MustExec(`create table test(
		id int not null,
		a text,
		b blob,
		c varchar(20),
		d int,
		e float,
		f DECIMAL(6,4),
		g JSON,
		primary key(id));`)

	tk.MustExec(`insert into test values(1,'txt hello', 'blb hello', 'vc hello', 1, 1.1, 1.0, '{"key1": "value1", "key2": "value2"}');`)
	tk.MustExec(`insert into test values(1, NULL, NULL, NULL, NULL, NULL, NULL, NULL)
	on duplicate key update
	a = values(a),
	b = values(b),
	c = values(c),
	d = values(d),
	e = values(e),
	f = values(f),
	g = values(g);`)

	result = tk.MustQuery("select * from test;")
	result.Check(testkit.Rows("1 <nil> <nil> <nil> <nil> <nil> <nil> <nil>"))
}

func (s *testIntegrationSuite) TestDateBuiltin(c *C) {
	ctx := context.Background()
	defer s.cleanEnv(c)
	tk := testkit.NewTestKit(c, s.store)
	tk.MustExec("USE test;")
	tk.MustExec("DROP TABLE IF EXISTS t;")
	tk.MustExec("create table t (d date);")
	tk.MustExec("insert into t values ('1997-01-02')")
	tk.MustExec("insert into t values ('1998-01-02')")
	r := tk.MustQuery("select * from t where d < date '1998-01-01';")
	r.Check(testkit.Rows("1997-01-02"))

	r = tk.MustQuery("select date'20171212'")
	r.Check(testkit.Rows("2017-12-12"))

	r = tk.MustQuery("select date'2017/12/12'")
	r.Check(testkit.Rows("2017-12-12"))

	r = tk.MustQuery("select date'2017/12-12'")
	r.Check(testkit.Rows("2017-12-12"))

	tk.MustExec("set sql_mode = ''")
	r = tk.MustQuery("select date '0000-00-00';")
	r.Check(testkit.Rows("0000-00-00"))

	tk.MustExec("set sql_mode = 'NO_ZERO_IN_DATE'")
	r = tk.MustQuery("select date '0000-00-00';")
	r.Check(testkit.Rows("0000-00-00"))

	tk.MustExec("set sql_mode = 'NO_ZERO_DATE'")
	rs, err := tk.Exec("select date '0000-00-00';")
	c.Assert(err, IsNil)
	_, err = session.GetRows4Test(ctx, tk.Se, rs)
	c.Assert(err, NotNil)
	c.Assert(terror.ErrorEqual(err, types.ErrWrongValue.GenWithStackByArgs(types.DateTimeStr, "0000-00-00")), IsTrue)
	c.Assert(rs.Close(), IsNil)

	tk.MustExec("set sql_mode = ''")
	r = tk.MustQuery("select date '2007-10-00';")
	r.Check(testkit.Rows("2007-10-00"))

	tk.MustExec("set sql_mode = 'NO_ZERO_IN_DATE'")
	rs, _ = tk.Exec("select date '2007-10-00';")
	_, err = session.GetRows4Test(ctx, tk.Se, rs)
	c.Assert(err, NotNil)
	c.Assert(terror.ErrorEqual(err, types.ErrWrongValue.GenWithStackByArgs(types.DateTimeStr, "2017-10-00")), IsTrue)
	c.Assert(rs.Close(), IsNil)

	tk.MustExec("set sql_mode = 'NO_ZERO_DATE'")
	r = tk.MustQuery("select date '2007-10-00';")
	r.Check(testkit.Rows("2007-10-00"))

	tk.MustExec("set sql_mode = 'NO_ZERO_IN_DATE,NO_ZERO_DATE'")

	rs, _ = tk.Exec("select date '2007-10-00';")
	_, err = session.GetRows4Test(ctx, tk.Se, rs)
	c.Assert(err, NotNil)
	c.Assert(terror.ErrorEqual(err, types.ErrWrongValue.GenWithStackByArgs(types.DateTimeStr, "2017-10-00")), IsTrue)
	c.Assert(rs.Close(), IsNil)

	rs, err = tk.Exec("select date '0000-00-00';")
	c.Assert(err, IsNil)
	_, err = session.GetRows4Test(ctx, tk.Se, rs)
	c.Assert(err, NotNil)
	c.Assert(terror.ErrorEqual(err, types.ErrWrongValue.GenWithStackByArgs(types.DateTimeStr, "0000-00-00")), IsTrue)
	c.Assert(rs.Close(), IsNil)

	r = tk.MustQuery("select date'1998~01~02'")
	r.Check(testkit.Rows("1998-01-02"))

	r = tk.MustQuery("select date'731124', date '011124'")
	r.Check(testkit.Rows("1973-11-24 2001-11-24"))

	_, err = tk.Exec("select date '0000-00-00 00:00:00';")
	c.Assert(err, NotNil)
	c.Assert(terror.ErrorEqual(err, types.ErrWrongValue.GenWithStackByArgs(types.DateTimeStr, "0000-00-00 00:00:00")), IsTrue)

	_, err = tk.Exec("select date '2017-99-99';")
	c.Assert(err, NotNil)
	c.Assert(terror.ErrorEqual(err, types.ErrWrongValue), IsTrue, Commentf("err: %v", err))

	_, err = tk.Exec("select date '2017-2-31';")
	c.Assert(err, NotNil)
	c.Assert(terror.ErrorEqual(err, types.ErrWrongValue), IsTrue, Commentf("err: %v", err))

	_, err = tk.Exec("select date '201712-31';")
	c.Assert(err, NotNil)
	c.Assert(terror.ErrorEqual(err, types.ErrWrongValue.GenWithStackByArgs(types.DateTimeStr, "201712-31")), IsTrue, Commentf("err: %v", err))

	_, err = tk.Exec("select date 'abcdefg';")
	c.Assert(err, NotNil)
	c.Assert(terror.ErrorEqual(err, types.ErrWrongValue.GenWithStackByArgs(types.DateTimeStr, "abcdefg")), IsTrue, Commentf("err: %v", err))
}

func (s *testIntegrationSuite) TestJSONBuiltin(c *C) {
	defer s.cleanEnv(c)
	tk := testkit.NewTestKit(c, s.store)
	tk.MustExec("USE test;")
	tk.MustExec("DROP TABLE IF EXISTS t;")
	tk.MustExec("CREATE TABLE `my_collection` (	`doc` json DEFAULT NULL, `_id` varchar(32) GENERATED ALWAYS AS (JSON_UNQUOTE(JSON_EXTRACT(doc,'$._id'))) STORED NOT NULL, PRIMARY KEY (`_id`))")
	_, err := tk.Exec("UPDATE `test`.`my_collection` SET doc=JSON_SET(doc) WHERE (JSON_EXTRACT(doc,'$.name') = 'clare');")
	c.Assert(err, NotNil)

	r := tk.MustQuery("select json_valid(null);")
	r.Check(testkit.Rows("<nil>"))

	r = tk.MustQuery(`select json_valid("null");`)
	r.Check(testkit.Rows("1"))

	r = tk.MustQuery("select json_valid(0);")
	r.Check(testkit.Rows("0"))

	r = tk.MustQuery(`select json_valid("0");`)
	r.Check(testkit.Rows("1"))

	r = tk.MustQuery(`select json_valid("hello");`)
	r.Check(testkit.Rows("0"))

	r = tk.MustQuery(`select json_valid('"hello"');`)
	r.Check(testkit.Rows("1"))

	r = tk.MustQuery(`select json_valid('{"a":1}');`)
	r.Check(testkit.Rows("1"))

	r = tk.MustQuery("select json_valid('{}');")
	r.Check(testkit.Rows("1"))

	r = tk.MustQuery(`select json_valid('[]');`)
	r.Check(testkit.Rows("1"))

	r = tk.MustQuery("select json_valid('2019-8-19');")
	r.Check(testkit.Rows("0"))

	r = tk.MustQuery(`select json_valid('"2019-8-19"');`)
	r.Check(testkit.Rows("1"))
}

func (s *testIntegrationSuite) TestTimeLiteral(c *C) {
	defer s.cleanEnv(c)
	tk := testkit.NewTestKit(c, s.store)

	r := tk.MustQuery("select time '117:01:12';")
	r.Check(testkit.Rows("117:01:12"))

	r = tk.MustQuery("select time '01:00:00.999999';")
	r.Check(testkit.Rows("01:00:00.999999"))

	r = tk.MustQuery("select time '1 01:00:00';")
	r.Check(testkit.Rows("25:00:00"))

	r = tk.MustQuery("select time '110:00:00';")
	r.Check(testkit.Rows("110:00:00"))

	r = tk.MustQuery("select time'-1:1:1.123454656';")
	r.Check(testkit.Rows("-01:01:01.123455"))

	r = tk.MustQuery("select time '33:33';")
	r.Check(testkit.Rows("33:33:00"))

	r = tk.MustQuery("select time '1.1';")
	r.Check(testkit.Rows("00:00:01.1"))

	r = tk.MustQuery("select time '21';")
	r.Check(testkit.Rows("00:00:21"))

	r = tk.MustQuery("select time '20 20:20';")
	r.Check(testkit.Rows("500:20:00"))

	_, err := tk.Exec("select time '2017-01-01 00:00:00';")
	c.Assert(err, NotNil)
	c.Assert(terror.ErrorEqual(err, types.ErrWrongValue.GenWithStackByArgs(types.DateTimeStr, "2017-01-01 00:00:00")), IsTrue)

	_, err = tk.Exec("select time '071231235959.999999';")
	c.Assert(err, NotNil)
	c.Assert(terror.ErrorEqual(err, types.ErrWrongValue.GenWithStackByArgs(types.DateTimeStr, "071231235959.999999")), IsTrue)

	_, err = tk.Exec("select time '20171231235959.999999';")
	c.Assert(err, NotNil)
	c.Assert(terror.ErrorEqual(err, types.ErrWrongValue.GenWithStackByArgs(types.DateTimeStr, "20171231235959.999999")), IsTrue)

	_, err = tk.Exec("select ADDDATE('2008-01-34', -1);")
	c.Assert(err, IsNil)
	tk.MustQuery("Show warnings;").Check(testutil.RowsWithSep("|",
		"Warning|1292|Incorrect datetime value: '2008-01-34'"))
}

func (s *testIntegrationSuite) TestIssue13822(c *C) {
	tk := testkit.NewTestKitWithInit(c, s.store)
	tk.MustQuery("select ADDDATE(20111111, interval '-123' DAY);").Check(testkit.Rows("2011-07-11"))
	tk.MustQuery("select SUBDATE(20111111, interval '-123' DAY);").Check(testkit.Rows("2012-03-13"))
}

func (s *testIntegrationSuite) TestTimestampLiteral(c *C) {
	defer s.cleanEnv(c)
	tk := testkit.NewTestKit(c, s.store)

	r := tk.MustQuery("select timestamp '2017-01-01 00:00:00';")
	r.Check(testkit.Rows("2017-01-01 00:00:00"))

	r = tk.MustQuery("select timestamp '2017@01@01 00:00:00';")
	r.Check(testkit.Rows("2017-01-01 00:00:00"))

	r = tk.MustQuery("select timestamp '2017@01@01 00~00~00';")
	r.Check(testkit.Rows("2017-01-01 00:00:00"))

	r = tk.MustQuery("select timestamp '2017@01@0001 00~00~00.333';")
	r.Check(testkit.Rows("2017-01-01 00:00:00.333"))

	_, err := tk.Exec("select timestamp '00:00:00';")
	c.Assert(err, NotNil)
	c.Assert(terror.ErrorEqual(err, types.ErrWrongValue.GenWithStackByArgs(types.DateTimeStr, "00:00:00")), IsTrue)

	_, err = tk.Exec("select timestamp '1992-01-03';")
	c.Assert(err, NotNil)
	c.Assert(terror.ErrorEqual(err, types.ErrWrongValue.GenWithStackByArgs(types.DateTimeStr, "1992-01-03")), IsTrue)

	_, err = tk.Exec("select timestamp '20171231235959.999999';")
	c.Assert(err, NotNil)
	c.Assert(terror.ErrorEqual(err, types.ErrWrongValue.GenWithStackByArgs(types.DateTimeStr, "20171231235959.999999")), IsTrue)
}

func (s *testIntegrationSuite) TestLiterals(c *C) {
	defer s.cleanEnv(c)
	tk := testkit.NewTestKit(c, s.store)
	r := tk.MustQuery("SELECT LENGTH(b''), LENGTH(B''), b''+1, b''-1, B''+1;")
	r.Check(testkit.Rows("0 0 1 -1 1"))
}

func (s *testIntegrationSuite) TestFuncJSON(c *C) {
	tk := testkit.NewTestKit(c, s.store)
	defer s.cleanEnv(c)
	tk.MustExec("USE test;")
	tk.MustExec("DROP TABLE IF EXISTS table_json;")
	tk.MustExec("CREATE TABLE table_json(a json, b VARCHAR(255));")

	j1 := `{"\\"hello\\"": "world", "a": [1, "2", {"aa": "bb"}, 4.0, {"aa": "cc"}], "b": true, "c": ["d"]}`
	j2 := `[{"a": 1, "b": true}, 3, 3.5, "hello, world", null, true]`
	for _, j := range []string{j1, j2} {
		tk.MustExec(fmt.Sprintf(`INSERT INTO table_json values('%s', '%s')`, j, j))
	}

	r := tk.MustQuery(`select json_type(a), json_type(b) from table_json`)
	r.Check(testkit.Rows("OBJECT OBJECT", "ARRAY ARRAY"))

	tk.MustGetErrCode("select json_quote();", mysql.ErrWrongParamcountToNativeFct)
	tk.MustGetErrCode("select json_quote('abc', 'def');", mysql.ErrWrongParamcountToNativeFct)
	tk.MustGetErrCode("select json_quote(NULL, 'def');", mysql.ErrWrongParamcountToNativeFct)
	tk.MustGetErrCode("select json_quote('abc', NULL);", mysql.ErrWrongParamcountToNativeFct)

	tk.MustGetErrCode("select json_unquote();", mysql.ErrWrongParamcountToNativeFct)
	tk.MustGetErrCode("select json_unquote('abc', 'def');", mysql.ErrWrongParamcountToNativeFct)
	tk.MustGetErrCode("select json_unquote(NULL, 'def');", mysql.ErrWrongParamcountToNativeFct)
	tk.MustGetErrCode("select json_unquote('abc', NULL);", mysql.ErrWrongParamcountToNativeFct)

	tk.MustQuery("select json_quote(NULL);").Check(testkit.Rows("<nil>"))
	tk.MustQuery("select json_unquote(NULL);").Check(testkit.Rows("<nil>"))

	tk.MustQuery("select json_quote('abc');").Check(testkit.Rows(`"abc"`))
	tk.MustQuery(`select json_quote(convert('"abc"' using ascii));`).Check(testkit.Rows(`"\"abc\""`))
	tk.MustQuery(`select json_quote(convert('"abc"' using latin1));`).Check(testkit.Rows(`"\"abc\""`))
	tk.MustQuery(`select json_quote(convert('"abc"' using utf8));`).Check(testkit.Rows(`"\"abc\""`))
	tk.MustQuery(`select json_quote(convert('"abc"' using utf8mb4));`).Check(testkit.Rows(`"\"abc\""`))

	tk.MustQuery("select json_unquote('abc');").Check(testkit.Rows("abc"))
	tk.MustQuery(`select json_unquote('"abc"');`).Check(testkit.Rows("abc"))
	tk.MustQuery(`select json_unquote(convert('"abc"' using ascii));`).Check(testkit.Rows("abc"))
	tk.MustQuery(`select json_unquote(convert('"abc"' using latin1));`).Check(testkit.Rows("abc"))
	tk.MustQuery(`select json_unquote(convert('"abc"' using utf8));`).Check(testkit.Rows("abc"))
	tk.MustQuery(`select json_unquote(convert('"abc"' using utf8mb4));`).Check(testkit.Rows("abc"))

	tk.MustQuery(`select json_quote('"');`).Check(testkit.Rows(`"\""`))
	tk.MustQuery(`select json_unquote('"');`).Check(testkit.Rows(`"`))

	tk.MustQuery(`select json_unquote('""');`).Check(testkit.Rows(``))
	tk.MustQuery(`select char_length(json_unquote('""'));`).Check(testkit.Rows(`0`))
	tk.MustQuery(`select json_unquote('"" ');`).Check(testkit.Rows(`"" `))
	tk.MustQuery(`select json_unquote(cast(json_quote('abc') as json));`).Check(testkit.Rows("abc"))

	tk.MustQuery(`select json_unquote(cast('{"abc": "foo"}' as json));`).Check(testkit.Rows(`{"abc": "foo"}`))
	tk.MustQuery(`select json_unquote(json_extract(cast('{"abc": "foo"}' as json), '$.abc'));`).Check(testkit.Rows("foo"))
	tk.MustQuery(`select json_unquote('["a", "b", "c"]');`).Check(testkit.Rows(`["a", "b", "c"]`))
	tk.MustQuery(`select json_unquote(cast('["a", "b", "c"]' as json));`).Check(testkit.Rows(`["a", "b", "c"]`))
	tk.MustQuery(`select json_quote(convert(X'e68891' using utf8));`).Check(testkit.Rows(`"我"`))
	tk.MustQuery(`select json_quote(convert(X'e68891' using utf8mb4));`).Check(testkit.Rows(`"我"`))
	tk.MustQuery(`select cast(json_quote(convert(X'e68891' using utf8)) as json);`).Check(testkit.Rows(`"我"`))
	tk.MustQuery(`select json_unquote(convert(X'e68891' using utf8));`).Check(testkit.Rows("我"))

	tk.MustQuery(`select json_quote(json_quote(json_quote('abc')));`).Check(testkit.Rows(`"\"\\\"abc\\\"\""`))
	tk.MustQuery(`select json_unquote(json_unquote(json_unquote(json_quote(json_quote(json_quote('abc'))))));`).Check(testkit.Rows("abc"))

	tk.MustGetErrCode("select json_quote(123)", mysql.ErrIncorrectType)
	tk.MustGetErrCode("select json_quote(-100)", mysql.ErrIncorrectType)
	tk.MustGetErrCode("select json_quote(123.123)", mysql.ErrIncorrectType)
	tk.MustGetErrCode("select json_quote(-100.000)", mysql.ErrIncorrectType)
	tk.MustGetErrCode(`select json_quote(true);`, mysql.ErrIncorrectType)
	tk.MustGetErrCode(`select json_quote(false);`, mysql.ErrIncorrectType)
	tk.MustGetErrCode(`select json_quote(cast("{}" as JSON));`, mysql.ErrIncorrectType)
	tk.MustGetErrCode(`select json_quote(cast("[]" as JSON));`, mysql.ErrIncorrectType)
	tk.MustGetErrCode(`select json_quote(cast("2015-07-29" as date));`, mysql.ErrIncorrectType)
	tk.MustGetErrCode(`select json_quote(cast("12:18:29.000000" as time));`, mysql.ErrIncorrectType)
	tk.MustGetErrCode(`select json_quote(cast("2015-07-29 12:18:29.000000" as datetime));`, mysql.ErrIncorrectType)

	tk.MustGetErrCode("select json_unquote(123)", mysql.ErrIncorrectType)
	tk.MustGetErrCode("select json_unquote(-100)", mysql.ErrIncorrectType)
	tk.MustGetErrCode("select json_unquote(123.123)", mysql.ErrIncorrectType)
	tk.MustGetErrCode("select json_unquote(-100.000)", mysql.ErrIncorrectType)
	tk.MustGetErrCode(`select json_unquote(true);`, mysql.ErrIncorrectType)
	tk.MustGetErrCode(`select json_unquote(false);`, mysql.ErrIncorrectType)
	tk.MustGetErrCode(`select json_unquote(cast("2015-07-29" as date));`, mysql.ErrIncorrectType)
	tk.MustGetErrCode(`select json_unquote(cast("12:18:29.000000" as time));`, mysql.ErrIncorrectType)
	tk.MustGetErrCode(`select json_unquote(cast("2015-07-29 12:18:29.000000" as datetime));`, mysql.ErrIncorrectType)

	r = tk.MustQuery(`select json_extract(a, '$.a[1]'), json_extract(b, '$.b') from table_json`)
	r.Check(testkit.Rows("\"2\" true", "<nil> <nil>"))

	r = tk.MustQuery(`select json_extract(json_set(a, '$.a[1]', 3), '$.a[1]'), json_extract(json_set(b, '$.b', false), '$.b') from table_json`)
	r.Check(testkit.Rows("3 false", "<nil> <nil>"))

	r = tk.MustQuery(`select json_extract(json_insert(a, '$.a[1]', 3), '$.a[1]'), json_extract(json_insert(b, '$.b', false), '$.b') from table_json`)
	r.Check(testkit.Rows("\"2\" true", "<nil> <nil>"))

	r = tk.MustQuery(`select json_extract(json_replace(a, '$.a[1]', 3), '$.a[1]'), json_extract(json_replace(b, '$.b', false), '$.b') from table_json`)
	r.Check(testkit.Rows("3 false", "<nil> <nil>"))

	r = tk.MustQuery(`select json_extract(json_merge(a, cast(b as JSON)), '$[0].a[0]') from table_json`)
	r.Check(testkit.Rows("1", "1"))

	r = tk.MustQuery(`select json_extract(json_array(1,2,3), '$[1]')`)
	r.Check(testkit.Rows("2"))

	r = tk.MustQuery(`select json_extract(json_object(1,2,3,4), '$."1"')`)
	r.Check(testkit.Rows("2"))

	tk.MustExec(`update table_json set a=json_set(a,'$.a',json_object('a',1,'b',2)) where json_extract(a,'$.a[1]') = '2'`)
	r = tk.MustQuery(`select json_extract(a, '$.a.a'), json_extract(a, '$.a.b') from table_json`)
	r.Check(testkit.Rows("1 2", "<nil> <nil>"))

	r = tk.MustQuery(`select json_contains(NULL, '1'), json_contains('1', NULL), json_contains('1', '1', NULL)`)
	r.Check(testkit.Rows("<nil> <nil> <nil>"))
	r = tk.MustQuery(`select json_contains('{}','{}'), json_contains('[1]','1'), json_contains('[1]','"1"'), json_contains('[1,2,[1,[5,[3]]]]', '[1,3]', '$[2]'), json_contains('[1,2,[1,[5,{"a":[2,3]}]]]', '[1,{"a":[3]}]', "$[2]"), json_contains('{"a":1}', '{"a":1,"b":2}', "$")`)
	r.Check(testkit.Rows("1 1 0 1 1 0"))
	r = tk.MustQuery(`select json_contains('{"a": 1}', '1', "$.c"), json_contains('{"a": [1, 2]}', '1', "$.a[2]"), json_contains('{"a": [1, {"a": 1}]}', '1', "$.a[1].b")`)
	r.Check(testkit.Rows("<nil> <nil> <nil>"))
	rs, err := tk.Exec("select json_contains('1','1','$.*')")
	c.Assert(err, IsNil)
	c.Assert(rs, NotNil)
	_, err = session.GetRows4Test(context.Background(), tk.Se, rs)
	c.Assert(err, NotNil)
	c.Assert(err.Error(), Equals, "[json:3149]In this situation, path expressions may not contain the * and ** tokens.")

	r = tk.MustQuery(`select
		json_contains_path(NULL, 'one', "$.c"),
		json_contains_path(NULL, 'all', "$.c"),
		json_contains_path('{"a": 1}', NULL, "$.c"),
		json_contains_path('{"a": 1}', 'one', NULL),
		json_contains_path('{"a": 1}', 'all', NULL)
	`)
	r.Check(testkit.Rows("<nil> <nil> <nil> <nil> <nil>"))

	r = tk.MustQuery(`select
		json_contains_path('{"a": 1, "b": 2, "c": {"d": 4}}', 'one', '$.c.d'),
		json_contains_path('{"a": 1, "b": 2, "c": {"d": 4}}', 'one', '$.a.d'),
		json_contains_path('{"a": 1, "b": 2, "c": {"d": 4}}', 'all', '$.c.d'),
		json_contains_path('{"a": 1, "b": 2, "c": {"d": 4}}', 'all', '$.a.d')
	`)
	r.Check(testkit.Rows("1 0 1 0"))

	r = tk.MustQuery(`select
		json_contains_path('{"a": 1, "b": 2, "c": {"d": 4}}', 'one', '$.a', '$.e'),
		json_contains_path('{"a": 1, "b": 2, "c": {"d": 4}}', 'one', '$.a', '$.b'),
		json_contains_path('{"a": 1, "b": 2, "c": {"d": 4}}', 'all', '$.a', '$.e'),
		json_contains_path('{"a": 1, "b": 2, "c": {"d": 4}}', 'all', '$.a', '$.b')
	`)
	r.Check(testkit.Rows("1 1 0 1"))

	r = tk.MustQuery(`select
		json_contains_path('{"a": 1, "b": 2, "c": {"d": 4}}', 'one', '$.*'),
		json_contains_path('{"a": 1, "b": 2, "c": {"d": 4}}', 'one', '$[*]'),
		json_contains_path('{"a": 1, "b": 2, "c": {"d": 4}}', 'all', '$.*'),
		json_contains_path('{"a": 1, "b": 2, "c": {"d": 4}}', 'all', '$[*]')
	`)
	r.Check(testkit.Rows("1 0 1 0"))

	r = tk.MustQuery(`select
		json_keys('[]'),
		json_keys('{}'),
		json_keys('{"a": 1, "b": 2}'),
		json_keys('{"a": {"c": 3}, "b": 2}'),
		json_keys('{"a": {"c": 3}, "b": 2}', "$.a")
	`)
	r.Check(testkit.Rows(`<nil> [] ["a", "b"] ["a", "b"] ["c"]`))

	r = tk.MustQuery(`select
		json_length('1'),
		json_length('{}'),
		json_length('[]'),
		json_length('{"a": 1}'),
		json_length('{"a": 1, "b": 2}'),
		json_length('[1, 2, 3]')
	`)
	r.Check(testkit.Rows("1 0 0 1 2 3"))

	// #16267
	tk.MustQuery(`select json_array(922337203685477580) =  json_array(922337203685477581);`).Check(testkit.Rows("0"))
}

func (s *testIntegrationSuite) TestColumnInfoModified(c *C) {
	testKit := testkit.NewTestKit(c, s.store)
	defer s.cleanEnv(c)
	testKit.MustExec("use test")
	testKit.MustExec("drop table if exists tab0")
	testKit.MustExec("CREATE TABLE tab0(col0 INTEGER, col1 INTEGER, col2 INTEGER)")
	testKit.MustExec("SELECT + - (- CASE + col0 WHEN + CAST( col0 AS SIGNED ) THEN col1 WHEN 79 THEN NULL WHEN + - col1 THEN col0 / + col0 END ) * - 16 FROM tab0")
	ctx := testKit.Se.(sessionctx.Context)
	is := domain.GetDomain(ctx).InfoSchema()
	tbl, _ := is.TableByName(model.NewCIStr("test"), model.NewCIStr("tab0"))
	col := table.FindCol(tbl.Cols(), "col1")
	c.Assert(col.Tp, Equals, mysql.TypeLong)
}

func (s *testIntegrationSuite) TestSetVariables(c *C) {
	tk := testkit.NewTestKit(c, s.store)
	defer s.cleanEnv(c)
	_, err := tk.Exec("set sql_mode='adfasdfadsfdasd';")
	c.Assert(err, NotNil)
	_, err = tk.Exec("set @@sql_mode='adfasdfadsfdasd';")
	c.Assert(err, NotNil)
	_, err = tk.Exec("set @@global.sql_mode='adfasdfadsfdasd';")
	c.Assert(err, NotNil)
	_, err = tk.Exec("set @@session.sql_mode='adfasdfadsfdasd';")
	c.Assert(err, NotNil)

	var r *testkit.Result
	_, err = tk.Exec("set @@session.sql_mode=',NO_ZERO_DATE,ANSI,ANSI_QUOTES';")
	c.Assert(err, IsNil)
	r = tk.MustQuery(`select @@session.sql_mode`)
	r.Check(testkit.Rows("NO_ZERO_DATE,REAL_AS_FLOAT,PIPES_AS_CONCAT,ANSI_QUOTES,IGNORE_SPACE,ONLY_FULL_GROUP_BY,ANSI"))
	r = tk.MustQuery(`show variables like 'sql_mode'`)
	r.Check(testkit.Rows("sql_mode NO_ZERO_DATE,REAL_AS_FLOAT,PIPES_AS_CONCAT,ANSI_QUOTES,IGNORE_SPACE,ONLY_FULL_GROUP_BY,ANSI"))

	// for invalid SQL mode.
	tk.MustExec("use test")
	tk.MustExec("drop table if exists tab0")
	tk.MustExec("CREATE TABLE tab0(col1 time)")
	_, err = tk.Exec("set sql_mode='STRICT_TRANS_TABLES';")
	c.Assert(err, IsNil)
	_, err = tk.Exec("INSERT INTO tab0 select cast('999:44:33' as time);")
	c.Assert(err, NotNil)
	c.Assert(err.Error(), Equals, "[types:1292]Truncated incorrect time value: '999:44:33'")
	_, err = tk.Exec("set sql_mode=' ,';")
	c.Assert(err, NotNil)
	_, err = tk.Exec("INSERT INTO tab0 select cast('999:44:33' as time);")
	c.Assert(err, NotNil)
	c.Assert(err.Error(), Equals, "[types:1292]Truncated incorrect time value: '999:44:33'")

	// issue #5478
	_, err = tk.Exec("set session transaction read write;")
	c.Assert(err, IsNil)
	_, err = tk.Exec("set global transaction read write;")
	c.Assert(err, IsNil)
	r = tk.MustQuery(`select @@session.tx_read_only, @@global.tx_read_only, @@session.transaction_read_only, @@global.transaction_read_only;`)
	r.Check(testkit.Rows("0 0 0 0"))

	_, err = tk.Exec("set session transaction read only;")
	c.Assert(err, IsNil)
	r = tk.MustQuery(`select @@session.tx_read_only, @@global.tx_read_only, @@session.transaction_read_only, @@global.transaction_read_only;`)
	r.Check(testkit.Rows("1 0 1 0"))
	_, err = tk.Exec("set global transaction read only;")
	c.Assert(err, IsNil)
	r = tk.MustQuery(`select @@session.tx_read_only, @@global.tx_read_only, @@session.transaction_read_only, @@global.transaction_read_only;`)
	r.Check(testkit.Rows("1 1 1 1"))

	_, err = tk.Exec("set session transaction read write;")
	c.Assert(err, IsNil)
	_, err = tk.Exec("set global transaction read write;")
	c.Assert(err, IsNil)
	r = tk.MustQuery(`select @@session.tx_read_only, @@global.tx_read_only, @@session.transaction_read_only, @@global.transaction_read_only;`)
	r.Check(testkit.Rows("0 0 0 0"))

	_, err = tk.Exec("set @@global.max_user_connections='';")
	c.Assert(err, NotNil)
	c.Assert(err.Error(), Equals, variable.ErrWrongTypeForVar.GenWithStackByArgs("max_user_connections").Error())
	_, err = tk.Exec("set @@global.max_prepared_stmt_count='';")
	c.Assert(err, NotNil)
	c.Assert(err.Error(), Equals, variable.ErrWrongTypeForVar.GenWithStackByArgs("max_prepared_stmt_count").Error())
}

func (s *testIntegrationSuite) TestIssues(c *C) {
	// for issue #4954
	tk := testkit.NewTestKit(c, s.store)
	defer s.cleanEnv(c)
	tk.MustExec("use test")
	tk.MustExec("drop table if exists t")
	tk.MustExec("CREATE TABLE t (a CHAR(5) CHARACTER SET latin1);")
	tk.MustExec("INSERT INTO t VALUES ('oe');")
	tk.MustExec("INSERT INTO t VALUES (0xf6);")
	r := tk.MustQuery(`SELECT * FROM t WHERE a= 'oe';`)
	r.Check(testkit.Rows("oe"))
	r = tk.MustQuery(`SELECT HEX(a) FROM t WHERE a= 0xf6;`)
	r.Check(testkit.Rows("F6"))

	// for issue #4006
	tk.MustExec(`drop table if exists tb`)
	tk.MustExec("create table tb(id int auto_increment primary key, v varchar(32));")
	tk.MustExec("insert into tb(v) (select v from tb);")
	r = tk.MustQuery(`SELECT * FROM tb;`)
	r.Check(testkit.Rows())
	tk.MustExec(`insert into tb(v) values('hello');`)
	tk.MustExec("insert into tb(v) (select v from tb);")
	r = tk.MustQuery(`SELECT * FROM tb;`)
	r.Check(testkit.Rows("1 hello", "2 hello"))

	// for issue #5111
	tk.MustExec(`drop table if exists t`)
	tk.MustExec("create table t(c varchar(32));")
	tk.MustExec("insert into t values('1e649'),('-1e649');")
	r = tk.MustQuery(`SELECT * FROM t where c < 1;`)
	r.Check(testkit.Rows("-1e649"))
	tk.MustQuery("show warnings").Check(testutil.RowsWithSep("|",
		"Warning|1292|Truncated incorrect DOUBLE value: '1e649'",
		"Warning|1292|Truncated incorrect DOUBLE value: '-1e649'"))
	r = tk.MustQuery(`SELECT * FROM t where c > 1;`)
	r.Check(testkit.Rows("1e649"))
	tk.MustQuery("show warnings").Check(testutil.RowsWithSep("|",
		"Warning|1292|Truncated incorrect DOUBLE value: '1e649'",
		"Warning|1292|Truncated incorrect DOUBLE value: '-1e649'"))

	// for issue #5293
	tk.MustExec("drop table if exists t")
	tk.MustExec("create table t(a int)")
	tk.MustExec("insert t values (1)")
	tk.MustQuery("select * from t where cast(a as binary)").Check(testkit.Rows("1"))

	// for issue #16351
	tk.MustExec("drop table if exists t2")
	tk.MustExec("create table t2(a int, b varchar(20))")
	tk.MustExec(`insert into t2 values(1,"1111"),(2,"2222"),(3,"3333"),(4,"4444"),(5,"5555"),(6,"6666"),(7,"7777"),(8,"8888"),(9,"9999"),(10,"0000")`)
	tk.MustQuery(`select (@j := case when substr(t2.b,1,3)=@i then 1 else @j+1 end) from t2, (select @j := 0, @i := "0") tt limit 10`).Check(testkit.Rows(
		"1", "2", "3", "4", "5", "6", "7", "8", "9", "10"))
}

func (s *testIntegrationSuite) TestInPredicate4UnsignedInt(c *C) {
	// for issue #6661
	tk := testkit.NewTestKit(c, s.store)
	defer s.cleanEnv(c)
	tk.MustExec("use test")
	tk.MustExec("drop table if exists t")
	tk.MustExec("CREATE TABLE t (a bigint unsigned,key (a));")
	tk.MustExec("INSERT INTO t VALUES (0), (4), (5), (6), (7), (8), (9223372036854775810), (18446744073709551614), (18446744073709551615);")
	r := tk.MustQuery(`SELECT a FROM t WHERE a NOT IN (-1, -2, 18446744073709551615);`)
	r.Check(testkit.Rows("0", "4", "5", "6", "7", "8", "9223372036854775810", "18446744073709551614"))
	r = tk.MustQuery(`SELECT a FROM t WHERE a NOT IN (-1, -2, 4, 9223372036854775810);`)
	r.Check(testkit.Rows("0", "5", "6", "7", "8", "18446744073709551614", "18446744073709551615"))
	r = tk.MustQuery(`SELECT a FROM t WHERE a NOT IN (-1, -2, 0, 4, 18446744073709551614);`)
	r.Check(testkit.Rows("5", "6", "7", "8", "9223372036854775810", "18446744073709551615"))

	// for issue #4473
	tk.MustExec("drop table if exists t")
	tk.MustExec("create table t1 (some_id smallint(5) unsigned,key (some_id) )")
	tk.MustExec("insert into t1 values (1),(2)")
	r = tk.MustQuery(`select some_id from t1 where some_id not in(2,-1);`)
	r.Check(testkit.Rows("1"))
}

func (s *testIntegrationSuite) TestFilterExtractFromDNF(c *C) {
	tk := testkit.NewTestKit(c, s.store)
	defer s.cleanEnv(c)
	tk.MustExec("use test")
	tk.MustExec("drop table if exists t")
	tk.MustExec("create table t(a int, b int, c int)")

	tests := []struct {
		exprStr string
		result  string
	}{
		{
			exprStr: "a = 1 or a = 1 or a = 1",
			result:  "[eq(test.t.a, 1)]",
		},
		{
			exprStr: "a = 1 or a = 1 or (a = 1 and b = 1)",
			result:  "[eq(test.t.a, 1)]",
		},
		{
			exprStr: "(a = 1 and a = 1) or a = 1 or b = 1",
			result:  "[or(or(and(eq(test.t.a, 1), eq(test.t.a, 1)), eq(test.t.a, 1)), eq(test.t.b, 1))]",
		},
		{
			exprStr: "(a = 1 and b = 2) or (a = 1 and b = 3) or (a = 1 and b = 4)",
			result:  "[eq(test.t.a, 1) or(eq(test.t.b, 2), or(eq(test.t.b, 3), eq(test.t.b, 4)))]",
		},
		{
			exprStr: "(a = 1 and b = 1 and c = 1) or (a = 1 and b = 1) or (a = 1 and b = 1 and c > 2 and c < 3)",
			result:  "[eq(test.t.a, 1) eq(test.t.b, 1)]",
		},
	}

	ctx := context.Background()
	for _, tt := range tests {
		sql := "select * from t where " + tt.exprStr
		sctx := tk.Se.(sessionctx.Context)
		sc := sctx.GetSessionVars().StmtCtx
		stmts, err := session.Parse(sctx, sql)
		c.Assert(err, IsNil, Commentf("error %v, for expr %s", err, tt.exprStr))
		c.Assert(stmts, HasLen, 1)
		is := domain.GetDomain(sctx).InfoSchema()
		err = plannercore.Preprocess(sctx, stmts[0], is)
		c.Assert(err, IsNil, Commentf("error %v, for resolve name, expr %s", err, tt.exprStr))
		p, _, err := plannercore.BuildLogicalPlan(ctx, sctx, stmts[0], is)
		c.Assert(err, IsNil, Commentf("error %v, for build plan, expr %s", err, tt.exprStr))
		selection := p.(plannercore.LogicalPlan).Children()[0].(*plannercore.LogicalSelection)
		conds := make([]expression.Expression, len(selection.Conditions))
		for i, cond := range selection.Conditions {
			conds[i] = expression.PushDownNot(sctx, cond)
		}
		afterFunc := expression.ExtractFiltersFromDNFs(sctx, conds)
		sort.Slice(afterFunc, func(i, j int) bool {
			return bytes.Compare(afterFunc[i].HashCode(sc), afterFunc[j].HashCode(sc)) < 0
		})
		c.Assert(fmt.Sprintf("%s", afterFunc), Equals, tt.result, Commentf("wrong result for expr: %s", tt.exprStr))
	}
}

func (s *testIntegrationSuite) testTiDBIsOwnerFunc(c *C) {
	tk := testkit.NewTestKit(c, s.store)
	defer s.cleanEnv(c)
	result := tk.MustQuery("select tidb_is_ddl_owner()")
	ddlOwnerChecker := tk.Se.DDLOwnerChecker()
	c.Assert(ddlOwnerChecker, NotNil)
	var ret int64
	if ddlOwnerChecker.IsOwner() {
		ret = 1
	}
	result.Check(testkit.Rows(fmt.Sprintf("%v", ret)))
}

func (s *testIntegrationSuite) TestTiDBDecodePlanFunc(c *C) {
	tk := testkit.NewTestKit(c, s.store)
	defer s.cleanEnv(c)
	tk.MustQuery("select tidb_decode_plan('')").Check(testkit.Rows(""))
	tk.MustQuery("select tidb_decode_plan('7APIMAk1XzEzCTAJMQlmdW5jczpjb3VudCgxKQoxCTE3XzE0CTAJMAlpbm5lciBqb2luLCBp" +
		"AQyQOlRhYmxlUmVhZGVyXzIxLCBlcXVhbDpbZXEoQ29sdW1uIzEsIA0KCDkpIBkXADIVFywxMCldCjIJMzFfMTgFZXhkYXRhOlNlbGVjdGlvbl" +
		"8xNwozCTFfMTcJMQkwCWx0HVlATlVMTCksIG5vdChpc251bGwVHAApUhcAUDIpKQo0CTEwXzE2CTEJMTAwMDAJdAHB2Dp0MSwgcmFuZ2U6Wy1p" +
		"bmYsK2luZl0sIGtlZXAgb3JkZXI6ZmFsc2UsIHN0YXRzOnBzZXVkbwoFtgAyAZcEMAk6tgAEMjAFtgQyMDq2AAg5LCBmtgAAMFa3AAA5FbcAO" +
		"T63AAAyzrcA')").Check(testkit.Rows("" +
		"\tid                  \ttask\testRows\toperator info\n" +
		"\tStreamAgg_13        \troot\t1      \tfuncs:count(1)\n" +
		"\t└─HashJoin_14       \troot\t0      \tinner join, inner:TableReader_21, equal:[eq(Column#1, Column#9) eq(Column#2, Column#10)]\n" +
		"\t  ├─TableReader_18  \troot\t0      \tdata:Selection_17\n" +
		"\t  │ └─Selection_17  \tcop \t0      \tlt(Column#1, NULL), not(isnull(Column#1)), not(isnull(Column#2))\n" +
		"\t  │   └─TableScan_16\tcop \t10000  \ttable:t1, range:[-inf,+inf], keep order:false, stats:pseudo\n" +
		"\t  └─TableReader_21  \troot\t0      \tdata:Selection_20\n" +
		"\t    └─Selection_20  \tcop \t0      \tlt(Column#9, NULL), not(isnull(Column#10)), not(isnull(Column#9))\n" +
		"\t      └─TableScan_19\tcop \t10000  \ttable:t2, range:[-inf,+inf], keep order:false, stats:pseudo"))
	tk.MustQuery("select tidb_decode_plan('rwPwcTAJNV8xNAkwCTEJZnVuY3M6bWF4KHRlc3QudC5hKS0+Q29sdW1uIzQJMQl0aW1lOj" +
		"IyMy45MzXCtXMsIGxvb3BzOjIJMTI4IEJ5dGVzCU4vQQoxCTE2XzE4CTAJMQlvZmZzZXQ6MCwgY291bnQ6MQkxCQlHFDE4LjQyMjJHAAhOL0" +
		"EBBCAKMgkzMl8yOAkBlEBpbmRleDpMaW1pdF8yNwkxCQ0+DDYuODUdPSwxLCBycGMgbnVtOiANDAUpGDE1MC44MjQFKjhwcm9jIGtleXM6MA" +
		"kxOTgdsgAzAbIAMgFearIAFDU3LjM5NgVKAGwN+BGxIDQJMTNfMjYJMQGgHGFibGU6dCwgCbqwaWR4KGEpLCByYW5nZTooMCwraW5mXSwga2" +
		"VlcCBvcmRlcjp0cnVlLCBkZXNjAT8kaW1lOjU2LjY2MR1rJDEJTi9BCU4vQQo=')").Check(testkit.Rows("" +
		"\tid                  \ttask\testRows\toperator info                                               \tactRows\texecution info                                                       \tmemory   \tdisk\n" +
		"\tStreamAgg_14        \troot\t1      \tfuncs:max(test.t.a)->Column#4                               \t1      \ttime:223.935µs, loops:2                                             \t128 Bytes\tN/A\n" +
		"\t└─Limit_18          \troot\t1      \toffset:0, count:1                                           \t1      \ttime:218.422µs, loops:2                                             \tN/A      \tN/A\n" +
		"\t  └─IndexReader_28  \troot\t1      \tindex:Limit_27                                              \t1      \ttime:216.85µs, loops:1, rpc num: 1, rpc time:150.824µs, proc keys:0\t198 Bytes\tN/A\n" +
		"\t    └─Limit_27      \tcop \t1      \toffset:0, count:1                                           \t1      \ttime:57.396µs, loops:2                                              \tN/A      \tN/A\n" +
		"\t      └─IndexScan_26\tcop \t1      \ttable:t, index:idx(a), range:(0,+inf], keep order:true, desc\t1      \ttime:56.661µs, loops:1                                              \tN/A      \tN/A"))

	// Test issue16939
	tk.MustQuery("select tidb_decode_plan(query), time from information_schema.slow_query order by time desc limit 1;")
	tk.MustQuery("select tidb_decode_plan('xxx')").Check(testkit.Rows("xxx"))
}

func (s *testIntegrationSuite) TestTiDBInternalFunc(c *C) {
	tk := testkit.NewTestKit(c, s.store)
	defer s.cleanEnv(c)
	var result *testkit.Result
	result = tk.MustQuery("select tidb_decode_key( '74800000000000002B5F72800000000000A5D3' )")
	result.Check(testkit.Rows(`{"_tidb_rowid":42451,"table_id":"43"}`))
	result = tk.MustQuery("select tidb_decode_key( '7480000000000000325f7205bff199999999999a013131000000000000f9' )")
	result.Check(testkit.Rows(`{"handle":"{1.1, 11}","table_id":50}`))

	result = tk.MustQuery("select tidb_decode_key( '74800000000000019B5F698000000000000001015257303100000000FB013736383232313130FF3900000000000000F8010000000000000000F7' )")
	result.Check(testkit.Rows(`{"index_id":1,"index_vals":"RW01, 768221109, ","table_id":411}`))
	result = tk.MustQuery("select tidb_decode_key( '7480000000000000695F698000000000000001038000000000004E20' )")
	result.Check(testkit.Rows(`{"index_id":1,"index_vals":"20000","table_id":105}`))

	// Test invalid record/index key.
	result = tk.MustQuery("select tidb_decode_key( '7480000000000000FF2E5F728000000011FFE1A3000000000000' )")
	result.Check(testkit.Rows("7480000000000000FF2E5F728000000011FFE1A3000000000000"))
	warns := tk.Se.GetSessionVars().StmtCtx.GetWarnings()
	c.Assert(warns, HasLen, 1)
	c.Assert(warns[0].Err.Error(), Equals, "invalid record/index key: 7480000000000000FF2E5F728000000011FFE1A3000000000000")

	// Test in real tables.
	tk.MustExec("use test;")
	tk.MustExec("drop table if exists t;")
	tk.MustExec("create table t (a varchar(255), b int, c datetime, primary key (a, b, c));")
	dom := domain.GetDomain(tk.Se)
	is := dom.InfoSchema()
	tbl, err := is.TableByName(model.NewCIStr("test"), model.NewCIStr("t"))
	c.Assert(err, IsNil)
	getTime := func(year, month, day int, timeType byte) types.Time {
		ret := types.NewTime(types.FromDate(year, month, day, 0, 0, 0, 0), timeType, types.DefaultFsp)
		return ret
	}
	buildCommonKeyFromData := func(tableID int64, data []types.Datum) string {
		k, err := codec.EncodeKey(tk.Se.GetSessionVars().StmtCtx, nil, data...)
		c.Assert(err, IsNil)
		h, err := kv.NewCommonHandle(k)
		c.Assert(err, IsNil)
		k = tablecodec.EncodeRowKeyWithHandle(tableID, h)
		hexKey := hex.EncodeToString(codec.EncodeBytes(nil, k))
		return hexKey
	}
	// split table t by ('bbbb', 10, '2020-01-01');
	data := []types.Datum{types.NewStringDatum("bbbb"), types.NewIntDatum(10), types.NewTimeDatum(getTime(2020, 1, 1, mysql.TypeDatetime))}
	sql := fmt.Sprintf("select tidb_decode_key( '%s' )", buildCommonKeyFromData(tbl.Meta().ID, data))
	result = tk.MustQuery(sql)
	rs := fmt.Sprintf(`{"handle":{"a":"bbbb","b":"10","c":"2020-01-01 00:00:00"},"table_id":%d}`, tbl.Meta().ID)
	result.Check(testkit.Rows(rs))

	tk.MustExec("drop table if exists t;")
	tk.MustExec("create table t (a varchar(255), b int, c datetime, index idx(a, b, c));")
	dom = domain.GetDomain(tk.Se)
	is = dom.InfoSchema()
	tbl, err = is.TableByName(model.NewCIStr("test"), model.NewCIStr("t"))
	c.Assert(err, IsNil)
	buildIndexKeyFromData := func(tableID, indexID int64, data []types.Datum) string {
		k, err := codec.EncodeKey(tk.Se.GetSessionVars().StmtCtx, nil, data...)
		c.Assert(err, IsNil)
		k = tablecodec.EncodeIndexSeekKey(tableID, indexID, k)
		hexKey := hex.EncodeToString(codec.EncodeBytes(nil, k))
		return hexKey
	}
	// split table t index idx by ('aaaaa', 100, '2000-01-01');
	data = []types.Datum{types.NewStringDatum("aaaaa"), types.NewIntDatum(100), types.NewTimeDatum(getTime(2000, 1, 1, mysql.TypeDatetime))}
	hexKey := buildIndexKeyFromData(tbl.Meta().ID, tbl.Indices()[0].Meta().ID, data)
	sql = fmt.Sprintf("select tidb_decode_key( '%s' )", hexKey)
	result = tk.MustQuery(sql)
	rs = fmt.Sprintf(`{"index_id":1,"index_vals":{"a":"aaaaa","b":"100","c":"2000-01-01 00:00:00"},"table_id":%d}`, tbl.Meta().ID)
	result.Check(testkit.Rows(rs))
}

func newStoreWithBootstrap() (kv.Storage, *domain.Domain, error) {
	store, err := mockstore.NewMockStore()
	if err != nil {
		return nil, nil, err
	}
	session.SetSchemaLease(0)
	dom, err := session.BootstrapSession(store)
	return store, dom, err
}

func (s *testIntegrationSuite) TestTwoDecimalTruncate(c *C) {
	tk := testkit.NewTestKit(c, s.store)
	defer s.cleanEnv(c)
	tk.MustExec("use test")
	tk.MustExec("set sql_mode=''")
	tk.MustExec("drop table if exists t")
	tk.MustExec("create table t1(a decimal(10,5), b decimal(10,1))")
	tk.MustExec("insert into t1 values(123.12345, 123.12345)")
	tk.MustExec("update t1 set b = a")
	res := tk.MustQuery("select a, b from t1")
	res.Check(testkit.Rows("123.12345 123.1"))
	res = tk.MustQuery("select 2.00000000000000000000000000000001 * 1.000000000000000000000000000000000000000000002")
	res.Check(testkit.Rows("2.000000000000000000000000000000"))
}

func (s *testIntegrationSuite) TestPrefixIndex(c *C) {
	tk := testkit.NewTestKit(c, s.store)
	defer s.cleanEnv(c)
	tk.MustExec("use test")
	tk.MustExec(`CREATE TABLE t1 (
  			name varchar(12) DEFAULT NULL,
  			KEY pname (name(12))
		) ENGINE=InnoDB DEFAULT CHARSET=utf8mb4 COLLATE=utf8mb4_unicode_ci`)

	tk.MustExec("insert into t1 values('借款策略集_网页');")
	res := tk.MustQuery("select * from t1 where name = '借款策略集_网页';")
	res.Check(testkit.Rows("借款策略集_网页"))

	tk.MustExec(`CREATE TABLE prefix (
		a int(11) NOT NULL,
		b varchar(55) DEFAULT NULL,
		c int(11) DEFAULT NULL,
		PRIMARY KEY (a),
		KEY prefix_index (b(2)),
		KEY prefix_complex (a,b(2))
	) ENGINE=InnoDB DEFAULT CHARSET=utf8 COLLATE=utf8_bin;`)

	tk.MustExec("INSERT INTO prefix VALUES(0, 'b', 2), (1, 'bbb', 3), (2, 'bbc', 4), (3, 'bbb', 5), (4, 'abc', 6), (5, 'abc', 7), (6, 'abc', 7), (7, 'ÿÿ', 8), (8, 'ÿÿ0', 9), (9, 'ÿÿÿ', 10);")
	res = tk.MustQuery("select c, b from prefix where b > 'ÿ' and b < 'ÿÿc'")
	res.Check(testkit.Rows("8 ÿÿ", "9 ÿÿ0"))

	res = tk.MustQuery("select a, b from prefix where b LIKE 'ÿÿ%'")
	res.Check(testkit.Rows("7 ÿÿ", "8 ÿÿ0", "9 ÿÿÿ"))
}

func (s *testIntegrationSuite) TestDecimalMul(c *C) {
	tk := testkit.NewTestKit(c, s.store)
	tk.MustExec("USE test")
	tk.MustExec("create table t(a decimal(38, 17));")
	tk.MustExec("insert into t select 0.5999991229316*0.918755041726043;")
	res := tk.MustQuery("select * from t;")
	res.Check(testkit.Rows("0.55125221922461136"))
}

func (s *testIntegrationSuite) TestDecimalDiv(c *C) {
	tk := testkit.NewTestKit(c, s.store)
	tk.MustQuery("select cast(1 as decimal(60,30)) / cast(1 as decimal(60,30)) / cast(1 as decimal(60, 30))").Check(testkit.Rows("1.000000000000000000000000000000"))
	tk.MustQuery("select cast(1 as decimal(60,30)) / cast(3 as decimal(60,30)) / cast(7 as decimal(60, 30))").Check(testkit.Rows("0.047619047619047619047619047619"))
	tk.MustQuery("select cast(1 as decimal(60,30)) / cast(3 as decimal(60,30)) / cast(7 as decimal(60, 30)) / cast(13 as decimal(60, 30))").Check(testkit.Rows("0.003663003663003663003663003663"))
}

func (s *testIntegrationSuite) TestUnknowHintIgnore(c *C) {
	tk := testkit.NewTestKit(c, s.store)
	tk.MustExec("USE test")
	tk.MustExec("create table t(a int)")
	tk.MustQuery("select /*+ unknown_hint(c1)*/ 1").Check(testkit.Rows("1"))
	tk.MustQuery("show warnings").Check(testkit.Rows("Warning 1064 You have an error in your SQL syntax; check the manual that corresponds to your TiDB version for the right syntax to use [parser:8064]Optimizer hint syntax error at line 1 column 23 near \"unknown_hint(c1)*/\" "))
	_, err := tk.Exec("select 1 from /*+ test1() */ t")
	c.Assert(err, IsNil)
}

func (s *testIntegrationSuite) TestValuesInNonInsertStmt(c *C) {
	tk := testkit.NewTestKit(c, s.store)
	tk.MustExec(`use test;`)
	tk.MustExec(`drop table if exists t;`)
	tk.MustExec(`create table t(a bigint, b double, c decimal, d varchar(20), e datetime, f time, g json);`)
	tk.MustExec(`insert into t values(1, 1.1, 2.2, "abc", "2018-10-24", NOW(), "12");`)
	res := tk.MustQuery(`select values(a), values(b), values(c), values(d), values(e), values(f), values(g) from t;`)
	res.Check(testkit.Rows(`<nil> <nil> <nil> <nil> <nil> <nil> <nil>`))
}

func (s *testIntegrationSuite) TestForeignKeyVar(c *C) {

	tk := testkit.NewTestKit(c, s.store)

	tk.MustExec("SET FOREIGN_KEY_CHECKS=1")
	tk.MustQuery("SHOW WARNINGS").Check(testkit.Rows("Warning 8047 variable 'foreign_key_checks' does not yet support value: 1"))
}

func (s *testIntegrationSuite) TestUserVarMockWindFunc(c *C) {
	tk := testkit.NewTestKit(c, s.store)
	tk.MustExec(`use test;`)
	tk.MustExec(`drop table if exists t;`)
	tk.MustExec(`create table t (a int, b varchar (20), c varchar (20));`)
	tk.MustExec(`insert into t values
					(1,'key1-value1','insert_order1'),
    				(1,'key1-value2','insert_order2'),
    				(1,'key1-value3','insert_order3'),
    				(1,'key1-value4','insert_order4'),
    				(1,'key1-value5','insert_order5'),
    				(1,'key1-value6','insert_order6'),
    				(2,'key2-value1','insert_order1'),
    				(2,'key2-value2','insert_order2'),
    				(2,'key2-value3','insert_order3'),
    				(2,'key2-value4','insert_order4'),
    				(2,'key2-value5','insert_order5'),
    				(2,'key2-value6','insert_order6'),
    				(3,'key3-value1','insert_order1'),
    				(3,'key3-value2','insert_order2'),
    				(3,'key3-value3','insert_order3'),
    				(3,'key3-value4','insert_order4'),
    				(3,'key3-value5','insert_order5'),
    				(3,'key3-value6','insert_order6');
					`)
	tk.MustExec(`SET @LAST_VAL := NULL;`)
	tk.MustExec(`SET @ROW_NUM := 0;`)

	tk.MustQuery(`select * from (
					SELECT a,
    				       @ROW_NUM := IF(a = @LAST_VAL, @ROW_NUM + 1, 1) AS ROW_NUM,
    				       @LAST_VAL := a AS LAST_VAL,
    				       b,
    				       c
    				FROM (select * from t where a in (1, 2, 3) ORDER BY a, c) t1
				) t2
				where t2.ROW_NUM < 2;
				`).Check(testkit.Rows(
		`1 1 1 key1-value1 insert_order1`,
		`2 1 2 key2-value1 insert_order1`,
		`3 1 3 key3-value1 insert_order1`,
	))

	tk.MustQuery(`select * from (
					SELECT a,
    				       @ROW_NUM := IF(a = @LAST_VAL, @ROW_NUM + 1, 1) AS ROW_NUM,
    				       @LAST_VAL := a AS LAST_VAL,
    				       b,
    				       c
    				FROM (select * from t where a in (1, 2, 3) ORDER BY a, c) t1
				) t2;
				`).Check(testkit.Rows(
		`1 1 1 key1-value1 insert_order1`,
		`1 2 1 key1-value2 insert_order2`,
		`1 3 1 key1-value3 insert_order3`,
		`1 4 1 key1-value4 insert_order4`,
		`1 5 1 key1-value5 insert_order5`,
		`1 6 1 key1-value6 insert_order6`,
		`2 1 2 key2-value1 insert_order1`,
		`2 2 2 key2-value2 insert_order2`,
		`2 3 2 key2-value3 insert_order3`,
		`2 4 2 key2-value4 insert_order4`,
		`2 5 2 key2-value5 insert_order5`,
		`2 6 2 key2-value6 insert_order6`,
		`3 1 3 key3-value1 insert_order1`,
		`3 2 3 key3-value2 insert_order2`,
		`3 3 3 key3-value3 insert_order3`,
		`3 4 3 key3-value4 insert_order4`,
		`3 5 3 key3-value5 insert_order5`,
		`3 6 3 key3-value6 insert_order6`,
	))
}

func (s *testIntegrationSuite) TestCastAsTime(c *C) {
	tk := testkit.NewTestKit(c, s.store)
	tk.MustExec(`use test;`)
	tk.MustExec(`drop table if exists t;`)
	tk.MustExec(`create table t (col1 bigint, col2 double, col3 decimal, col4 varchar(20), col5 json);`)
	tk.MustExec(`insert into t values (1, 1, 1, "1", "1");`)
	tk.MustExec(`insert into t values (null, null, null, null, null);`)
	tk.MustQuery(`select cast(col1 as time), cast(col2 as time), cast(col3 as time), cast(col4 as time), cast(col5 as time) from t where col1 = 1;`).Check(testkit.Rows(
		`00:00:01 00:00:01 00:00:01 00:00:01 00:00:01`,
	))
	tk.MustQuery(`select cast(col1 as time), cast(col2 as time), cast(col3 as time), cast(col4 as time), cast(col5 as time) from t where col1 is null;`).Check(testkit.Rows(
		`<nil> <nil> <nil> <nil> <nil>`,
	))

	err := tk.ExecToErr(`select cast(col1 as time(31)) from t where col1 is null;`)
	c.Assert(err.Error(), Equals, "[expression:1426]Too big precision 31 specified for column 'CAST'. Maximum is 6.")

	err = tk.ExecToErr(`select cast(col2 as time(31)) from t where col1 is null;`)
	c.Assert(err.Error(), Equals, "[expression:1426]Too big precision 31 specified for column 'CAST'. Maximum is 6.")

	err = tk.ExecToErr(`select cast(col3 as time(31)) from t where col1 is null;`)
	c.Assert(err.Error(), Equals, "[expression:1426]Too big precision 31 specified for column 'CAST'. Maximum is 6.")

	err = tk.ExecToErr(`select cast(col4 as time(31)) from t where col1 is null;`)
	c.Assert(err.Error(), Equals, "[expression:1426]Too big precision 31 specified for column 'CAST'. Maximum is 6.")

	err = tk.ExecToErr(`select cast(col5 as time(31)) from t where col1 is null;`)
	c.Assert(err.Error(), Equals, "[expression:1426]Too big precision 31 specified for column 'CAST'. Maximum is 6.")
}

func (s *testIntegrationSuite) TestValuesFloat32(c *C) {
	tk := testkit.NewTestKit(c, s.store)
	tk.MustExec("use test")
	tk.MustExec(`drop table if exists t;`)
	tk.MustExec(`create table t (i int key, j float);`)
	tk.MustExec(`insert into t values (1, 0.01);`)
	tk.MustQuery(`select * from t;`).Check(testkit.Rows(`1 0.01`))
	tk.MustExec(`insert into t values (1, 0.02) on duplicate key update j = values (j);`)
	tk.MustQuery(`select * from t;`).Check(testkit.Rows(`1 0.02`))
}

func (s *testIntegrationSuite) TestFuncNameConst(c *C) {
	tk := testkit.NewTestKit(c, s.store)
	defer s.cleanEnv(c)
	tk.MustExec("USE test;")
	tk.MustExec("DROP TABLE IF EXISTS t;")
	tk.MustExec("CREATE TABLE t(a CHAR(20), b VARCHAR(20), c BIGINT);")
	tk.MustExec("INSERT INTO t (b, c) values('hello', 1);")

	r := tk.MustQuery("SELECT name_const('test_int', 1), name_const('test_float', 3.1415);")
	r.Check(testkit.Rows("1 3.1415"))
	r = tk.MustQuery("SELECT name_const('test_string', 'hello'), name_const('test_nil', null);")
	r.Check(testkit.Rows("hello <nil>"))
	r = tk.MustQuery("SELECT name_const('test_string', 1) + c FROM t;")
	r.Check(testkit.Rows("2"))
	r = tk.MustQuery("SELECT concat('hello', name_const('test_string', 'world')) FROM t;")
	r.Check(testkit.Rows("helloworld"))
	r = tk.MustQuery("SELECT NAME_CONST('come', -1);")
	r.Check(testkit.Rows("-1"))
	r = tk.MustQuery("SELECT NAME_CONST('come', -1.0);")
	r.Check(testkit.Rows("-1.0"))
	err := tk.ExecToErr(`select name_const(a,b) from t;`)
	c.Assert(err.Error(), Equals, "[planner:1210]Incorrect arguments to NAME_CONST")
	err = tk.ExecToErr(`select name_const(a,"hello") from t;`)
	c.Assert(err.Error(), Equals, "[planner:1210]Incorrect arguments to NAME_CONST")
	err = tk.ExecToErr(`select name_const("hello", b) from t;`)
	c.Assert(err.Error(), Equals, "[planner:1210]Incorrect arguments to NAME_CONST")
	err = tk.ExecToErr(`select name_const("hello", 1+1) from t;`)
	c.Assert(err.Error(), Equals, "[planner:1210]Incorrect arguments to NAME_CONST")
	err = tk.ExecToErr(`select name_const(concat('a', 'b'), 555) from t;`)
	c.Assert(err.Error(), Equals, "[planner:1210]Incorrect arguments to NAME_CONST")
	err = tk.ExecToErr(`select name_const(555) from t;`)
	c.Assert(err.Error(), Equals, "[expression:1582]Incorrect parameter count in the call to native function 'name_const'")

	var rs sqlexec.RecordSet
	rs, err = tk.Exec(`select name_const("hello", 1);`)
	c.Assert(err, IsNil)
	c.Assert(len(rs.Fields()), Equals, 1)
	c.Assert(rs.Fields()[0].Column.Name.L, Equals, "hello")
}

func (s *testIntegrationSuite) TestValuesEnum(c *C) {
	tk := testkit.NewTestKit(c, s.store)
	tk.MustExec("use test")
	tk.MustExec(`drop table if exists t;`)
	tk.MustExec(`create table t (a bigint primary key, b enum('a','b','c'));`)
	tk.MustExec(`insert into t values (1, "a");`)
	tk.MustQuery(`select * from t;`).Check(testkit.Rows(`1 a`))
	tk.MustExec(`insert into t values (1, "b") on duplicate key update b = values(b);`)
	tk.MustQuery(`select * from t;`).Check(testkit.Rows(`1 b`))
}

func (s *testIntegrationSuite) TestIssue9325(c *C) {
	tk := testkit.NewTestKit(c, s.store)
	tk.MustExec("use test")
	tk.MustExec("drop table if exists t")
	tk.MustExec("create table t(a timestamp) partition by range(unix_timestamp(a)) (partition p0 values less than(unix_timestamp('2019-02-16 14:20:00')), partition p1 values less than (maxvalue))")
	tk.MustExec("insert into t values('2019-02-16 14:19:59'), ('2019-02-16 14:20:01')")
	result := tk.MustQuery("select * from t where a between timestamp'2019-02-16 14:19:00' and timestamp'2019-02-16 14:21:00'")
	c.Assert(result.Rows(), HasLen, 2)

	tk.MustExec("drop table if exists t")
	tk.MustExec("create table t(a timestamp)")
	tk.MustExec("insert into t values('2019-02-16 14:19:59'), ('2019-02-16 14:20:01')")
	result = tk.MustQuery("select * from t where a < timestamp'2019-02-16 14:21:00'")
	result.Check(testkit.Rows("2019-02-16 14:19:59", "2019-02-16 14:20:01"))
}

func (s *testIntegrationSuite) TestIssue9710(c *C) {
	tk := testkit.NewTestKit(c, s.store)
	getSAndMS := func(str string) (int, int) {
		results := strings.Split(str, ":")
		SAndMS := strings.Split(results[len(results)-1], ".")
		var s, ms int
		s, _ = strconv.Atoi(SAndMS[0])
		if len(SAndMS) > 1 {
			ms, _ = strconv.Atoi(SAndMS[1])
		}
		return s, ms
	}

	for {
		rs := tk.MustQuery("select now(), now(6), unix_timestamp(), unix_timestamp(now())")
		s, ms := getSAndMS(rs.Rows()[0][1].(string))
		if ms < 500000 {
			time.Sleep(time.Second / 10)
			continue
		}

		s1, _ := getSAndMS(rs.Rows()[0][0].(string))
		c.Assert(s, Equals, s1) // now() will truncate the result instead of rounding it

		c.Assert(rs.Rows()[0][2], Equals, rs.Rows()[0][3]) // unix_timestamp() will truncate the result
		break
	}
}

// TestDecimalConvertToTime for issue #9770
func (s *testIntegrationSuite) TestDecimalConvertToTime(c *C) {
	tk := testkit.NewTestKit(c, s.store)
	defer s.cleanEnv(c)

	tk.MustExec("use test")
	tk.MustExec("drop table if exists t")
	tk.MustExec("create table t(a datetime(6), b timestamp)")
	tk.MustExec("insert t values (20010101100000.123456, 20110707101112.123456)")
	tk.MustQuery("select * from t").Check(testkit.Rows("2001-01-01 10:00:00.123456 2011-07-07 10:11:12"))
}

func (s *testIntegrationSuite) TestIssue9732(c *C) {
	tk := testkit.NewTestKit(c, s.store)
	defer s.cleanEnv(c)

	tk.MustQuery(`select monthname(str_to_date(null, '%m')), monthname(str_to_date(null, '%m')),
monthname(str_to_date(1, '%m')), monthname(str_to_date(0, '%m'));`).Check(testkit.Rows("<nil> <nil> <nil> <nil>"))

	nullCases := []struct {
		sql string
		ret string
	}{
		{"select str_to_date(1, '%m')", "0000-01-00"},
		{"select str_to_date(01, '%d')", "0000-00-01"},
		{"select str_to_date(2019, '%Y')", "2019-00-00"},
		{"select str_to_date('5,2019','%m,%Y')", "2019-05-00"},
		{"select str_to_date('01,2019','%d,%Y')", "2019-00-01"},
		{"select str_to_date('01,5','%d,%m')", "0000-05-01"},
	}

	for _, nullCase := range nullCases {
		tk.MustQuery(nullCase.sql).Check(testkit.Rows("<nil>"))
	}

	// remove NO_ZERO_DATE mode
	tk.MustExec("set sql_mode='ONLY_FULL_GROUP_BY,STRICT_TRANS_TABLES,NO_ZERO_IN_DATE,ERROR_FOR_DIVISION_BY_ZERO,NO_AUTO_CREATE_USER,NO_ENGINE_SUBSTITUTION'")

	for _, nullCase := range nullCases {
		tk.MustQuery(nullCase.sql).Check(testkit.Rows(nullCase.ret))
	}
}

func (s *testIntegrationSuite) TestDaynameArithmetic(c *C) {
	tk := testkit.NewTestKit(c, s.store)
	defer s.cleanEnv(c)

	cases := []struct {
		sql    string
		result string
	}{
		{`select dayname("1962-03-01")+0;`, "3"},
		{`select dayname("1962-03-02")+0;`, "4"},
		{`select dayname("1962-03-03")+0;`, "5"},
		{`select dayname("1962-03-04")+0;`, "6"},
		{`select dayname("1962-03-05")+0;`, "0"},
		{`select dayname("1962-03-06")+0;`, "1"},
		{`select dayname("1962-03-07")+0;`, "2"},
		{`select dayname("1962-03-08")+0;`, "3"},
		{`select dayname("1962-03-01")+1;`, "4"},
		{`select dayname("1962-03-01")+2;`, "5"},
		{`select dayname("1962-03-01")+3;`, "6"},
		{`select dayname("1962-03-01")+4;`, "7"},
		{`select dayname("1962-03-01")+5;`, "8"},
		{`select dayname("1962-03-01")+6;`, "9"},
		{`select dayname("1962-03-01")+7;`, "10"},
		{`select dayname("1962-03-01")+2333;`, "2336"},
		{`select dayname("1962-03-01")+2.333;`, "5.333"},
		{`select dayname("1962-03-01")>2;`, "1"},
		{`select dayname("1962-03-01")<2;`, "0"},
		{`select dayname("1962-03-01")=3;`, "1"},
		{`select dayname("1962-03-01")!=3;`, "0"},
		{`select dayname("1962-03-01")<4;`, "1"},
		{`select dayname("1962-03-01")>4;`, "0"},
		{`select !dayname("1962-03-01");`, "0"},
		{`select dayname("1962-03-01")&1;`, "1"},
		{`select dayname("1962-03-01")&3;`, "3"},
		{`select dayname("1962-03-01")&7;`, "3"},
		{`select dayname("1962-03-01")|1;`, "3"},
		{`select dayname("1962-03-01")|3;`, "3"},
		{`select dayname("1962-03-01")|7;`, "7"},
		{`select dayname("1962-03-01")^1;`, "2"},
		{`select dayname("1962-03-01")^3;`, "0"},
		{`select dayname("1962-03-01")^7;`, "4"},
	}

	for _, c := range cases {
		tk.MustQuery(c.sql).Check(testkit.Rows(c.result))
	}
}

func (s *testIntegrationSuite) TestIssue10156(c *C) {
	tk := testkit.NewTestKit(c, s.store)
	defer s.cleanEnv(c)

	tk.MustExec("use test")
	tk.MustExec("CREATE TABLE `t1` (`period_name` varchar(24) DEFAULT NULL ,`period_id` bigint(20) DEFAULT NULL ,`starttime` bigint(20) DEFAULT NULL)")
	tk.MustExec("CREATE TABLE `t2` (`bussid` bigint(20) DEFAULT NULL,`ct` bigint(20) DEFAULT NULL)")
	q := `
select
    a.period_name,
    b.date8
from
    (select * from t1) a
left join
    (select bussid,date(from_unixtime(ct)) date8 from t2) b
on
    a.period_id = b.bussid
where
    datediff(b.date8, date(from_unixtime(a.starttime))) >= 0`
	tk.MustQuery(q)
}

func (s *testIntegrationSuite) TestIssue9727(c *C) {
	tk := testkit.NewTestKit(c, s.store)
	defer s.cleanEnv(c)

	cases := []struct {
		sql    string
		result string
	}{
		{`SELECT "1900-01-01 00:00:00" + INTERVAL "100000000:214748364700" MINUTE_SECOND;`, "8895-03-27 22:11:40"},
		{`SELECT "1900-01-01 00:00:00" + INTERVAL 1 << 37 SECOND;`, "6255-04-08 15:04:32"},
		{`SELECT "1900-01-01 00:00:00" + INTERVAL 1 << 31 MINUTE;`, "5983-01-24 02:08:00"},
		{`SELECT "1900-01-01 00:00:00" + INTERVAL 1 << 38 SECOND;`, "<nil>"},
		{`SELECT "1900-01-01 00:00:00" + INTERVAL 1 << 33 MINUTE;`, "<nil>"},
		{`SELECT "1900-01-01 00:00:00" + INTERVAL 1 << 30 HOUR;`, "<nil>"},
		{`SELECT "1900-01-01 00:00:00" + INTERVAL "1000000000:214748364700" MINUTE_SECOND;`, "<nil>"},
		{`SELECT 19000101000000 + INTERVAL "100000000:214748364700" MINUTE_SECOND;`, "8895-03-27 22:11:40"},
		{`SELECT 19000101000000 + INTERVAL 1 << 37 SECOND;`, "6255-04-08 15:04:32"},
		{`SELECT 19000101000000 + INTERVAL 1 << 31 MINUTE;`, "5983-01-24 02:08:00"},

		{`SELECT "8895-03-27 22:11:40" - INTERVAL "100000000:214748364700" MINUTE_SECOND;`, "1900-01-01 00:00:00"},
		{`SELECT "6255-04-08 15:04:32" - INTERVAL 1 << 37 SECOND;`, "1900-01-01 00:00:00"},
		{`SELECT "5983-01-24 02:08:00" - INTERVAL 1 << 31 MINUTE;`, "1900-01-01 00:00:00"},
		{`SELECT "9999-01-01 00:00:00" - INTERVAL 1 << 39 SECOND;`, "<nil>"},
		{`SELECT "9999-01-01 00:00:00" - INTERVAL 1 << 33 MINUTE;`, "<nil>"},
		{`SELECT "9999-01-01 00:00:00" - INTERVAL 1 << 30 HOUR;`, "<nil>"},
		{`SELECT "9999-01-01 00:00:00" - INTERVAL "10000000000:214748364700" MINUTE_SECOND;`, "<nil>"},
		{`SELECT 88950327221140 - INTERVAL "100000000:214748364700" MINUTE_SECOND ;`, "1900-01-01 00:00:00"},
		{`SELECT 62550408150432 - INTERVAL 1 << 37 SECOND;`, "1900-01-01 00:00:00"},
		{`SELECT 59830124020800 - INTERVAL 1 << 31 MINUTE;`, "1900-01-01 00:00:00"},

		{`SELECT 10000101000000 + INTERVAL "111111111111111111" MICROSECOND;`, `4520-12-21 05:31:51.111111`},
		{`SELECT 10000101000000 + INTERVAL "111111111111.111111" SECOND;`, `4520-12-21 05:31:51.111111`},
		{`SELECT 10000101000000 + INTERVAL "111111111111.111111111" SECOND;`, `4520-12-21 05:31:51.111111`},
		{`SELECT 10000101000000 + INTERVAL "111111111111.111" SECOND;`, `4520-12-21 05:31:51.111000`},
		{`SELECT 10000101000000 + INTERVAL "111111111111." SECOND;`, `4520-12-21 05:31:51`},
		{`SELECT 10000101000000 + INTERVAL "111111111111111111.5" MICROSECOND;`, `4520-12-21 05:31:51.111112`},
		{`SELECT 10000101000000 + INTERVAL "111111111111111112.5" MICROSECOND;`, `4520-12-21 05:31:51.111113`},
		{`SELECT 10000101000000 + INTERVAL "111111111111111111.500000" MICROSECOND;`, `4520-12-21 05:31:51.111112`},
		{`SELECT 10000101000000 + INTERVAL "111111111111111111.50000000" MICROSECOND;`, `4520-12-21 05:31:51.111112`},
		{`SELECT 10000101000000 + INTERVAL "111111111111111111.6" MICROSECOND;`, `4520-12-21 05:31:51.111112`},
		{`SELECT 10000101000000 + INTERVAL "111111111111111111.499999" MICROSECOND;`, `4520-12-21 05:31:51.111111`},
		{`SELECT 10000101000000 + INTERVAL "111111111111111111.499999999999" MICROSECOND;`, `4520-12-21 05:31:51.111111`},
	}

	for _, c := range cases {
		tk.MustQuery(c.sql).Check(testkit.Rows(c.result))
	}
}

func (s *testIntegrationSuite) TestTimestampDatumEncode(c *C) {
	tk := testkit.NewTestKit(c, s.store)
	tk.MustExec("use test")
	tk.MustExec(`drop table if exists t;`)
	tk.MustExec(`create table t (a bigint primary key, b timestamp)`)
	tk.MustExec(`insert into t values (1, "2019-04-29 11:56:12")`)
	tk.MustQuery(`explain select * from t where b = (select max(b) from t)`).Check(testkit.Rows(
		"TableReader_43 10.00 root  data:Selection_42",
		"└─Selection_42 10.00 cop[tikv]  eq(test.t.b, 2019-04-29 11:56:12)",
		"  └─TableFullScan_41 10000.00 cop[tikv] table:t keep order:false, stats:pseudo",
	))
	tk.MustQuery(`select * from t where b = (select max(b) from t)`).Check(testkit.Rows(`1 2019-04-29 11:56:12`))
}

func (s *testIntegrationSuite) TestDateTimeAddReal(c *C) {
	tk := testkit.NewTestKit(c, s.store)
	defer s.cleanEnv(c)

	cases := []struct {
		sql    string
		result string
	}{
		{`SELECT "1900-01-01 00:00:00" + INTERVAL 1.123456789e3 SECOND;`, "1900-01-01 00:18:43.456789"},
		{`SELECT 19000101000000 + INTERVAL 1.123456789e3 SECOND;`, "1900-01-01 00:18:43.456789"},
		{`select date("1900-01-01") + interval 1.123456789e3 second;`, "1900-01-01 00:18:43.456789"},
		{`SELECT "1900-01-01 00:18:43.456789" - INTERVAL 1.123456789e3 SECOND;`, "1900-01-01 00:00:00"},
		{`SELECT 19000101001843.456789 - INTERVAL 1.123456789e3 SECOND;`, "1900-01-01 00:00:00"},
		{`select date("1900-01-01") - interval 1.123456789e3 second;`, "1899-12-31 23:41:16.543211"},
		{`select 19000101000000 - interval 1.123456789e3 second;`, "1899-12-31 23:41:16.543211"},
	}

	for _, c := range cases {
		tk.MustQuery(c.sql).Check(testkit.Rows(c.result))
	}
}

func (s *testIntegrationSuite) TestIssue10181(c *C) {
	tk := testkit.NewTestKit(c, s.store)
	tk.MustExec("use test")
	tk.MustExec(`drop table if exists t;`)
	tk.MustExec(`create table t(a bigint unsigned primary key);`)
	tk.MustExec(`insert into t values(9223372036854775807), (18446744073709551615)`)
	tk.MustQuery(`select * from t where a > 9223372036854775807-0.5 order by a`).Check(testkit.Rows(`9223372036854775807`, `18446744073709551615`))
}

func (s *testIntegrationSuite) TestExprPushdown(c *C) {
	tk := testkit.NewTestKit(c, s.store)
	tk.MustExec("use test")
	tk.MustExec("drop table if exists t")
	tk.MustExec("create table t(id int, col1 varchar(10), col2 varchar(10), col3 int, col4 int, col5 int, index key1" +
		" (col1, col2, col3, col4), index key2 (col4, col3, col2, col1))")
	tk.MustExec("insert into t values(1,'211111','311',4,5,6),(2,'311111','411',5,6,7),(3,'411111','511',6,7,8)," +
		"(4,'511111','611',7,8,9),(5,'611111','711',8,9,10)")

	// case 1, index scan without double read, some filters can not be pushed to cop task
	rows := tk.MustQuery("explain select col2, col1 from t use index(key1) where col2 like '5%' and substr(col1, 1, 1) = '4'").Rows()
	c.Assert(fmt.Sprintf("%v", rows[1][2]), Equals, "root")
	c.Assert(fmt.Sprintf("%v", rows[1][4]), Equals, "eq(substr(test.t.col1, 1, 1), \"4\")")
	c.Assert(fmt.Sprintf("%v", rows[3][2]), Equals, "cop[tikv]")
	c.Assert(fmt.Sprintf("%v", rows[3][4]), Equals, "like(test.t.col2, \"5%\", 92)")
	tk.MustQuery("select col2, col1 from t use index(key1) where col2 like '5%' and substr(col1, 1, 1) = '4'").Check(testkit.Rows("511 411111"))
	tk.MustQuery("select count(col2) from t use index(key1) where col2 like '5%' and substr(col1, 1, 1) = '4'").Check(testkit.Rows("1"))

	// case 2, index scan without double read, none of the filters can be pushed to cop task
	rows = tk.MustQuery("explain select col1, col2 from t use index(key2) where substr(col2, 1, 1) = '5' and substr(col1, 1, 1) = '4'").Rows()
	c.Assert(fmt.Sprintf("%v", rows[0][2]), Equals, "root")
	c.Assert(fmt.Sprintf("%v", rows[0][4]), Equals, "eq(substr(test.t.col1, 1, 1), \"4\"), eq(substr(test.t.col2, 1, 1), \"5\")")
	tk.MustQuery("select col1, col2 from t use index(key2) where substr(col2, 1, 1) = '5' and substr(col1, 1, 1) = '4'").Check(testkit.Rows("411111 511"))
	tk.MustQuery("select count(col1) from t use index(key2) where substr(col2, 1, 1) = '5' and substr(col1, 1, 1) = '4'").Check(testkit.Rows("1"))

	// case 3, index scan with double read, some filters can not be pushed to cop task
	rows = tk.MustQuery("explain select id from t use index(key1) where col2 like '5%' and substr(col1, 1, 1) = '4'").Rows()
	c.Assert(fmt.Sprintf("%v", rows[1][2]), Equals, "root")
	c.Assert(fmt.Sprintf("%v", rows[1][4]), Equals, "eq(substr(test.t.col1, 1, 1), \"4\")")
	c.Assert(fmt.Sprintf("%v", rows[3][2]), Equals, "cop[tikv]")
	c.Assert(fmt.Sprintf("%v", rows[3][4]), Equals, "like(test.t.col2, \"5%\", 92)")
	tk.MustQuery("select id from t use index(key1) where col2 like '5%' and substr(col1, 1, 1) = '4'").Check(testkit.Rows("3"))
	tk.MustQuery("select count(id) from t use index(key1) where col2 like '5%' and substr(col1, 1, 1) = '4'").Check(testkit.Rows("1"))

	// case 4, index scan with double read, none of the filters can be pushed to cop task
	rows = tk.MustQuery("explain select id from t use index(key2) where substr(col2, 1, 1) = '5' and substr(col1, 1, 1) = '4'").Rows()
	c.Assert(fmt.Sprintf("%v", rows[1][2]), Equals, "root")
	c.Assert(fmt.Sprintf("%v", rows[1][4]), Equals, "eq(substr(test.t.col1, 1, 1), \"4\"), eq(substr(test.t.col2, 1, 1), \"5\")")
	tk.MustQuery("select id from t use index(key2) where substr(col2, 1, 1) = '5' and substr(col1, 1, 1) = '4'").Check(testkit.Rows("3"))
	tk.MustQuery("select count(id) from t use index(key2) where substr(col2, 1, 1) = '5' and substr(col1, 1, 1) = '4'").Check(testkit.Rows("1"))
}
func (s *testIntegrationSuite) TestIssue16973(c *C) {
	tk := testkit.NewTestKit(c, s.store)
	tk.MustExec("use test")
	tk.MustExec("drop table if exists t1")
	tk.MustExec("set @@tidb_enable_clustered_index=0;")
	tk.MustExec("create table t1(id varchar(36) not null primary key, org_id varchar(36) not null, " +
		"status tinyint default 1 not null, ns varchar(36) default '' not null);")
	tk.MustExec("create table t2(id varchar(36) not null primary key, order_id varchar(36) not null, " +
		"begin_time timestamp(3) default CURRENT_TIMESTAMP(3) not null);")
	tk.MustExec("create index idx_oid on t2(order_id);")
	tk.MustExec("insert into t1 value (1,1,1,'a');")
	tk.MustExec("insert into t1 value (2,1,2,'a');")
	tk.MustExec("insert into t1 value (3,1,3,'a');")
	tk.MustExec("insert into t2 value (1,2,date'2020-05-08');")

	rows := tk.MustQuery("explain SELECT /*+ INL_MERGE_JOIN(t1,t2) */ COUNT(*) FROM  t1 LEFT JOIN t2 ON t1.id = t2.order_id WHERE t1.ns = 'a' AND t1.org_id IN (1) " +
		"AND t1.status IN (2,6,10) AND timestampdiff(month, t2.begin_time, date'2020-05-06') = 0;").Rows()
	c.Assert(fmt.Sprintf("%v", rows[1][0]), Matches, ".*IndexMergeJoin.*")
	c.Assert(fmt.Sprintf("%v", rows[4][3]), Equals, "table:t1")
	c.Assert(fmt.Sprintf("%v", rows[5][0]), Matches, ".*Selection.*")
	c.Assert(fmt.Sprintf("%v", rows[9][3]), Equals, "table:t2")
	tk.MustQuery("SELECT /*+ INL_MERGE_JOIN(t1,t2) */ COUNT(*) FROM  t1 LEFT JOIN t2 ON t1.id = t2.order_id WHERE t1.ns = 'a' AND t1.org_id IN (1) " +
		"AND t1.status IN (2,6,10) AND timestampdiff(month, t2.begin_time, date'2020-05-06') = 0;").Check(testkit.Rows("1"))
}

func (s *testIntegrationSuite) TestExprPushdownBlacklist(c *C) {
	tk := testkit.NewTestKit(c, s.store)
	tk.MustQuery(`select * from mysql.expr_pushdown_blacklist`).Check(testkit.Rows(
		"date_add tiflash DST(daylight saving time) does not take effect in TiFlash date_add"))

	tk.MustExec("use test")
	tk.MustExec("drop table if exists t")
	tk.MustExec("create table t(a int , b date)")

	// Create virtual tiflash replica info.
	dom := domain.GetDomain(tk.Se)
	is := dom.InfoSchema()
	db, exists := is.SchemaByName(model.NewCIStr("test"))
	c.Assert(exists, IsTrue)
	for _, tblInfo := range db.Tables {
		if tblInfo.Name.L == "t" {
			tblInfo.TiFlashReplica = &model.TiFlashReplicaInfo{
				Count:     1,
				Available: true,
			}
		}
	}

	tk.MustExec("insert into mysql.expr_pushdown_blacklist " +
		"values('<', 'tikv,tiflash,tidb', 'for test'),('cast', 'tiflash', 'for test'),('date_format', 'tikv', 'for test')")
	tk.MustExec("admin reload expr_pushdown_blacklist")

	tk.MustExec("set @@session.tidb_isolation_read_engines = 'tiflash'")

	// < not pushed, cast only pushed to TiKV, date_format only pushed to TiFlash,
	// > pushed to both TiKV and TiFlash
	rows := tk.MustQuery("explain select * from test.t where b > date'1988-01-01' and b < date'1994-01-01' " +
		"and cast(a as decimal(10,2)) > 10.10 and date_format(b,'%m') = '11'").Rows()
	c.Assert(fmt.Sprintf("%v", rows[0][4]), Equals, "lt(test.t.b, 1994-01-01)")
	c.Assert(fmt.Sprintf("%v", rows[1][4]), Equals, "gt(cast(test.t.a), 10.10)")
	c.Assert(fmt.Sprintf("%v", rows[3][4]), Equals, "eq(date_format(test.t.b, \"%m\"), \"11\"), gt(test.t.b, 1988-01-01)")

	tk.MustExec("set @@session.tidb_isolation_read_engines = 'tikv'")
	rows = tk.MustQuery("explain select * from test.t where b > date'1988-01-01' and b < date'1994-01-01' " +
		"and cast(a as decimal(10,2)) > 10.10 and date_format(b,'%m') = '11'").Rows()
	c.Assert(fmt.Sprintf("%v", rows[0][4]), Equals, "lt(test.t.b, 1994-01-01)")
	c.Assert(fmt.Sprintf("%v", rows[1][4]), Equals, "eq(date_format(test.t.b, \"%m\"), \"11\")")
	c.Assert(fmt.Sprintf("%v", rows[3][4]), Equals, "gt(cast(test.t.a), 10.10), gt(test.t.b, 1988-01-01)")

	tk.MustExec("delete from mysql.expr_pushdown_blacklist where name = '<' and store_type = 'tikv,tiflash,tidb' and reason = 'for test'")
	tk.MustExec("delete from mysql.expr_pushdown_blacklist where name = 'date_format' and store_type = 'tikv' and reason = 'for test'")
	tk.MustExec("admin reload expr_pushdown_blacklist")
}

func (s *testIntegrationSuite) TestOptRuleBlacklist(c *C) {
	tk := testkit.NewTestKit(c, s.store)
	tk.MustQuery(`select * from mysql.opt_rule_blacklist`).Check(testkit.Rows())
}

func (s *testIntegrationSuite) TestIssue10804(c *C) {
	tk := testkit.NewTestKit(c, s.store)
	tk.MustQuery(`SELECT @@information_schema_stats_expiry`).Check(testkit.Rows(`86400`))
	tk.MustExec("/*!80000 SET SESSION information_schema_stats_expiry=0 */")
	tk.MustQuery(`SELECT @@information_schema_stats_expiry`).Check(testkit.Rows(`0`))
	tk.MustQuery(`SELECT @@GLOBAL.information_schema_stats_expiry`).Check(testkit.Rows(`86400`))
	tk.MustExec("/*!80000 SET GLOBAL information_schema_stats_expiry=0 */")
	tk.MustQuery(`SELECT @@GLOBAL.information_schema_stats_expiry`).Check(testkit.Rows(`0`))
}

func (s *testIntegrationSuite) TestInvalidEndingStatement(c *C) {
	tk := testkit.NewTestKit(c, s.store)
	tk.MustExec("use test")
	parseErrMsg := "[parser:1064]"
	errMsgLen := len(parseErrMsg)

	assertParseErr := func(sql string) {
		_, err := tk.Exec(sql)
		c.Assert(err, NotNil)
		c.Assert(err.Error()[:errMsgLen], Equals, parseErrMsg)
	}

	assertParseErr("drop table if exists t'xyz")
	assertParseErr("drop table if exists t'")
	assertParseErr("drop table if exists t`")
	assertParseErr(`drop table if exists t'`)
	assertParseErr(`drop table if exists t"`)
}

func (s *testIntegrationSuite) TestIssue15613(c *C) {
	tk := testkit.NewTestKit(c, s.store)
	tk.MustQuery("select sec_to_time(1e-4)").Check(testkit.Rows("00:00:00.000100"))
	tk.MustQuery("select sec_to_time(1e-5)").Check(testkit.Rows("00:00:00.000010"))
	tk.MustQuery("select sec_to_time(1e-6)").Check(testkit.Rows("00:00:00.000001"))
	tk.MustQuery("select sec_to_time(1e-7)").Check(testkit.Rows("00:00:00.000000"))
}

func (s *testIntegrationSuite) TestIssue10675(c *C) {
	tk := testkit.NewTestKit(c, s.store)
	tk.MustExec("use test")
	tk.MustExec(`drop table if exists t;`)
	tk.MustExec(`create table t(a int);`)
	tk.MustExec(`insert into t values(1);`)
	tk.MustQuery(`select * from t where a < -184467440737095516167.1;`).Check(testkit.Rows())
	tk.MustQuery(`select * from t where a > -184467440737095516167.1;`).Check(
		testkit.Rows("1"))
	tk.MustQuery(`select * from t where a < 184467440737095516167.1;`).Check(
		testkit.Rows("1"))
	tk.MustQuery(`select * from t where a > 184467440737095516167.1;`).Check(testkit.Rows())

	// issue 11647
	tk.MustExec(`drop table if exists t;`)
	tk.MustExec(`create table t(b bit(1));`)
	tk.MustExec(`insert into t values(b'1');`)
	tk.MustQuery(`select count(*) from t where b = 1;`).Check(testkit.Rows("1"))
	tk.MustQuery(`select count(*) from t where b = '1';`).Check(testkit.Rows("1"))
	tk.MustQuery(`select count(*) from t where b = b'1';`).Check(testkit.Rows("1"))

	tk.MustExec(`drop table if exists t;`)
	tk.MustExec(`create table t(b bit(63));`)
	// Not 64, because the behavior of mysql is amazing. I have no idea to fix it.
	tk.MustExec(`insert into t values(b'111111111111111111111111111111111111111111111111111111111111111');`)
	tk.MustQuery(`select count(*) from t where b = 9223372036854775807;`).Check(testkit.Rows("1"))
	tk.MustQuery(`select count(*) from t where b = '9223372036854775807';`).Check(testkit.Rows("1"))
	tk.MustQuery(`select count(*) from t where b = b'111111111111111111111111111111111111111111111111111111111111111';`).Check(testkit.Rows("1"))
}

func (s *testIntegrationSuite) TestDatetimeMicrosecond(c *C) {
	tk := testkit.NewTestKit(c, s.store)
	// For int
	tk.MustQuery(`select DATE_ADD('2007-03-28 22:08:28',INTERVAL -2 SECOND_MICROSECOND);`).Check(
		testkit.Rows("2007-03-28 22:08:27.800000"))
	tk.MustQuery(`select DATE_ADD('2007-03-28 22:08:28',INTERVAL -2 MINUTE_MICROSECOND);`).Check(
		testkit.Rows("2007-03-28 22:08:27.800000"))
	tk.MustQuery(`select DATE_ADD('2007-03-28 22:08:28',INTERVAL -2 HOUR_MICROSECOND);`).Check(
		testkit.Rows("2007-03-28 22:08:27.800000"))
	tk.MustQuery(`select DATE_ADD('2007-03-28 22:08:28',INTERVAL -2 DAY_MICROSECOND);`).Check(
		testkit.Rows("2007-03-28 22:08:27.800000"))

	// For Decimal
	tk.MustQuery(`select DATE_ADD('2007-03-28 22:08:28',INTERVAL 2.2 HOUR_MINUTE);`).Check(
		testkit.Rows("2007-03-29 00:10:28"))
	tk.MustQuery(`select DATE_ADD('2007-03-28 22:08:28',INTERVAL 2.2 MINUTE_SECOND);`).Check(
		testkit.Rows("2007-03-28 22:10:30"))
	tk.MustQuery(`select DATE_ADD('2007-03-28 22:08:28',INTERVAL 2.2 YEAR_MONTH);`).Check(
		testkit.Rows("2009-05-28 22:08:28"))
	tk.MustQuery(`select DATE_ADD('2007-03-28 22:08:28',INTERVAL 2.2 DAY_HOUR);`).Check(
		testkit.Rows("2007-03-31 00:08:28"))
	tk.MustQuery(`select DATE_ADD('2007-03-28 22:08:28',INTERVAL 2.2 DAY_MINUTE);`).Check(
		testkit.Rows("2007-03-29 00:10:28"))
	tk.MustQuery(`select DATE_ADD('2007-03-28 22:08:28',INTERVAL 2.2 DAY_SECOND);`).Check(
		testkit.Rows("2007-03-28 22:10:30"))
	tk.MustQuery(`select DATE_ADD('2007-03-28 22:08:28',INTERVAL 2.2 HOUR_SECOND);`).Check(
		testkit.Rows("2007-03-28 22:10:30"))
	tk.MustQuery(`select DATE_ADD('2007-03-28 22:08:28',INTERVAL 2.2 SECOND);`).Check(
		testkit.Rows("2007-03-28 22:08:30.200000"))
	tk.MustQuery(`select DATE_ADD('2007-03-28 22:08:28',INTERVAL 2.2 YEAR);`).Check(
		testkit.Rows("2009-03-28 22:08:28"))
	tk.MustQuery(`select DATE_ADD('2007-03-28 22:08:28',INTERVAL 2.2 QUARTER);`).Check(
		testkit.Rows("2007-09-28 22:08:28"))
	tk.MustQuery(`select DATE_ADD('2007-03-28 22:08:28',INTERVAL 2.2 MONTH);`).Check(
		testkit.Rows("2007-05-28 22:08:28"))
	tk.MustQuery(`select DATE_ADD('2007-03-28 22:08:28',INTERVAL 2.2 WEEK);`).Check(
		testkit.Rows("2007-04-11 22:08:28"))
	tk.MustQuery(`select DATE_ADD('2007-03-28 22:08:28',INTERVAL 2.2 DAY);`).Check(
		testkit.Rows("2007-03-30 22:08:28"))
	tk.MustQuery(`select DATE_ADD('2007-03-28 22:08:28',INTERVAL 2.2 HOUR);`).Check(
		testkit.Rows("2007-03-29 00:08:28"))
	tk.MustQuery(`select DATE_ADD('2007-03-28 22:08:28',INTERVAL 2.2 MINUTE);`).Check(
		testkit.Rows("2007-03-28 22:10:28"))
	tk.MustQuery(`select DATE_ADD('2007-03-28 22:08:28',INTERVAL 2.2 MICROSECOND);`).Check(
		testkit.Rows("2007-03-28 22:08:28.000002"))
	tk.MustQuery(`select DATE_ADD('2007-03-28 22:08:28',INTERVAL -2.2 HOUR_MINUTE);`).Check(
		testkit.Rows("2007-03-28 20:06:28"))
	tk.MustQuery(`select DATE_ADD('2007-03-28 22:08:28',INTERVAL -2.2 MINUTE_SECOND);`).Check(
		testkit.Rows("2007-03-28 22:06:26"))
	tk.MustQuery(`select DATE_ADD('2007-03-28 22:08:28',INTERVAL -2.2 YEAR_MONTH);`).Check(
		testkit.Rows("2005-01-28 22:08:28"))
	tk.MustQuery(`select DATE_ADD('2007-03-28 22:08:28',INTERVAL -2.2 DAY_HOUR);`).Check(
		testkit.Rows("2007-03-26 20:08:28"))
	tk.MustQuery(`select DATE_ADD('2007-03-28 22:08:28',INTERVAL -2.2 DAY_MINUTE);`).Check(
		testkit.Rows("2007-03-28 20:06:28"))
	tk.MustQuery(`select DATE_ADD('2007-03-28 22:08:28',INTERVAL -2.2 DAY_SECOND);`).Check(
		testkit.Rows("2007-03-28 22:06:26"))
	tk.MustQuery(`select DATE_ADD('2007-03-28 22:08:28',INTERVAL -2.2 HOUR_SECOND);`).Check(
		testkit.Rows("2007-03-28 22:06:26"))
	//	tk.MustQuery(`select DATE_ADD('2007-03-28 22:08:28',INTERVAL -2.2 SECOND);`).Check(
	//		testkit.Rows("2007-03-28 22:08:25.800000"))
	tk.MustQuery(`select DATE_ADD('2007-03-28 22:08:28',INTERVAL -2.2 YEAR);`).Check(
		testkit.Rows("2005-03-28 22:08:28"))
	tk.MustQuery(`select DATE_ADD('2007-03-28 22:08:28',INTERVAL -2.2 QUARTER);`).Check(
		testkit.Rows("2006-09-28 22:08:28"))
	tk.MustQuery(`select DATE_ADD('2007-03-28 22:08:28',INTERVAL -2.2 MONTH);`).Check(
		testkit.Rows("2007-01-28 22:08:28"))
	tk.MustQuery(`select DATE_ADD('2007-03-28 22:08:28',INTERVAL -2.2 WEEK);`).Check(
		testkit.Rows("2007-03-14 22:08:28"))
	tk.MustQuery(`select DATE_ADD('2007-03-28 22:08:28',INTERVAL -2.2 DAY);`).Check(
		testkit.Rows("2007-03-26 22:08:28"))
	tk.MustQuery(`select DATE_ADD('2007-03-28 22:08:28',INTERVAL -2.2 HOUR);`).Check(
		testkit.Rows("2007-03-28 20:08:28"))
	tk.MustQuery(`select DATE_ADD('2007-03-28 22:08:28',INTERVAL -2.2 MINUTE);`).Check(
		testkit.Rows("2007-03-28 22:06:28"))
	tk.MustQuery(`select DATE_ADD('2007-03-28 22:08:28',INTERVAL -2.2 MICROSECOND);`).Check(
		testkit.Rows("2007-03-28 22:08:27.999998"))
	tk.MustQuery(`select DATE_ADD('2007-03-28 22:08:28',INTERVAL "-2.2" HOUR_MINUTE);`).Check(
		testkit.Rows("2007-03-28 20:06:28"))
	tk.MustQuery(`select DATE_ADD('2007-03-28 22:08:28',INTERVAL "-2.2" MINUTE_SECOND);`).Check(
		testkit.Rows("2007-03-28 22:06:26"))
	tk.MustQuery(`select DATE_ADD('2007-03-28 22:08:28',INTERVAL "-2.2" YEAR_MONTH);`).Check(
		testkit.Rows("2005-01-28 22:08:28"))
	tk.MustQuery(`select DATE_ADD('2007-03-28 22:08:28',INTERVAL "-2.2" DAY_HOUR);`).Check(
		testkit.Rows("2007-03-26 20:08:28"))
	tk.MustQuery(`select DATE_ADD('2007-03-28 22:08:28',INTERVAL "-2.2" DAY_MINUTE);`).Check(
		testkit.Rows("2007-03-28 20:06:28"))
	tk.MustQuery(`select DATE_ADD('2007-03-28 22:08:28',INTERVAL "-2.2" DAY_SECOND);`).Check(
		testkit.Rows("2007-03-28 22:06:26"))
	tk.MustQuery(`select DATE_ADD('2007-03-28 22:08:28',INTERVAL "-2.2" HOUR_SECOND);`).Check(
		testkit.Rows("2007-03-28 22:06:26"))
	tk.MustQuery(`select DATE_ADD('2007-03-28 22:08:28',INTERVAL "-2.2" SECOND);`).Check(
		testkit.Rows("2007-03-28 22:08:25.800000"))
	tk.MustQuery(`select DATE_ADD('2007-03-28 22:08:28',INTERVAL "-2.2" YEAR);`).Check(
		testkit.Rows("2005-03-28 22:08:28"))
	tk.MustQuery(`select DATE_ADD('2007-03-28 22:08:28',INTERVAL "-2.2" QUARTER);`).Check(
		testkit.Rows("2006-09-28 22:08:28"))
	tk.MustQuery(`select DATE_ADD('2007-03-28 22:08:28',INTERVAL "-2.2" MONTH);`).Check(
		testkit.Rows("2007-01-28 22:08:28"))
	tk.MustQuery(`select DATE_ADD('2007-03-28 22:08:28',INTERVAL "-2.2" WEEK);`).Check(
		testkit.Rows("2007-03-14 22:08:28"))
	tk.MustQuery(`select DATE_ADD('2007-03-28 22:08:28',INTERVAL "-2.2" DAY);`).Check(
		testkit.Rows("2007-03-26 22:08:28"))
	tk.MustQuery(`select DATE_ADD('2007-03-28 22:08:28',INTERVAL "-2.2" HOUR);`).Check(
		testkit.Rows("2007-03-28 20:08:28"))
	tk.MustQuery(`select DATE_ADD('2007-03-28 22:08:28',INTERVAL "-2.2" MINUTE);`).Check(
		testkit.Rows("2007-03-28 22:06:28"))
	tk.MustQuery(`select DATE_ADD('2007-03-28 22:08:28',INTERVAL "-2.2" MICROSECOND);`).Check(
		testkit.Rows("2007-03-28 22:08:27.999998"))
	tk.MustQuery(`select DATE_ADD('2007-03-28 22:08:28',INTERVAL "-2.-2" HOUR_MINUTE);`).Check(
		testkit.Rows("2007-03-28 20:06:28"))
	tk.MustQuery(`select DATE_ADD('2007-03-28 22:08:28',INTERVAL "-2.-2" MINUTE_SECOND);`).Check(
		testkit.Rows("2007-03-28 22:06:26"))
	tk.MustQuery(`select DATE_ADD('2007-03-28 22:08:28',INTERVAL "-2.-2" YEAR_MONTH);`).Check(
		testkit.Rows("2005-01-28 22:08:28"))
	tk.MustQuery(`select DATE_ADD('2007-03-28 22:08:28',INTERVAL "-2.-2" DAY_HOUR);`).Check(
		testkit.Rows("2007-03-26 20:08:28"))
	tk.MustQuery(`select DATE_ADD('2007-03-28 22:08:28',INTERVAL "-2.-2" DAY_MINUTE);`).Check(
		testkit.Rows("2007-03-28 20:06:28"))
	tk.MustQuery(`select DATE_ADD('2007-03-28 22:08:28',INTERVAL "-2.-2" DAY_SECOND);`).Check(
		testkit.Rows("2007-03-28 22:06:26"))
	tk.MustQuery(`select DATE_ADD('2007-03-28 22:08:28',INTERVAL "-2.-2" HOUR_SECOND);`).Check(
		testkit.Rows("2007-03-28 22:06:26"))
	tk.MustQuery(`select DATE_ADD('2007-03-28 22:08:28',INTERVAL "-2.-2" SECOND);`).Check(
		testkit.Rows("2007-03-28 22:08:26"))
	tk.MustQuery(`select DATE_ADD('2007-03-28 22:08:28',INTERVAL "-2.+2" SECOND);`).Check(
		testkit.Rows("2007-03-28 22:08:26"))
	tk.MustQuery(`select DATE_ADD('2007-03-28 22:08:28',INTERVAL "-2.*2" SECOND);`).Check(
		testkit.Rows("2007-03-28 22:08:26"))
	tk.MustQuery(`select DATE_ADD('2007-03-28 22:08:28',INTERVAL "-2./2" SECOND);`).Check(
		testkit.Rows("2007-03-28 22:08:26"))
	tk.MustQuery(`select DATE_ADD('2007-03-28 22:08:28',INTERVAL "-2.a2" SECOND);`).Check(
		testkit.Rows("2007-03-28 22:08:26"))
	tk.MustQuery(`select DATE_ADD('2007-03-28 22:08:28',INTERVAL "-2.-2" YEAR);`).Check(
		testkit.Rows("2005-03-28 22:08:28"))
	tk.MustQuery(`select DATE_ADD('2007-03-28 22:08:28',INTERVAL "-2.-2" QUARTER);`).Check(
		testkit.Rows("2006-09-28 22:08:28"))
	tk.MustQuery(`select DATE_ADD('2007-03-28 22:08:28',INTERVAL "-2.-2" MONTH);`).Check(
		testkit.Rows("2007-01-28 22:08:28"))
	tk.MustQuery(`select DATE_ADD('2007-03-28 22:08:28',INTERVAL "-2.-2" WEEK);`).Check(
		testkit.Rows("2007-03-14 22:08:28"))
	tk.MustQuery(`select DATE_ADD('2007-03-28 22:08:28',INTERVAL "-2.-2" DAY);`).Check(
		testkit.Rows("2007-03-26 22:08:28"))
	tk.MustQuery(`select DATE_ADD('2007-03-28 22:08:28',INTERVAL "-2.-2" HOUR);`).Check(
		testkit.Rows("2007-03-28 20:08:28"))
	tk.MustQuery(`select DATE_ADD('2007-03-28 22:08:28',INTERVAL "-2.-2" MINUTE);`).Check(
		testkit.Rows("2007-03-28 22:06:28"))
	tk.MustQuery(`select DATE_ADD('2007-03-28 22:08:28',INTERVAL "-2.-2" MICROSECOND);`).Check(
		testkit.Rows("2007-03-28 22:08:27.999998"))
}

func (s *testIntegrationSuite) TestFuncCaseWithLeftJoin(c *C) {
	tk := testkit.NewTestKitWithInit(c, s.store)

	tk.MustExec("create table kankan1(id int, name text)")
	tk.MustExec("insert into kankan1 values(1, 'a')")
	tk.MustExec("insert into kankan1 values(2, 'a')")

	tk.MustExec("create table kankan2(id int, h1 text)")
	tk.MustExec("insert into kankan2 values(2, 'z')")

	tk.MustQuery("select t1.id from kankan1 t1 left join kankan2 t2 on t1.id = t2.id where (case  when t1.name='b' then 'case2' when t1.name='a' then 'case1' else NULL end) = 'case1' order by t1.id").Check(testkit.Rows("1", "2"))
}

func (s *testIntegrationSuite) TestIssue11594(c *C) {
	tk := testkit.NewTestKit(c, s.store)
	tk.MustExec("use test")
	tk.MustExec(`drop table if exists t1;`)
	tk.MustExec("CREATE TABLE t1 (v bigint(20) UNSIGNED NOT NULL);")
	tk.MustExec("INSERT INTO t1 VALUES (1), (2);")
	tk.MustQuery("SELECT SUM(IF(v > 1, v, -v)) FROM t1;").Check(testkit.Rows("1"))
	tk.MustQuery("SELECT sum(IFNULL(cast(null+rand() as unsigned), -v)) FROM t1;").Check(testkit.Rows("-3"))
	tk.MustQuery("SELECT sum(COALESCE(cast(null+rand() as unsigned), -v)) FROM t1;").Check(testkit.Rows("-3"))
	tk.MustQuery("SELECT sum(COALESCE(cast(null+rand() as unsigned), v)) FROM t1;").Check(testkit.Rows("3"))
}

func (s *testIntegrationSuite) TestDefEnableVectorizedEvaluation(c *C) {
	tk := testkit.NewTestKit(c, s.store)
	tk.MustExec("use mysql")
	tk.MustQuery(`select @@tidb_enable_vectorized_expression`).Check(testkit.Rows("1"))
}

func (s *testIntegrationSuite) TestIssue11309And11319(c *C) {
	tk := testkit.NewTestKit(c, s.store)
	tk.MustExec("use test")
	tk.MustExec(`drop table if exists t;`)
	tk.MustExec(`CREATE TABLE t (a decimal(6,3),b double(6,3),c float(6,3));`)
	tk.MustExec(`INSERT INTO t VALUES (1.100,1.100,1.100);`)
	tk.MustQuery(`SELECT DATE_ADD('2003-11-18 07:25:13',INTERVAL a MINUTE_SECOND) FROM t`).Check(testkit.Rows(`2003-11-18 07:27:53`))
	tk.MustQuery(`SELECT DATE_ADD('2003-11-18 07:25:13',INTERVAL b MINUTE_SECOND) FROM t`).Check(testkit.Rows(`2003-11-18 07:27:53`))
	tk.MustQuery(`SELECT DATE_ADD('2003-11-18 07:25:13',INTERVAL c MINUTE_SECOND) FROM t`).Check(testkit.Rows(`2003-11-18 07:27:53`))
	tk.MustExec(`drop table if exists t;`)
	tk.MustExec(`CREATE TABLE t (a decimal(11,7),b double(11,7),c float(11,7));`)
	tk.MustExec(`INSERT INTO t VALUES (123.9999999,123.9999999,123.9999999),(-123.9999999,-123.9999999,-123.9999999);`)
	tk.MustQuery(`SELECT DATE_ADD('2003-11-18 07:25:13',INTERVAL a MINUTE_SECOND) FROM t`).Check(testkit.Rows(`2004-03-13 03:14:52`, `2003-07-25 11:35:34`))
	tk.MustQuery(`SELECT DATE_ADD('2003-11-18 07:25:13',INTERVAL b MINUTE_SECOND) FROM t`).Check(testkit.Rows(`2004-03-13 03:14:52`, `2003-07-25 11:35:34`))
	tk.MustQuery(`SELECT DATE_ADD('2003-11-18 07:25:13',INTERVAL c MINUTE_SECOND) FROM t`).Check(testkit.Rows(`2003-11-18 09:29:13`, `2003-11-18 05:21:13`))
	tk.MustExec(`drop table if exists t;`)

	// for https://github.com/pingcap/tidb/issues/11319
	tk.MustQuery(`SELECT DATE_ADD('2007-03-28 22:08:28',INTERVAL -2.2 MINUTE_MICROSECOND)`).Check(testkit.Rows("2007-03-28 22:08:25.800000"))
	tk.MustQuery(`SELECT DATE_ADD('2007-03-28 22:08:28',INTERVAL -2.2 SECOND_MICROSECOND)`).Check(testkit.Rows("2007-03-28 22:08:25.800000"))
	tk.MustQuery(`SELECT DATE_ADD('2007-03-28 22:08:28',INTERVAL -2.2 HOUR_MICROSECOND)`).Check(testkit.Rows("2007-03-28 22:08:25.800000"))
	tk.MustQuery(`SELECT DATE_ADD('2007-03-28 22:08:28',INTERVAL -2.2 DAY_MICROSECOND)`).Check(testkit.Rows("2007-03-28 22:08:25.800000"))
	tk.MustQuery(`SELECT DATE_ADD('2007-03-28 22:08:28',INTERVAL -2.2 SECOND)`).Check(testkit.Rows("2007-03-28 22:08:25.800000"))
	tk.MustQuery(`SELECT DATE_ADD('2007-03-28 22:08:28',INTERVAL -2.2 HOUR_SECOND)`).Check(testkit.Rows("2007-03-28 22:06:26"))
	tk.MustQuery(`SELECT DATE_ADD('2007-03-28 22:08:28',INTERVAL -2.2 DAY_SECOND)`).Check(testkit.Rows("2007-03-28 22:06:26"))
	tk.MustQuery(`SELECT DATE_ADD('2007-03-28 22:08:28',INTERVAL -2.2 MINUTE_SECOND)`).Check(testkit.Rows("2007-03-28 22:06:26"))
	tk.MustQuery(`SELECT DATE_ADD('2007-03-28 22:08:28',INTERVAL -2.2 MINUTE)`).Check(testkit.Rows("2007-03-28 22:06:28"))
	tk.MustQuery(`SELECT DATE_ADD('2007-03-28 22:08:28',INTERVAL -2.2 DAY_MINUTE)`).Check(testkit.Rows("2007-03-28 20:06:28"))
	tk.MustQuery(`SELECT DATE_ADD('2007-03-28 22:08:28',INTERVAL -2.2 HOUR_MINUTE)`).Check(testkit.Rows("2007-03-28 20:06:28"))
	tk.MustQuery(`SELECT DATE_ADD('2007-03-28 22:08:28',INTERVAL -2.2 DAY_HOUR)`).Check(testkit.Rows("2007-03-26 20:08:28"))
	tk.MustQuery(`SELECT DATE_ADD('2007-03-28 22:08:28',INTERVAL -2.2 YEAR_MONTH)`).Check(testkit.Rows("2005-01-28 22:08:28"))

	tk.MustQuery(`SELECT DATE_ADD('2007-03-28 22:08:28',INTERVAL 2.2 MINUTE_MICROSECOND)`).Check(testkit.Rows("2007-03-28 22:08:30.200000"))
	tk.MustQuery(`SELECT DATE_ADD('2007-03-28 22:08:28',INTERVAL 2.2 SECOND_MICROSECOND)`).Check(testkit.Rows("2007-03-28 22:08:30.200000"))
	tk.MustQuery(`SELECT DATE_ADD('2007-03-28 22:08:28',INTERVAL 2.2 HOUR_MICROSECOND)`).Check(testkit.Rows("2007-03-28 22:08:30.200000"))
	tk.MustQuery(`SELECT DATE_ADD('2007-03-28 22:08:28',INTERVAL 2.2 DAY_MICROSECOND)`).Check(testkit.Rows("2007-03-28 22:08:30.200000"))
	tk.MustQuery(`SELECT DATE_ADD('2007-03-28 22:08:28',INTERVAL 2.2 SECOND)`).Check(testkit.Rows("2007-03-28 22:08:30.200000"))
	tk.MustQuery(`SELECT DATE_ADD('2007-03-28 22:08:28',INTERVAL 2.2 HOUR_SECOND)`).Check(testkit.Rows("2007-03-28 22:10:30"))
	tk.MustQuery(`SELECT DATE_ADD('2007-03-28 22:08:28',INTERVAL 2.2 DAY_SECOND)`).Check(testkit.Rows("2007-03-28 22:10:30"))
	tk.MustQuery(`SELECT DATE_ADD('2007-03-28 22:08:28',INTERVAL 2.2 MINUTE_SECOND)`).Check(testkit.Rows("2007-03-28 22:10:30"))
	tk.MustQuery(`SELECT DATE_ADD('2007-03-28 22:08:28',INTERVAL 2.2 MINUTE)`).Check(testkit.Rows("2007-03-28 22:10:28"))
	tk.MustQuery(`SELECT DATE_ADD('2007-03-28 22:08:28',INTERVAL 2.2 DAY_MINUTE)`).Check(testkit.Rows("2007-03-29 00:10:28"))
	tk.MustQuery(`SELECT DATE_ADD('2007-03-28 22:08:28',INTERVAL 2.2 HOUR_MINUTE)`).Check(testkit.Rows("2007-03-29 00:10:28"))
	tk.MustQuery(`SELECT DATE_ADD('2007-03-28 22:08:28',INTERVAL 2.2 DAY_HOUR)`).Check(testkit.Rows("2007-03-31 00:08:28"))
	tk.MustQuery(`SELECT DATE_ADD('2007-03-28 22:08:28',INTERVAL 2.2 YEAR_MONTH)`).Check(testkit.Rows("2009-05-28 22:08:28"))
}

func (s *testIntegrationSuite) TestIssue12301(c *C) {
	tk := testkit.NewTestKit(c, s.store)
	tk.MustExec("use test")
	tk.MustExec("create table t (d decimal(19, 0), i bigint(11))")
	tk.MustExec("insert into t values (123456789012, 123456789012)")
	tk.MustQuery("select * from t where d = i").Check(testkit.Rows("123456789012 123456789012"))
}

func (s *testIntegrationSerialSuite) TestIssue15315(c *C) {
	tk := testkit.NewTestKit(c, s.store)
	tk.MustExec("use test")
	tk.MustQuery("select '0-3261554956'+0.0").Check(testkit.Rows("0"))
	tk.MustQuery("select cast('0-1234' as real)").Check(testkit.Rows("0"))
}

func (s *testIntegrationSuite) TestNotExistFunc(c *C) {
	tk := testkit.NewTestKit(c, s.store)

	// current db is empty
	_, err := tk.Exec("SELECT xxx(1)")
	c.Assert(err.Error(), Equals, "[planner:1046]No database selected")

	_, err = tk.Exec("SELECT yyy()")
	c.Assert(err.Error(), Equals, "[planner:1046]No database selected")

	// current db is not empty
	tk.MustExec("use test")
	_, err = tk.Exec("SELECT xxx(1)")
	c.Assert(err.Error(), Equals, "[expression:1305]FUNCTION test.xxx does not exist")

	_, err = tk.Exec("SELECT yyy()")
	c.Assert(err.Error(), Equals, "[expression:1305]FUNCTION test.yyy does not exist")

	tk.MustExec("use test")
	_, err = tk.Exec("SELECT timestampliteral(rand())")
	c.Assert(err.Error(), Equals, "[expression:1305]FUNCTION test.timestampliteral does not exist")

}

func (s *testIntegrationSuite) TestDecodetoChunkReuse(c *C) {
	tk := testkit.NewTestKitWithInit(c, s.store)
	tk.MustExec("create table chk (a int,b varchar(20))")
	for i := 0; i < 200; i++ {
		if i%5 == 0 {
			tk.MustExec(fmt.Sprintf("insert chk values (NULL,NULL)"))
			continue
		}
		tk.MustExec(fmt.Sprintf("insert chk values (%d,'%s')", i, strconv.Itoa(i)))
	}

	tk.Se.GetSessionVars().SetDistSQLScanConcurrency(1)
	tk.MustExec("set tidb_init_chunk_size = 2")
	tk.MustExec("set tidb_max_chunk_size = 32")
	defer func() {
		tk.MustExec(fmt.Sprintf("set tidb_init_chunk_size = %d", variable.DefInitChunkSize))
		tk.MustExec(fmt.Sprintf("set tidb_max_chunk_size = %d", variable.DefMaxChunkSize))
	}()
	rs, err := tk.Exec("select * from chk")
	c.Assert(err, IsNil)
	req := rs.NewChunk()
	var count int
	for {
		err = rs.Next(context.TODO(), req)
		c.Assert(err, IsNil)
		numRows := req.NumRows()
		if numRows == 0 {
			break
		}
		for i := 0; i < numRows; i++ {
			if count%5 == 0 {
				c.Assert(req.GetRow(i).IsNull(0), Equals, true)
				c.Assert(req.GetRow(i).IsNull(1), Equals, true)
			} else {
				c.Assert(req.GetRow(i).IsNull(0), Equals, false)
				c.Assert(req.GetRow(i).IsNull(1), Equals, false)
				c.Assert(req.GetRow(i).GetInt64(0), Equals, int64(count))
				c.Assert(req.GetRow(i).GetString(1), Equals, strconv.Itoa(count))
			}
			count++
		}
	}
	c.Assert(count, Equals, 200)
	rs.Close()
}

func (s *testIntegrationSuite) TestInMeetsPrepareAndExecute(c *C) {
	tk := testkit.NewTestKitWithInit(c, s.store)
	tk.MustExec("prepare pr1 from 'select ? in (1,?,?)'")
	tk.MustExec("set @a=1, @b=2, @c=3")
	tk.MustQuery("execute pr1 using @a,@b,@c").Check(testkit.Rows("1"))

	tk.MustExec("prepare pr2 from 'select 3 in (1,?,?)'")
	tk.MustExec("set @a=2, @b=3")
	tk.MustQuery("execute pr2 using @a,@b").Check(testkit.Rows("1"))

	tk.MustExec("prepare pr3 from 'select ? in (1,2,3)'")
	tk.MustExec("set @a=4")
	tk.MustQuery("execute pr3 using @a").Check(testkit.Rows("0"))

	tk.MustExec("prepare pr4 from 'select ? in (?,?,?)'")
	tk.MustExec("set @a=1, @b=2, @c=3, @d=4")
	tk.MustQuery("execute pr4 using @a,@b,@c,@d").Check(testkit.Rows("0"))
}

func (s *testIntegrationSuite) TestCastStrToInt(c *C) {
	tk := testkit.NewTestKitWithInit(c, s.store)
	cases := []struct {
		sql    string
		result int
	}{
		{"select cast('' as signed)", 0},
		{"select cast('12345abcde' as signed)", 12345},
		{"select cast('123e456' as signed)", 123},
		{"select cast('-12345abcde' as signed)", -12345},
		{"select cast('-123e456' as signed)", -123},
	}
	for _, ca := range cases {
		tk.Se.GetSessionVars().StmtCtx.SetWarnings(nil)
		tk.MustQuery(ca.sql).Check(testkit.Rows(fmt.Sprintf("%v", ca.result)))
		c.Assert(terror.ErrorEqual(tk.Se.GetSessionVars().StmtCtx.GetWarnings()[0].Err, types.ErrTruncatedWrongVal), IsTrue)
	}
}

func (s *testIntegrationSerialSuite) TestPreparePlanCache(c *C) {
	tk := testkit.NewTestKit(c, s.store)

	// Plan cache should now be on by default
	c.Assert(plannercore.PreparedPlanCacheEnabled(), Equals, true)

	// Use the example from the docs https://docs.pingcap.com/tidb/stable/sql-prepare-plan-cache
	tk.MustExec("use test")
	tk.MustExec("drop table if exists t;")
	tk.MustExec("create table t(a int);")
	tk.MustExec("prepare stmt from 'select * from t where a = ?';")
	tk.MustExec("set @a = 1;")
	tk.MustExec("execute stmt using @a;")
	tk.MustQuery("select @@last_plan_from_cache;").Check(testkit.Rows("0"))
	tk.MustExec("execute stmt using @a;")
	tk.MustQuery("select @@last_plan_from_cache;").Check(testkit.Rows("1"))
}

func (s *testIntegrationSerialSuite) TestIssue16205(c *C) {
	tk := testkit.NewTestKit(c, s.store)
	orgEnable := plannercore.PreparedPlanCacheEnabled()
	defer func() {
		plannercore.SetPreparedPlanCache(orgEnable)
	}()
	plannercore.SetPreparedPlanCache(true)
	var err error
	tk.Se, err = session.CreateSession4TestWithOpt(s.store, &session.Opt{
		PreparedPlanCache: kvcache.NewSimpleLRUCache(100, 0.1, math.MaxUint64),
	})
	c.Assert(err, IsNil)

	tk.MustExec("use test")
	tk.MustExec("prepare stmt from 'select random_bytes(3)'")
	rows1 := tk.MustQuery("execute stmt").Rows()
	c.Assert(len(rows1), Equals, 1)
	rows2 := tk.MustQuery("execute stmt").Rows()
	c.Assert(len(rows2), Equals, 1)
	c.Assert(rows1[0][0].(string), Not(Equals), rows2[0][0].(string))
}

func (s *testIntegrationSerialSuite) TestRowCountPlanCache(c *C) {
	tk := testkit.NewTestKit(c, s.store)
	orgEnable := plannercore.PreparedPlanCacheEnabled()
	defer func() {
		plannercore.SetPreparedPlanCache(orgEnable)
	}()
	plannercore.SetPreparedPlanCache(true)
	var err error
	tk.Se, err = session.CreateSession4TestWithOpt(s.store, &session.Opt{
		PreparedPlanCache: kvcache.NewSimpleLRUCache(100, 0.1, math.MaxUint64),
	})
	c.Assert(err, IsNil)

	tk.MustExec("use test")
	tk.MustExec("drop table if exists t")
	tk.MustExec("create table t(a int auto_increment primary key)")
	tk.MustExec("prepare stmt from 'select row_count()';")
	tk.MustExec("insert into t values()")
	res := tk.MustQuery("execute stmt").Rows()
	c.Assert(len(res), Equals, 1)
	c.Assert(res[0][0], Equals, "1")
	tk.MustExec("insert into t values(),(),()")
	res = tk.MustQuery("execute stmt").Rows()
	c.Assert(len(res), Equals, 1)
	c.Assert(res[0][0], Equals, "3")
}

func (s *testIntegrationSuite) TestValuesForBinaryLiteral(c *C) {
	// See issue #15310
	tk := testkit.NewTestKit(c, s.store)
	tk.MustExec("use test;")
	tk.MustExec("create table testValuesBinary(id int primary key auto_increment, a bit(1));")
	tk.MustExec("insert into testValuesBinary values(1,1);")
	err := tk.ExecToErr("insert into testValuesBinary values(1,1) on duplicate key update id = values(id),a = values(a);")
	c.Assert(err, IsNil)
	tk.MustQuery("select a=0 from testValuesBinary;").Check(testkit.Rows("0"))
	err = tk.ExecToErr("insert into testValuesBinary values(1,0) on duplicate key update id = values(id),a = values(a);")
	c.Assert(err, IsNil)
	tk.MustQuery("select a=0 from testValuesBinary;").Check(testkit.Rows("1"))
	tk.MustExec("drop table testValuesBinary;")
}

func (s *testIntegrationSuite) TestIssue14159(c *C) {
	tk := testkit.NewTestKitWithInit(c, s.store)
	tk.MustExec("DROP TABLE IF EXISTS t")
	tk.MustExec("CREATE TABLE t (v VARCHAR(100))")
	tk.MustExec("INSERT INTO t VALUES ('3289742893213123732904809')")
	tk.MustQuery("SELECT * FROM t WHERE v").Check(testkit.Rows("3289742893213123732904809"))
}

func (s *testIntegrationSuite) TestIssue14146(c *C) {
	tk := testkit.NewTestKit(c, s.store)
	tk.MustExec("use test")
	tk.MustExec("create table tt(a varchar(10))")
	tk.MustExec("insert into tt values(NULL)")
	tk.MustExec("analyze table tt;")
	tk.MustQuery("select * from tt").Check(testkit.Rows("<nil>"))
}

func (s *testIntegrationSerialSuite) TestCacheRegexpr(c *C) {
	tk := testkit.NewTestKit(c, s.store)
	orgEnable := plannercore.PreparedPlanCacheEnabled()
	defer func() {
		plannercore.SetPreparedPlanCache(orgEnable)
	}()
	plannercore.SetPreparedPlanCache(true)
	var err error
	tk.Se, err = session.CreateSession4TestWithOpt(s.store, &session.Opt{
		PreparedPlanCache: kvcache.NewSimpleLRUCache(100, 0.1, math.MaxUint64),
	})
	c.Assert(err, IsNil)

	tk.MustExec("use test")
	tk.MustExec("drop table if exists t1")
	tk.MustExec("create table t1 (a varchar(40))")
	tk.MustExec("insert into t1 values ('C1'),('R1')")
	tk.MustExec("prepare stmt1 from 'select a from t1 where a rlike ?'")
	tk.MustExec("set @a='^C.*'")
	tk.MustQuery("execute stmt1 using @a").Check(testkit.Rows("C1"))
	tk.MustExec("set @a='^R.*'")
	tk.MustQuery("execute stmt1 using @a").Check(testkit.Rows("R1"))
}

func (s *testIntegrationSerialSuite) TestCacheRefineArgs(c *C) {
	tk := testkit.NewTestKit(c, s.store)
	orgEnable := plannercore.PreparedPlanCacheEnabled()
	defer func() {
		plannercore.SetPreparedPlanCache(orgEnable)
	}()
	plannercore.SetPreparedPlanCache(true)
	var err error
	tk.Se, err = session.CreateSession4TestWithOpt(s.store, &session.Opt{
		PreparedPlanCache: kvcache.NewSimpleLRUCache(100, 0.1, math.MaxUint64),
	})
	c.Assert(err, IsNil)

	tk.MustExec("use test")
	tk.MustExec("drop table if exists t")
	tk.MustExec("create table t(col_int int)")
	tk.MustExec("insert into t values(null)")
	tk.MustExec("prepare stmt from 'SELECT ((col_int is true) = ?) AS res FROM t'")
	tk.MustExec("set @p0='0.8'")
	tk.MustQuery("execute stmt using @p0").Check(testkit.Rows("0"))
	tk.MustExec("set @p0='0'")
	tk.MustQuery("execute stmt using @p0").Check(testkit.Rows("1"))

	tk.MustExec("delete from t")
	tk.MustExec("insert into t values(1)")
	tk.MustExec("prepare stmt from 'SELECT col_int < ? FROM t'")
	tk.MustExec("set @p0='-184467440737095516167.1'")
	tk.MustQuery("execute stmt using @p0").Check(testkit.Rows("0"))
}

func (s *testIntegrationSuite) TestOrderByFuncPlanCache(c *C) {
	tk := testkit.NewTestKit(c, s.store)
	orgEnable := plannercore.PreparedPlanCacheEnabled()
	defer func() {
		plannercore.SetPreparedPlanCache(orgEnable)
	}()
	plannercore.SetPreparedPlanCache(true)
	var err error
	tk.Se, err = session.CreateSession4TestWithOpt(s.store, &session.Opt{
		PreparedPlanCache: kvcache.NewSimpleLRUCache(100, 0.1, math.MaxUint64),
	})
	c.Assert(err, IsNil)

	tk.MustExec("use test")
	tk.MustExec("drop table if exists t")
	tk.MustExec("create table t(a int)")
	tk.MustExec("prepare stmt from 'SELECT * FROM t order by rand()'")
	tk.MustQuery("execute stmt").Check(testkit.Rows())
	tk.MustExec("prepare stmt from 'SELECT * FROM t order by now()'")
	tk.MustQuery("execute stmt").Check(testkit.Rows())
}

func (s *testIntegrationSuite) TestSelectLimitPlanCache(c *C) {
	tk := testkit.NewTestKit(c, s.store)
	orgEnable := plannercore.PreparedPlanCacheEnabled()
	defer func() {
		plannercore.SetPreparedPlanCache(orgEnable)
	}()
	plannercore.SetPreparedPlanCache(true)
	var err error
	tk.Se, err = session.CreateSession4TestWithOpt(s.store, &session.Opt{
		PreparedPlanCache: kvcache.NewSimpleLRUCache(100, 0.1, math.MaxUint64),
	})
	c.Assert(err, IsNil)

	tk.MustExec("use test")
	tk.MustExec("drop table if exists t")
	tk.MustExec("create table t(a int)")
	tk.MustExec("insert into t values(1), (2), (3)")
	tk.MustExec("set @@session.sql_select_limit = 1")
	tk.MustExec("prepare stmt from 'SELECT * FROM t'")
	tk.MustQuery("execute stmt").Check(testkit.Rows("1"))
	tk.MustExec("set @@session.sql_select_limit = default")
	tk.MustQuery("execute stmt").Check(testkit.Rows("1", "2", "3"))
	tk.MustExec("set @@session.sql_select_limit = 2")
	tk.MustQuery("execute stmt").Check(testkit.Rows("1", "2"))
	tk.MustExec("set @@session.sql_select_limit = 1")
	tk.MustQuery("execute stmt").Check(testkit.Rows("1"))
	tk.MustExec("set @@session.sql_select_limit = default")
	tk.MustQuery("execute stmt").Check(testkit.Rows("1", "2", "3"))
	tk.MustExec("set @@session.sql_select_limit = 2")
	tk.MustQuery("execute stmt").Check(testkit.Rows("1", "2"))
}

func (s *testIntegrationSuite) TestCollation(c *C) {
	tk := testkit.NewTestKit(c, s.store)
	tk.MustExec("use test")
	tk.MustExec("drop table if exists t")
	tk.MustExec("create table t (utf8_bin_c varchar(10) charset utf8 collate utf8_bin, utf8_gen_c varchar(10) charset utf8 collate utf8_general_ci, bin_c binary, num_c int, " +
		"abin char collate ascii_bin, lbin char collate latin1_bin, u4bin char collate utf8mb4_bin, u4ci char collate utf8mb4_general_ci)")
	tk.MustExec("insert into t values ('a', 'b', 'c', 4, 'a', 'a', 'a', 'a')")
	tk.MustQuery("select collation(null)").Check(testkit.Rows("binary"))
	tk.MustQuery("select collation(2)").Check(testkit.Rows("binary"))
	tk.MustQuery("select collation(2 + 'a')").Check(testkit.Rows("binary"))
	tk.MustQuery("select collation(2 + utf8_gen_c) from t").Check(testkit.Rows("binary"))
	tk.MustQuery("select collation(2 + utf8_bin_c) from t").Check(testkit.Rows("binary"))
	tk.MustQuery("select collation(concat(utf8_bin_c, 2)) from t").Check(testkit.Rows("utf8_bin"))
	tk.MustQuery("select collation(concat(utf8_gen_c, 'abc')) from t").Check(testkit.Rows("utf8_general_ci"))
	tk.MustQuery("select collation(concat(utf8_gen_c, null)) from t").Check(testkit.Rows("utf8_general_ci"))
	tk.MustQuery("select collation(concat(utf8_gen_c, num_c)) from t").Check(testkit.Rows("utf8_general_ci"))
	tk.MustQuery("select collation(concat(utf8_bin_c, utf8_gen_c)) from t").Check(testkit.Rows("utf8_bin"))
	tk.MustQuery("select collation(upper(utf8_bin_c)) from t").Check(testkit.Rows("utf8_bin"))
	tk.MustQuery("select collation(upper(utf8_gen_c)) from t").Check(testkit.Rows("utf8_general_ci"))
	tk.MustQuery("select collation(upper(bin_c)) from t").Check(testkit.Rows("binary"))
	tk.MustQuery("select collation(concat(abin, bin_c)) from t").Check(testkit.Rows("binary"))
	tk.MustQuery("select collation(concat(lbin, bin_c)) from t").Check(testkit.Rows("binary"))
	tk.MustQuery("select collation(concat(utf8_bin_c, bin_c)) from t").Check(testkit.Rows("binary"))
	tk.MustQuery("select collation(concat(utf8_gen_c, bin_c)) from t").Check(testkit.Rows("binary"))
	tk.MustQuery("select collation(concat(u4bin, bin_c)) from t").Check(testkit.Rows("binary"))
	tk.MustQuery("select collation(concat(u4ci, bin_c)) from t").Check(testkit.Rows("binary"))
	tk.MustQuery("select collation(concat(abin, u4bin)) from t").Check(testkit.Rows("utf8mb4_bin"))
	tk.MustQuery("select collation(concat(lbin, u4bin)) from t").Check(testkit.Rows("utf8mb4_bin"))
	tk.MustQuery("select collation(concat(utf8_bin_c, u4bin)) from t").Check(testkit.Rows("utf8mb4_bin"))
	tk.MustQuery("select collation(concat(utf8_gen_c, u4bin)) from t").Check(testkit.Rows("utf8mb4_bin"))
	tk.MustQuery("select collation(concat(u4ci, u4bin)) from t").Check(testkit.Rows("utf8mb4_bin"))
	tk.MustQuery("select collation(concat(abin, u4ci)) from t").Check(testkit.Rows("utf8mb4_general_ci"))
	tk.MustQuery("select collation(concat(lbin, u4ci)) from t").Check(testkit.Rows("utf8mb4_general_ci"))
	tk.MustQuery("select collation(concat(utf8_bin_c, u4ci)) from t").Check(testkit.Rows("utf8mb4_general_ci"))
	tk.MustQuery("select collation(concat(utf8_gen_c, u4ci)) from t").Check(testkit.Rows("utf8mb4_general_ci"))
	tk.MustQuery("select collation(concat(abin, utf8_bin_c)) from t").Check(testkit.Rows("utf8_bin"))
	tk.MustQuery("select collation(concat(lbin, utf8_bin_c)) from t").Check(testkit.Rows("utf8_bin"))
	tk.MustQuery("select collation(concat(utf8_gen_c, utf8_bin_c)) from t").Check(testkit.Rows("utf8_bin"))
	tk.MustQuery("select collation(concat(abin, utf8_gen_c)) from t").Check(testkit.Rows("utf8_general_ci"))
	tk.MustQuery("select collation(concat(lbin, utf8_gen_c)) from t").Check(testkit.Rows("utf8_general_ci"))
	tk.MustQuery("select collation(concat(abin, lbin)) from t").Check(testkit.Rows("latin1_bin"))

	tk.MustExec("set names utf8mb4 collate utf8mb4_bin")
	tk.MustQuery("select collation('a')").Check(testkit.Rows("utf8mb4_bin"))
	tk.MustExec("set names utf8mb4 collate utf8mb4_general_ci")
	tk.MustQuery("select collation('a')").Check(testkit.Rows("utf8mb4_general_ci"))

	tk.MustExec("set names utf8mb4 collate utf8mb4_general_ci")
	tk.MustExec("set @test_collate_var = 'a'")
	tk.MustQuery("select collation(@test_collate_var)").Check(testkit.Rows("utf8mb4_general_ci"))
	tk.MustExec("set @test_collate_var = concat(\"a\", \"b\" collate utf8mb4_bin)")
	tk.MustQuery("select collation(@test_collate_var)").Check(testkit.Rows("utf8mb4_bin"))
}

func (s *testIntegrationSuite) TestCoercibility(c *C) {
	tk := testkit.NewTestKit(c, s.store)

	type testCase struct {
		expr   string
		result int
	}
	testFunc := func(cases []testCase, suffix string) {
		for _, tc := range cases {
			tk.MustQuery(fmt.Sprintf("select coercibility(%v) %v", tc.expr, suffix)).Check(testkit.Rows(fmt.Sprintf("%v", tc.result)))
		}
	}
	testFunc([]testCase{
		// constants
		{"1", 5}, {"null", 6}, {"'abc'", 4},
		// sys-constants
		{"version()", 3}, {"user()", 3}, {"database()", 3},
		{"current_role()", 3}, {"current_user()", 3},
		// scalar functions after constant folding
		{"1+null", 5}, {"null+'abcde'", 5}, {"concat(null, 'abcde')", 4},
		// non-deterministic functions
		{"rand()", 5}, {"now()", 5}, {"sysdate()", 5},
	}, "")

	tk.MustExec("use test")
	tk.MustExec("drop table if exists t")
	tk.MustExec("create table t (i int, r real, d datetime, t timestamp, c char(10), vc varchar(10), b binary(10), vb binary(10))")
	tk.MustExec("insert into t values (null, null, null, null, null, null, null, null)")
	testFunc([]testCase{
		{"i", 5}, {"r", 5}, {"d", 5}, {"t", 5},
		{"c", 2}, {"b", 2}, {"vb", 2}, {"vc", 2},
		{"i+r", 5}, {"i*r", 5}, {"cos(r)+sin(i)", 5}, {"d+2", 5},
		{"t*10", 5}, {"concat(c, vc)", 2}, {"replace(c, 'x', 'y')", 2},
	}, "from t")

	tk.MustQuery("SELECT COERCIBILITY(@straaa);").Check(testkit.Rows("2"))
}

func (s *testIntegrationSerialSuite) TestCacheConstEval(c *C) {
	tk := testkit.NewTestKit(c, s.store)
	orgEnable := plannercore.PreparedPlanCacheEnabled()
	defer func() {
		plannercore.SetPreparedPlanCache(orgEnable)
	}()
	plannercore.SetPreparedPlanCache(true)
	var err error
	tk.Se, err = session.CreateSession4TestWithOpt(s.store, &session.Opt{
		PreparedPlanCache: kvcache.NewSimpleLRUCache(100, 0.1, math.MaxUint64),
	})
	c.Assert(err, IsNil)

	tk.MustExec("use test")
	tk.MustExec("drop table if exists t")
	tk.MustExec("create table t(col_double double)")
	tk.MustExec("insert into t values (1)")
	tk.Se.GetSessionVars().EnableVectorizedExpression = false
	tk.MustExec("insert into mysql.expr_pushdown_blacklist values('cast', 'tikv,tiflash,tidb', 'for test')")
	tk.MustExec("admin reload expr_pushdown_blacklist")
	tk.MustExec("prepare stmt from 'SELECT * FROM (SELECT col_double AS c0 FROM t) t WHERE (ABS((REPEAT(?, ?) OR 5617780767323292672)) < LN(EXP(c0)) + (? ^ ?))'")
	tk.MustExec("set @a1 = 'JuvkBX7ykVux20zQlkwDK2DFelgn7'")
	tk.MustExec("set @a2 = 1")
	tk.MustExec("set @a3 = -112990.35179796701")
	tk.MustExec("set @a4 = 87997.92704840179")
	// Main purpose here is checking no error is reported. 1 is the result when plan cache is disabled, it is
	// incompatible with MySQL actually, update the result after fixing it.
	tk.MustQuery("execute stmt using @a1, @a2, @a3, @a4").Check(testkit.Rows("1"))
	tk.Se.GetSessionVars().EnableVectorizedExpression = true
	tk.MustExec("delete from mysql.expr_pushdown_blacklist where name = 'cast' and store_type = 'tikv,tiflash,tidb' and reason = 'for test'")
	tk.MustExec("admin reload expr_pushdown_blacklist")
}

func (s *testSuite) TestIssue20071(c *C) {
	tk := testkit.NewTestKitWithInit(c, s.store)
	tk.MustExec("drop table if exists table_30_utf8_4")
	tk.MustExec("drop table if exists t")
	tk.MustExec("create table t(a int)")
	tk.MustExec("insert into t values(1)")
	tk.MustExec("create table table_30_utf8_4 ( `pk` int primary key, `col_int_key_unsigned` int unsigned , `col_int_key_signed` int, `col_float_key_signed` float  , `col_float_key_unsigned` float unsigned) character set utf8 partition by hash(pk) partitions 4;")
	tk.MustExec("insert ignore into table_30_utf8_4 values (0,91, 10, 14,19.0495)")
	tk.MustExec("alter table table_30_utf8_4 add column a int as (col_int_key_signed * 2)")
	tk.MustExec("SELECT count(1) AS val FROM table_30_utf8_4 WHERE table_30_utf8_4.col_int_key_unsigned!=table_30_utf8_4.a OR (SELECT count(1) AS val FROM t WHERE table_30_utf8_4.col_float_key_signed!=table_30_utf8_4.col_float_key_unsigned )!=7984764426240273913;")
	tk.MustExec("select a from table_30_utf8_4 order by a")
}

func (s *testSuite) TestVirtualGeneratedColumnAndLimit(c *C) {
	tk := testkit.NewTestKitWithInit(c, s.store)
	tk.MustExec("drop table if exists t;")
	tk.MustExec("create table t (a int, b int as (a + 1));")
	tk.MustExec("insert into t(a) values (1);")
	tk.MustQuery("select /*+ LIMIT_TO_COP() */ b from t limit 1;").Check(testkit.Rows("2"))
	tk.MustQuery("select /*+ LIMIT_TO_COP() */ b from t order by b limit 1;").Check(testkit.Rows("2"))
}

func (s *testIntegrationSerialSuite) TestCollationBasic(c *C) {
	tk := testkit.NewTestKit(c, s.store)
	collate.SetNewCollationEnabledForTest(true)
	defer collate.SetNewCollationEnabledForTest(false)
	tk.MustExec("use test")
	tk.MustExec("create table t_ci(a varchar(10) collate utf8mb4_general_ci, unique key(a))")
	tk.MustExec("insert into t_ci values ('a')")
	tk.MustQuery("select * from t_ci").Check(testkit.Rows("a"))
	tk.MustQuery("select * from t_ci").Check(testkit.Rows("a"))
	tk.MustQuery("select * from t_ci where a='a'").Check(testkit.Rows("a"))
	tk.MustQuery("select * from t_ci where a='A'").Check(testkit.Rows("a"))
	tk.MustQuery("select * from t_ci where a='a   '").Check(testkit.Rows("a"))
	tk.MustQuery("select * from t_ci where a='a                    '").Check(testkit.Rows("a"))

	tk.MustExec("drop table if exists t")
	tk.MustExec("create table t (a varchar(10) primary key,b int)")
	tk.MustExec("insert into t values ('a', 1), ('b', 3), ('a', 2) on duplicate key update b = b + 1;")
	tk.MustExec("set autocommit=0")
	tk.MustExec("insert into t values ('a', 1), ('b', 3), ('a', 2) on duplicate key update b = b + 1;")
	tk.MustQuery("select * from t").Check(testkit.Rows("a 4", "b 4"))
	tk.MustExec("set autocommit=1")
	tk.MustQuery("select * from t").Check(testkit.Rows("a 4", "b 4"))

	tk.MustExec("drop table if exists t")
	tk.MustExec("create table t (a varchar(10),b int, key tk (a))")
	tk.MustExec("insert into t values ('', 1), ('', 3)")
	tk.MustExec("set autocommit=0")
	tk.MustExec("update t set b = b + 1")
	tk.MustQuery("select * from t").Check(testkit.Rows(" 2", " 4"))
	tk.MustExec("set autocommit=1")
	tk.MustQuery("select * from t").Check(testkit.Rows(" 2", " 4"))

	tk.MustExec("drop table t_ci")
	tk.MustExec("create table t_ci(id bigint primary key, a varchar(10) collate utf8mb4_general_ci, unique key(a, id))")
	tk.MustExec("insert into t_ci values (1, 'a')")
	tk.MustQuery("select a from t_ci").Check(testkit.Rows("a"))
	tk.MustQuery("select a from t_ci").Check(testkit.Rows("a"))
	tk.MustQuery("select a from t_ci where a='a'").Check(testkit.Rows("a"))
	tk.MustQuery("select a from t_ci where a='A'").Check(testkit.Rows("a"))
	tk.MustQuery("select a from t_ci where a='a   '").Check(testkit.Rows("a"))
	tk.MustQuery("select a from t_ci where a='a                    '").Check(testkit.Rows("a"))
}

func (s *testIntegrationSerialSuite) TestWeightString(c *C) {
	tk := testkit.NewTestKit(c, s.store)
	collate.SetNewCollationEnabledForTest(true)
	defer collate.SetNewCollationEnabledForTest(false)

	type testCase struct {
		input                    []string
		result                   []string
		resultAsChar1            []string
		resultAsChar3            []string
		resultAsBinary1          []string
		resultAsBinary5          []string
		resultExplicitCollateBin []string
	}
	tk.MustExec("use test")
	tk.MustExec("drop table if exists t")
	tk.MustExec("create table t (id int, a varchar(20) collate utf8mb4_general_ci)")
	cases := testCase{
		input:                    []string{"aAÁàãăâ", "a", "a  ", "中", "中 "},
		result:                   []string{"\x00A\x00A\x00A\x00A\x00A\x00A\x00A", "\x00A", "\x00A", "\x4E\x2D", "\x4E\x2D"},
		resultAsChar1:            []string{"\x00A", "\x00A", "\x00A", "\x4E\x2D", "\x4E\x2D"},
		resultAsChar3:            []string{"\x00A\x00A\x00A", "\x00A", "\x00A", "\x4E\x2D", "\x4E\x2D"},
		resultAsBinary1:          []string{"a", "a", "a", "\xE4", "\xE4"},
		resultAsBinary5:          []string{"aA\xc3\x81\xc3", "a\x00\x00\x00\x00", "a  \x00\x00", "中\x00\x00", "中 \x00"},
		resultExplicitCollateBin: []string{"aAÁàãăâ", "a", "a", "中", "中"},
	}
	values := make([]string, len(cases.input))
	for i, input := range cases.input {
		values[i] = fmt.Sprintf("(%d, '%s')", i, input)
	}
	tk.MustExec("insert into t values " + strings.Join(values, ","))
	rows := tk.MustQuery("select weight_string(a) from t order by id").Rows()
	for i, out := range cases.result {
		c.Assert(rows[i][0].(string), Equals, out)
	}
	rows = tk.MustQuery("select weight_string(a as char(1)) from t order by id").Rows()
	for i, out := range cases.resultAsChar1 {
		c.Assert(rows[i][0].(string), Equals, out)
	}
	rows = tk.MustQuery("select weight_string(a as char(3)) from t order by id").Rows()
	for i, out := range cases.resultAsChar3 {
		c.Assert(rows[i][0].(string), Equals, out)
	}
	rows = tk.MustQuery("select weight_string(a as binary(1)) from t order by id").Rows()
	for i, out := range cases.resultAsBinary1 {
		c.Assert(rows[i][0].(string), Equals, out)
	}
	rows = tk.MustQuery("select weight_string(a as binary(5)) from t order by id").Rows()
	for i, out := range cases.resultAsBinary5 {
		c.Assert(rows[i][0].(string), Equals, out)
	}
	c.Assert(tk.MustQuery("select weight_string(NULL);").Rows()[0][0], Equals, "<nil>")
	c.Assert(tk.MustQuery("select weight_string(7);").Rows()[0][0], Equals, "<nil>")
	c.Assert(tk.MustQuery("select weight_string(cast(7 as decimal(5)));").Rows()[0][0], Equals, "<nil>")
	c.Assert(tk.MustQuery("select weight_string(cast(20190821 as date));").Rows()[0][0], Equals, "2019-08-21")
	c.Assert(tk.MustQuery("select weight_string(cast(20190821 as date) as binary(5));").Rows()[0][0], Equals, "2019-")
	c.Assert(tk.MustQuery("select weight_string(7.0);").Rows()[0][0], Equals, "<nil>")
	c.Assert(tk.MustQuery("select weight_string(7 AS BINARY(2));").Rows()[0][0], Equals, "7\x00")
	// test explicit collation
	c.Assert(tk.MustQuery("select weight_string('中 ' collate utf8mb4_general_ci);").Rows()[0][0], Equals, "\x4E\x2D")
	c.Assert(tk.MustQuery("select weight_string('中 ' collate utf8mb4_bin);").Rows()[0][0], Equals, "中")
	c.Assert(tk.MustQuery("select weight_string('中 ' collate utf8mb4_unicode_ci);").Rows()[0][0], Equals, "\xFB\x40\xCE\x2D")
	c.Assert(tk.MustQuery("select collation(a collate utf8mb4_general_ci) from t order by id").Rows()[0][0], Equals, "utf8mb4_general_ci")
	c.Assert(tk.MustQuery("select collation('中 ' collate utf8mb4_general_ci);").Rows()[0][0], Equals, "utf8mb4_general_ci")
	rows = tk.MustQuery("select weight_string(a collate utf8mb4_bin) from t order by id").Rows()
	for i, out := range cases.resultExplicitCollateBin {
		c.Assert(rows[i][0].(string), Equals, out)
	}
	tk.MustGetErrMsg("select weight_string(a collate utf8_general_ci) from t order by id", "[ddl:1253]COLLATION 'utf8_general_ci' is not valid for CHARACTER SET 'utf8mb4'")
	tk.MustGetErrMsg("select weight_string('中' collate utf8_bin)", "[ddl:1253]COLLATION 'utf8_bin' is not valid for CHARACTER SET 'utf8mb4'")
}

func (s *testIntegrationSerialSuite) TestCollationCreateIndex(c *C) {
	tk := testkit.NewTestKit(c, s.store)
	collate.SetNewCollationEnabledForTest(true)
	defer collate.SetNewCollationEnabledForTest(false)
	tk.MustExec("use test")
	tk.MustExec("drop table if exists t")
	tk.MustExec("create table t (a varchar(10) collate utf8mb4_general_ci);")
	tk.MustExec("insert into t values ('a');")
	tk.MustExec("insert into t values ('A');")
	tk.MustExec("insert into t values ('b');")
	tk.MustExec("insert into t values ('B');")
	tk.MustExec("insert into t values ('a');")
	tk.MustExec("insert into t values ('A');")
	tk.MustExec("insert into t values ('ß');")
	tk.MustExec("insert into t values ('sa');")
	tk.MustExec("create index idx on t(a);")
	tk.MustQuery("select * from t order by a").Check(testkit.Rows("a", "A", "a", "A", "b", "B", "ß", "sa"))

	tk.MustExec("drop table if exists t")
	tk.MustExec("create table t (a varchar(10) collate utf8mb4_unicode_ci);")
	tk.MustExec("insert into t values ('a');")
	tk.MustExec("insert into t values ('A');")
	tk.MustExec("insert into t values ('b');")
	tk.MustExec("insert into t values ('B');")
	tk.MustExec("insert into t values ('a');")
	tk.MustExec("insert into t values ('A');")
	tk.MustExec("insert into t values ('ß');")
	tk.MustExec("insert into t values ('sa');")
	tk.MustExec("create index idx on t(a);")
	tk.MustQuery("select * from t order by a").Check(testkit.Rows("a", "A", "a", "A", "b", "B", "sa", "ß"))
}

func (s *testIntegrationSerialSuite) TestCollateConstantPropagation(c *C) {
	tk := testkit.NewTestKit(c, s.store)
	collate.SetNewCollationEnabledForTest(true)
	defer collate.SetNewCollationEnabledForTest(false)

	tk.MustExec("use test")
	tk.MustExec("drop table if exists t")
	tk.MustExec("create table t (a char(10) collate utf8mb4_bin, b char(10) collate utf8mb4_general_ci);")
	tk.MustExec("insert into t values ('a', 'A');")
	tk.MustQuery("select * from t t1, t t2 where t1.a=t2.b and t2.b='a' collate utf8mb4_general_ci;").Check(nil)
	tk.MustQuery("select * from t t1, t t2 where t1.a=t2.b and t2.b>='a' collate utf8mb4_general_ci;").Check(nil)
	tk.MustExec("drop table t;")
	tk.MustExec("create table t (a char(10) collate utf8mb4_general_ci, b char(10) collate utf8mb4_general_ci);")
	tk.MustExec("insert into t values ('A', 'a');")
	tk.MustQuery("select * from t t1, t t2 where t1.a=t2.b and t2.b='a' collate utf8mb4_bin;").Check(testkit.Rows("A a A a"))
	tk.MustQuery("select * from t t1, t t2 where t1.a=t2.b and t2.b>='a' collate utf8mb4_bin;").Check(testkit.Rows("A a A a"))
	tk.MustExec("drop table t;")
	tk.MustExec("set names utf8mb4")
	tk.MustExec("create table t (a char(10) collate utf8mb4_general_ci, b char(10) collate utf8_general_ci);")
	tk.MustExec("insert into t values ('a', 'A');")
	tk.MustQuery("select * from t t1, t t2 where t1.a=t2.b and t2.b='A'").Check(testkit.Rows("a A a A"))
	tk.MustExec("drop table t;")
	tk.MustExec("create table t(a char collate utf8_general_ci, b char collate utf8mb4_general_ci, c char collate utf8_bin);")
	tk.MustExec("insert into t values ('b', 'B', 'B');")
	tk.MustQuery("select * from t t1, t t2 where t1.a=t2.b and t2.b=t2.c;").Check(testkit.Rows("b B B b B B"))
	tk.MustExec("drop table t;")
	tk.MustExec("create table t(a char collate utf8_bin, b char collate utf8_general_ci);")
	tk.MustExec("insert into t values ('a', 'A');")
	tk.MustQuery("select * from t t1, t t2 where t1.b=t2.b and t2.b=t1.a collate utf8_general_ci;").Check(testkit.Rows("a A a A"))
	tk.MustExec("drop table if exists t1, t2;")
	tk.MustExec("set names utf8mb4 collate utf8mb4_general_ci;")
	tk.MustExec("create table t1(a char, b varchar(10)) charset utf8mb4 collate utf8mb4_general_ci;")
	tk.MustExec("create table t2(a char, b varchar(10)) charset utf8mb4 collate utf8mb4_bin;")
	tk.MustExec("insert into t1 values ('A', 'a');")
	tk.MustExec("insert into t2 values ('a', 'a')")
	tk.MustQuery("select * from t1 left join t2 on t1.a = t2.a where t1.a = 'a';").Check(testkit.Rows("A a <nil> <nil>"))
	tk.MustExec("drop table t;")
	tk.MustExec("set names utf8mb4 collate utf8mb4_general_ci;")
	tk.MustExec("create table t(a char collate utf8mb4_bin, b char collate utf8mb4_general_ci);")
	tk.MustExec("insert into t values ('a', 'a');")
	tk.MustQuery("select * from t t1, t t2 where  t2.b = 'A' and lower(concat(t1.a , '' ))  = t2.b;").Check(testkit.Rows("a a a a"))
	tk.MustExec("drop table t;")
	tk.MustExec("create table t(a char collate utf8_unicode_ci, b char collate utf8mb4_unicode_ci, c char collate utf8_bin);")
	tk.MustExec("insert into t values ('b', 'B', 'B');")
	tk.MustQuery("select * from t t1, t t2 where t1.a=t2.b and t2.b=t2.c;").Check(testkit.Rows("b B B b B B"))
	tk.MustExec("drop table if exists t1, t2;")
	tk.MustExec("set names utf8mb4 collate utf8mb4_unicode_ci;")
	tk.MustExec("create table t1(a char, b varchar(10)) charset utf8mb4 collate utf8mb4_unicode_ci;")
	tk.MustExec("create table t2(a char, b varchar(10)) charset utf8mb4 collate utf8mb4_bin;")
	tk.MustExec("insert into t1 values ('A', 'a');")
	tk.MustExec("insert into t2 values ('a', 'a')")
	tk.MustQuery("select * from t1 left join t2 on t1.a = t2.a where t1.a = 'a';").Check(testkit.Rows("A a <nil> <nil>"))
	tk.MustExec("drop table if exists t1, t2;")
	tk.MustExec("set names utf8mb4 collate utf8mb4_general_ci;")
	tk.MustExec("create table t1(a char, b varchar(10)) charset utf8mb4 collate utf8mb4_general_ci;")
	tk.MustExec("create table t2(a char, b varchar(10)) charset utf8mb4 collate utf8mb4_unicode_ci;")
	tk.MustExec("insert into t1 values ('ß', 's');")
	tk.MustExec("insert into t2 values ('s', 's')")
	tk.MustQuery("select * from t1 left join t2 on t1.a = t2.a collate utf8mb4_unicode_ci where t1.a = 's';").Check(testkit.Rows("ß s <nil> <nil>"))
}

func (s *testIntegrationSuite2) TestIssue17791(c *C) {
	tk := testkit.NewTestKit(c, s.store)

	tk.MustExec("use test;")
	tk.MustExec("drop table if exists t;")
	tk.MustExec("SET sql_mode=DEFAULT;")
	tk.MustExec("CREATE TABLE t1 (" +
		" id INT NOT NULL PRIMARY KEY auto_increment," +
		" pad VARCHAR(10) NOT NULL," +
		" expr varchar(100) AS (NOT 1 BETWEEN -5 AND 5)" +
		");")
	tk.MustExec("INSERT INTO t1 (pad) VALUES ('a'), ('b');")
	tk.MustQuery("SELECT id, pad, expr, NOT 1 BETWEEN -5 AND 5 as expr_in_select FROM t1;").Check(testkit.Rows("1 a 0 0", "2 b 0 0"))
}

func (s *testIntegrationSerialSuite) TestMixCollation(c *C) {
	tk := testkit.NewTestKit(c, s.store)
	collate.SetNewCollationEnabledForTest(true)
	defer collate.SetNewCollationEnabledForTest(false)

	tk.MustGetErrMsg(`select 'a' collate utf8mb4_bin = 'a' collate utf8mb4_general_ci;`, "[expression:1267]Illegal mix of collations (utf8mb4_bin,EXPLICIT) and (utf8mb4_general_ci,EXPLICIT) for operation 'eq'")

	tk.MustExec("use test;")
	tk.MustExec("drop table if exists t;")
	tk.MustExec(`create table t (
			mb4general varchar(10) charset utf8mb4 collate utf8mb4_general_ci,
			mb4unicode varchar(10) charset utf8mb4 collate utf8mb4_unicode_ci,
			mb4bin     varchar(10) charset utf8mb4 collate utf8mb4_bin,
			general    varchar(10) charset utf8 collate utf8_general_ci,
			unicode    varchar(10) charset utf8 collate utf8_unicode_ci,
			utfbin     varchar(10) charset utf8 collate utf8_bin,
			bin        varchar(10) charset binary collate binary,
			latin1_bin varchar(10) charset latin1 collate latin1_bin,
			ascii_bin  varchar(10) charset ascii collate ascii_bin,
    		i          int
	);`)
	tk.MustExec("insert into t values ('s', 's', 's', 's', 's', 's', 's', 's', 's', 1);")
	tk.MustExec("set names utf8mb4 collate utf8mb4_general_ci;")

	tk.MustQuery("select * from t where mb4unicode = 's' collate utf8mb4_unicode_ci;").Check(testkit.Rows("s s s s s s s s s 1"))
	tk.MustQuery(`select * from t t1, t t2 where t1.mb4unicode = t2.mb4general collate utf8mb4_general_ci;`).Check(testkit.Rows("s s s s s s s s s 1 s s s s s s s s s 1"))
	tk.MustQuery(`select * from t t1, t t2 where t1.mb4general = t2.mb4unicode collate utf8mb4_general_ci;`).Check(testkit.Rows("s s s s s s s s s 1 s s s s s s s s s 1"))
	tk.MustQuery(`select * from t t1, t t2 where t1.mb4general = t2.mb4unicode collate utf8mb4_unicode_ci;`).Check(testkit.Rows("s s s s s s s s s 1 s s s s s s s s s 1"))
	tk.MustQuery(`select * from t t1, t t2 where t1.mb4unicode = t2.mb4general collate utf8mb4_unicode_ci;`).Check(testkit.Rows("s s s s s s s s s 1 s s s s s s s s s 1"))
	tk.MustQuery(`select * from t where mb4general = mb4bin collate utf8mb4_general_ci;`).Check(testkit.Rows("s s s s s s s s s 1"))
	tk.MustQuery(`select * from t where mb4unicode = mb4general collate utf8mb4_unicode_ci;`).Check(testkit.Rows("s s s s s s s s s 1"))
	tk.MustQuery(`select * from t where mb4general = mb4unicode collate utf8mb4_unicode_ci;`).Check(testkit.Rows("s s s s s s s s s 1"))
	tk.MustQuery(`select * from t where mb4unicode = 's' collate utf8mb4_unicode_ci;`).Check(testkit.Rows("s s s s s s s s s 1"))
	tk.MustQuery("select * from t where mb4unicode = mb4bin;").Check(testkit.Rows("s s s s s s s s s 1"))
	tk.MustQuery("select * from t where general = mb4unicode;").Check(testkit.Rows("s s s s s s s s s 1"))
	tk.MustQuery("select * from t where unicode = mb4unicode;").Check(testkit.Rows("s s s s s s s s s 1"))
	tk.MustQuery("select * from t where mb4unicode = mb4unicode;").Check(testkit.Rows("s s s s s s s s s 1"))

	tk.MustQuery("select collation(concat(mb4unicode, mb4general collate utf8mb4_unicode_ci)) from t;").Check(testkit.Rows("utf8mb4_unicode_ci"))
	tk.MustQuery("select collation(concat(mb4general, mb4unicode, mb4bin)) from t;").Check(testkit.Rows("utf8mb4_bin"))
	tk.MustQuery("select coercibility(concat(mb4general, mb4unicode, mb4bin)) from t;").Check(testkit.Rows("1"))
	tk.MustQuery("select collation(concat(mb4unicode, mb4bin, concat(mb4general))) from t;").Check(testkit.Rows("utf8mb4_bin"))
	tk.MustQuery("select coercibility(concat(mb4unicode, mb4bin)) from t;").Check(testkit.Rows("2"))
	tk.MustQuery("select collation(concat(mb4unicode, mb4bin)) from t;").Check(testkit.Rows("utf8mb4_bin"))
	tk.MustQuery("select coercibility(concat(mb4bin, concat(mb4general))) from t;").Check(testkit.Rows("2"))
	tk.MustQuery("select collation(concaT(mb4bin, cOncAt(mb4general))) from t;").Check(testkit.Rows("utf8mb4_bin"))
	tk.MustQuery("select coercibility(concat(mb4unicode, mb4bin, concat(mb4general))) from t;").Check(testkit.Rows("2"))
	tk.MustQuery("select collation(concat(mb4unicode, mb4bin, concat(mb4general))) from t;").Check(testkit.Rows("utf8mb4_bin"))
	tk.MustQuery("select coercibility(concat(mb4unicode, mb4general)) from t;").Check(testkit.Rows("1"))
	tk.MustQuery("select collation(coalesce(mb4unicode, mb4general)) from t;").Check(testkit.Rows("utf8mb4_bin"))
	tk.MustQuery("select coercibility(coalesce(mb4unicode, mb4general)) from t;").Check(testkit.Rows("1"))
	tk.MustQuery("select collation(CONCAT(concat(mb4unicode), concat(mb4general))) from t;").Check(testkit.Rows("utf8mb4_bin"))
	tk.MustQuery("select coercibility(cONcat(unicode, general)) from t;").Check(testkit.Rows("1"))
	tk.MustQuery("select collation(concAt(unicode, general)) from t;").Check(testkit.Rows("utf8_bin"))
	tk.MustQuery("select collation(concat(bin, mb4general)) from t;").Check(testkit.Rows("binary"))
	tk.MustQuery("select coercibility(concat(bin, mb4general)) from t;").Check(testkit.Rows("2"))
	tk.MustQuery("select collation(concat(mb4unicode, ascii_bin)) from t;").Check(testkit.Rows("utf8mb4_unicode_ci"))
	tk.MustQuery("select coercibility(concat(mb4unicode, ascii_bin)) from t;").Check(testkit.Rows("2"))
	tk.MustQuery("select collation(concat(mb4unicode, mb4unicode)) from t;").Check(testkit.Rows("utf8mb4_unicode_ci"))
	tk.MustQuery("select coercibility(concat(mb4unicode, mb4unicode)) from t;").Check(testkit.Rows("2"))
	tk.MustQuery("select collation(concat(bin, bin)) from t;").Check(testkit.Rows("binary"))
	tk.MustQuery("select coercibility(concat(bin, bin)) from t;").Check(testkit.Rows("2"))
	tk.MustQuery("select collation(concat(latin1_bin, ascii_bin)) from t;").Check(testkit.Rows("latin1_bin"))
	tk.MustQuery("select coercibility(concat(latin1_bin, ascii_bin)) from t;").Check(testkit.Rows("2"))
	tk.MustQuery("select collation(concat(mb4unicode, bin)) from t;").Check(testkit.Rows("binary"))
	tk.MustQuery("select coercibility(concat(mb4unicode, bin)) from t;").Check(testkit.Rows("2"))
	tk.MustQuery("select collation(mb4general collate utf8mb4_unicode_ci) from t;").Check(testkit.Rows("utf8mb4_unicode_ci"))
	tk.MustQuery("select coercibility(mb4general collate utf8mb4_unicode_ci) from t;").Check(testkit.Rows("0"))
	tk.MustQuery("select collation(concat(concat(mb4unicode, mb4general), concat(unicode, general))) from t;").Check(testkit.Rows("utf8mb4_bin"))
	tk.MustQuery("select coercibility(concat(concat(mb4unicode, mb4general), concat(unicode, general))) from t;").Check(testkit.Rows("1"))
	tk.MustQuery("select collation(concat(i, 1)) from t;").Check(testkit.Rows("utf8mb4_general_ci"))
	tk.MustQuery("select coercibility(concat(i, 1)) from t;").Check(testkit.Rows("4"))
	tk.MustQuery("select collation(concat(i, user())) from t;").Check(testkit.Rows("utf8mb4_general_ci"))
	tk.MustQuery("select coercibility(concat(i, user())) from t;").Check(testkit.Rows("3"))
	tk.MustGetErrMsg("select * from t where mb4unicode = mb4general;", "[expression:1267]Illegal mix of collations (utf8mb4_unicode_ci,IMPLICIT) and (utf8mb4_general_ci,IMPLICIT) for operation 'eq'")
	tk.MustGetErrMsg("select * from t where unicode = general;", "[expression:1267]Illegal mix of collations (utf8_unicode_ci,IMPLICIT) and (utf8_general_ci,IMPLICIT) for operation 'eq'")
	tk.MustGetErrMsg("select concat(mb4general) = concat(mb4unicode) from t;", "[expression:1267]Illegal mix of collations (utf8mb4_general_ci,IMPLICIT) and (utf8mb4_unicode_ci,IMPLICIT) for operation 'eq'")
	tk.MustGetErrMsg("select * from t t1, t t2 where t1.mb4unicode = t2.mb4general;", "[expression:1267]Illegal mix of collations (utf8mb4_unicode_ci,IMPLICIT) and (utf8mb4_general_ci,IMPLICIT) for operation 'eq'")
	tk.MustGetErrMsg("select field('s', mb4general, mb4unicode, mb4bin) from t;", "[expression:1271]Illegal mix of collations for operation 'field'")
	tk.MustGetErrMsg("select concat(mb4unicode, mb4general) = mb4unicode from t;", "[expression:1267]Illegal mix of collations (utf8mb4_bin,NONE) and (utf8mb4_unicode_ci,IMPLICIT) for operation 'eq'")

	tk.MustExec("drop table t;")
}

func (s *testIntegrationSerialSuite) prepare4Join(c *C) *testkit.TestKit {
	tk := testkit.NewTestKit(c, s.store)
	tk.MustExec("USE test")
	tk.MustExec("drop table if exists t")
	tk.MustExec("drop table if exists t_bin")
	tk.MustExec("CREATE TABLE `t` ( `a` int(11) NOT NULL,`b` varchar(5) CHARACTER SET utf8mb4 COLLATE utf8mb4_general_ci DEFAULT NULL)")
	tk.MustExec("CREATE TABLE `t_bin` ( `a` int(11) NOT NULL,`b` varchar(5) CHARACTER SET binary)")
	tk.MustExec("insert into t values (1, 'a'), (2, 'À'), (3, 'á'), (4, 'à'), (5, 'b'), (6, 'c'), (7, ' ')")
	tk.MustExec("insert into t_bin values (1, 'a'), (2, 'À'), (3, 'á'), (4, 'à'), (5, 'b'), (6, 'c'), (7, ' ')")
	return tk
}

func (s *testIntegrationSerialSuite) prepare4Join2(c *C) *testkit.TestKit {
	tk := testkit.NewTestKit(c, s.store)
	tk.MustExec("USE test")
	tk.MustExec("drop table if exists t1")
	tk.MustExec("drop table if exists t2")
	tk.MustExec("create table t1 (id int, v varchar(5) character set binary, key(v))")
	tk.MustExec("create table t2 (v varchar(5) CHARACTER SET utf8mb4 COLLATE utf8mb4_general_ci, key(v))")
	tk.MustExec("insert into t1 values (1, 'a'), (2, 'À'), (3, 'á'), (4, 'à'), (5, 'b'), (6, 'c'), (7, ' ')")
	tk.MustExec("insert into t2 values ('a'), ('À'), ('á'), ('à'), ('b'), ('c'), (' ')")
	return tk
}

func (s *testIntegrationSerialSuite) TestCollateHashJoin(c *C) {
	collate.SetNewCollationEnabledForTest(true)
	defer collate.SetNewCollationEnabledForTest(false)
	tk := s.prepare4Join(c)
	tk.MustQuery("select /*+ TIDB_HJ(t1, t2) */ t1.a, t1.b from t t1, t t2 where t1.b=t2.b order by t1.a").Check(
		testkit.Rows("1 a", "1 a", "1 a", "1 a", "2 À", "2 À", "2 À", "2 À", "3 á", "3 á", "3 á", "3 á", "4 à", "4 à", "4 à", "4 à", "5 b", "6 c", "7  "))
	tk.MustQuery("select /*+ TIDB_HJ(t1, t2) */ t1.a, t1.b from t_bin t1, t_bin t2 where t1.b=t2.b order by t1.a").Check(
		testkit.Rows("1 a", "2 À", "3 á", "4 à", "5 b", "6 c", "7  "))
	tk.MustQuery("select /*+ TIDB_HJ(t1, t2) */ t1.a, t1.b from t t1, t t2 where t1.b=t2.b and t1.a>3 order by t1.a").Check(
		testkit.Rows("4 à", "4 à", "4 à", "4 à", "5 b", "6 c", "7  "))
	tk.MustQuery("select /*+ TIDB_HJ(t1, t2) */ t1.a, t1.b from t_bin t1, t_bin t2 where t1.b=t2.b and t1.a>3 order by t1.a").Check(
		testkit.Rows("4 à", "5 b", "6 c", "7  "))
	tk.MustQuery("select /*+ TIDB_HJ(t1, t2) */ t1.a, t1.b from t t1, t t2 where t1.b=t2.b and t1.a>3 order by t1.a").Check(
		testkit.Rows("4 à", "4 à", "4 à", "4 à", "5 b", "6 c", "7  "))
	tk.MustQuery("select /*+ TIDB_HJ(t1, t2) */ t1.a, t1.b from t_bin t1, t_bin t2 where t1.b=t2.b and t1.a>3 order by t1.a").Check(
		testkit.Rows("4 à", "5 b", "6 c", "7  "))
	tk.MustQuery("select /*+ TIDB_HJ(t1, t2) */ t1.a, t1.b from t t1, t t2 where t1.b=t2.b and t1.a>t2.a order by t1.a").Check(
		testkit.Rows("2 À", "3 á", "3 á", "4 à", "4 à", "4 à"))
	tk.MustQuery("select /*+ TIDB_HJ(t1, t2) */ t1.a, t1.b from t_bin t1, t_bin t2 where t1.b=t2.b and t1.a>t2.a order by t1.a").Check(
		testkit.Rows())
}

func (s *testIntegrationSerialSuite) TestCollateHashJoin2(c *C) {
	collate.SetNewCollationEnabledForTest(true)
	defer collate.SetNewCollationEnabledForTest(false)
	tk := s.prepare4Join2(c)
	tk.MustQuery("select /*+ TIDB_HJ(t1, t2) */ * from t1, t2 where t1.v=t2.v order by t1.id").Check(
		testkit.Rows("1 a a", "2 À À", "3 á á", "4 à à", "5 b b", "6 c c", "7    "))
}

func (s *testIntegrationSerialSuite) TestCollateMergeJoin(c *C) {
	collate.SetNewCollationEnabledForTest(true)
	defer collate.SetNewCollationEnabledForTest(false)
	tk := s.prepare4Join(c)
	tk.MustQuery("select /*+ TIDB_SMJ(t1, t2) */ t1.a, t1.b from t t1, t t2 where t1.b=t2.b order by t1.a").Check(
		testkit.Rows("1 a", "1 a", "1 a", "1 a", "2 À", "2 À", "2 À", "2 À", "3 á", "3 á", "3 á", "3 á", "4 à", "4 à", "4 à", "4 à", "5 b", "6 c", "7  "))
	tk.MustQuery("select /*+ TIDB_SMJ(t1, t2) */ t1.a, t1.b from t_bin t1, t_bin t2 where t1.b=t2.b order by t1.a").Check(
		testkit.Rows("1 a", "2 À", "3 á", "4 à", "5 b", "6 c", "7  "))
	tk.MustQuery("select /*+ TIDB_SMJ(t1, t2) */ t1.a, t1.b from t t1, t t2 where t1.b=t2.b and t1.a>3 order by t1.a").Check(
		testkit.Rows("4 à", "4 à", "4 à", "4 à", "5 b", "6 c", "7  "))
	tk.MustQuery("select /*+ TIDB_SMJ(t1, t2) */ t1.a, t1.b from t_bin t1, t_bin t2 where t1.b=t2.b and t1.a>3 order by t1.a").Check(
		testkit.Rows("4 à", "5 b", "6 c", "7  "))
	tk.MustQuery("select /*+ TIDB_SMJ(t1, t2) */ t1.a, t1.b from t t1, t t2 where t1.b=t2.b and t1.a>3 order by t1.a").Check(
		testkit.Rows("4 à", "4 à", "4 à", "4 à", "5 b", "6 c", "7  "))
	tk.MustQuery("select /*+ TIDB_SMJ(t1, t2) */ t1.a, t1.b from t_bin t1, t_bin t2 where t1.b=t2.b and t1.a>3 order by t1.a").Check(
		testkit.Rows("4 à", "5 b", "6 c", "7  "))
	tk.MustQuery("select /*+ TIDB_SMJ(t1, t2) */ t1.a, t1.b from t t1, t t2 where t1.b=t2.b and t1.a>t2.a order by t1.a").Check(
		testkit.Rows("2 À", "3 á", "3 á", "4 à", "4 à", "4 à"))
	tk.MustQuery("select /*+ TIDB_SMJ(t1, t2) */ t1.a, t1.b from t_bin t1, t_bin t2 where t1.b=t2.b and t1.a>t2.a order by t1.a").Check(
		testkit.Rows())
}

func (s *testIntegrationSerialSuite) TestCollateMergeJoin2(c *C) {
	collate.SetNewCollationEnabledForTest(true)
	defer collate.SetNewCollationEnabledForTest(false)
	tk := s.prepare4Join2(c)
	tk.MustQuery("select /*+ TIDB_SMJ(t1, t2) */ * from t1, t2 where t1.v=t2.v order by t1.id").Check(
		testkit.Rows("1 a a", "2 À À", "3 á á", "4 à à", "5 b b", "6 c c", "7    "))
}

func (s *testIntegrationSerialSuite) TestCollateIndexMergeJoin(c *C) {
	collate.SetNewCollationEnabledForTest(true)
	defer collate.SetNewCollationEnabledForTest(false)
	tk := testkit.NewTestKit(c, s.store)
	tk.MustExec("use test")
	tk.MustExec("drop table if exists t")
	tk.MustExec("create table t (a varchar(5) CHARACTER SET utf8mb4 COLLATE utf8mb4_general_ci, b varchar(5) CHARACTER SET utf8mb4 COLLATE utf8mb4_general_ci, key(a), key(b))")
	tk.MustExec("insert into t values ('a', 'x'), ('x', 'À'), ('á', 'x'), ('à', 'à'), ('à', 'x')")

	tk.MustExec("set tidb_enable_index_merge=1")
	tk.MustQuery("select /*+ USE_INDEX_MERGE(t, a, b) */ * from t where a = 'a' or b = 'a'").Sort().Check(
		testkit.Rows("a x", "x À", "à x", "à à", "á x"))
}

func (s *testIntegrationSerialSuite) prepare4Collation(c *C, hasIndex bool) *testkit.TestKit {
	tk := testkit.NewTestKit(c, s.store)
	tk.MustExec("USE test")
	tk.MustExec("drop table if exists t")
	tk.MustExec("drop table if exists t_bin")
	idxSQL := ", key(v)"
	if !hasIndex {
		idxSQL = ""
	}
	tk.MustExec(fmt.Sprintf("create table t (id int, v varchar(5) CHARACTER SET utf8mb4 COLLATE utf8mb4_general_ci DEFAULT NULL %v)", idxSQL))
	tk.MustExec(fmt.Sprintf("create table t_bin (id int, v varchar(5) CHARACTER SET binary %v)", idxSQL))
	tk.MustExec("insert into t values (1, 'a'), (2, 'À'), (3, 'á'), (4, 'à'), (5, 'b'), (6, 'c'), (7, ' ')")
	tk.MustExec("insert into t_bin values (1, 'a'), (2, 'À'), (3, 'á'), (4, 'à'), (5, 'b'), (6, 'c'), (7, ' ')")
	return tk
}

func (s *testIntegrationSerialSuite) TestCollateSelection(c *C) {
	collate.SetNewCollationEnabledForTest(true)
	defer collate.SetNewCollationEnabledForTest(false)
	tk := s.prepare4Collation(c, false)
	tk.MustQuery("select v from t where v='a' order by id").Check(testkit.Rows("a", "À", "á", "à"))
	tk.MustQuery("select v from t_bin where v='a' order by id").Check(testkit.Rows("a"))
	tk.MustQuery("select v from t where v<'b' and id<=3").Check(testkit.Rows("a", "À", "á"))
	tk.MustQuery("select v from t_bin where v<'b' and id<=3").Check(testkit.Rows("a"))
}

func (s *testIntegrationSerialSuite) TestCollateSort(c *C) {
	collate.SetNewCollationEnabledForTest(true)
	defer collate.SetNewCollationEnabledForTest(false)
	tk := s.prepare4Collation(c, false)
	tk.MustQuery("select id from t order by v, id").Check(testkit.Rows("7", "1", "2", "3", "4", "5", "6"))
	tk.MustQuery("select id from t_bin order by v, id").Check(testkit.Rows("7", "1", "5", "6", "2", "4", "3"))

	tk.MustExec("drop table if exists t")
	tk.MustExec("create table t(a char(10) collate utf8mb4_general_ci, key(a))")
	tk.MustExec("insert into t values ('a'), ('A'), ('b')")
	tk.MustExec("insert into t values ('a'), ('A'), ('b')")
	tk.MustExec("insert into t values ('a'), ('A'), ('b')")
	tk.MustQuery("select * from t order by a collate utf8mb4_bin").Check(testkit.Rows("A", "A", "A", "a", "a", "a", "b", "b", "b"))
	tk.MustQuery("select * from t order by a collate utf8mb4_general_ci").Check(testkit.Rows("a", "A", "a", "A", "a", "A", "b", "b", "b"))
	tk.MustQuery("select * from t order by a collate utf8mb4_unicode_ci").Check(testkit.Rows("a", "A", "a", "A", "a", "A", "b", "b", "b"))
}

func (s *testIntegrationSerialSuite) TestCollateHashAgg(c *C) {
	collate.SetNewCollationEnabledForTest(true)
	defer collate.SetNewCollationEnabledForTest(false)
	tk := s.prepare4Collation(c, false)
	tk.HasPlan("select distinct(v) from t_bin", "HashAgg")
	tk.MustQuery("select distinct(v) from t_bin").Sort().Check(testkit.Rows(" ", "a", "b", "c", "À", "à", "á"))
	tk.HasPlan("select distinct(v) from t", "HashAgg")
	tk.MustQuery("select distinct(v) from t").Sort().Check(testkit.Rows(" ", "a", "b", "c"))
	tk.HasPlan("select v, count(*) from t_bin group by v", "HashAgg")
	tk.MustQuery("select v, count(*) from t_bin group by v").Sort().Check(testkit.Rows("  1", "a 1", "b 1", "c 1", "À 1", "à 1", "á 1"))
	tk.HasPlan("select v, count(*) from t group by v", "HashAgg")
	tk.MustQuery("select v, count(*) from t group by v").Sort().Check(testkit.Rows("  1", "a 4", "b 1", "c 1"))

	tk.MustExec("drop table if exists t")
	tk.MustExec("create table t(a char(10) collate utf8mb4_general_ci, key(a))")
	tk.MustExec("insert into t values ('a'), ('A'), ('b')")
	tk.MustExec("insert into t values ('a'), ('A'), ('b')")
	tk.MustExec("insert into t values ('a'), ('A'), ('b')")
	tk.MustExec("insert into t values ('s'), ('ss'), ('ß')")
	tk.MustQuery("select count(1) from t group by a collate utf8mb4_bin order by a collate utf8mb4_bin").Check(testkit.Rows("3", "3", "3", "1", "1", "1"))
	tk.MustQuery("select count(1) from t group by a collate utf8mb4_unicode_ci order by a collate utf8mb4_unicode_ci").Check(testkit.Rows("6", "3", "1", "2"))
	tk.MustQuery("select count(1) from t group by a collate utf8mb4_general_ci order by a collate utf8mb4_general_ci").Check(testkit.Rows("6", "3", "2", "1"))
}

func (s *testIntegrationSerialSuite) TestCollateStreamAgg(c *C) {
	collate.SetNewCollationEnabledForTest(true)
	defer collate.SetNewCollationEnabledForTest(false)
	tk := s.prepare4Collation(c, true)
	tk.HasPlan("select distinct(v) from t_bin", "StreamAgg")
	tk.MustQuery("select distinct(v) from t_bin").Sort().Check(testkit.Rows(" ", "a", "b", "c", "À", "à", "á"))
	tk.HasPlan("select distinct(v) from t", "StreamAgg")
	tk.MustQuery("select distinct(v) from t").Sort().Check(testkit.Rows(" ", "a", "b", "c"))
	tk.HasPlan("select v, count(*) from t_bin group by v", "StreamAgg")
	tk.MustQuery("select v, count(*) from t_bin group by v").Sort().Check(testkit.Rows("  1", "a 1", "b 1", "c 1", "À 1", "à 1", "á 1"))
	tk.HasPlan("select v, count(*) from t group by v", "StreamAgg")
	tk.MustQuery("select v, count(*) from t group by v").Sort().Check(testkit.Rows("  1", "a 4", "b 1", "c 1"))
}

func (s *testIntegrationSerialSuite) TestCollateIndexReader(c *C) {
	collate.SetNewCollationEnabledForTest(true)
	defer collate.SetNewCollationEnabledForTest(false)
	tk := s.prepare4Collation(c, true)
	tk.HasPlan("select v from t where v < 'b'  order by v", "IndexReader")
	tk.MustQuery("select v from t where v < 'b' order by v").Check(testkit.Rows(" ", "a", "À", "á", "à"))
	tk.HasPlan("select v from t where v < 'b' and v > ' ' order by v", "IndexReader")
	tk.MustQuery("select v from t where v < 'b' and v > ' ' order by v").Check(testkit.Rows("a", "À", "á", "à"))
	tk.HasPlan("select v from t_bin where v < 'b' order by v", "IndexReader")
	tk.MustQuery("select v from t_bin where v < 'b' order by v").Sort().Check(testkit.Rows(" ", "a"))
	tk.HasPlan("select v from t_bin where v < 'b' and v > ' ' order by v", "IndexReader")
	tk.MustQuery("select v from t_bin where v < 'b' and v > ' ' order by v").Sort().Check(testkit.Rows("a"))
}

func (s *testIntegrationSerialSuite) TestCollateIndexLookup(c *C) {
	collate.SetNewCollationEnabledForTest(true)
	defer collate.SetNewCollationEnabledForTest(false)
	tk := s.prepare4Collation(c, true)

	tk.HasPlan("select id from t where v < 'b'", "IndexLookUp")
	tk.MustQuery("select id from t where v < 'b'").Sort().Check(testkit.Rows("1", "2", "3", "4", "7"))
	tk.HasPlan("select id from t where v < 'b' and v > ' '", "IndexLookUp")
	tk.MustQuery("select id from t where v < 'b' and v > ' '").Sort().Check(testkit.Rows("1", "2", "3", "4"))
	tk.HasPlan("select id from t_bin where v < 'b'", "IndexLookUp")
	tk.MustQuery("select id from t_bin where v < 'b'").Sort().Check(testkit.Rows("1", "7"))
	tk.HasPlan("select id from t_bin where v < 'b' and v > ' '", "IndexLookUp")
	tk.MustQuery("select id from t_bin where v < 'b' and v > ' '").Sort().Check(testkit.Rows("1"))
}

func (s *testIntegrationSerialSuite) TestIssue16668(c *C) {
	collate.SetNewCollationEnabledForTest(true)
	defer collate.SetNewCollationEnabledForTest(false)
	tk := testkit.NewTestKit(c, s.store)
	tk.MustExec("use test")
	tk.MustExec("drop table if exists tx")
	tk.MustExec("CREATE TABLE `tx` ( `a` int(11) NOT NULL,`b` varchar(5) CHARACTER SET utf8mb4 COLLATE utf8mb4_general_ci DEFAULT NULL)")
	tk.MustExec("insert into tx values (1, 'a'), (2, 'À'), (3, 'á'), (4, 'à'), (5, 'b'), (6, 'c'), (7, ' ')")
	tk.MustQuery("select count(distinct(b)) from tx").Check(testkit.Rows("4"))
}

func (s *testIntegrationSerialSuite) TestCollateStringFunction(c *C) {
	collate.SetNewCollationEnabledForTest(true)
	defer collate.SetNewCollationEnabledForTest(false)
	tk := testkit.NewTestKit(c, s.store)

	tk.MustQuery("select field('a', 'b', 'a');").Check(testkit.Rows("2"))
	tk.MustQuery("select field('a', 'b', 'A');").Check(testkit.Rows("0"))
	tk.MustQuery("select field('a', 'b', 'A' collate utf8mb4_bin);").Check(testkit.Rows("0"))
	tk.MustQuery("select field('a', 'b', 'a ' collate utf8mb4_bin);").Check(testkit.Rows("2"))
	tk.MustQuery("select field('a', 'b', 'A' collate utf8mb4_unicode_ci);").Check(testkit.Rows("2"))
	tk.MustQuery("select field('a', 'b', 'a ' collate utf8mb4_unicode_ci);").Check(testkit.Rows("2"))
	tk.MustQuery("select field('a', 'b', 'A' collate utf8mb4_general_ci);").Check(testkit.Rows("2"))
	tk.MustQuery("select field('a', 'b', 'a ' collate utf8mb4_general_ci);").Check(testkit.Rows("2"))

	tk.MustExec("USE test")
	tk.MustExec("drop table if exists t")
	tk.MustExec("create table t(a char(10), b char (10)) collate utf8mb4_general_ci")
	tk.MustExec("insert into t values ('a', 'A')")
	tk.MustQuery("select field(a, b) from t").Check(testkit.Rows("1"))

	tk.MustQuery("select FIND_IN_SET('a','b,a,c,d');").Check(testkit.Rows("2"))
	tk.MustQuery("select FIND_IN_SET('a','b,A,c,d');").Check(testkit.Rows("0"))
	tk.MustQuery("select FIND_IN_SET('a','b,A,c,d' collate utf8mb4_bin);").Check(testkit.Rows("0"))
	tk.MustQuery("select FIND_IN_SET('a','b,a ,c,d' collate utf8mb4_bin);").Check(testkit.Rows("2"))
	tk.MustQuery("select FIND_IN_SET('a','b,A,c,d' collate utf8mb4_general_ci);").Check(testkit.Rows("2"))
	tk.MustQuery("select FIND_IN_SET('a','b,a ,c,d' collate utf8mb4_general_ci);").Check(testkit.Rows("2"))

	tk.MustExec("set names utf8mb4 collate utf8mb4_general_ci;")
	tk.MustQuery("select collation(cast('a' as char));").Check(testkit.Rows("utf8mb4_general_ci"))
	tk.MustQuery("select collation(cast('a' as binary));").Check(testkit.Rows("binary"))
	tk.MustQuery("select collation(cast('a' collate utf8mb4_bin as char));").Check(testkit.Rows("utf8mb4_general_ci"))
	tk.MustQuery("select collation(cast('a' collate utf8mb4_bin as binary));").Check(testkit.Rows("binary"))

	tk.MustQuery("select FIND_IN_SET('a','b,A,c,d' collate utf8mb4_unicode_ci);").Check(testkit.Rows("2"))
	tk.MustQuery("select FIND_IN_SET('a','b,a ,c,d' collate utf8mb4_unicode_ci);").Check(testkit.Rows("2"))

	tk.MustExec("select concat('a' collate utf8mb4_bin, 'b' collate utf8mb4_bin);")
	tk.MustGetErrMsg("select concat('a' collate utf8mb4_bin, 'b' collate utf8mb4_general_ci);", "[expression:1267]Illegal mix of collations (utf8mb4_bin,EXPLICIT) and (utf8mb4_general_ci,EXPLICIT) for operation 'concat'")
	tk.MustExec("use test")
	tk.MustExec("drop table if exists t")
	tk.MustExec("create table t(a char)")
	tk.MustGetErrMsg("select * from t t1 join t t2 on t1.a collate utf8mb4_bin = t2.a collate utf8mb4_general_ci;", "[expression:1267]Illegal mix of collations (utf8mb4_bin,EXPLICIT) and (utf8mb4_general_ci,EXPLICIT) for operation 'eq'")

	tk.MustExec("DROP TABLE IF EXISTS t1;")
	tk.MustExec("CREATE TABLE t1 ( a int, p1 VARCHAR(255) CHARACTER SET utf8 COLLATE utf8_bin,p2 VARCHAR(255) CHARACTER SET utf8 COLLATE utf8_general_ci , p3 VARCHAR(255) CHARACTER SET utf8mb4 COLLATE utf8mb4_bin,p4 VARCHAR(255) CHARACTER SET utf8mb4 COLLATE utf8mb4_general_ci ,n1 VARCHAR(255) CHARACTER SET utf8 COLLATE utf8_bin,n2 VARCHAR(255) CHARACTER SET utf8 COLLATE utf8_general_ci , n3 VARCHAR(255) CHARACTER SET utf8mb4 COLLATE utf8mb4_bin,n4 VARCHAR(255) CHARACTER SET utf8mb4 COLLATE utf8mb4_general_ci );")
	tk.MustExec("insert into t1 (a,p1,p2,p3,p4,n1,n2,n3,n4) values(1,'  0aA1!测试テストמבחן  ','  0aA1!测试テストמבחן 	','  0aA1!测试テストמבחן 	','  0aA1!测试テストמבחן 	','  0Aa1!测试テストמבחן  ','  0Aa1!测试テストמבחן 	','  0Aa1!测试テストמבחן 	','  0Aa1!测试テストמבחן 	');")

	tk.MustQuery("select INSTR(p1,n1) from t1;").Check(testkit.Rows("0"))
	tk.MustQuery("select INSTR(p1,n2) from t1;").Check(testkit.Rows("0"))
	tk.MustQuery("select INSTR(p1,n3) from t1;").Check(testkit.Rows("0"))
	tk.MustQuery("select INSTR(p1,n4) from t1;").Check(testkit.Rows("0"))
	tk.MustQuery("select INSTR(p2,n1) from t1;").Check(testkit.Rows("0"))
	tk.MustQuery("select INSTR(p2,n2) from t1;").Check(testkit.Rows("1"))
	tk.MustQuery("select INSTR(p2,n3) from t1;").Check(testkit.Rows("0"))
	tk.MustQuery("select INSTR(p2,n4) from t1;").Check(testkit.Rows("1"))
	tk.MustQuery("select INSTR(p3,n1) from t1;").Check(testkit.Rows("0"))
	tk.MustQuery("select INSTR(p3,n2) from t1;").Check(testkit.Rows("0"))
	tk.MustQuery("select INSTR(p3,n3) from t1;").Check(testkit.Rows("0"))
	tk.MustQuery("select INSTR(p3,n4) from t1;").Check(testkit.Rows("0"))
	tk.MustQuery("select INSTR(p4,n1) from t1;").Check(testkit.Rows("0"))
	tk.MustQuery("select INSTR(p4,n2) from t1;").Check(testkit.Rows("1"))
	tk.MustQuery("select INSTR(p4,n3) from t1;").Check(testkit.Rows("0"))
	tk.MustQuery("select INSTR(p4,n4) from t1;").Check(testkit.Rows("1"))

	tk.MustExec("truncate table t1;")
	tk.MustExec("insert into t1 (a,p1,p2,p3,p4,n1,n2,n3,n4) values (1,'0aA1!测试テストמבחן  ','0aA1!测试テストמבחן 	','0aA1!测试テストמבחן 	','0aA1!测试テストמבחן 	','0Aa1!测试テストמבחן','0Aa1!测试テストמבחן','0Aa1!测试テストמבחן','0Aa1!测试テストמבחן');")
	tk.MustExec("insert into t1 (a,p1,p2,p3,p4,n1,n2,n3,n4) values (2,'0aA1!测试テストמבחן','0aA1!测试テストמבחן','0aA1!测试テストמבחן','0aA1!测试テストמבחן','0Aa1!测试テストמבחן','0Aa1!测试テストמבחן','0Aa1!测试テストמבחן','0Aa1!测试テストמבחן');")
	tk.MustExec("insert into t1 (a,p1,p2,p3,p4,n1,n2,n3,n4) values (3,'0aA1!测试テストמבחן','0aA1!测试テストמבחן','0aA1!测试テストמבחן','0aA1!测试テストמבחן','0Aa1!测试テストמבחן  ','0Aa1!测试テストמבחן  ','0Aa1!测试テストמבחן  ','0Aa1!测试テストמבחן  ');")

	tk.MustQuery("select LOCATE(p1,n1) from t1;").Check(testkit.Rows("0", "0", "0"))
	tk.MustQuery("select LOCATE(p1,n2) from t1;").Check(testkit.Rows("0", "0", "0"))
	tk.MustQuery("select LOCATE(p1,n3) from t1;").Check(testkit.Rows("0", "0", "0"))
	tk.MustQuery("select LOCATE(p1,n4) from t1;").Check(testkit.Rows("0", "1", "1"))
	tk.MustQuery("select LOCATE(p2,n1) from t1;").Check(testkit.Rows("0", "0", "0"))
	tk.MustQuery("select LOCATE(p2,n2) from t1;").Check(testkit.Rows("0", "1", "1"))
	tk.MustQuery("select LOCATE(p2,n3) from t1;").Check(testkit.Rows("0", "0", "0"))
	tk.MustQuery("select LOCATE(p2,n4) from t1;").Check(testkit.Rows("0", "1", "1"))
	tk.MustQuery("select LOCATE(p3,n1) from t1;").Check(testkit.Rows("0", "0", "0"))
	tk.MustQuery("select LOCATE(p3,n2) from t1;").Check(testkit.Rows("0", "0", "0"))
	tk.MustQuery("select LOCATE(p3,n3) from t1;").Check(testkit.Rows("0", "0", "0"))
	tk.MustQuery("select LOCATE(p3,n4) from t1;").Check(testkit.Rows("0", "0", "0"))
	tk.MustQuery("select LOCATE(p4,n1) from t1;").Check(testkit.Rows("0", "1", "1"))
	tk.MustQuery("select LOCATE(p4,n2) from t1;").Check(testkit.Rows("0", "1", "1"))
	tk.MustQuery("select LOCATE(p4,n3) from t1;").Check(testkit.Rows("0", "0", "0"))
	tk.MustQuery("select LOCATE(p4,n4) from t1;").Check(testkit.Rows("0", "1", "1"))

	tk.MustExec("truncate table t1;")
	tk.MustExec("insert into t1 (a) values (1);")
	tk.MustExec("insert into t1 (a,p1,p2,p3,p4,n1,n2,n3,n4) values (2,'0aA1!测试テストמבחן  ','0aA1!测试テストמבחן       ','0aA1!测试テストמבחן  ','0aA1!测试テストמבחן  ','0Aa1!测试テストמבחן','0Aa1!测试テストמבחן','0Aa1!测试テストמבחן','0Aa1!测试テストמבחן');")
	tk.MustExec("insert into t1 (a,p1,p2,p3,p4,n1,n2,n3,n4) values (3,'0aA1!测试テストמבחן','0aA1!测试テストמבחן','0aA1!测试テストמבחן','0aA1!测试テストמבחן','0Aa1!测试テストמבחן','0Aa1!测试テストמבחן','0Aa1!测试テストמבחן','0Aa1!测试テストמבחן');")
	tk.MustExec("insert into t1 (a,p1,p2,p3,p4,n1,n2,n3,n4) values (4,'0aA1!测试テストמבחן','0aA1!测试テストמבחן','0aA1!测试テストמבחן','0aA1!测试テストמבחן','0Aa1!测试テストמבחן  ','0Aa1!测试テストמבחן  ','0Aa1!测试テストמבחן  ','0Aa1!测试テストמבחן  ');")
	tk.MustExec("insert into t1 (a,p1,p2,p3,p4,n1,n2,n3,n4) values (5,'0aA1!测试テストמבחן0aA1!测试','0aA1!测试テストמבחן0aA1!测试','0aA1!测试テストמבחן0aA1!测试','0aA1!测试テストמבחן0aA1!测试','0Aa1!测试','0Aa1!测试','0Aa1!测试','0Aa1!测试');")
	tk.MustExec("insert into t1 (a,p1,p2,p3,p4,n1,n2,n3,n4) values (6,'0aA1!测试テストמבחן0aA1!测试','0aA1!测试テストמבחן0aA1!测试','0aA1!测试テストמבחן0aA1!测试','0aA1!测试テストמבחן0aA1!测试','0aA1!测试','0aA1!测试','0aA1!测试','0aA1!测试');")
	tk.MustExec("insert into t1 (a,p1,p2,p3,p4,n1,n2,n3,n4) values (7,'0aA1!测试テストמבחן  ','0aA1!测试テストמבחן       ','0aA1!测试テストמבחן  ','0aA1!测试テストמבחן  ','0aA1!测试テストמבחן','0aA1!测试テストמבחן','0aA1!测试テストמבחן','0aA1!测试テストמבחן');")
	tk.MustExec("insert into t1 (a,p1,p2,p3,p4,n1,n2,n3,n4) values (8,'0aA1!测试テストמבחן','0aA1!测试テストמבחן','0aA1!测试テストמבחן','0aA1!测试テストמבחן','0aA1!测试テストמבחן  ','0aA1!测试テストמבחן  ','0aA1!测试テストמבחן  ','0aA1!测试テストמבחן  ');")

	tk.MustQuery("select p1 REGEXP n1 from t1;").Check(testkit.Rows("<nil>", "0", "0", "0", "0", "1", "1", "0"))
	tk.MustQuery("select p1 REGEXP n2 from t1;").Check(testkit.Rows("<nil>", "0", "0", "0", "0", "1", "1", "0"))
	tk.MustQuery("select p1 REGEXP n3 from t1;").Check(testkit.Rows("<nil>", "0", "0", "0", "0", "1", "1", "0"))
	tk.MustQuery("select p1 REGEXP n4 from t1;").Check(testkit.Rows("<nil>", "1", "1", "0", "1", "1", "1", "0"))
	tk.MustQuery("select p2 REGEXP n1 from t1;").Check(testkit.Rows("<nil>", "0", "0", "0", "0", "1", "1", "0"))
	tk.MustQuery("select p2 REGEXP n2 from t1;").Check(testkit.Rows("<nil>", "1", "1", "0", "1", "1", "1", "0"))
	tk.MustQuery("select p2 REGEXP n3 from t1;").Check(testkit.Rows("<nil>", "0", "0", "0", "0", "1", "1", "0"))
	tk.MustQuery("select p2 REGEXP n4 from t1;").Check(testkit.Rows("<nil>", "1", "1", "0", "1", "1", "1", "0"))
	tk.MustQuery("select p3 REGEXP n1 from t1;").Check(testkit.Rows("<nil>", "0", "0", "0", "0", "1", "1", "0"))
	tk.MustQuery("select p3 REGEXP n2 from t1;").Check(testkit.Rows("<nil>", "0", "0", "0", "0", "1", "1", "0"))
	tk.MustQuery("select p3 REGEXP n3 from t1;").Check(testkit.Rows("<nil>", "0", "0", "0", "0", "1", "1", "0"))
	tk.MustQuery("select p3 REGEXP n4 from t1;").Check(testkit.Rows("<nil>", "0", "0", "0", "0", "1", "1", "0"))
	tk.MustQuery("select p4 REGEXP n1 from t1;").Check(testkit.Rows("<nil>", "1", "1", "0", "1", "1", "1", "0"))
	tk.MustQuery("select p4 REGEXP n2 from t1;").Check(testkit.Rows("<nil>", "1", "1", "0", "1", "1", "1", "0"))
	tk.MustQuery("select p4 REGEXP n3 from t1;").Check(testkit.Rows("<nil>", "0", "0", "0", "0", "1", "1", "0"))
	tk.MustQuery("select p4 REGEXP n4 from t1;").Check(testkit.Rows("<nil>", "1", "1", "0", "1", "1", "1", "0"))

	tk.MustExec("drop table t1;")
}

func (s *testIntegrationSerialSuite) TestCollateLike(c *C) {
	collate.SetNewCollationEnabledForTest(true)
	defer collate.SetNewCollationEnabledForTest(false)

	tk := testkit.NewTestKit(c, s.store)
	tk.MustExec("set names utf8mb4 collate utf8mb4_general_ci")
	tk.MustQuery("select 'a' like 'A'").Check(testkit.Rows("1"))
	tk.MustQuery("select 'a' like 'A' collate utf8mb4_general_ci").Check(testkit.Rows("1"))
	tk.MustQuery("select 'a' like 'À'").Check(testkit.Rows("1"))
	tk.MustQuery("select 'a' like '%À'").Check(testkit.Rows("1"))
	tk.MustQuery("select 'a' like '%À '").Check(testkit.Rows("0"))
	tk.MustQuery("select 'a' like 'À%'").Check(testkit.Rows("1"))
	tk.MustQuery("select 'a' like 'À_'").Check(testkit.Rows("0"))
	tk.MustQuery("select 'a' like '%À%'").Check(testkit.Rows("1"))
	tk.MustQuery("select 'aaa' like '%ÀAa%'").Check(testkit.Rows("1"))
	tk.MustExec("set names utf8mb4 collate utf8mb4_bin")

	tk.MustExec("use test;")
	tk.MustExec("drop table if exists t_like;")
	tk.MustExec("create table t_like(id int, b varchar(20) collate utf8mb4_general_ci);")
	tk.MustExec("insert into t_like values (1, 'aaa'), (2, 'abc'), (3, 'aac');")
	tk.MustQuery("select b like 'AaÀ' from t_like order by id;").Check(testkit.Rows("1", "0", "0"))
	tk.MustQuery("select b like 'Aa_' from t_like order by id;").Check(testkit.Rows("1", "0", "1"))
	tk.MustQuery("select b like '_A_' from t_like order by id;").Check(testkit.Rows("1", "0", "1"))
	tk.MustQuery("select b from t_like where b like 'Aa_' order by id;").Check(testkit.Rows("aaa", "aac"))
	tk.MustQuery("select b from t_like where b like 'A%' order by id;").Check(testkit.Rows("aaa", "abc", "aac"))
	tk.MustQuery("select b from t_like where b like '%A%' order by id;").Check(testkit.Rows("aaa", "abc", "aac"))
	tk.MustExec("alter table t_like add index idx_b(b);")
	tk.MustQuery("select b from t_like use index(idx_b) where b like 'Aa_' order by id;").Check(testkit.Rows("aaa", "aac"))
	tk.MustQuery("select b from t_like use index(idx_b) where b like 'A%' order by id;").Check(testkit.Rows("aaa", "abc", "aac"))
	tk.MustQuery("select b from t_like use index(idx_b) where b like '%A%' order by id;").Check(testkit.Rows("aaa", "abc", "aac"))
}

func (s *testIntegrationSerialSuite) TestCollateSubQuery(c *C) {
	collate.SetNewCollationEnabledForTest(true)
	defer collate.SetNewCollationEnabledForTest(false)
	tk := s.prepare4Collation(c, false)
	tk.MustQuery("select id from t where v in (select v from t_bin) order by id").Check(testkit.Rows("1", "2", "3", "4", "5", "6", "7"))
	tk.MustQuery("select id from t_bin where v in (select v from t) order by id").Check(testkit.Rows("1", "2", "3", "4", "5", "6", "7"))
	tk.MustQuery("select id from t where v not in (select v from t_bin) order by id").Check(testkit.Rows())
	tk.MustQuery("select id from t_bin where v not in (select v from t) order by id").Check(testkit.Rows())
	tk.MustQuery("select id from t where exists (select 1 from t_bin where t_bin.v=t.v) order by id").Check(testkit.Rows("1", "2", "3", "4", "5", "6", "7"))
	tk.MustQuery("select id from t_bin where exists (select 1 from t where t_bin.v=t.v) order by id").Check(testkit.Rows("1", "2", "3", "4", "5", "6", "7"))
	tk.MustQuery("select id from t where not exists (select 1 from t_bin where t_bin.v=t.v) order by id").Check(testkit.Rows())
	tk.MustQuery("select id from t_bin where not exists (select 1 from t where t_bin.v=t.v) order by id").Check(testkit.Rows())
}

func (s *testIntegrationSerialSuite) TestCollateDDL(c *C) {
	collate.SetNewCollationEnabledForTest(true)
	defer collate.SetNewCollationEnabledForTest(false)
	tk := testkit.NewTestKit(c, s.store)
	tk.MustExec("create database t;")
	tk.MustExec("use t;")
	tk.MustExec("drop database t;")
}

func (s *testIntegrationSerialSuite) TestNewCollationCheckClusterIndexTable(c *C) {
	collate.SetNewCollationEnabledForTest(true)
	defer collate.SetNewCollationEnabledForTest(false)
	tk := testkit.NewTestKit(c, s.store)
	tk.MustExec("use test")
	tk.MustExec("drop table if exists t")
	tk.MustExec("set tidb_enable_clustered_index=1")
	tk.MustExec("create table t(name char(255) primary key, b int, c int, index idx(name), unique index uidx(name))")
	tk.MustExec("insert into t values(\"aaaa\", 1, 1), (\"bbb\", 2, 2), (\"ccc\", 3, 3)")
	tk.MustExec("admin check table t")
}

func (s *testIntegrationSuite) TestIssue15986(c *C) {
	tk := testkit.NewTestKit(c, s.store)
	tk.MustExec("use test")
	tk.MustExec("drop table if exists t0")
	tk.MustExec("CREATE TABLE t0(c0 int)")
	tk.MustExec("INSERT INTO t0 VALUES (0)")
	tk.MustQuery("SELECT t0.c0 FROM t0 WHERE CHAR(204355900);").Check(testkit.Rows("0"))
	tk.MustQuery("SELECT t0.c0 FROM t0 WHERE not CHAR(204355900);").Check(testkit.Rows())
	tk.MustQuery("SELECT t0.c0 FROM t0 WHERE '.0';").Check(testkit.Rows())
	tk.MustQuery("SELECT t0.c0 FROM t0 WHERE not '.0';").Check(testkit.Rows("0"))
	// If the number does not exceed the range of float64 and its value is not 0, it will be converted to true.
	tk.MustQuery("select * from t0 where '.000000000000000000000000000000000000000000000000000000" +
		"00000000000000000000000000000000000000000000000000000000000000000000000000000000000000000000" +
		"00000000000000000000000000000000000000000000000000000000000000000000000000000000000000000000" +
		"0000000000000000000000000000000000000000000000000000000000000000009';").Check(testkit.Rows("0"))
	tk.MustQuery("select * from t0 where not '.000000000000000000000000000000000000000000000000000000" +
		"00000000000000000000000000000000000000000000000000000000000000000000000000000000000000000000" +
		"00000000000000000000000000000000000000000000000000000000000000000000000000000000000000000000" +
		"0000000000000000000000000000000000000000000000000000000000000000009';").Check(testkit.Rows())

	// If the number is truncated beyond the range of float64, it will be converted to true when the truncated result is 0.
	tk.MustQuery("select * from t0 where '.0000000000000000000000000000000000000000000000000000000" +
		"000000000000000000000000000000000000000000000000000000000000000000000000000000000000000000000" +
		"000000000000000000000000000000000000000000000000000000000000000000000000000000000000000000000" +
		"00000000000000000000000000000000000000000000000000000000000000000000000000000000000009';").Check(testkit.Rows())
	tk.MustQuery("select * from t0 where not '.0000000000000000000000000000000000000000000000000000000" +
		"000000000000000000000000000000000000000000000000000000000000000000000000000000000000000000000" +
		"000000000000000000000000000000000000000000000000000000000000000000000000000000000000000000000" +
		"00000000000000000000000000000000000000000000000000000000000000000000000000000000000009';").Check(testkit.Rows("0"))
}

func (s *testIntegrationSuite) TestNegativeZeroForHashJoin(c *C) {
	tk := testkit.NewTestKit(c, s.store)
	tk.MustExec("use test;")
	tk.MustExec("drop table if exists t0, t1")
	tk.MustExec("CREATE TABLE t0(c0 float);")
	tk.MustExec("CREATE TABLE t1(c0 float);")
	tk.MustExec("INSERT INTO t1(c0) VALUES (0);")
	tk.MustExec("INSERT INTO t0(c0) VALUES (0);")
	tk.MustQuery("SELECT t1.c0 FROM t1, t0 WHERE t0.c0=-t1.c0;").Check(testkit.Rows("0"))
	tk.MustExec("drop TABLE t0;")
	tk.MustExec("drop table t1;")
}

func (s *testIntegrationSuite) TestIssue1223(c *C) {
	tk := testkit.NewTestKit(c, s.store)
	tk.MustExec("use test")
	tk.MustExec("drop table if exists testjson")
	tk.MustExec("CREATE TABLE testjson (j json DEFAULT NULL) ENGINE=InnoDB DEFAULT CHARSET=utf8;")
	tk.MustExec(`INSERT INTO testjson SET j='{"test":3}';`)
	tk.MustExec(`INSERT INTO testjson SET j='{"test":0}';`)
	tk.MustExec(`insert into testjson set j='{"test":"0"}';`)
	tk.MustExec(`insert into testjson set j='{"test":0.0}';`)
	tk.MustExec(`INSERT INTO testjson SET j='{"test":"aaabbb"}';`)
	tk.MustExec(`INSERT INTO testjson SET j='{"test":3.1415}';`)
	tk.MustExec(`INSERT INTO testjson SET j='{"test":[]}';`)
	tk.MustExec(`INSERT INTO testjson SET j='{"test":[1,2]}';`)
	tk.MustExec(`INSERT INTO testjson SET j='{"test":["b","c"]}';`)
	tk.MustExec(`INSERT INTO testjson SET j='{"test":{"ke":"val"}}';`)
	tk.MustExec(`insert into testjson set j='{"test":"2015-07-27 09:43:47"}';`)
	tk.MustExec(`insert into testjson set j='{"test":"0000-00-00 00:00:00"}';`)
	tk.MustExec(`insert into testjson set j='{"test":"0778"}';`)
	tk.MustExec(`insert into testjson set j='{"test":"0000"}';`)
	tk.MustExec(`insert into testjson set j='{"test":null}';`)
	tk.MustExec(`insert into testjson set j=null;`)
	tk.MustExec(`insert into testjson set j='{"test":[null]}';`)
	tk.MustExec(`insert into testjson set j='{"test":true}';`)
	tk.MustExec(`insert into testjson set j='{"test":false}';`)
	tk.MustExec(`insert into testjson set j='""';`)
	tk.MustExec(`insert into testjson set j='null';`)
	tk.MustExec(`insert into testjson set j='0';`)
	tk.MustExec(`insert into testjson set j='"0"';`)
	tk.MustQuery("SELECT * FROM testjson WHERE JSON_EXTRACT(j,'$.test');").Check(testkit.Rows(`{"test": 3}`,
		`{"test": "0"}`, `{"test": "aaabbb"}`, `{"test": 3.1415}`, `{"test": []}`, `{"test": [1, 2]}`,
		`{"test": ["b", "c"]}`, `{"test": {"ke": "val"}}`, `{"test": "2015-07-27 09:43:47"}`,
		`{"test": "0000-00-00 00:00:00"}`, `{"test": "0778"}`, `{"test": "0000"}`, `{"test": null}`,
		`{"test": [null]}`, `{"test": true}`, `{"test": false}`))
	tk.MustQuery("select * from testjson where j;").Check(testkit.Rows(`{"test": 3}`, `{"test": 0}`,
		`{"test": "0"}`, `{"test": 0}`, `{"test": "aaabbb"}`, `{"test": 3.1415}`, `{"test": []}`, `{"test": [1, 2]}`,
		`{"test": ["b", "c"]}`, `{"test": {"ke": "val"}}`, `{"test": "2015-07-27 09:43:47"}`,
		`{"test": "0000-00-00 00:00:00"}`, `{"test": "0778"}`, `{"test": "0000"}`, `{"test": null}`,
		`{"test": [null]}`, `{"test": true}`, `{"test": false}`, `""`, "null", `"0"`))
	tk.MustExec("insert into mysql.expr_pushdown_blacklist values('json_extract','tikv','');")
	tk.MustExec("admin reload expr_pushdown_blacklist;")
	tk.MustQuery("SELECT * FROM testjson WHERE JSON_EXTRACT(j,'$.test');").Check(testkit.Rows("{\"test\": 3}",
		"{\"test\": \"0\"}", "{\"test\": \"aaabbb\"}", "{\"test\": 3.1415}", "{\"test\": []}", "{\"test\": [1, 2]}",
		"{\"test\": [\"b\", \"c\"]}", "{\"test\": {\"ke\": \"val\"}}", "{\"test\": \"2015-07-27 09:43:47\"}",
		"{\"test\": \"0000-00-00 00:00:00\"}", "{\"test\": \"0778\"}", "{\"test\": \"0000\"}", "{\"test\": null}",
		"{\"test\": [null]}", "{\"test\": true}", "{\"test\": false}"))
	tk.MustQuery("select * from testjson where j;").Check(testkit.Rows(`{"test": 3}`, `{"test": 0}`,
		`{"test": "0"}`, `{"test": 0}`, `{"test": "aaabbb"}`, `{"test": 3.1415}`, `{"test": []}`, `{"test": [1, 2]}`,
		`{"test": ["b", "c"]}`, `{"test": {"ke": "val"}}`, `{"test": "2015-07-27 09:43:47"}`,
		`{"test": "0000-00-00 00:00:00"}`, `{"test": "0778"}`, `{"test": "0000"}`, `{"test": null}`,
		`{"test": [null]}`, `{"test": true}`, `{"test": false}`, `""`, "null", `"0"`))
}

func (s *testIntegrationSerialSuite) TestNewCollationWithClusterIndex(c *C) {
	collate.SetNewCollationEnabledForTest(true)
	defer collate.SetNewCollationEnabledForTest(false)
	tk := testkit.NewTestKit(c, s.store)
	tk.MustExec("use test")
	tk.MustExec("drop table if exists t")
	tk.MustExec("set tidb_enable_clustered_index=1")
	tk.MustExec("create table t(d double primary key, a int, name varchar(255), index idx(name(2)), index midx(a, name))")
	tk.MustExec("insert into t values(2.11, 1, \"aa\"), (-1, 0, \"abcd\"), (9.99, 0, \"aaaa\")")
	tk.MustQuery("select d from t use index(idx) where name=\"aa\"").Check(testkit.Rows("2.11"))
}

func (s *testIntegrationSerialSuite) TestNewCollationBinaryFlag(c *C) {
	collate.SetNewCollationEnabledForTest(true)
	defer collate.SetNewCollationEnabledForTest(false)
	tk := testkit.NewTestKit(c, s.store)
	tk.MustExec("use test")
	tk.MustExec("drop table if exists t")
	tk.MustExec("create table t (a varchar(2) binary, index (a));")
	tk.MustExec("insert into t values ('a ');")
	tk.MustQuery("select hex(a) from t;").Check(testkit.Rows("6120"))
	tk.MustQuery("select hex(a) from t use index (a);").Check(testkit.Rows("6120"))

	showCreateTable := func(createSQL string) string {
		tk.MustExec("drop table if exists t;")
		tk.MustExec(createSQL)
		s := tk.MustQuery("show create table t;").Rows()[0][1].(string)
		return s
	}
	var sct string
	// define case = tuple(table_charset, table_collation, column_charset, column_collation)
	// case: (nil, nil, nil, nil)
	sct = showCreateTable("create table t(a varchar(10) binary);")
	c.Assert(strings.Contains(sct, "ENGINE=InnoDB DEFAULT CHARSET=utf8mb4 COLLATE=utf8mb4_bin"), IsTrue, Commentf(sct))
	// case: (nil, utf8_general_ci, nil, nil)
	sct = showCreateTable("create table t(a varchar(10) binary) collate utf8_general_ci;")
	c.Assert(strings.Contains(sct, "varchar(10) COLLATE utf8_bin"), IsTrue, Commentf(sct))
	c.Assert(strings.Contains(sct, "ENGINE=InnoDB DEFAULT CHARSET=utf8 COLLATE=utf8_general_ci"), IsTrue, Commentf(sct))
	// case: (nil, nil, nil, utf8_general_ci)
	sct = showCreateTable("create table t(a varchar(10) binary collate utf8_general_ci);")
	c.Assert(strings.Contains(sct, "varchar(10) CHARACTER SET utf8 COLLATE utf8_bin"), IsTrue, Commentf(sct))
	// case: (nil, nil, utf8, utf8_general_ci)
	sct = showCreateTable("create table t(a varchar(10) binary charset utf8 collate utf8_general_ci);")
	c.Assert(strings.Contains(sct, "varchar(10) CHARACTER SET utf8 COLLATE utf8_general_ci"), IsTrue, Commentf(sct))
	// case: (utf8, utf8_general_ci, utf8mb4, utf8mb4_unicode_ci)
	sct = showCreateTable("create table t(a varchar(10) binary charset utf8mb4 collate utf8mb4_unicode_ci) charset utf8 collate utf8_general_ci;")
	c.Assert(strings.Contains(sct, "varchar(10) CHARACTER SET utf8mb4 COLLATE utf8mb4_unicode_ci"), IsTrue, Commentf(sct))
	c.Assert(strings.Contains(sct, "ENGINE=InnoDB DEFAULT CHARSET=utf8 COLLATE=utf8_general_ci"), IsTrue, Commentf(sct))
	// case: (nil, nil, binary, nil)
	sct = showCreateTable("create table t(a varchar(10) binary charset binary);")
	c.Assert(strings.Contains(sct, "varbinary(10) DEFAULT NULL"), IsTrue, Commentf(sct))
	c.Assert(strings.Contains(sct, "ENGINE=InnoDB DEFAULT CHARSET=utf8mb4 COLLATE=utf8mb4_bin"), IsTrue, Commentf(sct))
}

func (s *testIntegrationSuite) TestIssue15743(c *C) {
	tk := testkit.NewTestKit(c, s.store)
	tk.MustExec("use test")
	tk.MustExec("drop table if exists t0")
	tk.MustExec("CREATE TABLE t0(c0 int)")
	tk.MustExec("INSERT INTO t0 VALUES (1)")
	tk.MustQuery("SELECT * FROM t0 WHERE 1 AND 0.4").Check(testkit.Rows("1"))
}

func (s *testIntegrationSuite) TestIssue15725(c *C) {
	tk := testkit.NewTestKit(c, s.store)
	tk.MustExec("use test;")
	tk.MustExec("drop table if exists t")
	tk.MustExec("create table t(a int)")
	tk.MustExec("insert into t values(2)")
	tk.MustQuery("select * from t where (not not a) = a").Check(testkit.Rows())
	tk.MustQuery("select * from t where (not not not not a) = a").Check(testkit.Rows())
}

func (s *testIntegrationSuite) TestIssue15790(c *C) {
	tk := testkit.NewTestKit(c, s.store)
	tk.MustExec("use test;")
	tk.MustExec("drop table if exists t0")
	tk.MustExec("CREATE TABLE t0(c0 INT);")
	tk.MustExec("INSERT INTO t0(c0) VALUES (0);")
	tk.MustQuery("SELECT * FROM t0 WHERE -10000000000000000000 | t0.c0 UNION SELECT * FROM t0;").Check(testkit.Rows("0"))
	tk.MustQuery("SELECT * FROM t0 WHERE -10000000000000000000 | t0.c0 UNION all SELECT * FROM t0;").Check(testkit.Rows("0", "0"))
	tk.MustExec("drop table t0;")
}

func (s *testIntegrationSuite) TestIssue15990(c *C) {
	tk := testkit.NewTestKit(c, s.store)
	tk.MustExec("use test;")
	tk.MustExec("drop table if exists t0;")
	tk.MustExec("CREATE TABLE t0(c0 TEXT(10));")
	tk.MustExec("INSERT INTO t0(c0) VALUES (1);")
	tk.MustQuery("SELECT * FROM t0 WHERE ('a' != t0.c0) AND t0.c0;").Check(testkit.Rows("1"))
	tk.MustExec("CREATE INDEX i0 ON t0(c0(10));")
	tk.MustQuery("SELECT * FROM t0 WHERE ('a' != t0.c0) AND t0.c0;").Check(testkit.Rows("1"))
	tk.MustExec("drop table t0;")
}

func (s *testIntegrationSuite) TestIssue15992(c *C) {
	tk := testkit.NewTestKitWithInit(c, s.store)
	tk.MustExec("use test;")
	tk.MustExec("drop table if exists t0")
	tk.MustExec("CREATE TABLE t0(c0 INT, c1 INT AS (c0));")
	tk.MustExec("CREATE INDEX i0 ON t0(c1);")
	tk.MustQuery("SELECT t0.c0 FROM t0 UNION ALL SELECT 0 FROM t0;").Check(testkit.Rows())
	tk.MustExec("drop table t0;")
}

func (s *testIntegrationSuite) TestIssue16419(c *C) {
	tk := testkit.NewTestKitWithInit(c, s.store)
	tk.MustExec("use test;")
	tk.MustExec("drop table if exists t0")
	tk.MustExec("drop table if exists t1")
	tk.MustExec("CREATE TABLE t0(c0 INT);")
	tk.MustExec("CREATE TABLE t1(c0 INT);")
	tk.MustQuery("SELECT * FROM t1 NATURAL LEFT JOIN t0 WHERE NOT t1.c0;").Check(testkit.Rows())
	tk.MustExec("drop table t0, t1;")
}

func (s *testIntegrationSuite) TestIssue16029(c *C) {
	tk := testkit.NewTestKit(c, s.store)
	tk.MustExec("use test;")
	tk.MustExec("drop table if exists t0,t1;")
	tk.MustExec("CREATE TABLE t0(c0 INT);")
	tk.MustExec("CREATE TABLE t1(c0 INT);")
	tk.MustExec("INSERT INTO t0 VALUES (NULL), (1);")
	tk.MustExec("INSERT INTO t1 VALUES (0);")
	tk.MustQuery("SELECT t0.c0 FROM t0 JOIN t1 ON (t0.c0 REGEXP 1) | t1.c0  WHERE BINARY STRCMP(t1.c0, t0.c0);").Check(testkit.Rows("1"))
	tk.MustExec("drop table t0;")
	tk.MustExec("drop table t1;")
}

func (s *testIntegrationSuite) TestIssue16426(c *C) {
	tk := testkit.NewTestKit(c, s.store)
	tk.MustExec("use test")
	tk.MustExec("drop table if exists t")
	tk.MustExec("create table t (a int)")
	tk.MustExec("insert into t values (42)")
	tk.MustQuery("select a from t where a/10000").Check(testkit.Rows("42"))
	tk.MustQuery("select a from t where a/100000").Check(testkit.Rows("42"))
	tk.MustQuery("select a from t where a/1000000").Check(testkit.Rows("42"))
	tk.MustQuery("select a from t where a/10000000").Check(testkit.Rows("42"))
}

func (s *testIntegrationSuite) TestIssue16505(c *C) {
	tk := testkit.NewTestKit(c, s.store)
	tk.MustExec("use test;")
	tk.MustExec("drop table if exists t;")
	tk.MustExec("CREATE TABLE t(c varchar(100), index idx(c(100)));")
	tk.MustExec("INSERT INTO t VALUES (NULL),('1'),('0'),(''),('aaabbb'),('0abc'),('123e456'),('0.0001deadsfeww');")
	tk.MustQuery("select * from t where c;").Sort().Check(testkit.Rows("0.0001deadsfeww", "1", "123e456"))
	tk.MustQuery("select /*+ USE_INDEX(t, idx) */ * from t where c;").Sort().Check(testkit.Rows("0.0001deadsfeww", "1", "123e456"))
	tk.MustQuery("select /*+ IGNORE_INDEX(t, idx) */* from t where c;").Sort().Check(testkit.Rows("0.0001deadsfeww", "1", "123e456"))
	tk.MustExec("drop table t;")
}

func (s *testIntegrationSuite) TestIssue16779(c *C) {
	tk := testkit.NewTestKit(c, s.store)
	tk.MustExec("use test")
	tk.MustExec("drop table if exists t0")
	tk.MustExec("drop table if exists t1")
	tk.MustExec("create table t0 (c0 int)")
	tk.MustExec("create table t1 (c0 int)")
	tk.MustQuery("SELECT * FROM t1 LEFT JOIN t0 ON TRUE WHERE BINARY EXPORT_SET(0, 0, 0 COLLATE 'binary', t0.c0, 0 COLLATE 'binary')")
}

func (s *testIntegrationSuite) TestIssue16697(c *C) {
	tk := testkit.NewTestKit(c, s.store)
	tk.MustExec("use test")
	tk.MustExec("drop table if exists t")
	tk.MustExec("CREATE TABLE t (v varchar(1024))")
	tk.MustExec("insert into t values (space(1024))")
	for i := 0; i < 5; i++ {
		tk.MustExec("insert into t select * from t")
	}
	rows := tk.MustQuery("explain analyze select * from t").Rows()
	for _, row := range rows {
		line := fmt.Sprintf("%v", row)
		if strings.Contains(line, "Projection") {
			c.Assert(strings.Contains(line, "KB"), IsTrue)
			c.Assert(strings.Contains(line, "MB"), IsFalse)
			c.Assert(strings.Contains(line, "GB"), IsFalse)
		}
	}
}

func (s *testIntegrationSuite) TestIssue17045(c *C) {
	tk := testkit.NewTestKit(c, s.store)
	tk.MustExec("use test")
	tk.MustExec("drop table if exists t")
	tk.MustExec("create table t(a int,b varchar(20),c datetime,d double,e int,f int as(a+b),key(a),key(b),key(c),key(d),key(e),key(f));")
	tk.MustExec("insert into t(a,b,e) values(null,\"5\",null);")
	tk.MustExec("insert into t(a,b,e) values(\"5\",null,null);")
	tk.MustQuery("select /*+ use_index_merge(t)*/ * from t where t.e=5 or t.a=5;").Check(testkit.Rows("5 <nil> <nil> <nil> <nil> <nil>"))
}

func (s *testIntegrationSuite) TestIssue17098(c *C) {
	tk := testkit.NewTestKit(c, s.store)
	tk.MustExec("use test")
	tk.MustExec("drop table if exists t1, t2")
	tk.MustExec("create table t1(a char) collate utf8mb4_bin;")
	tk.MustExec("create table t2(a char) collate utf8mb4_bin;;")
	tk.MustExec("insert into t1 values('a');")
	tk.MustExec("insert into t2 values('a');")
	tk.MustQuery("select collation(t1.a) from t1 union select collation(t2.a) from t2;").Check(testkit.Rows("utf8mb4_bin"))
}

func (s *testIntegrationSerialSuite) TestIssue17176(c *C) {
	collate.SetNewCollationEnabledForTest(true)
	defer collate.SetNewCollationEnabledForTest(false)

	tk := testkit.NewTestKit(c, s.store)
	tk.MustExec("use test")
	tk.MustExec("drop table if exists t")
	tk.MustGetErrMsg("create table t(a enum('a', 'a ')) charset utf8 collate utf8_bin;", "[types:1291]Column 'a' has duplicated value 'a' in ENUM")
	tk.MustGetErrMsg("create table t(a enum('a', 'Á')) charset utf8 collate utf8_general_ci;", "[types:1291]Column 'a' has duplicated value 'Á' in ENUM")
	tk.MustGetErrMsg("create table t(a enum('a', 'a ')) charset utf8mb4 collate utf8mb4_bin;", "[types:1291]Column 'a' has duplicated value 'a' in ENUM")
	tk.MustExec("create table t(a enum('a', 'A')) charset utf8 collate utf8_bin;")
	tk.MustExec("drop table t;")
	tk.MustExec("create table t3(a enum('a', 'A')) charset utf8mb4 collate utf8mb4_bin;")
}

func (s *testIntegrationSuite) TestIssue17115(c *C) {
	tk := testkit.NewTestKit(c, s.store)
	tk.MustQuery("select collation(user());").Check(testkit.Rows("utf8mb4_bin"))
	tk.MustQuery("select collation(compress('abc'));").Check(testkit.Rows("binary"))
}

func (s *testIntegrationSuite) TestIndexedVirtualGeneratedColumnTruncate(c *C) {
	tk := testkit.NewTestKit(c, s.store)
	tk.MustExec("use test")
	tk.MustExec("drop table if exists t1")
	tk.MustExec("create table t(a int, b tinyint as(a+100) unique key)")
	tk.MustExec("insert ignore into t values(200, default)")
	tk.MustExec("update t set a=1 where a=200")
	tk.MustExec("admin check table t")
	tk.MustExec("delete from t")
	tk.MustExec("insert ignore into t values(200, default)")
	tk.MustExec("admin check table t")
	tk.MustExec("insert ignore into t values(200, default) on duplicate key update a=100")
	tk.MustExec("admin check table t")
	tk.MustExec("delete from t")
	tk.MustExec("admin check table t")

	tk.MustExec("begin")
	tk.MustExec("insert ignore into t values(200, default)")
	tk.MustExec("update t set a=1 where a=200")
	tk.MustExec("admin check table t")
	tk.MustExec("delete from t")
	tk.MustExec("insert ignore into t values(200, default)")
	tk.MustExec("admin check table t")
	tk.MustExec("insert ignore into t values(200, default) on duplicate key update a=100")
	tk.MustExec("admin check table t")
	tk.MustExec("delete from t")
	tk.MustExec("admin check table t")
	tk.MustExec("commit")
	tk.MustExec("admin check table t")
}

func (s *testIntegrationSuite) TestIssue17287(c *C) {
	tk := testkit.NewTestKit(c, s.store)
	orgEnable := plannercore.PreparedPlanCacheEnabled()
	defer func() {
		plannercore.SetPreparedPlanCache(orgEnable)
	}()
	plannercore.SetPreparedPlanCache(true)
	var err error
	tk.Se, err = session.CreateSession4TestWithOpt(s.store, &session.Opt{
		PreparedPlanCache: kvcache.NewSimpleLRUCache(100, 0.1, math.MaxUint64),
	})
	c.Assert(err, IsNil)

	tk.MustExec("use test;")
	tk.MustExec("drop table if exists t;")
	tk.MustExec("set @@tidb_enable_vectorized_expression = false;")
	tk.MustExec("create table t(a datetime);")
	tk.MustExec("insert into t values(from_unixtime(1589873945)), (from_unixtime(1589873946));")
	tk.MustExec("prepare stmt7 from 'SELECT unix_timestamp(a) FROM t WHERE a = from_unixtime(?);';")
	tk.MustExec("set @val1 = 1589873945;")
	tk.MustExec("set @val2 = 1589873946;")
	tk.MustQuery("execute stmt7 using @val1;").Check(testkit.Rows("1589873945"))
	tk.MustQuery("execute stmt7 using @val2;").Check(testkit.Rows("1589873946"))
}

func (s *testIntegrationSuite) TestIssue17898(c *C) {
	tk := testkit.NewTestKit(c, s.store)
	tk.MustExec("use test")

	tk.MustExec("drop table t0")
	tk.MustExec("create table t0(a char(10), b int as ((a)));")
	tk.MustExec("insert into t0(a) values(\"0.5\");")
	tk.MustQuery("select * from t0;").Check(testkit.Rows("0.5 1"))
}

func (s *testIntegrationSuite) TestIssue17727(c *C) {
	tk := testkit.NewTestKit(c, s.store)
	orgEnable := plannercore.PreparedPlanCacheEnabled()
	defer func() {
		plannercore.SetPreparedPlanCache(orgEnable)
	}()
	plannercore.SetPreparedPlanCache(true)
	var err error
	tk.Se, err = session.CreateSession4TestWithOpt(s.store, &session.Opt{
		PreparedPlanCache: kvcache.NewSimpleLRUCache(100, 0.1, math.MaxUint64),
	})
	c.Assert(err, IsNil)

	tk.MustExec("use test;")
	tk.MustExec("DROP TABLE IF EXISTS t1;")
	tk.MustExec("CREATE TABLE t1 (id INT NOT NULL PRIMARY KEY auto_increment, a timestamp NOT NULL);")
	tk.MustExec("INSERT INTO t1 VALUES (null, '2020-05-30 20:30:00');")
	tk.MustExec("PREPARE mystmt FROM 'SELECT * FROM t1 WHERE UNIX_TIMESTAMP(a) >= ?';")
	tk.MustExec("SET @a=1590868800;")
	tk.MustQuery("EXECUTE mystmt USING @a;").Check(testkit.Rows())
	tk.MustQuery("select @@last_plan_from_cache;").Check(testkit.Rows("0"))

	tk.MustExec("SET @a=1590868801;")
	tk.MustQuery("EXECUTE mystmt USING @a;").Check(testkit.Rows())
	tk.MustQuery("select @@last_plan_from_cache;").Check(testkit.Rows("1"))

	tk.MustExec("prepare stmt from 'select unix_timestamp(?)';")
	tk.MustExec("set @a = '2020-05-30 20:30:00';")
	tk.MustQuery("execute stmt using @a;").Check(testkit.Rows("1590841800"))
	tk.MustQuery("select @@last_plan_from_cache;").Check(testkit.Rows("0"))

	tk.MustExec("set @a = '2020-06-12 13:47:58';")
	tk.MustQuery("execute stmt using @a;").Check(testkit.Rows("1591940878"))
	tk.MustQuery("select @@last_plan_from_cache;").Check(testkit.Rows("1"))
}

func (s *testIntegrationSerialSuite) TestIssue17891(c *C) {
	collate.SetNewCollationEnabledForTest(true)
	defer collate.SetNewCollationEnabledForTest(false)

	tk := testkit.NewTestKit(c, s.store)
	tk.MustExec("use test")
	tk.MustExec("drop table if exists t")
	tk.MustExec("create table t(id int, value set ('a','b','c') charset utf8mb4 collate utf8mb4_bin default 'a,b ');")
	tk.MustExec("drop table t")
	tk.MustExec("create table test(id int, value set ('a','b','c') charset utf8mb4 collate utf8mb4_general_ci default 'a,B ,C');")
}

func (s *testIntegrationSerialSuite) TestIssue20268(c *C) {
	collate.SetNewCollationEnabledForTest(true)
	defer collate.SetNewCollationEnabledForTest(false)

	tk := testkit.NewTestKit(c, s.store)
	tk.MustExec("use test")
	tk.MustExec("drop table if exists t")
	tk.MustExec("CREATE TABLE `t` (   `a` enum('a','b') DEFAULT NULL ) ENGINE=InnoDB DEFAULT CHARSET=utf8mb4 COLLATE=utf8mb4_general_ci;")
	tk.MustExec("insert into t values('a');")
	tk.MustExec("select * from t where a = 'A';")
}

func (s *testIntegrationSerialSuite) TestIssue17233(c *C) {
	tk := testkit.NewTestKit(c, s.store)
	tk.MustExec("use test")
	tk.MustExec("drop table if exists table_int")
	tk.MustExec(`CREATE TABLE table_int (
	  id_0 int(16) NOT NULL AUTO_INCREMENT,
	  col_int_0 int(16) DEFAULT NULL,
	  PRIMARY KEY (id_0),
	  KEY fvclc (id_0,col_int_0));`)
	tk.MustExec("INSERT INTO table_int VALUES (1,NULL),(2,NULL),(3,65535),(4,1),(5,0),(6,NULL),(7,-1),(8,65535),(9,NULL),(10,65535),(11,-1),(12,0),(13,-1),(14,1),(15,65535),(16,0),(17,1),(18,0),(19,0)")

	tk.MustExec("drop table if exists table_varchar")
	tk.MustExec(`CREATE TABLE table_varchar (
	  id_2 int(16) NOT NULL AUTO_INCREMENT,
	  col_varchar_2 varchar(511) DEFAULT NULL,
	  PRIMARY KEY (id_2));`)
	tk.MustExec(`INSERT INTO table_varchar VALUES (1,''),(2,''),(3,''),(4,''),(5,''),(6,''),(7,''),(8,''),(9,''),(10,''),(11,''),(12,'');`)

	tk.MustExec("drop table if exists table_float_varchar")
	tk.MustExec(`CREATE TABLE table_int_float_varchar (
	  id_6 int(16) NOT NULL AUTO_INCREMENT,
	  col_int_6 int(16) NOT NULL,
	  col_float_6 float DEFAULT NULL,
	  col_varchar_6 varchar(511) DEFAULT NULL,
	  PRIMARY KEY (id_6,col_int_6)
	)
	PARTITION BY RANGE ( col_int_6 ) (
	  PARTITION p0 VALUES LESS THAN (1),
	  PARTITION p2 VALUES LESS THAN (1000),
	  PARTITION p3 VALUES LESS THAN (10000),
	  PARTITION p5 VALUES LESS THAN (1000000),
	  PARTITION p7 VALUES LESS THAN (100000000),
	  PARTITION p9 VALUES LESS THAN (10000000000),
	  PARTITION p10 VALUES LESS THAN (100000000000),
	  PARTITION pn VALUES LESS THAN (MAXVALUE));`)
	tk.MustExec(`INSERT INTO table_int_float_varchar VALUES (1,-1,0.1,'0000-00-00 00:00:00'),(2,0,0,NULL),(3,-1,1,NULL),(4,0,NULL,NULL),(7,0,0.5,NULL),(8,0,0,NULL),(10,-1,0,'-1'),(5,1,-0.1,NULL),(6,1,0.1,NULL),(9,65535,0,'1');`)

	tk.MustExec("drop table if exists table_float")
	tk.MustExec(`CREATE TABLE table_float (
	  id_1 int(16) NOT NULL AUTO_INCREMENT,
	  col_float_1 float DEFAULT NULL,
	  PRIMARY KEY (id_1),
	  KEY zbjus (id_1,col_float_1));`)
	tk.MustExec(`INSERT INTO table_float VALUES (1,NULL),(2,-0.1),(3,-1),(4,NULL),(5,-0.1),(6,0),(7,0),(8,-1),(9,NULL),(10,NULL),(11,0.1),(12,-1);`)

	tk.MustExec("drop view if exists view_4")
	tk.MustExec(`CREATE DEFINER='root'@'127.0.0.1' VIEW view_4 (col_1, col_2, col_3, col_4, col_5, col_6, col_7, col_8, col_9, col_10) AS
    SELECT /*+ USE_INDEX(table_int fvclc, fvclc)*/
        tmp1.id_6 AS col_1,
        tmp1.col_int_6 AS col_2,
        tmp1.col_float_6 AS col_3,
        tmp1.col_varchar_6 AS col_4,
        tmp2.id_2 AS col_5,
        tmp2.col_varchar_2 AS col_6,
        tmp3.id_0 AS col_7,
        tmp3.col_int_0 AS col_8,
        tmp4.id_1 AS col_9,
        tmp4.col_float_1 AS col_10
    FROM ((
            test.table_int_float_varchar AS tmp1 LEFT JOIN
            test.table_varchar AS tmp2 ON ((NULL<=tmp2.col_varchar_2)) IS NULL
        ) JOIN
        test.table_int AS tmp3 ON (1.117853833115198e-03!=tmp1.col_int_6))
    JOIN
        test.table_float AS tmp4 ON !((1900370398268920328=0e+00)) WHERE ((''<='{Gm~PcZNb') OR (tmp2.id_2 OR tmp3.col_int_0)) ORDER BY col_1,col_2,col_3,col_4,col_5,col_6,col_7,col_8,col_9,col_10 LIMIT 20580,5;`)

	tk.MustExec("drop view if exists view_10")
	tk.MustExec(`CREATE DEFINER='root'@'127.0.0.1' VIEW view_10 (col_1, col_2) AS
    SELECT  table_int.id_0 AS col_1,
            table_int.col_int_0 AS col_2
    FROM test.table_int
    WHERE
        ((-1e+00=1) OR (0e+00>=table_int.col_int_0))
    ORDER BY col_1,col_2
    LIMIT 5,9;`)

	tk.MustQuery("SELECT col_1 FROM test.view_10").Sort().Check(testkit.Rows("16", "18", "19"))
	tk.MustQuery("SELECT col_1 FROM test.view_4").Sort().Check(testkit.Rows("8", "8", "8", "8", "8"))
	tk.MustQuery("SELECT view_10.col_1 FROM view_4 JOIN view_10").Check(testkit.Rows("16", "16", "16", "16", "16", "18", "18", "18", "18", "18", "19", "19", "19", "19", "19"))
}

func (s *testIntegrationSuite) TestIssue18515(c *C) {
	tk := testkit.NewTestKit(c, s.store)
	tk.MustExec("use test")
	tk.MustExec("drop table if exists t")
	tk.MustExec("create table t(a int, b json, c int AS (JSON_EXTRACT(b, '$.population')), key(c));")
	tk.MustExec("select /*+ TIDB_INLJ(t2) */ t1.a, t1.c, t2.a from t t1, t t2 where t1.c=t2.c;")
}

func (s *testIntegrationSuite) TestIssue20223(c *C) {
	tk := testkit.NewTestKit(c, s.store)
	tk.MustExec("use test")
	tk.MustExec("drop table if exists t")
	tk.MustExec("CREATE TABLE t (" +
		"id int(10) unsigned NOT NULL AUTO_INCREMENT," +
		"type tinyint(4) NOT NULL," +
		"create_time int(11) NOT NULL," +
		"PRIMARY KEY (id)" +
		")")
	tk.MustExec("insert into t values (4, 2, 1598584933)")
	tk.MustQuery("select from_unixtime(create_time,'%Y-%m-%d') as t_day,count(*) as cnt from t where `type` = 1 " +
		"group by t_day union all " +
		"select from_unixtime(create_time,'%Y-%m-%d') as t_day,count(*) as cnt from t where `type` = 2 " +
		"group by t_day").Check(testkit.Rows("2020-08-28 1"))
}

func (s *testIntegrationSuite) TestIssue18525(c *C) {
	tk := testkit.NewTestKit(c, s.store)
	tk.MustExec("use test")
	tk.MustExec("drop table if exists t1")
	tk.MustExec("create table t1 (col0 BLOB, col1 CHAR(74), col2 DATE UNIQUE)")
	tk.MustExec("insert into t1 values ('l', '7a34bc7d-6786-461b-92d3-fd0a6cd88f39', '1000-01-03')")
	tk.MustExec("insert into t1 values ('l', NULL, '1000-01-04')")
	tk.MustExec("insert into t1 values ('b', NULL, '1000-01-02')")
	tk.MustQuery("select INTERVAL( ( CONVERT( -11752 USING utf8 ) ), 6558853612195285496, `col1`) from t1").Check(testkit.Rows("0", "0", "0"))

}

func (s *testIntegrationSerialSuite) TestIssue17989(c *C) {
	tk := testkit.NewTestKit(c, s.store)
	tk.MustExec("use test")
	tk.MustExec("drop table if exists t")
	tk.MustExec("create table t(a int, b tinyint as(a+1), c int as(b+1));")
	tk.MustExec("set sql_mode='';")
	tk.MustExec("insert into t(a) values(2000);")
	tk.MustExec("create index idx on t(c);")
	tk.MustQuery("select c from t;").Check(testkit.Rows("128"))
	tk.MustExec("admin check table t")
}

func (s *testIntegrationSuite2) TestSchemaDMLNotChange(c *C) {
	tk := testkit.NewTestKit(c, s.store)
	tk2 := testkit.NewTestKit(c, s.store)
	tk.MustExec("use test")
	tk2.MustExec("use test")
	tk.MustExec("drop table if exists t")
	tk.MustExec("create table t (id int primary key, c_json json);")
	tk.MustExec("insert into t values (1, '{\"k\": 1}');")
	tk.MustExec("begin")
	tk.MustExec("update t set c_json = '{\"k\": 2}' where id = 1;")
	tk2.MustExec("alter table t rename column c_json to cc_json;")
	tk.MustExec("commit")
}

func (s *testIntegrationSerialSuite) TestIssue18638(c *C) {
	collate.SetNewCollationEnabledForTest(true)
	defer collate.SetNewCollationEnabledForTest(false)

	tk := testkit.NewTestKit(c, s.store)
	tk.MustExec("use test")
	tk.MustExec("drop table if exists t")
	tk.MustExec("create table t(a varchar(10) collate utf8mb4_bin, b varchar(10) collate utf8mb4_general_ci);")
	tk.MustExec("insert into t (a, b) values ('a', 'A');")
	tk.MustQuery("select * from t t1, t t2 where t1.a = t2.b collate utf8mb4_general_ci;").Check(testkit.Rows("a A a A"))
	tk.MustQuery("select * from t t1 left join t t2 on t1.a = t2.b collate utf8mb4_general_ci;").Check(testkit.Rows("a A a A"))
}

func (s *testIntegrationSuite) TestIssue18850(c *C) {
	tk := testkit.NewTestKit(c, s.store)
	tk.MustExec("use test")
	tk.MustExec("drop table if exists t, t1")
	tk.MustExec("create table t(a int, b enum('A', 'B'));")
	tk.MustExec("create table t1(a1 int, b1 enum('B', 'A'));")
	tk.MustExec("insert into t values (1, 'A');")
	tk.MustExec("insert into t1 values (1, 'A');")
	tk.MustQuery("select /*+ HASH_JOIN(t, t1) */ * from t join t1 on t.b = t1.b1;").Check(testkit.Rows("1 A 1 A"))

	tk.MustExec("drop table t, t1")
	tk.MustExec("create table t(a int, b set('A', 'B'));")
	tk.MustExec("create table t1(a1 int, b1 set('B', 'A'));")
	tk.MustExec("insert into t values (1, 'A');")
	tk.MustExec("insert into t1 values (1, 'A');")
	tk.MustQuery("select /*+ HASH_JOIN(t, t1) */ * from t join t1 on t.b = t1.b1;").Check(testkit.Rows("1 A 1 A"))
}

func (s *testIntegrationSerialSuite) TestNullValueRange(c *C) {
	tk := testkit.NewTestKit(c, s.store)
	tk.MustExec("use test")
	tk.MustExec("drop table if exists t")
	tk.MustExec("create table t(a int, b int, index(a))")
	tk.MustExec("insert into t values (null, 0), (null, 1), (10, 11), (10, 12)")
	tk.MustQuery("select * from t use index(a) where a is null order by b").Check(testkit.Rows("<nil> 0", "<nil> 1"))
	tk.MustQuery("select * from t use index(a) where a<=>null order by b").Check(testkit.Rows("<nil> 0", "<nil> 1"))
	tk.MustQuery("select * from t use index(a) where a<=>10 order by b").Check(testkit.Rows("10 11", "10 12"))

	tk.MustExec("drop table if exists t1")
	tk.MustExec("create table t1(a int, b int, c int, unique key(a, b, c))")
	tk.MustExec("insert into t1 values (1, null, 1), (1, null, 2), (1, null, 3), (1, null, 4)")
	tk.MustExec("insert into t1 values (1, 1, 1), (1, 2, 2), (1, 3, 33), (1, 4, 44)")
	tk.MustQuery("select c from t1 where a=1 and b<=>null and c>2 order by c").Check(testkit.Rows("3", "4"))
	tk.MustQuery("select c from t1 where a=1 and b is null and c>2 order by c").Check(testkit.Rows("3", "4"))
	tk.MustQuery("select c from t1 where a=1 and b is not null and c>2 order by c").Check(testkit.Rows("33", "44"))
}

func (s *testIntegrationSerialSuite) TestIssue18652(c *C) {
	tk := testkit.NewTestKit(c, s.store)
	tk.MustExec("use test")
	tk.MustExec("DROP TABLE IF EXISTS t1")
	tk.MustExec("CREATE TABLE t1 ( `pk` int not null primary key auto_increment, `col_smallint_key_signed` smallint  , key (`col_smallint_key_signed`))")
	tk.MustExec("INSERT INTO `t1` VALUES (1,0),(2,NULL),(3,NULL),(4,0),(5,0),(6,NULL),(7,NULL),(8,0),(9,0),(10,0)")
	tk.MustQuery("SELECT * FROM t1 WHERE ( LOG( `col_smallint_key_signed`, -8297584758403770424 ) ) DIV 1").Check(testkit.Rows())
}

func (s *testIntegrationSerialSuite) TestIssue18662(c *C) {
	collate.SetNewCollationEnabledForTest(true)
	defer collate.SetNewCollationEnabledForTest(false)

	tk := testkit.NewTestKit(c, s.store)
	tk.MustExec("use test")
	tk.MustExec("drop table if exists t")
	tk.MustExec("create table t(a varchar(10) collate utf8mb4_bin, b varchar(10) collate utf8mb4_general_ci);")
	tk.MustExec("insert into t (a, b) values ('a', 'A');")
	tk.MustQuery("select * from t where field('A', a collate utf8mb4_general_ci, b) > 1;").Check(testkit.Rows())
	tk.MustQuery("select * from t where field('A', a, b collate utf8mb4_general_ci) > 1;").Check(testkit.Rows())
	tk.MustQuery("select * from t where field('A' collate utf8mb4_general_ci, a, b) > 1;").Check(testkit.Rows())
	tk.MustQuery("select * from t where field('A', a, b) > 1;").Check(testkit.Rows("a A"))
}

func (s *testIntegrationSerialSuite) TestIssue19045(c *C) {
	tk := testkit.NewTestKit(c, s.store)
	tk.MustExec("use test")
	tk.MustExec("drop table if exists t, t1, t2")
	tk.MustExec(`CREATE TABLE t (
  id int(11) NOT NULL AUTO_INCREMENT,
  a char(10) DEFAULT NULL,
  PRIMARY KEY (id)
);`)
	tk.MustExec(`CREATE TABLE t1 (
  id int(11) NOT NULL AUTO_INCREMENT,
  a char(10) DEFAULT NULL,
  b char(10) DEFAULT NULL,
  c char(10) DEFAULT NULL,
  PRIMARY KEY (id)
);`)
	tk.MustExec(`CREATE TABLE t2 (
  id int(11) NOT NULL AUTO_INCREMENT,
  a char(10) DEFAULT NULL,
  b char(10) DEFAULT NULL,
  PRIMARY KEY (id),
  UNIQUE KEY b (b)
);`)
	tk.MustExec(`insert into t1(a,b,c) values('hs4_0004', "04", "101"), ('a01', "01", "101"),('a011', "02", "101");`)
	tk.MustExec(`insert into t2(a,b) values("02","03");`)
	tk.MustExec(`insert into t(a) values('101'),('101');`)
	tk.MustQuery(`select  ( SELECT t1.a FROM  t1,  t2 WHERE t1.b = t2.a AND  t2.b = '03' AND t1.c = a.a) invode from t a ;`).Check(testkit.Rows("a011", "a011"))
}

func (s *testIntegrationSerialSuite) TestIssue19116(c *C) {
	collate.SetNewCollationEnabledForTest(true)
	defer collate.SetNewCollationEnabledForTest(false)

	tk := testkit.NewTestKit(c, s.store)
	tk.MustExec("set names utf8mb4 collate utf8mb4_general_ci;")
	tk.MustQuery("select collation(concat(1 collate `binary`));").Check(testkit.Rows("binary"))
	tk.MustQuery("select coercibility(concat(1 collate `binary`));").Check(testkit.Rows("0"))
	tk.MustQuery("select collation(concat(NULL,NULL));").Check(testkit.Rows("binary"))
	tk.MustQuery("select coercibility(concat(NULL,NULL));").Check(testkit.Rows("6"))
	tk.MustQuery("select collation(concat(1,1));").Check(testkit.Rows("utf8mb4_general_ci"))
	tk.MustQuery("select coercibility(concat(1,1));").Check(testkit.Rows("4"))
	tk.MustQuery("select collation(1);").Check(testkit.Rows("binary"))
	tk.MustQuery("select coercibility(1);").Check(testkit.Rows("5"))
	tk.MustQuery("select coercibility(1=1);").Check(testkit.Rows("5"))
}

// issues 14448, 19383, 17734
func (s *testIntegrationSerialSuite) TestNoopFunctions(c *C) {
	tk := testkit.NewTestKit(c, s.store)
	tk.MustExec("use test")
	tk.MustExec("DROP TABLE IF EXISTS t1")
	tk.MustExec("CREATE TABLE t1 (a INT NOT NULL PRIMARY KEY)")
	tk.MustExec("INSERT INTO t1 VALUES (1),(2),(3)")

	message := `.* has only noop implementation in tidb now, use tidb_enable_noop_functions to enable these functions`
	stmts := []string{
		"SELECT SQL_CALC_FOUND_ROWS * FROM t1 LIMIT 1",
		"SELECT * FROM t1 LOCK IN SHARE MODE",
		"SELECT * FROM t1 GROUP BY a DESC",
		"SELECT * FROM t1 GROUP BY a ASC",
	}
	for _, stmt := range stmts {
		tk.MustExec("SET tidb_enable_noop_functions=1")
		tk.MustExec(stmt)
		tk.MustExec("SET tidb_enable_noop_functions=0")
		_, err := tk.Exec(stmt)
		c.Assert(err.Error(), Matches, message)
	}
}

func (s *testIntegrationSerialSuite) TestIssue19315(c *C) {
	tk := testkit.NewTestKit(c, s.store)
	tk.MustExec("use test")
	tk.MustExec("drop table if exists t")
	tk.MustExec("drop table if exists t1")
	tk.MustExec("CREATE TABLE `t` (`a` bit(10) DEFAULT NULL,`b` int(11) DEFAULT NULL) ENGINE=InnoDB DEFAULT CHARSET=utf8mb4 COLLATE=utf8mb4_bin")
	tk.MustExec("INSERT INTO `t` VALUES (_binary '\\0',1),(_binary '\\0',2),(_binary '\\0',5),(_binary '\\0',4),(_binary '\\0',2),(_binary '\\0	',4)")
	tk.MustExec("CREATE TABLE `t1` (`a` int(11) DEFAULT NULL, `b` int(11) DEFAULT NULL) ENGINE=InnoDB DEFAULT CHARSET=utf8mb4 COLLATE=utf8mb4_bin")
	tk.MustExec("INSERT INTO `t1` VALUES (1,1),(1,5),(2,3),(2,4),(3,3)")
	err := tk.QueryToErr("select * from t where t.b > (select min(t1.b) from t1 where t1.a > t.a)")
	c.Assert(err, IsNil)
}

func (s *testIntegrationSerialSuite) TestIssue18674(c *C) {
	tk := testkit.NewTestKit(c, s.store)
	tk.MustQuery("select -1.0 % -1.0").Check(testkit.Rows("0.0"))
	tk.MustExec("use test")
	tk.MustExec("drop table if exists t1")
	tk.MustExec("create table t1(`pk` int primary key,`col_float_key_signed` float  ,key (`col_float_key_signed`))")
	tk.MustExec("insert into t1 values (0, null), (1, 0), (2, -0), (3, 1), (-1,-1)")
	tk.MustQuery("select * from t1 where ( `col_float_key_signed` % `col_float_key_signed`) IS FALSE").Sort().Check(testkit.Rows("-1 -1", "3 1"))
	tk.MustQuery("select  `col_float_key_signed` , `col_float_key_signed` % `col_float_key_signed` from t1").Sort().Check(testkit.Rows(
		"-1 -0", "0 <nil>", "0 <nil>", "1 0", "<nil> <nil>"))
	tk.MustQuery("select  `col_float_key_signed` , (`col_float_key_signed` % `col_float_key_signed`) IS FALSE from t1").Sort().Check(testkit.Rows(
		"-1 1", "0 0", "0 0", "1 1", "<nil> 0"))
}

func (s *testIntegrationSerialSuite) TestIssue17063(c *C) {
	collate.SetNewCollationEnabledForTest(true)
	defer collate.SetNewCollationEnabledForTest(false)

	tk := testkit.NewTestKit(c, s.store)
	tk.MustExec(`use test;`)
	tk.MustExec(`drop table if exists t;`)
	tk.MustExec("create table t(a char, b char) collate utf8mb4_general_ci;")
	tk.MustExec(`insert into t values('a', 'b');`)
	tk.MustExec(`insert into t values('a', 'B');`)
	tk.MustQuery(`select * from t where if(a='x', a, b) = 'b';`).Check(testkit.Rows("a b", "a B"))
	tk.MustQuery(`select collation(if(a='x', a, b)) from t;`).Check(testkit.Rows("utf8mb4_general_ci", "utf8mb4_general_ci"))
	tk.MustQuery(`select coercibility(if(a='x', a, b)) from t;`).Check(testkit.Rows("2", "2"))
	tk.MustQuery(`select collation(lag(b, 1, 'B') over w) from t window w as (order by b);`).Check(testkit.Rows("utf8mb4_general_ci", "utf8mb4_general_ci"))
	tk.MustQuery(`select coercibility(lag(b, 1, 'B') over w) from t window w as (order by b);`).Check(testkit.Rows("2", "2"))
}

func (s *testIntegrationSerialSuite) TestIssue11177(c *C) {
	collate.SetNewCollationEnabledForTest(true)
	defer collate.SetNewCollationEnabledForTest(false)

	tk := testkit.NewTestKit(c, s.store)
	tk.MustQuery("SELECT 'lvuleck' BETWEEN '2008-09-16 22:23:50' AND 0;").Check(testkit.Rows("0"))
	tk.MustQuery("show warnings;").Check(testkit.Rows("Warning 1292 Truncated incorrect FLOAT value: 'lvuleck'", "Warning 1292 Truncated incorrect FLOAT value: '2008-09-16 22:23:50'"))
	tk.MustQuery("SELECT 'aa' BETWEEN 'bb' AND 0;").Check(testkit.Rows("1"))
	tk.MustQuery("show warnings;").Check(testkit.Rows("Warning 1292 Truncated incorrect FLOAT value: 'aa'", "Warning 1292 Truncated incorrect FLOAT value: 'bb'"))
	tk.MustQuery("select 1 between 0 and b'110';").Check(testkit.Rows("1"))
	tk.MustQuery("show warnings;").Check(testkit.Rows())
	tk.MustQuery("select 'b' between 'a' and b'110';").Check(testkit.Rows("0"))
	tk.MustQuery("show warnings;").Check(testkit.Rows())
}

func (s *testIntegrationSuite) TestIssue19504(c *C) {
	tk := testkit.NewTestKit(c, s.store)
	tk.MustExec("use test")
	tk.MustExec("drop table if exists t1;")
	tk.MustExec("create table t1 (c_int int, primary key (c_int));")
	tk.MustExec("insert into t1 values (1), (2), (3);")
	tk.MustExec("drop table if exists t2;")
	tk.MustExec("create table t2 (c_int int, primary key (c_int));")
	tk.MustExec("insert into t2 values (1);")
	tk.MustQuery("select (select count(c_int) from t2 where c_int = t1.c_int) c1, (select count(1) from t2 where c_int = t1.c_int) c2 from t1;").
		Check(testkit.Rows("1 1", "0 0", "0 0"))
	tk.MustQuery("select (select count(c_int*c_int) from t2 where c_int = t1.c_int) c1, (select count(1) from t2 where c_int = t1.c_int) c2 from t1;").
		Check(testkit.Rows("1 1", "0 0", "0 0"))
}

func (s *testIntegrationSerialSuite) TestIssue19804(c *C) {
	collate.SetNewCollationEnabledForTest(true)
	defer collate.SetNewCollationEnabledForTest(false)

	tk := testkit.NewTestKit(c, s.store)
	tk.MustExec(`use test;`)
	tk.MustExec(`drop table if exists t;`)
	tk.MustExec(`create table t(a set('a', 'b', 'c'));`)
	tk.MustGetErrMsg("alter table t change a a set('a', 'b', 'c', 'c');", "[types:1291]Column 'a' has duplicated value 'c' in SET")
	tk.MustExec(`drop table if exists t;`)
	tk.MustExec(`create table t(a enum('a', 'b', 'c'));`)
	tk.MustGetErrMsg("alter table t change a a enum('a', 'b', 'c', 'c');", "[types:1291]Column 'a' has duplicated value 'c' in ENUM")
	tk.MustExec(`drop table if exists t;`)
	tk.MustExec(`create table t(a set('a', 'b', 'c'));`)
	tk.MustExec(`alter table t change a a set('a', 'b', 'c', 'd');`)
	tk.MustExec(`insert into t values('d');`)
	tk.MustGetErrMsg(`alter table t change a a set('a', 'b', 'c', 'e', 'f');`, "[ddl:8200]Unsupported modify column: cannot modify set column value d to e, and tidb_enable_change_column_type is false")
}

func (s *testIntegrationSerialSuite) TestIssue20209(c *C) {
	collate.SetNewCollationEnabledForTest(true)
	defer collate.SetNewCollationEnabledForTest(false)

	tk := testkit.NewTestKit(c, s.store)
	tk.MustExec(`use test;`)
	tk.MustExec(`set @@character_set_client=utf8mb4;`)
	tk.MustExec(`set @@collation_connection=utf8_bin;`)
	tk.MustExec("CREATE VIEW tview_1 AS SELECT 'a' AS `id`;")
}

func (s *testIntegrationSerialSuite) TestIssue18949(c *C) {
	collate.SetNewCollationEnabledForTest(true)
	defer collate.SetNewCollationEnabledForTest(false)

	tk := testkit.NewTestKit(c, s.store)
	tk.MustExec(`use test;`)
	tk.MustExec(`drop table if exists t;`)
	tk.MustExec(`create table t(a enum('a ', 'b\t', ' c '), b set('a ', 'b\t', ' c '));`)
	result := tk.MustQuery("show create table t").Rows()[0][1]
	c.Assert(result, Matches, `(?s).*enum\('a','b	',' c'\).*set\('a','b	',' c'\).*`)
	tk.MustExec(`alter table t change a aa enum('a   ', 'b\t', ' c ');`)
	result = tk.MustQuery("show create table t").Rows()[0][1]
	c.Assert(result, Matches, `(?s).*enum\('a','b	',' c'\).*set\('a','b	',' c'\).*`)
}

func (s *testIntegrationSuite) TestIssue17767(c *C) {
	tk := testkit.NewTestKit(c, s.store)
	tk.MustExec("use test")
	tk.MustExec("drop table if exists t0;")
	tk.MustExec("CREATE TABLE t0(c0 INTEGER AS (NULL) NOT NULL, c1 INT);")
	tk.MustExec("CREATE INDEX i0 ON t0(c0, c1);")
	tk.MustExec("INSERT IGNORE INTO t0(c1) VALUES (0);")
	tk.MustQuery("SELECT * FROM t0").Check(testkit.Rows("0 0"))

	tk.MustExec("begin")
	tk.MustExec("INSERT IGNORE INTO t0(c1) VALUES (0);")
	tk.MustQuery("SELECT * FROM t0").Check(testkit.Rows("0 0", "0 0"))
	tk.MustExec("rollback")
}

func (s *testIntegrationSuite) TestIssue19596(c *C) {
	tk := testkit.NewTestKit(c, s.store)
	tk.MustExec("use test")
	tk.MustExec("drop table if exists t;")
	tk.MustExec("create table t (a int) partition by range(a) (PARTITION p0 VALUES LESS THAN (10));")
	tk.MustGetErrMsg("alter table t add partition (partition p1 values less than (a));", "[planner:1054]Unknown column 'a' in 'expression'")
	tk.MustQuery("select * from t;")
	tk.MustExec("drop table if exists t;")
	tk.MustGetErrMsg("create table t (a int) partition by range(a) (PARTITION p0 VALUES LESS THAN (a));", "[planner:1054]Unknown column 'a' in 'expression'")
}

func (s *testIntegrationSuite) TestIssue17476(c *C) {
	tk := testkit.NewTestKit(c, s.store)
	tk.MustExec("use test")
	tk.MustExec("DROP TABLE IF EXISTS `table_float`;")
	tk.MustExec("DROP TABLE IF EXISTS `table_int_float_varchar`;")
	tk.MustExec("CREATE TABLE `table_float` (`id_1` int(16) NOT NULL AUTO_INCREMENT,`col_float_1` float DEFAULT NULL,PRIMARY KEY (`id_1`)) ENGINE=InnoDB DEFAULT CHARSET=utf8mb4 COLLATE=utf8mb4_bin AUTO_INCREMENT=97635;")
	tk.MustExec("CREATE TABLE `table_int_float_varchar` " +
		"(`id_6` int(16) NOT NULL AUTO_INCREMENT," +
		"`col_int_6` int(16) DEFAULT NULL,`col_float_6` float DEFAULT NULL," +
		"`col_varchar_6` varchar(511) DEFAULT NULL,PRIMARY KEY (`id_6`)," +
		"KEY `vhyen` (`id_6`,`col_int_6`,`col_float_6`,`col_varchar_6`(1))," +
		"KEY `zzylq` (`id_6`,`col_int_6`,`col_float_6`,`col_varchar_6`(1))) " +
		"ENGINE=InnoDB DEFAULT CHARSET=utf8mb4 COLLATE=utf8mb4_bin AUTO_INCREMENT=90818;")

	tk.MustExec("INSERT INTO `table_float` VALUES (1,NULL),(2,0.1),(3,0),(4,-0.1),(5,-0.1),(6,NULL),(7,0.5),(8,0),(9,0),(10,NULL),(11,1),(12,1.5),(13,NULL),(14,NULL);")
	tk.MustExec("INSERT INTO `table_int_float_varchar` VALUES (1,0,0.1,'true'),(2,-1,1.5,'2020-02-02 02:02:00'),(3,NULL,1.5,NULL),(4,65535,0.1,'true'),(5,NULL,0.1,'1'),(6,-1,1.5,'2020-02-02 02:02:00'),(7,-1,NULL,''),(8,NULL,-0.1,NULL),(9,NULL,-0.1,'1'),(10,-1,NULL,''),(11,NULL,1.5,'false'),(12,-1,0,NULL),(13,0,-0.1,NULL),(14,-1,NULL,'-0'),(15,65535,-1,'1'),(16,NULL,0.5,NULL),(17,-1,NULL,NULL);")
	tk.MustQuery(`select count(*) from table_float
 JOIN table_int_float_varchar AS tmp3 ON (tmp3.col_varchar_6 AND NULL)
 IS NULL WHERE col_int_6=0;`).Check(testkit.Rows("14"))
	tk.MustQuery(`SELECT count(*) FROM (table_float JOIN table_int_float_varchar AS tmp3 ON (tmp3.col_varchar_6 AND NULL) IS NULL);`).Check(testkit.Rows("154"))
	tk.MustQuery(`SELECT * FROM (table_int_float_varchar AS tmp3) WHERE (col_varchar_6 AND NULL) IS NULL AND col_int_6=0;`).Check(testkit.Rows("13 0 -0.1 <nil>"))
}

func (s *testIntegrationSuite) TestIssue11645(c *C) {
	defer s.cleanEnv(c)
	tk := testkit.NewTestKit(c, s.store)
	tk.MustQuery(`SELECT DATE_ADD('1000-01-01 00:00:00', INTERVAL -2 HOUR);`).Check(testkit.Rows("0999-12-31 22:00:00"))
	tk.MustQuery(`SELECT DATE_ADD('1000-01-01 00:00:00', INTERVAL -200 HOUR);`).Check(testkit.Rows("0999-12-23 16:00:00"))
	tk.MustQuery(`SELECT DATE_ADD('0001-01-01 00:00:00', INTERVAL -2 HOUR);`).Check(testkit.Rows("0000-00-00 22:00:00"))
	tk.MustQuery(`SELECT DATE_ADD('0001-01-01 00:00:00', INTERVAL -25 HOUR);`).Check(testkit.Rows("0000-00-00 23:00:00"))
	tk.MustQuery(`SELECT DATE_ADD('0001-01-01 00:00:00', INTERVAL -8784 HOUR);`).Check(testkit.Rows("0000-00-00 00:00:00"))
	tk.MustQuery(`SELECT DATE_ADD('0001-01-01 00:00:00', INTERVAL -8785 HOUR);`).Check(testkit.Rows("<nil>"))
	tk.MustQuery(`SELECT DATE_ADD('0001-01-02 00:00:00', INTERVAL -2 HOUR);`).Check(testkit.Rows("0001-01-01 22:00:00"))
	tk.MustQuery(`SELECT DATE_ADD('0001-01-02 00:00:00', INTERVAL -24 HOUR);`).Check(testkit.Rows("0001-01-01 00:00:00"))
	tk.MustQuery(`SELECT DATE_ADD('0001-01-02 00:00:00', INTERVAL -25 HOUR);`).Check(testkit.Rows("0000-00-00 23:00:00"))
	tk.MustQuery(`SELECT DATE_ADD('0001-01-02 00:00:00', INTERVAL -8785 HOUR);`).Check(testkit.Rows("0000-00-00 23:00:00"))
}

func (s *testIntegrationSuite) TestIssue20180(c *C) {
	tk := testkit.NewTestKit(c, s.store)
	tk.MustExec("use test")
	tk.MustExec("drop table if exists t;")
	tk.MustExec("drop table if exists t1;")
	tk.MustExec("create table t(a enum('a', 'b'), b tinyint);")
	tk.MustExec("create table t1(c varchar(20));")
	tk.MustExec("insert into t values('b', 0);")
	tk.MustExec("insert into t1 values('b');")
	tk.MustQuery("select * from t, t1 where t.a= t1.c;").Check(testkit.Rows("b 0 b"))
	tk.MustQuery("select * from t, t1 where t.b= t1.c;").Check(testkit.Rows("b 0 b"))
	tk.MustQuery("select * from t, t1 where t.a = t1.c and t.b= t1.c;").Check(testkit.Rows("b 0 b"))

	tk.MustExec("drop table if exists t;")
	tk.MustExec("create table t(a enum('a','b'));")
	tk.MustExec("insert into t values('b');")
	tk.MustQuery("select * from t where a > 1  and a = \"b\";").Check(testkit.Rows("b"))
}

func (s *testIntegrationSuite) TestIssue11755(c *C) {
	tk := testkit.NewTestKit(c, s.store)
	tk.MustExec("use test")
	tk.MustExec("drop table if exists lt;")
	tk.MustExec("create table lt (d decimal(10, 4));")
	tk.MustExec("insert into lt values(0.2),(0.2);")
	tk.MustQuery("select LEAD(d,1,1) OVER(), LAG(d,1,1) OVER() from lt;").Check(testkit.Rows("0.2000 1.0000", "1.0000 0.2000"))
}

func (s *testIntegrationSuite) TestIssue20369(c *C) {
	tk := testkit.NewTestKit(c, s.store)
	tk.MustExec("use test")
	tk.MustExec("drop table if exists t;")
	tk.MustExec("create table t(a int);")
	tk.MustExec("insert into t values (1);")
	tk.MustExec("insert into t select values(a) from t;")
	tk.MustQuery("select * from t").Check(testkit.Rows("1", "<nil>"))
}

func (s *testIntegrationSuite) TestIssue20730(c *C) {
	tk := testkit.NewTestKit(c, s.store)
	tk.MustExec("use test")
	tk.MustExec("DROP TABLE IF EXISTS tmp;")
	tk.MustExec("CREATE TABLE tmp (id int(11) NOT NULL,value int(1) NOT NULL,PRIMARY KEY (id))")
	tk.MustExec("INSERT INTO tmp VALUES (1, 1),(2,2),(3,3),(4,4),(5,5)")
	tk.MustExec("SET @sum := 10")
	tk.MustQuery("SELECT @sum := IF(@sum=20,4,@sum + tmp.value) sum FROM tmp ORDER BY tmp.id").Check(testkit.Rows("11", "13", "16", "20", "4"))
}

func (s *testIntegrationSerialSuite) TestClusteredIndexAndNewCollation(c *C) {
	collate.SetNewCollationEnabledForTest(true)
	defer collate.SetNewCollationEnabledForTest(false)

	tk := testkit.NewTestKit(c, s.store)
	tk.MustExec("use test")
	tk.MustExec("drop table if exists t")
	tk.MustExec("set @@tidb_enable_clustered_index = 1;")
	tk.MustExec("CREATE TABLE `t` (" +
		"`a` char(10) COLLATE utf8mb4_unicode_ci NOT NULL," +
		"`b` char(20) COLLATE utf8mb4_general_ci NOT NULL," +
		"`c` int(11) NOT NULL," +
		"PRIMARY KEY (`a`,`b`,`c`)," +
		"KEY `idx` (`a`))")

	tk.MustExec("begin")
	tk.MustExec("insert into t values ('a6', 'b6', 3)")
	tk.MustQuery("select * from t").Check(testkit.Rows("a6 b6 3"))
	tk.MustQuery("select * from t where a='a6'").Check(testkit.Rows("a6 b6 3"))
	tk.MustExec("delete from t")
	tk.MustQuery("select * from t").Check(testkit.Rows())
	tk.MustExec("commit")
	tk.MustQuery("select * from t").Check(testkit.Rows())

	tk.MustExec("drop table if exists t")
	tk.MustExec("create table t(`a` char(10) COLLATE utf8mb4_unicode_ci NOT NULL key)")
	tk.MustExec("insert into t values ('&');")
	tk.MustExec("replace into t values ('&');")
	tk.MustQuery("select * from t").Check(testkit.Rows("&"))
}

func (s *testIntegrationSuite) TestIssue20860(c *C) {
	tk := testkit.NewTestKit(c, s.store)
	tk.MustExec("use test")
	tk.MustExec("drop table if exists t;")
	tk.MustExec("create table t(id int primary key, c int, d timestamp null default null)")
	tk.MustExec("insert into t values(1, 2, '2038-01-18 20:20:30')")
	c.Assert(tk.ExecToErr("update t set d = adddate(d, interval 1 day) where id < 10"), NotNil)
}

func (s *testIntegrationSerialSuite) TestIssue20608(c *C) {
	collate.SetNewCollationEnabledForTest(true)
	defer collate.SetNewCollationEnabledForTest(false)
	tk := testkit.NewTestKit(c, s.store)
	tk.MustQuery("select '䇇Հ' collate utf8mb4_bin like '___Հ';").Check(testkit.Rows("0"))
}

func (s *testIntegrationSuite) TestIssue10462(c *C) {
	tk := testkit.NewTestKit(c, s.store)
	tk.MustExec("use test")
	tk.MustQuery("select json_array(true)").Check(testkit.Rows("[true]"))
	tk.MustQuery("select json_array(1=2)").Check(testkit.Rows("[false]"))
	tk.MustQuery("select json_array(1!=2)").Check(testkit.Rows("[true]"))
	tk.MustQuery("select json_array(1<2)").Check(testkit.Rows("[true]"))
	tk.MustQuery("select json_array(1<=2)").Check(testkit.Rows("[true]"))
	tk.MustQuery("select json_array(1>2)").Check(testkit.Rows("[false]"))
	tk.MustQuery("select json_array(1>=2)").Check(testkit.Rows("[false]"))
	tk.MustQuery("select json_object(true, null <=> null)").Check(testkit.Rows("{\"1\": true}"))
	tk.MustQuery("select json_object(false, 1 and 2)").Check(testkit.Rows("{\"0\": true}"))
	tk.MustQuery("select json_object(false, 1 and 0)").Check(testkit.Rows("{\"0\": false}"))
	tk.MustQuery("select json_object(false, 1 or 0)").Check(testkit.Rows("{\"0\": true}"))
	tk.MustQuery("select json_object(false, 1 xor 0)").Check(testkit.Rows("{\"0\": true}"))
	tk.MustQuery("select json_object(false, 1 xor 1)").Check(testkit.Rows("{\"0\": false}"))
	tk.MustQuery("select json_object(false, not 1)").Check(testkit.Rows("{\"0\": false}"))
	tk.MustQuery("select json_array(null and 1)").Check(testkit.Rows("[null]"))
	tk.MustQuery("select json_array(null and 0)").Check(testkit.Rows("[false]"))
	tk.MustQuery("select json_array(null or 1)").Check(testkit.Rows("[true]"))
	tk.MustQuery("select json_array(null or 0)").Check(testkit.Rows("[null]"))
	tk.MustQuery("select json_array(1.15 or 0)").Check(testkit.Rows("[true]"))
	tk.MustQuery("select json_array('abc' or 0)").Check(testkit.Rows("[false]"))
	tk.MustQuery("select json_array('1abc' or 0)").Check(testkit.Rows("[true]"))
	tk.MustQuery("select json_array(null is true)").Check(testkit.Rows("[false]"))
	tk.MustQuery("select json_array(null is null)").Check(testkit.Rows("[true]"))
	tk.MustQuery("select json_array(1 in (1, 2))").Check(testkit.Rows("[true]"))
	tk.MustQuery("select json_array(0 in (1, 2))").Check(testkit.Rows("[false]"))
	tk.MustQuery("select json_array(0 not in (1, 2))").Check(testkit.Rows("[true]"))
	tk.MustQuery("select json_array(1 between 0 and 2)").Check(testkit.Rows("[true]"))
	tk.MustQuery("select json_array(1 not between 0 and 2)").Check(testkit.Rows("[false]"))
	tk.MustQuery("select json_array('123' like '123')").Check(testkit.Rows("[true]"))
	tk.MustQuery("select json_array('abcdef' rlike 'a.*c.*')").Check(testkit.Rows("[true]"))
	tk.MustQuery("select json_array(is_ipv4('127.0.0.1'))").Check(testkit.Rows("[true]"))
	tk.MustQuery("select json_array(is_ipv6('1a6b:8888:ff66:77ee:0000:1234:5678:bcde'))").Check(testkit.Rows("[true]"))
}

func (s *testIntegrationSerialSuite) TestIssue21290(c *C) {
	tk := testkit.NewTestKit(c, s.store)
	tk.MustExec("use test")
	tk.MustExec("drop table if exists t1;")
	tk.MustExec("create table t1(a date);")
	tk.MustExec("insert into t1 values (20100202);")
	tk.MustQuery("select a in ('2020-02-02', 20100202) from t1;").Check(testkit.Rows("1"))
}

func (s *testIntegrationSuite) TestIssue17868(c *C) {
	tk := testkit.NewTestKit(c, s.store)
	tk.MustExec("use test")
	tk.MustExec("drop table if exists t7")
	tk.MustExec("create table t7 (col0 SMALLINT, col1 VARBINARY(1), col2 DATE, col3 BIGINT, col4 BINARY(166))")
	tk.MustExec("insert into t7 values ('32767', '', '1000-01-03', '-0', '11101011')")
	tk.MustQuery("select col2 = 1 from t7").Check(testkit.Rows("0"))
	tk.MustQuery("select col2 != 1 from t7").Check(testkit.Rows("1"))
}

<<<<<<< HEAD
func (s *testIntegrationSuite) TestIssue21619(c *C) {
	tk := testkit.NewTestKit(c, s.store)
	tk.MustQuery(`select CAST("9223372036854775808" as json)`).Check(testkit.Rows("9223372036854775808"))
	tk.MustQuery(`select json_type(CAST("9223372036854775808" as json))`).Check(testkit.Rows("UNSIGNED INTEGER"))
	tk.MustQuery(`select CAST(9223372036854775808 as json)`).Check(testkit.Rows("9223372036854775808"))
	tk.MustQuery(`select json_type(CAST(9223372036854775808 as json))`).Check(testkit.Rows("UNSIGNED INTEGER"))
	tk.MustQuery(`select CAST(-9223372036854775808 as json)`).Check(testkit.Rows("-9223372036854775808"))
	tk.MustQuery(`select json_type(CAST(-9223372036854775808 as json))`).Check(testkit.Rows("INTEGER"))
=======
func (s *testIntegrationSuite) TestIssue10467(c *C) {
	tk := testkit.NewTestKit(c, s.store)
	tk.MustExec("use test")
	tk.MustExec("drop table if exists tx2;")
	tk.MustExec("create table tx2 (col json);")
	tk.MustExec(`insert into tx2 values (json_array("3")),(json_array("3")),(json_array("3")),(json_array("3"));`)
	tk.MustExec(`insert into tx2 values (json_array(3.0));`)
	tk.MustExec(`insert into tx2 values (json_array(3));`)
	tk.MustExec(`insert into tx2 values (json_array(3.0));`)
	tk.MustExec(`insert into tx2 values (json_array(-3));`)
	tk.MustExec(`insert into tx2 values (json_array(-3.0));`)
	tk.MustExec(`insert into tx2 values (json_array(922337203685477580));`)
	tk.MustExec(`insert into tx2 values (json_array(922337203685477581)),(json_array(922337203685477581)),(json_array(922337203685477581)),(json_array(922337203685477581)),(json_array(922337203685477581));`)

	// TODO: in MySQL these values will hash the same because the first is stored as JSON type DECIMAL.
	// Currently TiDB does not support JSON type DECIMAL.
	// See: https://github.com/pingcap/tidb/issues/9988
	// insert into tx2 values (json_array(9223372036854775808.0));
	// insert into tx2 values (json_array(9223372036854775808));

	// ordering by a JSON col is not supported in MySQL, and the order is a bit questionable in TiDB.
	// sort by count for test result stability.
	tk.MustQuery("select col, count(1) c from tx2 group by col order by c desc;").Check(testkit.Rows("[922337203685477581] 5", `["3"] 4`, "[3] 3", "[-3] 2", "[922337203685477580] 1"))
>>>>>>> 43d9293b
}

func (s *testIntegrationSerialSuite) TestCollationIndexJoin(c *C) {
	collate.SetNewCollationEnabledForTest(true)
	defer collate.SetNewCollationEnabledForTest(false)
	tk := testkit.NewTestKit(c, s.store)
	tk.MustExec("use test")
	tk.MustExec("drop table if exists t1, t2")
	tk.MustExec("create table t1(a int, b char(10), key(b)) collate utf8mb4_general_ci")
	tk.MustExec("create table t2(a int, b char(10), key(b)) collate ascii_bin")
	tk.MustExec("insert into t1 values (1, 'a')")
	tk.MustExec("insert into t2 values (1, 'A')")

	tk.MustQuery("select /*+ inl_join(t1) */ t1.b, t2.b from t1 join t2 where t1.b=t2.b").Check(testkit.Rows("a A"))
	tk.MustQuery("select /*+ hash_join(t1) */ t1.b, t2.b from t1 join t2 where t1.b=t2.b").Check(testkit.Rows("a A"))
	tk.MustQuery("select /*+ merge_join(t1) */ t1.b, t2.b from t1 join t2 where t1.b=t2.b").Check(testkit.Rows("a A"))
	tk.MustQuery("select /*+ inl_hash_join(t1) */ t1.b, t2.b from t1 join t2 where t1.b=t2.b").Check(testkit.Rows("a A"))
	tk.MustQuery("select /*+ inl_hash_join(t2) */ t1.b, t2.b from t1 join t2 where t1.b=t2.b").Check(testkit.Rows("a A"))
	tk.MustQuery("show warnings").Check(testkit.Rows("Warning 1815 Optimizer Hint /*+ INL_HASH_JOIN(t2) */ is inapplicable"))
	tk.MustQuery("select /*+ inl_merge_join(t1) */ t1.b, t2.b from t1 join t2 where t1.b=t2.b").Check(testkit.Rows("a A"))
	tk.MustQuery("select /*+ inl_merge_join(t2) */ t1.b, t2.b from t1 join t2 where t1.b=t2.b").Check(testkit.Rows("a A"))
	tk.MustQuery("show warnings").Check(testkit.Rows("Warning 1815 Optimizer Hint /*+ INL_MERGE_JOIN(t2) */ is inapplicable"))
}

func (s *testIntegrationSuite) TestIssue19892(c *C) {
	defer s.cleanEnv(c)
	tk := testkit.NewTestKit(c, s.store)
	tk.MustExec("USE test")
	tk.MustExec("CREATE TABLE dd(a date, b datetime, c timestamp)")

	// check NO_ZERO_DATE
	{
		tk.MustExec("SET sql_mode=''")
		{
			tk.MustExec("TRUNCATE TABLE dd")
			tk.MustExec("INSERT INTO dd(a) values('0000-00-00')")
			tk.MustQuery("SHOW WARNINGS").Check(testkit.Rows())
			tk.MustQuery("SELECT a FROM dd").Check(testkit.Rows("0000-00-00"))

			tk.MustExec("TRUNCATE TABLE dd")
			tk.MustExec("INSERT INTO dd(b) values('2000-10-01')")
			tk.MustExec("UPDATE dd SET b = '0000-00-00'")
			tk.MustQuery("SHOW WARNINGS").Check(testkit.Rows())
			tk.MustQuery("SELECT b FROM dd").Check(testkit.Rows("0000-00-00 00:00:00"))

			tk.MustExec("TRUNCATE TABLE dd")
			tk.MustExec("INSERT INTO dd(c) values('0000-00-00 20:00:00')")
			tk.MustQuery("SHOW WARNINGS").Check(testkit.Rows("Warning 1292 Incorrect timestamp value: '0000-00-00 20:00:00'"))
			tk.MustQuery("SELECT c FROM dd").Check(testkit.Rows("0000-00-00 00:00:00"))

			tk.MustExec("TRUNCATE TABLE dd")
			tk.MustExec("INSERT INTO dd(c) values('2000-10-01 20:00:00')")
			tk.MustExec("UPDATE dd SET c = '0000-00-00 20:00:00'")
			tk.MustQuery("SHOW WARNINGS").Check(testkit.Rows("Warning 1292 Incorrect timestamp value: '0000-00-00 20:00:00'"))
			tk.MustQuery("SELECT c FROM dd").Check(testkit.Rows("0000-00-00 00:00:00"))
		}

		tk.MustExec("SET sql_mode='NO_ZERO_DATE'")
		{
			tk.MustExec("TRUNCATE TABLE dd")
			tk.MustExec("INSERT INTO dd(b) values('0000-0-00')")
			tk.MustQuery("SHOW WARNINGS").Check(testkit.Rows("Warning 1292 Incorrect datetime value: '0000-0-00'"))
			tk.MustQuery("SELECT b FROM dd").Check(testkit.Rows("0000-00-00 00:00:00"))

			tk.MustExec("TRUNCATE TABLE dd")
			tk.MustExec("INSERT INTO dd(a) values('2000-10-01')")
			tk.MustExec("UPDATE dd SET a = '0000-00-00'")
			tk.MustQuery("SHOW WARNINGS").Check(testkit.Rows("Warning 1292 Incorrect date value: '0000-00-00'"))
			tk.MustQuery("SELECT a FROM dd").Check(testkit.Rows("0000-00-00"))

			tk.MustExec("TRUNCATE TABLE dd")
			tk.MustExec("INSERT INTO dd(c) values('2000-10-01 10:00:00')")
			tk.MustExec("UPDATE dd SET c = '0000-00-00 10:00:00'")
			tk.MustQuery("SHOW WARNINGS").Check(testkit.Rows("Warning 1292 Incorrect timestamp value: '0000-00-00 10:00:00'"))
			tk.MustQuery("SELECT c FROM dd").Check(testkit.Rows("0000-00-00 00:00:00"))
		}

		tk.MustExec("SET sql_mode='NO_ZERO_DATE,STRICT_TRANS_TABLES'")
		{
			tk.MustExec("TRUNCATE TABLE dd")
			tk.MustGetErrMsg("INSERT INTO dd(c) VALUES ('0000-00-00 20:00:00')", "[table:1292]Incorrect timestamp value: '0000-00-00 20:00:00' for column 'c' at row 1")
			tk.MustExec("INSERT IGNORE INTO dd(c) VALUES ('0000-00-00 20:00:00')")
			tk.MustQuery("SHOW WARNINGS").Check(testkit.Rows("Warning 1292 Incorrect timestamp value: '0000-00-00 20:00:00'"))
			tk.MustQuery("SELECT c FROM dd").Check(testkit.Rows("0000-00-00 00:00:00"))

			tk.MustExec("TRUNCATE TABLE dd")
			tk.MustExec("INSERT INTO dd(b) values('2000-10-01')")
			tk.MustGetErrMsg("UPDATE dd SET b = '0000-00-00'", "[types:1292]Incorrect datetime value: '0000-00-00'")
			tk.MustExec("UPDATE IGNORE dd SET b = '0000-00-00'")
			tk.MustQuery("SHOW WARNINGS").Check(testkit.Rows("Warning 1292 Incorrect datetime value: '0000-00-00'"))
			tk.MustQuery("SELECT b FROM dd").Check(testkit.Rows("0000-00-00 00:00:00"))

			tk.MustExec("TRUNCATE TABLE dd")
			tk.MustExec("INSERT INTO dd(c) values('2000-10-01 10:00:00')")
			tk.MustGetErrMsg("UPDATE dd SET c = '0000-00-00 00:00:00'", "[types:1292]Incorrect timestamp value: '0000-00-00 00:00:00'")
			tk.MustExec("UPDATE IGNORE dd SET c = '0000-00-00 00:00:00'")
			tk.MustQuery("SHOW WARNINGS").Check(testkit.Rows("Warning 1292 Incorrect timestamp value: '0000-00-00 00:00:00'"))
			tk.MustQuery("SELECT c FROM dd").Check(testkit.Rows("0000-00-00 00:00:00"))
		}
	}

	// check NO_ZERO_IN_DATE
	{
		tk.MustExec("SET sql_mode=''")
		{
			tk.MustExec("TRUNCATE TABLE dd")
			tk.MustExec("INSERT INTO dd(a) values('2000-01-00')")
			tk.MustQuery("SHOW WARNINGS").Check(testkit.Rows())
			tk.MustQuery("SELECT a FROM dd").Check(testkit.Rows("2000-01-00"))
			tk.MustExec("INSERT INTO dd(a) values('2000-00-01')")
			tk.MustQuery("SHOW WARNINGS").Check(testkit.Rows())
			tk.MustQuery("SELECT a FROM dd").Check(testkit.Rows("2000-01-00", "2000-00-01"))
			tk.MustExec("INSERT INTO dd(a) values('0-01-02')")
			tk.MustQuery("SHOW WARNINGS").Check(testkit.Rows())
			tk.MustQuery("SELECT a FROM dd").Check(testkit.Rows("2000-01-00", "2000-00-01", "0000-01-02"))

			tk.MustExec("TRUNCATE TABLE dd")
			tk.MustExec("INSERT INTO dd(b) values('2000-01-02')")
			tk.MustExec("UPDATE dd SET b = '2000-00-02'")
			tk.MustQuery("SHOW WARNINGS").Check(testkit.Rows())
			tk.MustQuery("SELECT b FROM dd").Check(testkit.Rows("2000-00-02 00:00:00"))

			tk.MustExec("TRUNCATE TABLE dd")
			tk.MustExec("INSERT INTO dd(c) values('2000-01-02 20:00:00')")
			tk.MustExec("UPDATE dd SET c = '0000-01-02 20:00:00'")
			tk.MustQuery("SHOW WARNINGS").Check(testkit.Rows("Warning 1292 Incorrect timestamp value: '0000-01-02 20:00:00'"))
			tk.MustQuery("SELECT c FROM dd").Check(testkit.Rows("0000-00-00 00:00:00"))
		}

		tk.MustExec("SET sql_mode='NO_ZERO_IN_DATE'")
		{
			tk.MustExec("TRUNCATE TABLE dd")
			tk.MustExec("INSERT INTO dd(a) values('2000-01-00')")
			tk.MustQuery("SHOW WARNINGS").Check(testkit.Rows("Warning 1292 Incorrect date value: '2000-01-00'"))
			tk.MustQuery("SELECT a FROM dd").Check(testkit.Rows("0000-00-00"))

			tk.MustExec("TRUNCATE TABLE dd")
			tk.MustExec("INSERT INTO dd(a) values('2000-01-02')")
			tk.MustExec("UPDATE dd SET a = '2000-00-02'")
			tk.MustQuery("SHOW WARNINGS").Check(testkit.Rows("Warning 1292 Incorrect date value: '2000-00-02'"))
			tk.MustQuery("SELECT a FROM dd").Check(testkit.Rows("0000-00-00"))
			tk.MustExec("UPDATE dd SET b = '2000-01-0'")
			tk.MustQuery("SHOW WARNINGS").Check(testkit.Rows("Warning 1292 Incorrect datetime value: '2000-01-0'"))
			tk.MustQuery("SELECT b FROM dd").Check(testkit.Rows("0000-00-00 00:00:00"))
			// consistent with Mysql8
			tk.MustExec("UPDATE dd SET b = '0-01-02'")
			tk.MustQuery("SHOW WARNINGS").Check(testkit.Rows())
			tk.MustQuery("SELECT b FROM dd").Check(testkit.Rows("0000-01-02 00:00:00"))

			tk.MustExec("TRUNCATE TABLE dd")
			tk.MustExec("INSERT INTO dd(c) values('2000-01-02 20:00:00')")
			tk.MustExec("UPDATE dd SET c = '2000-00-02 20:00:00'")
			tk.MustQuery("SHOW WARNINGS").Check(testkit.Rows("Warning 1292 Incorrect timestamp value: '2000-00-02 20:00:00'"))
			tk.MustQuery("SELECT c FROM dd").Check(testkit.Rows("0000-00-00 00:00:00"))
		}

		tk.MustExec("SET sql_mode='NO_ZERO_IN_DATE,STRICT_TRANS_TABLES'")
		{
			tk.MustExec("TRUNCATE TABLE dd")
			tk.MustGetErrMsg("INSERT INTO dd(b) VALUES ('2000-01-00')", "[table:1292]Incorrect datetime value: '2000-01-00' for column 'b' at row 1")
			tk.MustExec("INSERT IGNORE INTO dd(b) VALUES ('2000-00-01')")
			tk.MustQuery("SHOW WARNINGS").Check(testkit.Rows("Warning 1292 Incorrect datetime value: '2000-00-01'"))
			tk.MustQuery("SELECT b FROM dd").Check(testkit.Rows("0000-00-00 00:00:00"))

			tk.MustExec("TRUNCATE TABLE dd")
			tk.MustExec("INSERT INTO dd(b) VALUES ('2000-01-02')")
			tk.MustGetErrMsg("UPDATE dd SET b = '2000-01-00'", "[types:1292]Incorrect datetime value: '2000-01-00'")
			tk.MustExec("UPDATE IGNORE dd SET b = '2000-01-0'")
			tk.MustQuery("SHOW WARNINGS").Check(testkit.Rows("Warning 1292 Incorrect datetime value: '2000-01-0'"))
			tk.MustQuery("SELECT b FROM dd").Check(testkit.Rows("0000-00-00 00:00:00"))
			tk.MustExec("UPDATE dd SET b = '0000-1-2'")
			tk.MustQuery("SELECT b FROM dd").Check(testkit.Rows("0000-01-02 00:00:00"))
			tk.MustGetErrMsg("UPDATE dd SET c = '0000-01-05'", "[types:1292]Incorrect timestamp value: '0000-01-05'")
			tk.MustExec("UPDATE IGNORE dd SET c = '0000-01-5'")
			tk.MustQuery("SHOW WARNINGS").Check(testkit.Rows("Warning 1292 Incorrect timestamp value: '0000-01-5'"))
			tk.MustQuery("SELECT c FROM dd").Check(testkit.Rows("0000-00-00 00:00:00"))

			tk.MustExec("TRUNCATE TABLE dd")
			tk.MustGetErrMsg("INSERT INTO dd(c) VALUES ('2000-01-00 20:00:00')", "[table:1292]Incorrect timestamp value: '2000-01-00 20:00:00' for column 'c' at row 1")
			tk.MustExec("INSERT INTO dd(c) VALUES ('2000-01-02')")
			tk.MustGetErrMsg("UPDATE dd SET c = '2000-01-00 20:00:00'", "[types:1292]Incorrect timestamp value: '2000-01-00 20:00:00'")
			tk.MustExec("UPDATE IGNORE dd SET b = '2000-01-00'")
			tk.MustQuery("SHOW WARNINGS").Check(testkit.Rows("Warning 1292 Incorrect datetime value: '2000-01-00'"))
			tk.MustQuery("SELECT b FROM dd").Check(testkit.Rows("0000-00-00 00:00:00"))
		}
	}

	// check !NO_ZERO_DATE
	tk.MustExec("SET sql_mode='ONLY_FULL_GROUP_BY,STRICT_TRANS_TABLES,NO_ZERO_IN_DATE,ERROR_FOR_DIVISION_BY_ZERO,NO_AUTO_CREATE_USER,NO_ENGINE_SUBSTITUTION'")
	{
		tk.MustExec("TRUNCATE TABLE dd")
		tk.MustExec("INSERT INTO dd(a) values('0000-00-00')")
		tk.MustQuery("SHOW WARNINGS").Check(testkit.Rows())
		tk.MustQuery("SELECT a FROM dd").Check(testkit.Rows("0000-00-00"))

		tk.MustExec("TRUNCATE TABLE dd")
		tk.MustExec("INSERT INTO dd(b) values('2000-10-01')")
		tk.MustExec("UPDATE dd SET b = '0000-00-00'")
		tk.MustQuery("SHOW WARNINGS").Check(testkit.Rows())
		tk.MustQuery("SELECT b FROM dd").Check(testkit.Rows("0000-00-00 00:00:00"))

		tk.MustExec("TRUNCATE TABLE dd")
		tk.MustExec("INSERT INTO dd(c) values('0000-00-00 00:00:00')")
		tk.MustQuery("SHOW WARNINGS").Check(testkit.Rows())

		tk.MustExec("TRUNCATE TABLE dd")
		tk.MustExec("INSERT INTO dd(c) values('2000-10-01 10:00:00')")
		tk.MustExec("UPDATE dd SET c = '0000-00-00 00:00:00'")
		tk.MustQuery("SHOW WARNINGS").Check(testkit.Rows())
		tk.MustQuery("SELECT c FROM dd").Check(testkit.Rows("0000-00-00 00:00:00"))

		tk.MustExec("TRUNCATE TABLE dd")
		tk.MustGetErrMsg("INSERT INTO dd(b) VALUES ('2000-01-00')", "[table:1292]Incorrect datetime value: '2000-01-00' for column 'b' at row 1")
		tk.MustExec("INSERT IGNORE INTO dd(b) VALUES ('2000-00-01')")
		tk.MustQuery("SHOW WARNINGS").Check(testkit.Rows("Warning 1292 Incorrect datetime value: '2000-00-01'"))
		tk.MustQuery("SELECT b FROM dd").Check(testkit.Rows("0000-00-00 00:00:00"))

		tk.MustExec("TRUNCATE TABLE dd")
		tk.MustExec("INSERT INTO dd(b) VALUES ('2000-01-02')")
		tk.MustGetErrMsg("UPDATE dd SET b = '2000-01-00'", "[types:1292]Incorrect datetime value: '2000-01-00'")
		tk.MustExec("UPDATE IGNORE dd SET b = '2000-01-0'")
		tk.MustQuery("SHOW WARNINGS").Check(testkit.Rows("Warning 1292 Incorrect datetime value: '2000-01-0'"))
		tk.MustQuery("SELECT b FROM dd").Check(testkit.Rows("0000-00-00 00:00:00"))
		tk.MustExec("UPDATE dd SET b = '0000-1-2'")
		tk.MustQuery("SELECT b FROM dd").Check(testkit.Rows("0000-01-02 00:00:00"))
		tk.MustGetErrMsg("UPDATE dd SET c = '0000-01-05'", "[types:1292]Incorrect timestamp value: '0000-01-05'")
		tk.MustExec("UPDATE IGNORE dd SET c = '0000-01-5'")
		tk.MustQuery("SHOW WARNINGS").Check(testkit.Rows("Warning 1292 Incorrect timestamp value: '0000-01-5'"))
		tk.MustQuery("SELECT c FROM dd").Check(testkit.Rows("0000-00-00 00:00:00"))

		tk.MustExec("TRUNCATE TABLE dd")
		tk.MustGetErrMsg("INSERT INTO dd(c) VALUES ('2000-01-00 20:00:00')", "[table:1292]Incorrect timestamp value: '2000-01-00 20:00:00' for column 'c' at row 1")
		tk.MustExec("INSERT INTO dd(c) VALUES ('2000-01-02')")
		tk.MustGetErrMsg("UPDATE dd SET c = '2000-01-00 20:00:00'", "[types:1292]Incorrect timestamp value: '2000-01-00 20:00:00'")
		tk.MustExec("UPDATE IGNORE dd SET b = '2000-01-00'")
		tk.MustQuery("SHOW WARNINGS").Check(testkit.Rows("Warning 1292 Incorrect datetime value: '2000-01-00'"))
		tk.MustQuery("SELECT b FROM dd").Check(testkit.Rows("0000-00-00 00:00:00"))
	}

	// check !NO_ZERO_IN_DATE
	tk.MustExec("SET sql_mode='ONLY_FULL_GROUP_BY,STRICT_TRANS_TABLES,NO_ZERO_DATE,ERROR_FOR_DIVISION_BY_ZERO,NO_AUTO_CREATE_USER,NO_ENGINE_SUBSTITUTION'")
	{
		tk.MustExec("TRUNCATE TABLE dd")
		tk.MustExec("INSERT INTO dd(a) values('2000-00-10')")
		tk.MustQuery("SHOW WARNINGS").Check(testkit.Rows())
		tk.MustQuery("SELECT a FROM dd").Check(testkit.Rows("2000-00-10"))

		tk.MustExec("TRUNCATE TABLE dd")
		tk.MustExec("INSERT INTO dd(b) values('2000-10-01')")
		tk.MustExec("UPDATE dd SET b = '2000-00-10'")
		tk.MustQuery("SHOW WARNINGS").Check(testkit.Rows())
		tk.MustQuery("SELECT b FROM dd").Check(testkit.Rows("2000-00-10 00:00:00"))

		tk.MustExec("TRUNCATE TABLE dd")
		tk.MustExec("INSERT INTO dd(c) values('2000-10-01 10:00:00')")
		tk.MustGetErrMsg("UPDATE dd SET c = '2000-00-10 00:00:00'", "[types:1292]Incorrect timestamp value: '2000-00-10 00:00:00'")
		tk.MustExec("UPDATE IGNORE dd SET c = '2000-01-00 00:00:00'")
		tk.MustQuery("SHOW WARNINGS").Check(testkit.Rows("Warning 1292 Incorrect timestamp value: '2000-01-00 00:00:00'"))
		tk.MustQuery("SELECT c FROM dd").Check(testkit.Rows("0000-00-00 00:00:00"))
	}
}

func (s *testIntegrationSerialSuite) TestIssue20876(c *C) {
	collate.SetNewCollationEnabledForTest(true)
	defer collate.SetNewCollationEnabledForTest(false)
	tk := testkit.NewTestKit(c, s.store)
	tk.MustExec("set @@tidb_enable_clustered_index=1;")
	tk.MustExec("use test")
	tk.MustExec("drop table if exists t;")
	tk.MustExec("CREATE TABLE `t` (" +
		"  `a` char(10) COLLATE utf8mb4_unicode_ci NOT NULL," +
		"  `b` char(20) COLLATE utf8mb4_general_ci NOT NULL," +
		"  `c` int(11) NOT NULL," +
		"  PRIMARY KEY (`a`,`b`,`c`)," +
		"  KEY `idx` (`a`)" +
		")")
	tk.MustExec("insert into t values ('#', 'C', 10), ('$', 'c', 20), ('$', 'c', 30), ('a', 'a', 10), ('A', 'A', 30)")
	tk.MustExec("analyze table t")
	tk.MustQuery("select * from t where a='#';").Check(testkit.Rows("# C 10"))
}

func (s *testIntegrationSuite) TestIssue12205(c *C) {
	tk := testkit.NewTestKit(c, s.store)

	tk.MustExec("use test")
	tk.MustExec("drop table if exists t12205;")
	tk.MustExec("create table t12205(\n    `col_varchar_64` varchar(64) DEFAULT NULL,\n    `col_varchar_64_key` varchar(64) DEFAULT NULL\n);")
	tk.MustExec("insert into t12205 values('-1038024704','-527892480');")
	tk.MustQuery("select SEC_TO_TIME( ( `col_varchar_64` & `col_varchar_64_key` ) ),`col_varchar_64` & `col_varchar_64_key` from t12205; ").Check(
		testkit.Rows("838:59:59 18446744072635875328"))
	tk.MustQuery("show warnings;").Check(
		testkit.Rows("Warning 1292 Truncated incorrect time value: '18446744072635875000'"))
}<|MERGE_RESOLUTION|>--- conflicted
+++ resolved
@@ -7931,7 +7931,6 @@
 	tk.MustQuery("select col2 != 1 from t7").Check(testkit.Rows("1"))
 }
 
-<<<<<<< HEAD
 func (s *testIntegrationSuite) TestIssue21619(c *C) {
 	tk := testkit.NewTestKit(c, s.store)
 	tk.MustQuery(`select CAST("9223372036854775808" as json)`).Check(testkit.Rows("9223372036854775808"))
@@ -7940,7 +7939,8 @@
 	tk.MustQuery(`select json_type(CAST(9223372036854775808 as json))`).Check(testkit.Rows("UNSIGNED INTEGER"))
 	tk.MustQuery(`select CAST(-9223372036854775808 as json)`).Check(testkit.Rows("-9223372036854775808"))
 	tk.MustQuery(`select json_type(CAST(-9223372036854775808 as json))`).Check(testkit.Rows("INTEGER"))
-=======
+}
+
 func (s *testIntegrationSuite) TestIssue10467(c *C) {
 	tk := testkit.NewTestKit(c, s.store)
 	tk.MustExec("use test")
@@ -7964,7 +7964,6 @@
 	// ordering by a JSON col is not supported in MySQL, and the order is a bit questionable in TiDB.
 	// sort by count for test result stability.
 	tk.MustQuery("select col, count(1) c from tx2 group by col order by c desc;").Check(testkit.Rows("[922337203685477581] 5", `["3"] 4`, "[3] 3", "[-3] 2", "[922337203685477580] 1"))
->>>>>>> 43d9293b
 }
 
 func (s *testIntegrationSerialSuite) TestCollationIndexJoin(c *C) {
