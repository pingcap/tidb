--- conflicted
+++ resolved
@@ -2146,18 +2146,13 @@
 
 }
 
-<<<<<<< HEAD
 func (s *testIntegrationSuite) TestTimeLiteral(c *C) {
-=======
-func (s *testIntegrationSuite) TestLiterals(c *C) {
->>>>>>> 7f6d60a0
 	defer func() {
 		s.cleanEnv(c)
 		testleak.AfterTest(c)()
 	}()
 
 	tk := testkit.NewTestKit(c, s.store)
-<<<<<<< HEAD
 
 	r := tk.MustQuery("select time '117:01:12';")
 	r.Check(testkit.Rows("117:01:12"))
@@ -2230,8 +2225,15 @@
 	rs, _ = tk.Exec("select timestamp '20171231235959.999999';")
 	_, err = tidb.GetRows(rs)
 	c.Assert(err, NotNil)
-=======
+}
+
+func (s *testIntegrationSuite) TestLiterals(c *C) {
+	defer func() {
+		s.cleanEnv(c)
+		testleak.AfterTest(c)()
+	}()
+
+	tk := testkit.NewTestKit(c, s.store)
 	r := tk.MustQuery("SELECT LENGTH(b''), LENGTH(B''), b''+1, b''-1, B''+1;")
 	r.Check(testkit.Rows("0 0 1 -1 1"))
->>>>>>> 7f6d60a0
 }