--- conflicted
+++ resolved
@@ -6228,7 +6228,6 @@
 	tk.MustExec("drop table t1;")
 }
 
-<<<<<<< HEAD
 func (s *testIntegrationSuite) TestIssue16426(c *C) {
 	tk := testkit.NewTestKit(c, s.store)
 	tk.MustExec("use test")
@@ -6239,7 +6238,8 @@
 	tk.MustQuery("select a from t where a/100000").Check(testkit.Rows("42"))
 	tk.MustQuery("select a from t where a/1000000").Check(testkit.Rows("42"))
 	tk.MustQuery("select a from t where a/10000000").Check(testkit.Rows("42"))
-=======
+}
+
 func (s *testIntegrationSuite) TestIssue16505(c *C) {
 	tk := testkit.NewTestKit(c, s.store)
 	tk.MustExec("use test;")
@@ -6250,5 +6250,4 @@
 	tk.MustQuery("select /*+ USE_INDEX(t, idx) */ * from t where c;").Sort().Check(testkit.Rows("0.0001deadsfeww", "1", "123e456"))
 	tk.MustQuery("select /*+ IGNORE_INDEX(t, idx) */* from t where c;").Sort().Check(testkit.Rows("0.0001deadsfeww", "1", "123e456"))
 	tk.MustExec("drop table t;")
->>>>>>> 0d5a8316
 }