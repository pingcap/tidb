// Copyright 2017 PingCAP, Inc.
//
// Licensed under the Apache License, Version 2.0 (the "License");
// you may not use this file except in compliance with the License.
// You may obtain a copy of the License at
//
//     http://www.apache.org/licenses/LICENSE-2.0
//
// Unless required by applicable law or agreed to in writing, software
// distributed under the License is distributed on an "AS IS" BASIS,
// See the License for the specific language governing permissions and
// limitations under the License.

package expression_test

import (
	"bytes"
	"context"
	"fmt"
	"math"
	"sort"
	"strconv"
	"strings"
	"time"

	. "github.com/pingcap/check"
	"github.com/pingcap/errors"
	"github.com/pingcap/parser/auth"
	"github.com/pingcap/parser/model"
	"github.com/pingcap/parser/mysql"
	"github.com/pingcap/parser/terror"
	"github.com/pingcap/tidb/domain"
	"github.com/pingcap/tidb/expression"
	"github.com/pingcap/tidb/kv"
	plannercore "github.com/pingcap/tidb/planner/core"
	"github.com/pingcap/tidb/session"
	"github.com/pingcap/tidb/sessionctx"
	"github.com/pingcap/tidb/sessionctx/variable"
	"github.com/pingcap/tidb/store/mockstore"
	"github.com/pingcap/tidb/table"
	"github.com/pingcap/tidb/types"
	"github.com/pingcap/tidb/util/collate"
	"github.com/pingcap/tidb/util/kvcache"
	"github.com/pingcap/tidb/util/mock"
	"github.com/pingcap/tidb/util/sqlexec"
	"github.com/pingcap/tidb/util/testkit"
	"github.com/pingcap/tidb/util/testutil"
)

var _ = Suite(&testIntegrationSuite{})
var _ = Suite(&testIntegrationSuite2{})
var _ = SerialSuites(&testIntegrationSerialSuite{})

type testIntegrationSuiteBase struct {
	store kv.Storage
	dom   *domain.Domain
	ctx   sessionctx.Context
}

type testIntegrationSuite struct {
	testIntegrationSuiteBase
}

type testIntegrationSuite2 struct {
	testIntegrationSuiteBase
}

type testIntegrationSerialSuite struct {
	testIntegrationSuiteBase
}

func (s *testIntegrationSuiteBase) cleanEnv(c *C) {
	tk := testkit.NewTestKit(c, s.store)
	tk.MustExec("use test")
	r := tk.MustQuery("show tables")
	for _, tb := range r.Rows() {
		tableName := tb[0]
		tk.MustExec(fmt.Sprintf("drop table %v", tableName))
	}
}

func (s *testIntegrationSuiteBase) SetUpSuite(c *C) {
	var err error
	s.store, s.dom, err = newStoreWithBootstrap()
	c.Assert(err, IsNil)
	s.ctx = mock.NewContext()
}

func (s *testIntegrationSuiteBase) TearDownSuite(c *C) {
	s.dom.Close()
	s.store.Close()
}

func (s *testIntegrationSuite) TestFuncREPEAT(c *C) {
	tk := testkit.NewTestKit(c, s.store)
	defer s.cleanEnv(c)
	tk.MustExec("USE test;")
	tk.MustExec("DROP TABLE IF EXISTS table_string;")
	tk.MustExec("CREATE TABLE table_string(a CHAR(20), b VARCHAR(20), c TINYTEXT, d TEXT(20), e MEDIUMTEXT, f LONGTEXT, g BIGINT);")
	tk.MustExec("INSERT INTO table_string (a, b, c, d, e, f, g) VALUES ('a', 'b', 'c', 'd', 'e', 'f', 2);")
	tk.CheckExecResult(1, 0)

	r := tk.MustQuery("SELECT REPEAT(a, g), REPEAT(b, g), REPEAT(c, g), REPEAT(d, g), REPEAT(e, g), REPEAT(f, g) FROM table_string;")
	r.Check(testkit.Rows("aa bb cc dd ee ff"))

	r = tk.MustQuery("SELECT REPEAT(NULL, g), REPEAT(NULL, g), REPEAT(NULL, g), REPEAT(NULL, g), REPEAT(NULL, g), REPEAT(NULL, g) FROM table_string;")
	r.Check(testkit.Rows("<nil> <nil> <nil> <nil> <nil> <nil>"))

	r = tk.MustQuery("SELECT REPEAT(a, NULL), REPEAT(b, NULL), REPEAT(c, NULL), REPEAT(d, NULL), REPEAT(e, NULL), REPEAT(f, NULL) FROM table_string;")
	r.Check(testkit.Rows("<nil> <nil> <nil> <nil> <nil> <nil>"))

	r = tk.MustQuery("SELECT REPEAT(a, 2), REPEAT(b, 2), REPEAT(c, 2), REPEAT(d, 2), REPEAT(e, 2), REPEAT(f, 2) FROM table_string;")
	r.Check(testkit.Rows("aa bb cc dd ee ff"))

	r = tk.MustQuery("SELECT REPEAT(NULL, 2), REPEAT(NULL, 2), REPEAT(NULL, 2), REPEAT(NULL, 2), REPEAT(NULL, 2), REPEAT(NULL, 2) FROM table_string;")
	r.Check(testkit.Rows("<nil> <nil> <nil> <nil> <nil> <nil>"))

	r = tk.MustQuery("SELECT REPEAT(a, -1), REPEAT(b, -2), REPEAT(c, -2), REPEAT(d, -2), REPEAT(e, -2), REPEAT(f, -2) FROM table_string;")
	r.Check(testkit.Rows("     "))

	r = tk.MustQuery("SELECT REPEAT(a, 0), REPEAT(b, 0), REPEAT(c, 0), REPEAT(d, 0), REPEAT(e, 0), REPEAT(f, 0) FROM table_string;")
	r.Check(testkit.Rows("     "))

	r = tk.MustQuery("SELECT REPEAT(a, 16777217), REPEAT(b, 16777217), REPEAT(c, 16777217), REPEAT(d, 16777217), REPEAT(e, 16777217), REPEAT(f, 16777217) FROM table_string;")
	r.Check(testkit.Rows("<nil> <nil> <nil> <nil> <nil> <nil>"))
}

func (s *testIntegrationSuite) TestFuncLpadAndRpad(c *C) {
	tk := testkit.NewTestKit(c, s.store)
	defer s.cleanEnv(c)
	tk.MustExec(`USE test;`)
	tk.MustExec(`DROP TABLE IF EXISTS t;`)
	tk.MustExec(`CREATE TABLE t(a BINARY(10), b CHAR(10));`)
	tk.MustExec(`INSERT INTO t SELECT "中文", "abc";`)
	result := tk.MustQuery(`SELECT LPAD(a, 11, "a"), LPAD(b, 2, "xx") FROM t;`)
	result.Check(testkit.Rows("a中文\x00\x00\x00\x00 ab"))
	result = tk.MustQuery(`SELECT RPAD(a, 11, "a"), RPAD(b, 2, "xx") FROM t;`)
	result.Check(testkit.Rows("中文\x00\x00\x00\x00a ab"))
	result = tk.MustQuery(`SELECT LPAD("中文", 5, "字符"), LPAD("中文", 1, "a");`)
	result.Check(testkit.Rows("字符字中文 中"))
	result = tk.MustQuery(`SELECT RPAD("中文", 5, "字符"), RPAD("中文", 1, "a");`)
	result.Check(testkit.Rows("中文字符字 中"))
	result = tk.MustQuery(`SELECT RPAD("中文", -5, "字符"), RPAD("中文", 10, "");`)
	result.Check(testkit.Rows("<nil> <nil>"))
	result = tk.MustQuery(`SELECT LPAD("中文", -5, "字符"), LPAD("中文", 10, "");`)
	result.Check(testkit.Rows("<nil> <nil>"))
}

func (s *testIntegrationSuite) TestMiscellaneousBuiltin(c *C) {
	ctx := context.Background()
	defer s.cleanEnv(c)

	tk := testkit.NewTestKit(c, s.store)
	tk.MustExec("use test")
	// for uuid
	r := tk.MustQuery("select uuid(), uuid(), uuid(), uuid(), uuid(), uuid();")
	for _, it := range r.Rows() {
		for _, item := range it {
			uuid, ok := item.(string)
			c.Assert(ok, Equals, true)
			list := strings.Split(uuid, "-")
			c.Assert(len(list), Equals, 5)
			c.Assert(len(list[0]), Equals, 8)
			c.Assert(len(list[1]), Equals, 4)
			c.Assert(len(list[2]), Equals, 4)
			c.Assert(len(list[3]), Equals, 4)
			c.Assert(len(list[4]), Equals, 12)
		}
	}
	tk.MustQuery("select sleep(1);").Check(testkit.Rows("0"))
	tk.MustQuery("select sleep(0);").Check(testkit.Rows("0"))
	tk.MustQuery("select sleep('a');").Check(testkit.Rows("0"))
	tk.MustQuery("show warnings;").Check(testkit.Rows("Warning 1292 Truncated incorrect FLOAT value: 'a'"))
	rs, err := tk.Exec("select sleep(-1);")
	c.Assert(err, IsNil)
	c.Assert(rs, NotNil)
	_, err = session.GetRows4Test(ctx, tk.Se, rs)
	c.Assert(err, NotNil)
	c.Assert(rs.Close(), IsNil)

	tk.MustQuery("SELECT INET_ATON('10.0.5.9');").Check(testkit.Rows("167773449"))
	tk.MustQuery("SELECT INET_NTOA(167773449);").Check(testkit.Rows("10.0.5.9"))
	tk.MustQuery("SELECT HEX(INET6_ATON('fdfe::5a55:caff:fefa:9089'));").Check(testkit.Rows("FDFE0000000000005A55CAFFFEFA9089"))
	tk.MustQuery("SELECT HEX(INET6_ATON('10.0.5.9'));").Check(testkit.Rows("0A000509"))
	tk.MustQuery("SELECT INET6_NTOA(INET6_ATON('fdfe::5a55:caff:fefa:9089'));").Check(testkit.Rows("fdfe::5a55:caff:fefa:9089"))
	tk.MustQuery("SELECT INET6_NTOA(INET6_ATON('10.0.5.9'));").Check(testkit.Rows("10.0.5.9"))
	tk.MustQuery("SELECT INET6_NTOA(UNHEX('FDFE0000000000005A55CAFFFEFA9089'));").Check(testkit.Rows("fdfe::5a55:caff:fefa:9089"))
	tk.MustQuery("SELECT INET6_NTOA(UNHEX('0A000509'));").Check(testkit.Rows("10.0.5.9"))

	tk.MustQuery(`SELECT IS_IPV4('10.0.5.9'), IS_IPV4('10.0.5.256');`).Check(testkit.Rows("1 0"))
	tk.MustQuery(`SELECT IS_IPV4_COMPAT(INET6_ATON('::10.0.5.9'));`).Check(testkit.Rows("1"))
	tk.MustQuery(`SELECT IS_IPV4_COMPAT(INET6_ATON('::ffff:10.0.5.9'));`).Check(testkit.Rows("0"))
	tk.MustQuery(`SELECT
	  IS_IPV4_COMPAT(INET6_ATON('::192.168.0.1')),
	  IS_IPV4_COMPAT(INET6_ATON('::c0a8:0001')),
	  IS_IPV4_COMPAT(INET6_ATON('::c0a8:1'));`).Check(testkit.Rows("1 1 1"))
	tk.MustQuery(`SELECT IS_IPV4_MAPPED(INET6_ATON('::10.0.5.9'));`).Check(testkit.Rows("0"))
	tk.MustQuery(`SELECT IS_IPV4_MAPPED(INET6_ATON('::ffff:10.0.5.9'));`).Check(testkit.Rows("1"))
	tk.MustQuery(`SELECT
	  IS_IPV4_MAPPED(INET6_ATON('::ffff:192.168.0.1')),
	  IS_IPV4_MAPPED(INET6_ATON('::ffff:c0a8:0001')),
	  IS_IPV4_MAPPED(INET6_ATON('::ffff:c0a8:1'));`).Check(testkit.Rows("1 1 1"))
	tk.MustQuery(`SELECT IS_IPV6('10.0.5.9'), IS_IPV6('::1');`).Check(testkit.Rows("0 1"))

	tk.MustExec("drop table if exists t1;")
	tk.MustExec(`create table t1(
        a int,
        b int not null,
        c int not null default 0,
        d int default 0,
        unique key(b,c),
        unique key(b,d)
);`)
	tk.MustExec("insert into t1 (a,b) values(1,10),(1,20),(2,30),(2,40);")
	tk.MustQuery("select any_value(a), sum(b) from t1;").Check(testkit.Rows("1 100"))
	tk.MustQuery("select a,any_value(b),sum(c) from t1 group by a order by a;").Check(testkit.Rows("1 10 0", "2 30 0"))

	// for locks
	tk.MustExec(`set tidb_enable_noop_functions=1;`)
	result := tk.MustQuery(`SELECT GET_LOCK('test_lock1', 10);`)
	result.Check(testkit.Rows("1"))
	result = tk.MustQuery(`SELECT GET_LOCK('test_lock2', 10);`)
	result.Check(testkit.Rows("1"))

	result = tk.MustQuery(`SELECT RELEASE_LOCK('test_lock2');`)
	result.Check(testkit.Rows("1"))
	result = tk.MustQuery(`SELECT RELEASE_LOCK('test_lock1');`)
	result.Check(testkit.Rows("1"))
}

func (s *testIntegrationSuite) TestConvertToBit(c *C) {
	defer s.cleanEnv(c)
	tk := testkit.NewTestKit(c, s.store)
	tk.MustExec("use test")
	tk.MustExec("drop table if exists t, t1")
	tk.MustExec("create table t (a bit(64))")
	tk.MustExec("create table t1 (a varchar(2))")
	tk.MustExec(`insert t1 value ('10')`)
	tk.MustExec(`insert t select a from t1`)
	tk.MustQuery("select a+0 from t").Check(testkit.Rows("12592"))

	tk.MustExec("drop table if exists t, t1")
	tk.MustExec("create table t (a bit(64))")
	tk.MustExec("create table t1 (a binary(2))")
	tk.MustExec(`insert t1 value ('10')`)
	tk.MustExec(`insert t select a from t1`)
	tk.MustQuery("select a+0 from t").Check(testkit.Rows("12592"))

	tk.MustExec("drop table if exists t, t1")
	tk.MustExec("create table t (a bit(64))")
	tk.MustExec("create table t1 (a datetime)")
	tk.MustExec(`insert t1 value ('09-01-01')`)
	tk.MustExec(`insert t select a from t1`)
	tk.MustQuery("select a+0 from t").Check(testkit.Rows("20090101000000"))
}

func (s *testIntegrationSuite2) TestMathBuiltin(c *C) {
	ctx := context.Background()
	defer s.cleanEnv(c)
	tk := testkit.NewTestKit(c, s.store)
	tk.MustExec("use test")

	// for degrees
	result := tk.MustQuery("select degrees(0), degrees(1)")
	result.Check(testkit.Rows("0 57.29577951308232"))
	result = tk.MustQuery("select degrees(2), degrees(5)")
	result.Check(testkit.Rows("114.59155902616465 286.4788975654116"))

	// for sin
	result = tk.MustQuery("select sin(0), sin(1.5707963267949)")
	result.Check(testkit.Rows("0 1"))
	result = tk.MustQuery("select sin(1), sin(100)")
	result.Check(testkit.Rows("0.8414709848078965 -0.5063656411097588"))
	result = tk.MustQuery("select sin('abcd')")
	result.Check(testkit.Rows("0"))

	// for cos
	result = tk.MustQuery("select cos(0), cos(3.1415926535898)")
	result.Check(testkit.Rows("1 -1"))
	result = tk.MustQuery("select cos('abcd')")
	result.Check(testkit.Rows("1"))

	// for tan
	result = tk.MustQuery("select tan(0.00), tan(PI()/4)")
	result.Check(testkit.Rows("0 1"))
	result = tk.MustQuery("select tan('abcd')")
	result.Check(testkit.Rows("0"))

	// for log2
	result = tk.MustQuery("select log2(0.0)")
	result.Check(testkit.Rows("<nil>"))
	result = tk.MustQuery("select log2(4)")
	result.Check(testkit.Rows("2"))
	result = tk.MustQuery("select log2('8.0abcd')")
	result.Check(testkit.Rows("3"))
	result = tk.MustQuery("select log2(-1)")
	result.Check(testkit.Rows("<nil>"))
	result = tk.MustQuery("select log2(NULL)")
	result.Check(testkit.Rows("<nil>"))

	// for log10
	result = tk.MustQuery("select log10(0.0)")
	result.Check(testkit.Rows("<nil>"))
	result = tk.MustQuery("select log10(100)")
	result.Check(testkit.Rows("2"))
	result = tk.MustQuery("select log10('1000.0abcd')")
	result.Check(testkit.Rows("3"))
	result = tk.MustQuery("select log10(-1)")
	result.Check(testkit.Rows("<nil>"))
	result = tk.MustQuery("select log10(NULL)")
	result.Check(testkit.Rows("<nil>"))

	//for log
	result = tk.MustQuery("select log(0.0)")
	result.Check(testkit.Rows("<nil>"))
	result = tk.MustQuery("select log(100)")
	result.Check(testkit.Rows("4.605170185988092"))
	result = tk.MustQuery("select log('100.0abcd')")
	result.Check(testkit.Rows("4.605170185988092"))
	result = tk.MustQuery("select log(-1)")
	result.Check(testkit.Rows("<nil>"))
	result = tk.MustQuery("select log(NULL)")
	result.Check(testkit.Rows("<nil>"))
	result = tk.MustQuery("select log(NULL, NULL)")
	result.Check(testkit.Rows("<nil>"))
	result = tk.MustQuery("select log(1, 100)")
	result.Check(testkit.Rows("<nil>"))
	result = tk.MustQuery("select log(0.5, 0.25)")
	result.Check(testkit.Rows("2"))
	result = tk.MustQuery("select log(-1, 0.25)")
	result.Check(testkit.Rows("<nil>"))

	// for atan
	result = tk.MustQuery("select atan(0), atan(-1), atan(1), atan(1,2)")
	result.Check(testkit.Rows("0 -0.7853981633974483 0.7853981633974483 0.4636476090008061"))
	result = tk.MustQuery("select atan('tidb')")
	result.Check(testkit.Rows("0"))

	// for asin
	result = tk.MustQuery("select asin(0), asin(-2), asin(2), asin(1)")
	result.Check(testkit.Rows("0 <nil> <nil> 1.5707963267948966"))
	result = tk.MustQuery("select asin('tidb')")
	result.Check(testkit.Rows("0"))

	// for acos
	result = tk.MustQuery("select acos(0), acos(-2), acos(2), acos(1)")
	result.Check(testkit.Rows("1.5707963267948966 <nil> <nil> 0"))
	result = tk.MustQuery("select acos('tidb')")
	result.Check(testkit.Rows("1.5707963267948966"))

	// for pi
	result = tk.MustQuery("select pi()")
	result.Check(testkit.Rows("3.141592653589793"))

	// for floor
	result = tk.MustQuery("select floor(0), floor(null), floor(1.23), floor(-1.23), floor(1)")
	result.Check(testkit.Rows("0 <nil> 1 -2 1"))
	result = tk.MustQuery("select floor('tidb'), floor('1tidb'), floor('tidb1')")
	result.Check(testkit.Rows("0 1 0"))
	result = tk.MustQuery("SELECT floor(t.c_datetime) FROM (select CAST('2017-07-19 00:00:00' AS DATETIME) AS c_datetime) AS t")
	result.Check(testkit.Rows("20170719000000"))
	result = tk.MustQuery("SELECT floor(t.c_time) FROM (select CAST('12:34:56' AS TIME) AS c_time) AS t")
	result.Check(testkit.Rows("123456"))
	result = tk.MustQuery("SELECT floor(t.c_time) FROM (select CAST('00:34:00' AS TIME) AS c_time) AS t")
	result.Check(testkit.Rows("3400"))
	result = tk.MustQuery("SELECT floor(t.c_time) FROM (select CAST('00:00:00' AS TIME) AS c_time) AS t")
	result.Check(testkit.Rows("0"))
	result = tk.MustQuery("SELECT floor(t.c_decimal) FROM (SELECT CAST('-10.01' AS DECIMAL(10,2)) AS c_decimal) AS t")
	result.Check(testkit.Rows("-11"))
	result = tk.MustQuery("SELECT floor(t.c_decimal) FROM (SELECT CAST('-10.01' AS DECIMAL(10,1)) AS c_decimal) AS t")
	result.Check(testkit.Rows("-10"))

	// for ceil/ceiling
	result = tk.MustQuery("select ceil(0), ceil(null), ceil(1.23), ceil(-1.23), ceil(1)")
	result.Check(testkit.Rows("0 <nil> 2 -1 1"))
	result = tk.MustQuery("select ceiling(0), ceiling(null), ceiling(1.23), ceiling(-1.23), ceiling(1)")
	result.Check(testkit.Rows("0 <nil> 2 -1 1"))
	result = tk.MustQuery("select ceil('tidb'), ceil('1tidb'), ceil('tidb1'), ceiling('tidb'), ceiling('1tidb'), ceiling('tidb1')")
	result.Check(testkit.Rows("0 1 0 0 1 0"))
	result = tk.MustQuery("select ceil(t.c_datetime), ceiling(t.c_datetime) from (select cast('2017-07-20 00:00:00' as datetime) as c_datetime) as t")
	result.Check(testkit.Rows("20170720000000 20170720000000"))
	result = tk.MustQuery("select ceil(t.c_time), ceiling(t.c_time) from (select cast('12:34:56' as time) as c_time) as t")
	result.Check(testkit.Rows("123456 123456"))
	result = tk.MustQuery("select ceil(t.c_time), ceiling(t.c_time) from (select cast('00:34:00' as time) as c_time) as t")
	result.Check(testkit.Rows("3400 3400"))
	result = tk.MustQuery("select ceil(t.c_time), ceiling(t.c_time) from (select cast('00:00:00' as time) as c_time) as t")
	result.Check(testkit.Rows("0 0"))
	result = tk.MustQuery("select ceil(t.c_decimal), ceiling(t.c_decimal) from (select cast('-10.01' as decimal(10,2)) as c_decimal) as t")
	result.Check(testkit.Rows("-10 -10"))
	result = tk.MustQuery("select ceil(t.c_decimal), ceiling(t.c_decimal) from (select cast('-10.01' as decimal(10,1)) as c_decimal) as t")
	result.Check(testkit.Rows("-10 -10"))
	result = tk.MustQuery("select floor(18446744073709551615), ceil(18446744073709551615)")
	result.Check(testkit.Rows("18446744073709551615 18446744073709551615"))
	result = tk.MustQuery("select floor(18446744073709551615.1233), ceil(18446744073709551615.1233)")
	result.Check(testkit.Rows("18446744073709551615 18446744073709551616"))
	result = tk.MustQuery("select floor(-18446744073709551617), ceil(-18446744073709551617), floor(-18446744073709551617.11), ceil(-18446744073709551617.11)")
	result.Check(testkit.Rows("-18446744073709551617 -18446744073709551617 -18446744073709551618 -18446744073709551617"))
	tk.MustExec("drop table if exists t;")
	tk.MustExec("create table t(a decimal(40,20) UNSIGNED);")
	tk.MustExec("insert into t values(2.99999999900000000000), (12), (0);")
	tk.MustQuery("select a, ceil(a) from t where ceil(a) > 1;").Check(testkit.Rows("2.99999999900000000000 3", "12.00000000000000000000 12"))
	tk.MustQuery("select a, ceil(a) from t;").Check(testkit.Rows("2.99999999900000000000 3", "12.00000000000000000000 12", "0.00000000000000000000 0"))
	tk.MustQuery("select ceil(-29464);").Check(testkit.Rows("-29464"))
	tk.MustQuery("select a, floor(a) from t where floor(a) > 1;").Check(testkit.Rows("2.99999999900000000000 2", "12.00000000000000000000 12"))
	tk.MustQuery("select a, floor(a) from t;").Check(testkit.Rows("2.99999999900000000000 2", "12.00000000000000000000 12", "0.00000000000000000000 0"))
	tk.MustQuery("select floor(-29464);").Check(testkit.Rows("-29464"))

	tk.MustExec(`drop table if exists t;`)
	tk.MustExec(`create table t(a decimal(40,20), b bigint);`)
	tk.MustExec(`insert into t values(-2.99999990000000000000, -1);`)
	tk.MustQuery(`select floor(a), floor(a), floor(a) from t;`).Check(testkit.Rows(`-3 -3 -3`))
	tk.MustQuery(`select b, floor(b) from t;`).Check(testkit.Rows(`-1 -1`))

	// for cot
	result = tk.MustQuery("select cot(1), cot(-1), cot(NULL)")
	result.Check(testkit.Rows("0.6420926159343308 -0.6420926159343308 <nil>"))
	result = tk.MustQuery("select cot('1tidb')")
	result.Check(testkit.Rows("0.6420926159343308"))
	rs, err := tk.Exec("select cot(0)")
	c.Assert(err, IsNil)
	_, err = session.GetRows4Test(ctx, tk.Se, rs)
	c.Assert(err, NotNil)
	terr := errors.Cause(err).(*terror.Error)
	c.Assert(terr.Code(), Equals, terror.ErrCode(mysql.ErrDataOutOfRange))
	c.Assert(rs.Close(), IsNil)

	//for exp
	result = tk.MustQuery("select exp(0), exp(1), exp(-1), exp(1.2), exp(NULL)")
	result.Check(testkit.Rows("1 2.718281828459045 0.36787944117144233 3.3201169227365472 <nil>"))
	result = tk.MustQuery("select exp('tidb'), exp('1tidb')")
	result.Check(testkit.Rows("1 2.718281828459045"))
	rs, err = tk.Exec("select exp(1000000)")
	c.Assert(err, IsNil)
	_, err = session.GetRows4Test(ctx, tk.Se, rs)
	c.Assert(err, NotNil)
	terr = errors.Cause(err).(*terror.Error)
	c.Assert(terr.Code(), Equals, terror.ErrCode(mysql.ErrDataOutOfRange))
	c.Assert(rs.Close(), IsNil)
	tk.MustExec("drop table if exists t")
	tk.MustExec("create table t(a float)")
	tk.MustExec("insert into t values(1000000)")
	rs, err = tk.Exec("select exp(a) from t")
	c.Assert(err, IsNil)
	_, err = session.GetRows4Test(ctx, tk.Se, rs)
	c.Assert(err, NotNil)
	terr = errors.Cause(err).(*terror.Error)
	c.Assert(terr.Code(), Equals, terror.ErrCode(mysql.ErrDataOutOfRange))
	c.Assert(err.Error(), Equals, "[types:1690]DOUBLE value is out of range in 'exp(test.t.a)'")
	c.Assert(rs.Close(), IsNil)

	// for conv
	result = tk.MustQuery("SELECT CONV('a', 16, 2);")
	result.Check(testkit.Rows("1010"))
	result = tk.MustQuery("SELECT CONV('6E', 18, 8);")
	result.Check(testkit.Rows("172"))
	result = tk.MustQuery("SELECT CONV(-17, 10, -18);")
	result.Check(testkit.Rows("-H"))
	result = tk.MustQuery("SELECT CONV(10+'10'+'10'+X'0a', 10, 10);")
	result.Check(testkit.Rows("40"))
	result = tk.MustQuery("SELECT CONV('a', 1, 10);")
	result.Check(testkit.Rows("<nil>"))
	result = tk.MustQuery("SELECT CONV('a', 37, 10);")
	result.Check(testkit.Rows("<nil>"))

	// for abs
	result = tk.MustQuery("SELECT ABS(-1);")
	result.Check(testkit.Rows("1"))
	result = tk.MustQuery("SELECT ABS('abc');")
	result.Check(testkit.Rows("0"))
	result = tk.MustQuery("SELECT ABS(18446744073709551615);")
	result.Check(testkit.Rows("18446744073709551615"))
	result = tk.MustQuery("SELECT ABS(123.4);")
	result.Check(testkit.Rows("123.4"))
	result = tk.MustQuery("SELECT ABS(-123.4);")
	result.Check(testkit.Rows("123.4"))
	result = tk.MustQuery("SELECT ABS(1234E-1);")
	result.Check(testkit.Rows("123.4"))
	result = tk.MustQuery("SELECT ABS(-9223372036854775807);")
	result.Check(testkit.Rows("9223372036854775807"))
	result = tk.MustQuery("SELECT ABS(NULL);")
	result.Check(testkit.Rows("<nil>"))
	rs, err = tk.Exec("SELECT ABS(-9223372036854775808);")
	c.Assert(err, IsNil)
	_, err = session.GetRows4Test(ctx, tk.Se, rs)
	c.Assert(err, NotNil)
	terr = errors.Cause(err).(*terror.Error)
	c.Assert(terr.Code(), Equals, terror.ErrCode(mysql.ErrDataOutOfRange))
	c.Assert(rs.Close(), IsNil)

	// for round
	result = tk.MustQuery("SELECT ROUND(2.5), ROUND(-2.5), ROUND(25E-1);")
	result.Check(testkit.Rows("3 -3 3")) // TODO: Should be 3 -3 2
	result = tk.MustQuery("SELECT ROUND(2.5, NULL), ROUND(NULL, 4), ROUND(NULL, NULL), ROUND(NULL);")
	result.Check(testkit.Rows("<nil> <nil> <nil> <nil>"))
	result = tk.MustQuery("SELECT ROUND('123.4'), ROUND('123e-2');")
	result.Check(testkit.Rows("123 1"))
	result = tk.MustQuery("SELECT ROUND(-9223372036854775808);")
	result.Check(testkit.Rows("-9223372036854775808"))
	result = tk.MustQuery("SELECT ROUND(123.456, 0), ROUND(123.456, 1), ROUND(123.456, 2), ROUND(123.456, 3), ROUND(123.456, 4), ROUND(123.456, -1), ROUND(123.456, -2), ROUND(123.456, -3), ROUND(123.456, -4);")
	result.Check(testkit.Rows("123 123.5 123.46 123.456 123.4560 120 100 0 0"))
	result = tk.MustQuery("SELECT ROUND(123456E-3, 0), ROUND(123456E-3, 1), ROUND(123456E-3, 2), ROUND(123456E-3, 3), ROUND(123456E-3, 4), ROUND(123456E-3, -1), ROUND(123456E-3, -2), ROUND(123456E-3, -3), ROUND(123456E-3, -4);")
	result.Check(testkit.Rows("123 123.5 123.46 123.456 123.456 120 100 0 0")) // TODO: Column 5 should be 123.4560

	// for truncate
	result = tk.MustQuery("SELECT truncate(123, -2), truncate(123, 2), truncate(123, 1), truncate(123, -1);")
	result.Check(testkit.Rows("100 123 123 120"))
	result = tk.MustQuery("SELECT truncate(123.456, -2), truncate(123.456, 2), truncate(123.456, 1), truncate(123.456, 3), truncate(1.23, 100), truncate(123456E-3, 2);")
	result.Check(testkit.Rows("100 123.45 123.4 123.456 1.230000000000000000000000000000 123.45"))
	result = tk.MustQuery("SELECT truncate(9223372036854775807, -7), truncate(9223372036854775808, -10), truncate(cast(-1 as unsigned), -10);")
	result.Check(testkit.Rows("9223372036850000000 9223372030000000000 18446744070000000000"))
	// issue 17181,19390
	tk.MustQuery("select truncate(42, -9223372036854775808);").Check(testkit.Rows("0"))
	tk.MustQuery("select truncate(42, 9223372036854775808);").Check(testkit.Rows("42"))
	tk.MustQuery("select truncate(42, -2147483648);").Check(testkit.Rows("0"))
	tk.MustQuery("select truncate(42, 2147483648);").Check(testkit.Rows("42"))
	tk.MustQuery("select truncate(42, 18446744073709551615);").Check(testkit.Rows("42"))
	tk.MustQuery("select truncate(42, 4294967295);").Check(testkit.Rows("42"))
	tk.MustQuery("select truncate(42, -0);").Check(testkit.Rows("42"))
	tk.MustQuery("select truncate(42, -307);").Check(testkit.Rows("0"))
	tk.MustQuery("select truncate(42, -308);").Check(testkit.Rows("0"))
	tk.MustQuery("select truncate(42, -309);").Check(testkit.Rows("0"))
	tk.MustExec(`drop table if exists t;`)
	tk.MustExec("create table t (a bigint unsigned);")
	tk.MustExec("insert into t values (18446744073709551615), (4294967295), (9223372036854775808), (2147483648);")
	tk.MustQuery("select truncate(42, a) from t;").Check(testkit.Rows("42", "42", "42", "42"))

	tk.MustExec(`drop table if exists t;`)
	tk.MustExec(`create table t(a date, b datetime, c timestamp, d varchar(20));`)
	tk.MustExec(`insert into t select "1234-12-29", "1234-12-29 16:24:13.9912", "2014-12-29 16:19:28", "12.34567";`)

	// NOTE: the actually result is: 12341220 12341229.0 12341200 12341229.00,
	// but Datum.ToString() don't format decimal length for float numbers.
	result = tk.MustQuery(`select truncate(a, -1), truncate(a, 1), truncate(a, -2), truncate(a, 2) from t;`)
	result.Check(testkit.Rows("12341220 12341229 12341200 12341229"))

	// NOTE: the actually result is: 12341229162410 12341229162414.0 12341229162400 12341229162414.00,
	// but Datum.ToString() don't format decimal length for float numbers.
	result = tk.MustQuery(`select truncate(b, -1), truncate(b, 1), truncate(b, -2), truncate(b, 2) from t;`)
	result.Check(testkit.Rows("12341229162410 12341229162414 12341229162400 12341229162414"))

	// NOTE: the actually result is: 20141229161920 20141229161928.0 20141229161900 20141229161928.00,
	// but Datum.ToString() don't format decimal length for float numbers.
	result = tk.MustQuery(`select truncate(c, -1), truncate(c, 1), truncate(c, -2), truncate(c, 2) from t;`)
	result.Check(testkit.Rows("20141229161920 20141229161928 20141229161900 20141229161928"))

	result = tk.MustQuery(`select truncate(d, -1), truncate(d, 1), truncate(d, -2), truncate(d, 2) from t;`)
	result.Check(testkit.Rows("10 12.3 0 12.34"))

	result = tk.MustQuery(`select truncate(json_array(), 1), truncate("cascasc", 1);`)
	result.Check(testkit.Rows("0 0"))

	// for pow
	result = tk.MustQuery("SELECT POW('12', 2), POW(1.2e1, '2.0'), POW(12, 2.0);")
	result.Check(testkit.Rows("144 144 144"))
	result = tk.MustQuery("SELECT POW(null, 2), POW(2, null), POW(null, null);")
	result.Check(testkit.Rows("<nil> <nil> <nil>"))
	result = tk.MustQuery("SELECT POW(0, 0);")
	result.Check(testkit.Rows("1"))
	result = tk.MustQuery("SELECT POW(0, 0.1), POW(0, 0.5), POW(0, 1);")
	result.Check(testkit.Rows("0 0 0"))
	rs, err = tk.Exec("SELECT POW(0, -1);")
	c.Assert(err, IsNil)
	_, err = session.GetRows4Test(ctx, tk.Se, rs)
	c.Assert(err, NotNil)
	terr = errors.Cause(err).(*terror.Error)
	c.Assert(terr.Code(), Equals, terror.ErrCode(mysql.ErrDataOutOfRange))
	c.Assert(rs.Close(), IsNil)

	// for sign
	result = tk.MustQuery("SELECT SIGN('12'), SIGN(1.2e1), SIGN(12), SIGN(0.0000012);")
	result.Check(testkit.Rows("1 1 1 1"))
	result = tk.MustQuery("SELECT SIGN('-12'), SIGN(-1.2e1), SIGN(-12), SIGN(-0.0000012);")
	result.Check(testkit.Rows("-1 -1 -1 -1"))
	result = tk.MustQuery("SELECT SIGN('0'), SIGN('-0'), SIGN(0);")
	result.Check(testkit.Rows("0 0 0"))
	result = tk.MustQuery("SELECT SIGN(NULL);")
	result.Check(testkit.Rows("<nil>"))
	result = tk.MustQuery("SELECT SIGN(-9223372036854775808), SIGN(9223372036854775808);")
	result.Check(testkit.Rows("-1 1"))

	// for sqrt
	result = tk.MustQuery("SELECT SQRT(-10), SQRT(144), SQRT(4.84), SQRT(0.04), SQRT(0);")
	result.Check(testkit.Rows("<nil> 12 2.2 0.2 0"))

	// for crc32
	result = tk.MustQuery("SELECT crc32(0), crc32(-0), crc32('0'), crc32('abc'), crc32('ABC'), crc32(NULL), crc32(''), crc32('hello world!')")
	result.Check(testkit.Rows("4108050209 4108050209 4108050209 891568578 2743272264 <nil> 0 62177901"))

	// for radians
	result = tk.MustQuery("SELECT radians(1.0), radians(pi()), radians(pi()/2), radians(180), radians(1.009);")
	result.Check(testkit.Rows("0.017453292519943295 0.05483113556160754 0.02741556778080377 3.141592653589793 0.01761037215262278"))

	// for rand
	tk.MustExec("drop table if exists t")
	tk.MustExec("create table t(a int)")
	tk.MustExec("insert into t values(1),(2),(3)")
	tk.Se.GetSessionVars().MaxChunkSize = 1
	tk.MustQuery("select rand(1) from t").Check(testkit.Rows("0.40540353712197724", "0.8716141803857071", "0.1418603212962489"))
	tk.MustQuery("select rand(a) from t").Check(testkit.Rows("0.40540353712197724", "0.6555866465490187", "0.9057697559760601"))
	tk.MustQuery("select rand(1), rand(2), rand(3)").Check(testkit.Rows("0.40540353712197724 0.6555866465490187 0.9057697559760601"))
}

func (s *testIntegrationSuite2) TestStringBuiltin(c *C) {
	defer s.cleanEnv(c)
	tk := testkit.NewTestKit(c, s.store)
	tk.MustExec("use test")
	ctx := context.Background()
	var err error

	// for length
	tk.MustExec("drop table if exists t")
	tk.MustExec("create table t(a int, b double, c datetime, d time, e char(20), f bit(10))")
	tk.MustExec(`insert into t values(1, 1.1, "2017-01-01 12:01:01", "12:01:01", "abcdef", 0b10101)`)
	result := tk.MustQuery("select length(a), length(b), length(c), length(d), length(e), length(f), length(null) from t")
	result.Check(testkit.Rows("1 3 19 8 6 2 <nil>"))
	tk.MustExec("drop table if exists t")
	tk.MustExec("create table t(a char(20))")
	tk.MustExec(`insert into t values("tidb  "), (concat("a  ", "b  "))`)
	result = tk.MustQuery("select a, length(a) from t")
	result.Check(testkit.Rows("tidb 4", "a  b 4"))

	// for concat
	tk.MustExec("drop table if exists t")
	tk.MustExec("create table t(a int, b double, c datetime, d time, e char(20))")
	tk.MustExec(`insert into t values(1, 1.1, "2017-01-01 12:01:01", "12:01:01", "abcdef")`)
	result = tk.MustQuery("select concat(a, b, c, d, e) from t")
	result.Check(testkit.Rows("11.12017-01-01 12:01:0112:01:01abcdef"))
	result = tk.MustQuery("select concat(null)")
	result.Check(testkit.Rows("<nil>"))
	result = tk.MustQuery("select concat(null, a, b) from t")
	result.Check(testkit.Rows("<nil>"))
	tk.MustExec("drop table if exists t")
	// Fix issue 9123
	tk.MustExec("create table t(a char(32) not null, b float default '0') engine=innodb default charset=utf8mb4")
	tk.MustExec("insert into t value('0a6f9d012f98467f8e671e9870044528', 208.867)")
	result = tk.MustQuery("select concat_ws( ',', b) from t where a = '0a6f9d012f98467f8e671e9870044528';")
	result.Check(testkit.Rows("208.867"))

	// for concat_ws
	tk.MustExec("drop table if exists t")
	tk.MustExec("create table t(a int, b double, c datetime, d time, e char(20))")
	tk.MustExec(`insert into t values(1, 1.1, "2017-01-01 12:01:01", "12:01:01", "abcdef")`)
	result = tk.MustQuery("select concat_ws('|', a, b, c, d, e) from t")
	result.Check(testkit.Rows("1|1.1|2017-01-01 12:01:01|12:01:01|abcdef"))
	result = tk.MustQuery("select concat_ws(null, null)")
	result.Check(testkit.Rows("<nil>"))
	result = tk.MustQuery("select concat_ws(null, a, b) from t")
	result.Check(testkit.Rows("<nil>"))
	result = tk.MustQuery("select concat_ws(',', 'a', 'b')")
	result.Check(testkit.Rows("a,b"))
	result = tk.MustQuery("select concat_ws(',','First name',NULL,'Last Name')")
	result.Check(testkit.Rows("First name,Last Name"))

	tk.MustExec(`drop table if exists t;`)
	tk.MustExec(`create table t(a tinyint(2), b varchar(10));`)
	tk.MustExec(`insert into t values (1, 'a'), (12, 'a'), (126, 'a'), (127, 'a')`)
	tk.MustQuery(`select concat_ws('#', a, b) from t;`).Check(testkit.Rows(
		`1#a`,
		`12#a`,
		`126#a`,
		`127#a`,
	))

	tk.MustExec("drop table if exists t")
	tk.MustExec("create table t(a binary(3))")
	tk.MustExec("insert into t values('a')")
	result = tk.MustQuery(`select concat_ws(',', a, 'test') = 'a\0\0,test' from t`)
	result.Check(testkit.Rows("1"))

	// for ascii
	tk.MustExec("drop table if exists t")
	tk.MustExec("create table t(a char(10), b int, c double, d datetime, e time, f bit(4))")
	tk.MustExec(`insert into t values('2', 2, 2.3, "2017-01-01 12:01:01", "12:01:01", 0b1010)`)
	result = tk.MustQuery("select ascii(a), ascii(b), ascii(c), ascii(d), ascii(e), ascii(f) from t")
	result.Check(testkit.Rows("50 50 50 50 49 10"))
	result = tk.MustQuery("select ascii('123'), ascii(123), ascii(''), ascii('你好'), ascii(NULL)")
	result.Check(testkit.Rows("49 49 0 228 <nil>"))

	// for lower
	tk.MustExec("drop table if exists t")
	tk.MustExec("create table t(a int, b double, c datetime, d time, e char(20), f binary(3), g binary(3))")
	tk.MustExec(`insert into t values(1, 1.1, "2017-01-01 12:01:01", "12:01:01", "abcdef", 'aa', 'BB')`)
	result = tk.MustQuery("select lower(a), lower(b), lower(c), lower(d), lower(e), lower(f), lower(g), lower(null) from t")
	result.Check(testkit.Rows("1 1.1 2017-01-01 12:01:01 12:01:01 abcdef aa\x00 BB\x00 <nil>"))

	// for upper
	result = tk.MustQuery("select upper(a), upper(b), upper(c), upper(d), upper(e), upper(f), upper(g), upper(null) from t")
	result.Check(testkit.Rows("1 1.1 2017-01-01 12:01:01 12:01:01 ABCDEF aa\x00 BB\x00 <nil>"))

	// for strcmp
	tk.MustExec("drop table if exists t")
	tk.MustExec("create table t(a char(10), b int, c double, d datetime, e time)")
	tk.MustExec(`insert into t values("123", 123, 12.34, "2017-01-01 12:01:01", "12:01:01")`)
	result = tk.MustQuery(`select strcmp(a, "123"), strcmp(b, "123"), strcmp(c, "12.34"), strcmp(d, "2017-01-01 12:01:01"), strcmp(e, "12:01:01") from t`)
	result.Check(testkit.Rows("0 0 0 0 0"))
	result = tk.MustQuery(`select strcmp("1", "123"), strcmp("123", "1"), strcmp("123", "45"), strcmp("123", null), strcmp(null, "123")`)
	result.Check(testkit.Rows("-1 1 -1 <nil> <nil>"))
	result = tk.MustQuery(`select strcmp("", "123"), strcmp("123", ""), strcmp("", ""), strcmp("", null), strcmp(null, "")`)
	result.Check(testkit.Rows("-1 1 0 <nil> <nil>"))

	// for left
	tk.MustExec("drop table if exists t")
	tk.MustExec("create table t(a char(10), b int, c double, d datetime, e time)")
	tk.MustExec(`insert into t values('abcde', 1234, 12.34, "2017-01-01 12:01:01", "12:01:01")`)
	result = tk.MustQuery("select left(a, 2), left(b, 2), left(c, 2), left(d, 2), left(e, 2) from t")
	result.Check(testkit.Rows("ab 12 12 20 12"))
	result = tk.MustQuery(`select left("abc", 0), left("abc", -1), left(NULL, 1), left("abc", NULL)`)
	result.Check(testkit.Rows("  <nil> <nil>"))
	result = tk.MustQuery(`select left("abc", "a"), left("abc", 1.9), left("abc", 1.2)`)
	result.Check(testkit.Rows(" ab a"))
	result = tk.MustQuery(`select left("中文abc", 2), left("中文abc", 3), left("中文abc", 4)`)
	result.Check(testkit.Rows("中文 中文a 中文ab"))
	// for right, reuse the table created for left
	result = tk.MustQuery("select right(a, 3), right(b, 3), right(c, 3), right(d, 3), right(e, 3) from t")
	result.Check(testkit.Rows("cde 234 .34 :01 :01"))
	result = tk.MustQuery(`select right("abcde", 0), right("abcde", -1), right("abcde", 100), right(NULL, 1), right("abcde", NULL)`)
	result.Check(testkit.Rows("  abcde <nil> <nil>"))
	result = tk.MustQuery(`select right("abcde", "a"), right("abcde", 1.9), right("abcde", 1.2)`)
	result.Check(testkit.Rows(" de e"))
	result = tk.MustQuery(`select right("中文abc", 2), right("中文abc", 4), right("中文abc", 5)`)
	result.Check(testkit.Rows("bc 文abc 中文abc"))
	tk.MustExec("drop table if exists t")
	tk.MustExec("create table t(a binary(10))")
	tk.MustExec(`insert into t select "中文abc"`)
	result = tk.MustQuery(`select left(a, 3), left(a, 6), left(a, 7) from t`)
	result.Check(testkit.Rows("中 中文 中文a"))
	result = tk.MustQuery(`select right(a, 2), right(a, 7) from t`)
	result.Check(testkit.Rows("c\x00 文abc\x00"))

	// for ord
	tk.MustExec("drop table if exists t")
	tk.MustExec("create table t(a char(10), b int, c double, d datetime, e time, f bit(4), g binary(20), h blob(10), i text(30))")
	tk.MustExec(`insert into t values('2', 2, 2.3, "2017-01-01 12:01:01", "12:01:01", 0b1010, "512", "48", "tidb")`)
	result = tk.MustQuery("select ord(a), ord(b), ord(c), ord(d), ord(e), ord(f), ord(g), ord(h), ord(i) from t")
	result.Check(testkit.Rows("50 50 50 50 49 10 53 52 116"))
	result = tk.MustQuery("select ord('123'), ord(123), ord(''), ord('你好'), ord(NULL), ord('👍')")
	result.Check(testkit.Rows("49 49 0 14990752 <nil> 4036989325"))
	result = tk.MustQuery("select ord(X''), ord(X'6161'), ord(X'e4bd'), ord(X'e4bda0'), ord(_ascii'你'), ord(_latin1'你')")
	result.Check(testkit.Rows("0 97 228 228 228 228"))

	// for space
	result = tk.MustQuery(`select space(0), space(2), space(-1), space(1.1), space(1.9)`)
	result.Check(testutil.RowsWithSep(",", ",  ,, ,  "))
	result = tk.MustQuery(`select space("abc"), space("2"), space("1.1"), space(''), space(null)`)
	result.Check(testutil.RowsWithSep(",", ",  , ,,<nil>"))

	// for replace
	tk.MustExec("drop table if exists t")
	tk.MustExec("create table t(a char(20), b int, c double, d datetime, e time)")
	tk.MustExec(`insert into t values('www.mysql.com', 1234, 12.34, "2017-01-01 12:01:01", "12:01:01")`)
	result = tk.MustQuery(`select replace(a, 'mysql', 'pingcap'), replace(b, 2, 55), replace(c, 34, 0), replace(d, '-', '/'), replace(e, '01', '22') from t`)
	result.Check(testutil.RowsWithSep(",", "www.pingcap.com,15534,12.0,2017/01/01 12:01:01,12:22:22"))
	result = tk.MustQuery(`select replace('aaa', 'a', ''), replace(null, 'a', 'b'), replace('a', null, 'b'), replace('a', 'b', null)`)
	result.Check(testkit.Rows(" <nil> <nil> <nil>"))

	// for tobase64
	tk.MustExec("drop table if exists t")
	tk.MustExec("create table t(a int, b double, c datetime, d time, e char(20), f bit(10), g binary(20), h blob(10))")
	tk.MustExec(`insert into t values(1, 1.1, "2017-01-01 12:01:01", "12:01:01", "abcdef", 0b10101, "512", "abc")`)
	result = tk.MustQuery("select to_base64(a), to_base64(b), to_base64(c), to_base64(d), to_base64(e), to_base64(f), to_base64(g), to_base64(h), to_base64(null) from t")
	result.Check(testkit.Rows("MQ== MS4x MjAxNy0wMS0wMSAxMjowMTowMQ== MTI6MDE6MDE= YWJjZGVm ABU= NTEyAAAAAAAAAAAAAAAAAAAAAAA= YWJj <nil>"))

	// for from_base64
	result = tk.MustQuery(`select from_base64("abcd"), from_base64("asc")`)
	result.Check(testkit.Rows("i\xb7\x1d <nil>"))
	result = tk.MustQuery(`select from_base64("MQ=="), from_base64(1234)`)
	result.Check(testkit.Rows("1 \xd7m\xf8"))

	// for substr
	tk.MustExec("drop table if exists t")
	tk.MustExec("create table t(a char(10), b int, c double, d datetime, e time)")
	tk.MustExec(`insert into t values('Sakila', 12345, 123.45, "2017-01-01 12:01:01", "12:01:01")`)
	result = tk.MustQuery(`select substr(a, 3), substr(b, 2, 3), substr(c, -3), substr(d, -8), substr(e, -3, 100) from t`)
	result.Check(testkit.Rows("kila 234 .45 12:01:01 :01"))
	result = tk.MustQuery(`select substr('Sakila', 100), substr('Sakila', -100), substr('Sakila', -5, 3), substr('Sakila', 2, -1)`)
	result.Check(testutil.RowsWithSep(",", ",,aki,"))
	result = tk.MustQuery(`select substr('foobarbar' from 4), substr('Sakila' from -4 for 2)`)
	result.Check(testkit.Rows("barbar ki"))
	result = tk.MustQuery(`select substr(null, 2, 3), substr('foo', null, 3), substr('foo', 2, null)`)
	result.Check(testkit.Rows("<nil> <nil> <nil>"))
	result = tk.MustQuery(`select substr('中文abc', 2), substr('中文abc', 3), substr("中文abc", 1, 2)`)
	result.Check(testkit.Rows("文abc abc 中文"))
	tk.MustExec("drop table if exists t")
	tk.MustExec("create table t(a binary(10))")
	tk.MustExec(`insert into t select "中文abc"`)
	result = tk.MustQuery(`select substr(a, 4), substr(a, 1, 3), substr(a, 1, 6) from t`)
	result.Check(testkit.Rows("文abc\x00 中 中文"))
	result = tk.MustQuery(`select substr("string", -1), substr("string", -2), substr("中文", -1), substr("中文", -2) from t`)
	result.Check(testkit.Rows("g ng 文 中文"))

	// for bit_length
	tk.MustExec("drop table if exists t")
	tk.MustExec("create table t(a int, b double, c datetime, d time, e char(20), f bit(10), g binary(20), h varbinary(20))")
	tk.MustExec(`insert into t values(1, 1.1, "2017-01-01 12:01:01", "12:01:01", "abcdef", 0b10101, "g", "h")`)
	result = tk.MustQuery("select bit_length(a), bit_length(b), bit_length(c), bit_length(d), bit_length(e), bit_length(f), bit_length(g), bit_length(h), bit_length(null) from t")
	result.Check(testkit.Rows("8 24 152 64 48 16 160 8 <nil>"))

	// for substring_index
	tk.MustExec("drop table if exists t")
	tk.MustExec("create table t(a char(20), b int, c double, d datetime, e time)")
	tk.MustExec(`insert into t values('www.pingcap.com', 12345, 123.45, "2017-01-01 12:01:01", "12:01:01")`)
	result = tk.MustQuery(`select substring_index(a, '.', 2), substring_index(b, '.', 2), substring_index(c, '.', -1), substring_index(d, '-', 1), substring_index(e, ':', -2) from t`)
	result.Check(testkit.Rows("www.pingcap 12345 45 2017 01:01"))
	result = tk.MustQuery(`select substring_index('www.pingcap.com', '.', 0), substring_index('www.pingcap.com', '.', 100), substring_index('www.pingcap.com', '.', -100)`)
	result.Check(testkit.Rows(" www.pingcap.com www.pingcap.com"))
	tk.MustQuery(`select substring_index('xyz', 'abc', 9223372036854775808)`).Check(testkit.Rows(``))
	result = tk.MustQuery(`select substring_index('www.pingcap.com', 'd', 1), substring_index('www.pingcap.com', '', 1), substring_index('', '.', 1)`)
	result.Check(testutil.RowsWithSep(",", "www.pingcap.com,,"))
	result = tk.MustQuery(`select substring_index(null, '.', 1), substring_index('www.pingcap.com', null, 1), substring_index('www.pingcap.com', '.', null)`)
	result.Check(testkit.Rows("<nil> <nil> <nil>"))

	// for hex
	tk.MustExec("drop table if exists t")
	tk.MustExec("create table t(a char(20), b int, c double, d datetime, e time, f decimal(5, 2), g bit(4))")
	tk.MustExec(`insert into t values('www.pingcap.com', 12345, 123.45, "2017-01-01 12:01:01", "12:01:01", 123.45, 0b1100)`)
	result = tk.MustQuery(`select hex(a), hex(b), hex(c), hex(d), hex(e), hex(f), hex(g) from t`)
	result.Check(testkit.Rows("7777772E70696E676361702E636F6D 3039 7B 323031372D30312D30312031323A30313A3031 31323A30313A3031 7B C"))
	result = tk.MustQuery(`select hex('abc'), hex('你好'), hex(12), hex(12.3), hex(12.8)`)
	result.Check(testkit.Rows("616263 E4BDA0E5A5BD C C D"))
	result = tk.MustQuery(`select hex(-1), hex(-12.3), hex(-12.8), hex(0x12), hex(null)`)
	result.Check(testkit.Rows("FFFFFFFFFFFFFFFF FFFFFFFFFFFFFFF4 FFFFFFFFFFFFFFF3 12 <nil>"))
	tk.MustExec("drop table if exists t")
	tk.MustExec("CREATE TABLE t(i int primary key auto_increment, a binary, b binary(0), c binary(20), d binary(255)) character set utf8 collate utf8_bin;")
	tk.MustExec("insert into t(a, b, c, d) values ('a', NULL, 'a','a');")
	tk.MustQuery("select i, hex(a), hex(b), hex(c), hex(d) from t;").Check(testkit.Rows("1 61 <nil> 6100000000000000000000000000000000000000 610000000000000000000000000000000000000000000000000000000000000000000000000000000000000000000000000000000000000000000000000000000000000000000000000000000000000000000000000000000000000000000000000000000000000000000000000000000000000000000000000000000000000000000000000000000000000000000000000000000000000000000000000000000000000000000000000000000000000000000000000000000000000000000000000000000000000000000000000000000000000000000000000000000000000000000000000000000000000000000000000000000000000000000000000000"))

	// for unhex
	result = tk.MustQuery(`select unhex('4D7953514C'), unhex('313233'), unhex(313233), unhex('')`)
	result.Check(testkit.Rows("MySQL 123 123 "))
	result = tk.MustQuery(`select unhex('string'), unhex('你好'), unhex(123.4), unhex(null)`)
	result.Check(testkit.Rows("<nil> <nil> <nil> <nil>"))

	// for ltrim and rtrim
	result = tk.MustQuery(`select ltrim('   bar   '), ltrim('bar'), ltrim(''), ltrim(null)`)
	result.Check(testutil.RowsWithSep(",", "bar   ,bar,,<nil>"))
	result = tk.MustQuery(`select rtrim('   bar   '), rtrim('bar'), rtrim(''), rtrim(null)`)
	result.Check(testutil.RowsWithSep(",", "   bar,bar,,<nil>"))
	result = tk.MustQuery(`select ltrim("\t   bar   "), ltrim("   \tbar"), ltrim("\n  bar"), ltrim("\r  bar")`)
	result.Check(testutil.RowsWithSep(",", "\t   bar   ,\tbar,\n  bar,\r  bar"))
	result = tk.MustQuery(`select rtrim("   bar   \t"), rtrim("bar\t   "), rtrim("bar   \n"), rtrim("bar   \r")`)
	result.Check(testutil.RowsWithSep(",", "   bar   \t,bar\t,bar   \n,bar   \r"))

	// for reverse
	tk.MustExec(`DROP TABLE IF EXISTS t;`)
	tk.MustExec(`CREATE TABLE t(a BINARY(6));`)
	tk.MustExec(`INSERT INTO t VALUES("中文");`)
	result = tk.MustQuery(`SELECT a, REVERSE(a), REVERSE("中文"), REVERSE("123 ") FROM t;`)
	result.Check(testkit.Rows("中文 \x87\x96歸\xe4 文中  321"))
	result = tk.MustQuery(`SELECT REVERSE(123), REVERSE(12.09) FROM t;`)
	result.Check(testkit.Rows("321 90.21"))

	// for trim
	result = tk.MustQuery(`select trim('   bar   '), trim(leading 'x' from 'xxxbarxxx'), trim(trailing 'xyz' from 'barxxyz'), trim(both 'x' from 'xxxbarxxx')`)
	result.Check(testkit.Rows("bar barxxx barx bar"))
	result = tk.MustQuery(`select trim('\t   bar\n   '), trim('   \rbar   \t')`)
	result.Check(testutil.RowsWithSep(",", "\t   bar\n,\rbar   \t"))
	result = tk.MustQuery(`select trim(leading from '   bar'), trim('x' from 'xxxbarxxx'), trim('x' from 'bar'), trim('' from '   bar   ')`)
	result.Check(testutil.RowsWithSep(",", "bar,bar,bar,   bar   "))
	result = tk.MustQuery(`select trim(''), trim('x' from '')`)
	result.Check(testutil.RowsWithSep(",", ","))
	result = tk.MustQuery(`select trim(null from 'bar'), trim('x' from null), trim(null), trim(leading null from 'bar')`)
	// FIXME: the result for trim(leading null from 'bar') should be <nil>, current is 'bar'
	result.Check(testkit.Rows("<nil> <nil> <nil> bar"))

	// for locate
	tk.MustExec("drop table if exists t")
	tk.MustExec("create table t(a char(20), b int, c double, d datetime, e time, f binary(5))")
	tk.MustExec(`insert into t values('www.pingcap.com', 12345, 123.45, "2017-01-01 12:01:01", "12:01:01", "HelLo")`)
	result = tk.MustQuery(`select locate(".ping", a), locate(".ping", a, 5) from t`)
	result.Check(testkit.Rows("4 0"))
	result = tk.MustQuery(`select locate("234", b), locate("235", b, 10) from t`)
	result.Check(testkit.Rows("2 0"))
	result = tk.MustQuery(`select locate(".45", c), locate(".35", b) from t`)
	result.Check(testkit.Rows("4 0"))
	result = tk.MustQuery(`select locate("El", f), locate("ll", f), locate("lL", f), locate("Lo", f), locate("lo", f) from t`)
	result.Check(testkit.Rows("0 0 3 4 0"))
	result = tk.MustQuery(`select locate("01 12", d) from t`)
	result.Check(testkit.Rows("9"))
	result = tk.MustQuery(`select locate("文", "中文字符串", 2)`)
	result.Check(testkit.Rows("2"))
	result = tk.MustQuery(`select locate("文", "中文字符串", 3)`)
	result.Check(testkit.Rows("0"))
	result = tk.MustQuery(`select locate("文", "中文字符串")`)
	result.Check(testkit.Rows("2"))

	// for bin
	result = tk.MustQuery(`select bin(-1);`)
	result.Check(testkit.Rows("1111111111111111111111111111111111111111111111111111111111111111"))
	result = tk.MustQuery(`select bin(5);`)
	result.Check(testkit.Rows("101"))
	result = tk.MustQuery(`select bin("中文");`)
	result.Check(testkit.Rows("0"))

	// for character_length
	result = tk.MustQuery(`select character_length(null), character_length("Hello"), character_length("a中b文c"),
	character_length(123), character_length(12.3456);`)
	result.Check(testkit.Rows("<nil> 5 5 3 7"))

	// for char_length
	result = tk.MustQuery(`select char_length(null), char_length("Hello"), char_length("a中b文c"), char_length(123),char_length(12.3456);`)
	result.Check(testkit.Rows("<nil> 5 5 3 7"))
	result = tk.MustQuery(`select char_length(null), char_length("Hello"), char_length("a 中 b 文 c"), char_length("НОЧЬ НА ОКРАИНЕ МОСКВЫ");`)
	result.Check(testkit.Rows("<nil> 5 9 22"))
	// for char_length, binary string type
	result = tk.MustQuery(`select char_length(null), char_length(binary("Hello")), char_length(binary("a 中 b 文 c")), char_length(binary("НОЧЬ НА ОКРАИНЕ МОСКВЫ"));`)
	result.Check(testkit.Rows("<nil> 5 13 41"))

	// for elt
	result = tk.MustQuery(`select elt(0, "abc", "def"), elt(2, "hello", "中文", "tidb"), elt(4, "hello", "中文",
	"tidb");`)
	result.Check(testkit.Rows("<nil> 中文 <nil>"))

	// for instr
	result = tk.MustQuery(`select instr("中国", "国"), instr("中国", ""), instr("abc", ""), instr("", ""), instr("", "abc");`)
	result.Check(testkit.Rows("2 1 1 1 0"))
	result = tk.MustQuery(`select instr("中国", null), instr(null, ""), instr(null, null);`)
	result.Check(testkit.Rows("<nil> <nil> <nil>"))
	tk.MustExec(`drop table if exists t;`)
	tk.MustExec(`create table t(a binary(20), b char(20));`)
	tk.MustExec(`insert into t values("中国", cast("国" as binary)), ("中国", ""), ("abc", ""), ("", ""), ("", "abc");`)
	result = tk.MustQuery(`select instr(a, b) from t;`)
	result.Check(testkit.Rows("4", "1", "1", "1", "0"))

	// for oct
	result = tk.MustQuery(`select oct("aaaa"), oct("-1.9"),  oct("-9999999999999999999999999"), oct("9999999999999999999999999");`)
	result.Check(testkit.Rows("0 1777777777777777777777 1777777777777777777777 1777777777777777777777"))
	result = tk.MustQuery(`select oct(-1.9), oct(1.9), oct(-1), oct(1), oct(-9999999999999999999999999), oct(9999999999999999999999999);`)
	result.Check(testkit.Rows("1777777777777777777777 1 1777777777777777777777 1 1777777777777777777777 1777777777777777777777"))

	// #issue 4356
	tk.MustExec("drop table if exists t")
	tk.MustExec("CREATE TABLE t (b BIT(8));")
	tk.MustExec(`INSERT INTO t SET b = b'11111111';`)
	tk.MustExec(`INSERT INTO t SET b = b'1010';`)
	tk.MustExec(`INSERT INTO t SET b = b'0101';`)
	result = tk.MustQuery(`SELECT b+0, BIN(b), OCT(b), HEX(b) FROM t;`)
	result.Check(testkit.Rows("255 11111111 377 FF", "10 1010 12 A", "5 101 5 5"))

	// for find_in_set
	result = tk.MustQuery(`select find_in_set("", ""), find_in_set("", ","), find_in_set("中文", "字符串,中文"), find_in_set("b,", "a,b,c,d");`)
	result.Check(testkit.Rows("0 1 2 0"))
	result = tk.MustQuery(`select find_in_set(NULL, ""), find_in_set("", NULL), find_in_set(1, "2,3,1");`)
	result.Check(testkit.Rows("<nil> <nil> 3"))

	// for make_set
	result = tk.MustQuery(`select make_set(0, "12"), make_set(3, "aa", "11"), make_set(3, NULL, "中文"), make_set(NULL, "aa");`)
	result.Check(testkit.Rows(" aa,11 中文 <nil>"))

	// for quote
	result = tk.MustQuery(`select quote("aaaa"), quote(""), quote("\"\""), quote("\n\n");`)
	result.Check(testkit.Rows("'aaaa' '' '\"\"' '\n\n'"))
	result = tk.MustQuery(`select quote(0121), quote(0000), quote("中文"), quote(NULL);`)
	result.Check(testkit.Rows("'121' '0' '中文' NULL"))
	tk.MustQuery(`select quote(null) is NULL;`).Check(testkit.Rows(`0`))
	tk.MustQuery(`select quote(null) is NOT NULL;`).Check(testkit.Rows(`1`))
	tk.MustQuery(`select length(quote(null));`).Check(testkit.Rows(`4`))
	tk.MustQuery(`select quote(null) REGEXP binary 'null'`).Check(testkit.Rows(`0`))
	tk.MustQuery(`select quote(null) REGEXP binary 'NULL'`).Check(testkit.Rows(`1`))
	tk.MustQuery(`select quote(null) REGEXP 'NULL'`).Check(testkit.Rows(`1`))
	tk.MustQuery(`select quote(null) REGEXP 'null'`).Check(testkit.Rows(`0`))

	// for convert
	result = tk.MustQuery(`select convert("123" using "binary"), convert("中文" using "binary"), convert("中文" using "utf8"), convert("中文" using "utf8mb4"), convert(cast("中文" as binary) using "utf8");`)
	result.Check(testkit.Rows("123 中文 中文 中文 中文"))
	// Charset 866 does not have a default collation configured currently, so this will return error.
	err = tk.ExecToErr(`select convert("123" using "866");`)
	c.Assert(err.Error(), Equals, "[parser:1115]Unknown character set: '866'")
	// Test case in issue #4436.
	tk.MustExec("drop table if exists t;")
	tk.MustExec("create table t(a char(20));")
	err = tk.ExecToErr("select convert(a using a) from t;")
	c.Assert(err.Error(), Equals, "[parser:1115]Unknown character set: 'a'")

	// for insert
	result = tk.MustQuery(`select insert("中文", 1, 1, cast("aaa" as binary)), insert("ba", -1, 1, "aaa"), insert("ba", 1, 100, "aaa"), insert("ba", 100, 1, "aaa");`)
	result.Check(testkit.Rows("aaa文 ba aaa ba"))
	result = tk.MustQuery(`select insert("bb", NULL, 1, "aa"), insert("bb", 1, NULL, "aa"), insert(NULL, 1, 1, "aaa"), insert("bb", 1, 1, NULL);`)
	result.Check(testkit.Rows("<nil> <nil> <nil> <nil>"))
	result = tk.MustQuery(`SELECT INSERT("bb", 0, 1, NULL), INSERT("bb", 0, NULL, "aaa");`)
	result.Check(testkit.Rows("<nil> <nil>"))
	result = tk.MustQuery(`SELECT INSERT("中文", 0, 1, NULL), INSERT("中文", 0, NULL, "aaa");`)
	result.Check(testkit.Rows("<nil> <nil>"))

	// for export_set
	result = tk.MustQuery(`select export_set(7, "1", "0", ",", 65);`)
	result.Check(testkit.Rows("1,1,1,0,0,0,0,0,0,0,0,0,0,0,0,0,0,0,0,0,0,0,0,0,0,0,0,0,0,0,0,0,0,0,0,0,0,0,0,0,0,0,0,0,0,0,0,0,0,0,0,0,0,0,0,0,0,0,0,0,0,0,0,0"))
	result = tk.MustQuery(`select export_set(7, "1", "0", ",", -1);`)
	result.Check(testkit.Rows("1,1,1,0,0,0,0,0,0,0,0,0,0,0,0,0,0,0,0,0,0,0,0,0,0,0,0,0,0,0,0,0,0,0,0,0,0,0,0,0,0,0,0,0,0,0,0,0,0,0,0,0,0,0,0,0,0,0,0,0,0,0,0,0"))
	result = tk.MustQuery(`select export_set(7, "1", "0", ",");`)
	result.Check(testkit.Rows("1,1,1,0,0,0,0,0,0,0,0,0,0,0,0,0,0,0,0,0,0,0,0,0,0,0,0,0,0,0,0,0,0,0,0,0,0,0,0,0,0,0,0,0,0,0,0,0,0,0,0,0,0,0,0,0,0,0,0,0,0,0,0,0"))
	result = tk.MustQuery(`select export_set(7, "1", "0");`)
	result.Check(testkit.Rows("1,1,1,0,0,0,0,0,0,0,0,0,0,0,0,0,0,0,0,0,0,0,0,0,0,0,0,0,0,0,0,0,0,0,0,0,0,0,0,0,0,0,0,0,0,0,0,0,0,0,0,0,0,0,0,0,0,0,0,0,0,0,0,0"))
	result = tk.MustQuery(`select export_set(NULL, "1", "0", ",", 65);`)
	result.Check(testkit.Rows("<nil>"))
	result = tk.MustQuery(`select export_set(7, "1", "0", ",", 1);`)
	result.Check(testkit.Rows("1"))

	// for format
	result = tk.MustQuery(`select format(12332.1, 4), format(12332.2, 0), format(12332.2, 2,'en_US');`)
	result.Check(testkit.Rows("12,332.1000 12,332 12,332.20"))
	result = tk.MustQuery(`select format(NULL, 4), format(12332.2, NULL);`)
	result.Check(testkit.Rows("<nil> <nil>"))
	rs, err := tk.Exec(`select format(12332.2, 2,'es_EC');`)
	c.Assert(err, IsNil)
	_, err = session.GetRows4Test(ctx, tk.Se, rs)
	c.Assert(err, NotNil)
	c.Assert(err.Error(), Matches, "not support for the specific locale")
	c.Assert(rs.Close(), IsNil)

	// for field
	result = tk.MustQuery(`select field(1, 2, 1), field(1, 0, NULL), field(1, NULL, 2, 1), field(NULL, 1, 2, NULL);`)
	result.Check(testkit.Rows("2 0 3 0"))
	result = tk.MustQuery(`select field("1", 2, 1), field(1, "0", NULL), field("1", NULL, 2, 1), field(NULL, 1, "2", NULL);`)
	result.Check(testkit.Rows("2 0 3 0"))
	result = tk.MustQuery(`select field("1", 2, 1), field(1, "abc", NULL), field("1", NULL, 2, 1), field(NULL, 1, "2", NULL);`)
	result.Check(testkit.Rows("2 0 3 0"))
	result = tk.MustQuery(`select field("abc", "a", 1), field(1.3, "1.3", 1.5);`)
	result.Check(testkit.Rows("1 1"))

	tk.MustExec("drop table if exists t")
	tk.MustExec("create table t(a decimal(11, 8), b decimal(11,8))")
	tk.MustExec("insert into t values('114.57011441','38.04620115'), ('-38.04620119', '38.04620115');")
	result = tk.MustQuery("select a,b,concat_ws(',',a,b) from t")
	result.Check(testkit.Rows("114.57011441 38.04620115 114.57011441,38.04620115",
		"-38.04620119 38.04620115 -38.04620119,38.04620115"))
}

func (s *testIntegrationSuite2) TestEncryptionBuiltin(c *C) {
	defer s.cleanEnv(c)
	tk := testkit.NewTestKit(c, s.store)
	tk.MustExec("use test")
	ctx := context.Background()

	// for password
	tk.MustExec("drop table if exists t")
	tk.MustExec("create table t(a char(41), b char(41), c char(41))")
	tk.MustExec(`insert into t values(NULL, '', 'abc')`)
	result := tk.MustQuery("select password(a) from t")
	result.Check(testkit.Rows(""))
	result = tk.MustQuery("select password(b) from t")
	result.Check(testkit.Rows(""))
	result = tk.MustQuery("select password(c) from t")
	result.Check(testkit.Rows("*0D3CED9BEC10A777AEC23CCC353A8C08A633045E"))

	// for md5
	tk.MustExec("drop table if exists t")
	tk.MustExec("create table t(a char(10), b int, c double, d datetime, e time, f bit(4), g binary(20), h blob(10), i text(30))")
	tk.MustExec(`insert into t values('2', 2, 2.3, "2017-01-01 12:01:01", "12:01:01", 0b1010, "512", "48", "tidb")`)
	result = tk.MustQuery("select md5(a), md5(b), md5(c), md5(d), md5(e), md5(f), md5(g), md5(h), md5(i) from t")
	result.Check(testkit.Rows("c81e728d9d4c2f636f067f89cc14862c c81e728d9d4c2f636f067f89cc14862c 1a18da63cbbfb49cb9616e6bfd35f662 bad2fa88e1f35919ec7584cc2623a310 991f84d41d7acff6471e536caa8d97db 68b329da9893e34099c7d8ad5cb9c940 5c9f0e9b3b36276731bfba852a73ccc6 642e92efb79421734881b53e1e1b18b6 c337e11bfca9f12ae9b1342901e04379"))
	result = tk.MustQuery("select md5('123'), md5(123), md5(''), md5('你好'), md5(NULL), md5('👍')")
	result.Check(testkit.Rows(`202cb962ac59075b964b07152d234b70 202cb962ac59075b964b07152d234b70 d41d8cd98f00b204e9800998ecf8427e 7eca689f0d3389d9dea66ae112e5cfd7 <nil> 0215ac4dab1ecaf71d83f98af5726984`))

	// for sha/sha1
	tk.MustExec("drop table if exists t")
	tk.MustExec("create table t(a char(10), b int, c double, d datetime, e time, f bit(4), g binary(20), h blob(10), i text(30))")
	tk.MustExec(`insert into t values('2', 2, 2.3, "2017-01-01 12:01:01", "12:01:01", 0b1010, "512", "48", "tidb")`)
	result = tk.MustQuery("select sha1(a), sha1(b), sha1(c), sha1(d), sha1(e), sha1(f), sha1(g), sha1(h), sha1(i) from t")
	result.Check(testkit.Rows("da4b9237bacccdf19c0760cab7aec4a8359010b0 da4b9237bacccdf19c0760cab7aec4a8359010b0 ce0d88c5002b6cf7664052f1fc7d652cbdadccec 6c6956de323692298e4e5ad3028ff491f7ad363c 1906f8aeb5a717ca0f84154724045839330b0ea9 adc83b19e793491b1c6ea0fd8b46cd9f32e592fc 9aadd14ceb737b28697b8026f205f4b3e31de147 64e095fe763fc62418378753f9402623bea9e227 4df56fc09a3e66b48fb896e90b0a6fc02c978e9e"))
	result = tk.MustQuery("select sha1('123'), sha1(123), sha1(''), sha1('你好'), sha1(NULL)")
	result.Check(testkit.Rows(`40bd001563085fc35165329ea1ff5c5ecbdbbeef 40bd001563085fc35165329ea1ff5c5ecbdbbeef da39a3ee5e6b4b0d3255bfef95601890afd80709 440ee0853ad1e99f962b63e459ef992d7c211722 <nil>`))
	tk.MustExec("drop table if exists t")
	tk.MustExec("create table t(a char(10), b int, c double, d datetime, e time, f bit(4), g binary(20), h blob(10), i text(30))")
	tk.MustExec(`insert into t values('2', 2, 2.3, "2017-01-01 12:01:01", "12:01:01", 0b1010, "512", "48", "tidb")`)
	result = tk.MustQuery("select sha(a), sha(b), sha(c), sha(d), sha(e), sha(f), sha(g), sha(h), sha(i) from t")
	result.Check(testkit.Rows("da4b9237bacccdf19c0760cab7aec4a8359010b0 da4b9237bacccdf19c0760cab7aec4a8359010b0 ce0d88c5002b6cf7664052f1fc7d652cbdadccec 6c6956de323692298e4e5ad3028ff491f7ad363c 1906f8aeb5a717ca0f84154724045839330b0ea9 adc83b19e793491b1c6ea0fd8b46cd9f32e592fc 9aadd14ceb737b28697b8026f205f4b3e31de147 64e095fe763fc62418378753f9402623bea9e227 4df56fc09a3e66b48fb896e90b0a6fc02c978e9e"))
	result = tk.MustQuery("select sha('123'), sha(123), sha(''), sha('你好'), sha(NULL)")
	result.Check(testkit.Rows(`40bd001563085fc35165329ea1ff5c5ecbdbbeef 40bd001563085fc35165329ea1ff5c5ecbdbbeef da39a3ee5e6b4b0d3255bfef95601890afd80709 440ee0853ad1e99f962b63e459ef992d7c211722 <nil>`))

	// for sha2
	tk.MustExec("drop table if exists t")
	tk.MustExec("create table t(a char(10), b int, c double, d datetime, e time, f bit(4), g binary(20), h blob(10), i text(30))")
	tk.MustExec(`insert into t values('2', 2, 2.3, "2017-01-01 12:01:01", "12:01:01", 0b1010, "512", "48", "tidb")`)
	result = tk.MustQuery("select sha2(a, 224), sha2(b, 0), sha2(c, 512), sha2(d, 256), sha2(e, 384), sha2(f, 0), sha2(g, 512), sha2(h, 256), sha2(i, 224) from t")
	result.Check(testkit.Rows("58b2aaa0bfae7acc021b3260e941117b529b2e69de878fd7d45c61a9 d4735e3a265e16eee03f59718b9b5d03019c07d8b6c51f90da3a666eec13ab35 42415572557b0ca47e14fa928e83f5746d33f90c74270172cc75c61a78db37fe1485159a4fd75f33ab571b154572a5a300938f7d25969bdd05d8ac9dd6c66123 8c2fa3f276952c92b0b40ed7d27454e44b8399a19769e6bceb40da236e45a20a b11d35f1a37e54d5800d210d8e6b80b42c9f6d20ea7ae548c762383ebaa12c5954c559223c6c7a428e37af96bb4f1e0d 01ba4719c80b6fe911b091a7c05124b64eeece964e09c058ef8f9805daca546b 9550da35ea1683abaf5bfa8de68fe02b9c6d756c64589d1ef8367544c254f5f09218a6466cadcee8d74214f0c0b7fb342d1a9f3bd4d406aacf7be59c327c9306 98010bd9270f9b100b6214a21754fd33bdc8d41b2bc9f9dd16ff54d3c34ffd71 a7cddb7346fbc66ab7f803e865b74cbd99aace8e7dabbd8884c148cb"))
	result = tk.MustQuery("select sha2('123', 512), sha2(123, 512), sha2('', 512), sha2('你好', 224), sha2(NULL, 256), sha2('foo', 123)")
	result.Check(testkit.Rows(`3c9909afec25354d551dae21590bb26e38d53f2173b8d3dc3eee4c047e7ab1c1eb8b85103e3be7ba613b31bb5c9c36214dc9f14a42fd7a2fdb84856bca5c44c2 3c9909afec25354d551dae21590bb26e38d53f2173b8d3dc3eee4c047e7ab1c1eb8b85103e3be7ba613b31bb5c9c36214dc9f14a42fd7a2fdb84856bca5c44c2 cf83e1357eefb8bdf1542850d66d8007d620e4050b5715dc83f4a921d36ce9ce47d0d13c5d85f2b0ff8318d2877eec2f63b931bd47417a81a538327af927da3e e91f006ed4e0882de2f6a3c96ec228a6a5c715f356d00091bce842b5 <nil> <nil>`))

	// for AES_ENCRYPT
	tk.MustExec("drop table if exists t")
	tk.MustExec("create table t(a char(10), b int, c double, d datetime, e time, f bit(4), g binary(20), h blob(10), i text(30))")
	tk.MustExec(`insert into t values('2', 2, 2.3, "2017-01-01 12:01:01", "12:01:01", 0b1010, "512", "48", "tidb")`)
	tk.MustExec("SET block_encryption_mode='aes-128-ecb';")
	result = tk.MustQuery("select HEX(AES_ENCRYPT(a, 'key')), HEX(AES_ENCRYPT(b, 'key')), HEX(AES_ENCRYPT(c, 'key')), HEX(AES_ENCRYPT(d, 'key')), HEX(AES_ENCRYPT(e, 'key')), HEX(AES_ENCRYPT(f, 'key')), HEX(AES_ENCRYPT(g, 'key')), HEX(AES_ENCRYPT(h, 'key')), HEX(AES_ENCRYPT(i, 'key')) from t")
	result.Check(testkit.Rows("B3800B3A3CB4ECE2051A3E80FE373EAC B3800B3A3CB4ECE2051A3E80FE373EAC 9E018F7F2838DBA23C57F0E4CCF93287 E764D3E9D4AF8F926CD0979DDB1D0AF40C208B20A6C39D5D028644885280973A C452FFEEB76D3F5E9B26B8D48F7A228C 181BD5C81CBD36779A3C9DD5FF486B35 CE15F14AC7FF4E56ECCF148DE60E4BEDBDB6900AD51383970A5F32C59B3AC6E3 E1B29995CCF423C75519790F54A08CD2 84525677E95AC97698D22E1125B67E92"))
	result = tk.MustQuery("select HEX(AES_ENCRYPT('123', 'foobar')), HEX(AES_ENCRYPT(123, 'foobar')), HEX(AES_ENCRYPT('', 'foobar')), HEX(AES_ENCRYPT('你好', 'foobar')), AES_ENCRYPT(NULL, 'foobar')")
	result.Check(testkit.Rows(`45ABDD5C4802EFA6771A94C43F805208 45ABDD5C4802EFA6771A94C43F805208 791F1AEB6A6B796E6352BF381895CA0E D0147E2EB856186F146D9F6DE33F9546 <nil>`))
	result = tk.MustQuery("select HEX(AES_ENCRYPT(a, 'key', 'iv')), HEX(AES_ENCRYPT(b, 'key', 'iv')) from t")
	result.Check(testkit.Rows("B3800B3A3CB4ECE2051A3E80FE373EAC B3800B3A3CB4ECE2051A3E80FE373EAC"))
	tk.MustQuery("show warnings").Check(testutil.RowsWithSep("|", "Warning|1618|<IV> option ignored", "Warning|1618|<IV> option ignored"))
	tk.MustExec("SET block_encryption_mode='aes-128-cbc';")
	result = tk.MustQuery("select HEX(AES_ENCRYPT(a, 'key', '1234567890123456')), HEX(AES_ENCRYPT(b, 'key', '1234567890123456')), HEX(AES_ENCRYPT(c, 'key', '1234567890123456')), HEX(AES_ENCRYPT(d, 'key', '1234567890123456')), HEX(AES_ENCRYPT(e, 'key', '1234567890123456')), HEX(AES_ENCRYPT(f, 'key', '1234567890123456')), HEX(AES_ENCRYPT(g, 'key', '1234567890123456')), HEX(AES_ENCRYPT(h, 'key', '1234567890123456')), HEX(AES_ENCRYPT(i, 'key', '1234567890123456')) from t")
	result.Check(testkit.Rows("341672829F84CB6B0BE690FEC4C4DAE9 341672829F84CB6B0BE690FEC4C4DAE9 D43734E147A12BB96C6897C4BBABA283 16F2C972411948DCEF3659B726D2CCB04AD1379A1A367FA64242058A50211B67 41E71D0C58967C1F50EEC074523946D1 1117D292E2D39C3EAA3B435371BE56FC 8ACB7ECC0883B672D7BD1CFAA9FA5FAF5B731ADE978244CD581F114D591C2E7E D2B13C30937E3251AEDA73859BA32E4B 2CF4A6051FF248A67598A17AA2C17267"))
	result = tk.MustQuery("select HEX(AES_ENCRYPT('123', 'foobar', '1234567890123456')), HEX(AES_ENCRYPT(123, 'foobar', '1234567890123456')), HEX(AES_ENCRYPT('', 'foobar', '1234567890123456')), HEX(AES_ENCRYPT('你好', 'foobar', '1234567890123456')), AES_ENCRYPT(NULL, 'foobar', '1234567890123456')")
	result.Check(testkit.Rows(`80D5646F07B4654B05A02D9085759770 80D5646F07B4654B05A02D9085759770 B3C14BA15030D2D7E99376DBE011E752 0CD2936EE4FEC7A8CDF6208438B2BC05 <nil>`))
	tk.MustExec("SET block_encryption_mode='aes-128-ofb';")
	result = tk.MustQuery("select HEX(AES_ENCRYPT(a, 'key', '1234567890123456')), HEX(AES_ENCRYPT(b, 'key', '1234567890123456')), HEX(AES_ENCRYPT(c, 'key', '1234567890123456')), HEX(AES_ENCRYPT(d, 'key', '1234567890123456')), HEX(AES_ENCRYPT(e, 'key', '1234567890123456')), HEX(AES_ENCRYPT(f, 'key', '1234567890123456')), HEX(AES_ENCRYPT(g, 'key', '1234567890123456')), HEX(AES_ENCRYPT(h, 'key', '1234567890123456')), HEX(AES_ENCRYPT(i, 'key', '1234567890123456')) from t")
	result.Check(testkit.Rows("40 40 40C35C 40DD5EBDFCAA397102386E27DDF97A39ECCEC5 43DF55BAE0A0386D 78 47DC5D8AD19A085C32094E16EFC34A08D6FEF459 46D5 06840BE8"))
	result = tk.MustQuery("select HEX(AES_ENCRYPT('123', 'foobar', '1234567890123456')), HEX(AES_ENCRYPT(123, 'foobar', '1234567890123456')), HEX(AES_ENCRYPT('', 'foobar', '1234567890123456')), HEX(AES_ENCRYPT('你好', 'foobar', '1234567890123456')), AES_ENCRYPT(NULL, 'foobar', '1234567890123456')")
	result.Check(testkit.Rows(`48E38A 48E38A  9D6C199101C3 <nil>`))
	tk.MustExec("SET block_encryption_mode='aes-192-ofb';")
	result = tk.MustQuery("select HEX(AES_ENCRYPT(a, 'key', '1234567890123456')), HEX(AES_ENCRYPT(b, 'key', '1234567890123456')), HEX(AES_ENCRYPT(c, 'key', '1234567890123456')), HEX(AES_ENCRYPT(d, 'key', '1234567890123456')), HEX(AES_ENCRYPT(e, 'key', '1234567890123456')), HEX(AES_ENCRYPT(f, 'key', '1234567890123456')), HEX(AES_ENCRYPT(g, 'key', '1234567890123456')), HEX(AES_ENCRYPT(h, 'key', '1234567890123456')), HEX(AES_ENCRYPT(i, 'key', '1234567890123456')) from t")
	result.Check(testkit.Rows("4B 4B 4B573F 4B493D42572E6477233A429BF3E0AD39DB816D 484B36454B24656B 73 4C483E757A1E555A130B62AAC1DA9D08E1B15C47 4D41 0D106817"))
	result = tk.MustQuery("select HEX(AES_ENCRYPT('123', 'foobar', '1234567890123456')), HEX(AES_ENCRYPT(123, 'foobar', '1234567890123456')), HEX(AES_ENCRYPT('', 'foobar', '1234567890123456')), HEX(AES_ENCRYPT('你好', 'foobar', '1234567890123456')), AES_ENCRYPT(NULL, 'foobar', '1234567890123456')")
	result.Check(testkit.Rows(`3A76B0 3A76B0  EFF92304268E <nil>`))
	tk.MustExec("SET block_encryption_mode='aes-256-ofb';")
	result = tk.MustQuery("select HEX(AES_ENCRYPT(a, 'key', '1234567890123456')), HEX(AES_ENCRYPT(b, 'key', '1234567890123456')), HEX(AES_ENCRYPT(c, 'key', '1234567890123456')), HEX(AES_ENCRYPT(d, 'key', '1234567890123456')), HEX(AES_ENCRYPT(e, 'key', '1234567890123456')), HEX(AES_ENCRYPT(f, 'key', '1234567890123456')), HEX(AES_ENCRYPT(g, 'key', '1234567890123456')), HEX(AES_ENCRYPT(h, 'key', '1234567890123456')), HEX(AES_ENCRYPT(i, 'key', '1234567890123456')) from t")
	result.Check(testkit.Rows("16 16 16D103 16CF01CBC95D33E2ED721CBD930262415A69AD 15CD0ACCD55732FE 2E 11CE02FCE46D02CFDD433C8CA138527060599C35 10C7 5096549E"))
	result = tk.MustQuery("select HEX(AES_ENCRYPT('123', 'foobar', '1234567890123456')), HEX(AES_ENCRYPT(123, 'foobar', '1234567890123456')), HEX(AES_ENCRYPT('', 'foobar', '1234567890123456')), HEX(AES_ENCRYPT('你好', 'foobar', '1234567890123456')), AES_ENCRYPT(NULL, 'foobar', '1234567890123456')")
	result.Check(testkit.Rows(`E842C5 E842C5  3DCD5646767D <nil>`))

	// for AES_DECRYPT
	tk.MustExec("SET block_encryption_mode='aes-128-ecb';")
	result = tk.MustQuery("select AES_DECRYPT(AES_ENCRYPT('foo', 'bar'), 'bar')")
	result.Check(testkit.Rows("foo"))
	result = tk.MustQuery("select AES_DECRYPT(UNHEX('45ABDD5C4802EFA6771A94C43F805208'), 'foobar'), AES_DECRYPT(UNHEX('791F1AEB6A6B796E6352BF381895CA0E'), 'foobar'), AES_DECRYPT(UNHEX('D0147E2EB856186F146D9F6DE33F9546'), 'foobar'), AES_DECRYPT(NULL, 'foobar'), AES_DECRYPT('SOME_THING_STRANGE', 'foobar')")
	result.Check(testkit.Rows(`123  你好 <nil> <nil>`))
	tk.MustExec("SET block_encryption_mode='aes-128-cbc';")
	result = tk.MustQuery("select AES_DECRYPT(AES_ENCRYPT('foo', 'bar', '1234567890123456'), 'bar', '1234567890123456')")
	result.Check(testkit.Rows("foo"))
	result = tk.MustQuery("select AES_DECRYPT(UNHEX('80D5646F07B4654B05A02D9085759770'), 'foobar', '1234567890123456'), AES_DECRYPT(UNHEX('B3C14BA15030D2D7E99376DBE011E752'), 'foobar', '1234567890123456'), AES_DECRYPT(UNHEX('0CD2936EE4FEC7A8CDF6208438B2BC05'), 'foobar', '1234567890123456'), AES_DECRYPT(NULL, 'foobar', '1234567890123456'), AES_DECRYPT('SOME_THING_STRANGE', 'foobar', '1234567890123456')")
	result.Check(testkit.Rows(`123  你好 <nil> <nil>`))
	tk.MustExec("SET block_encryption_mode='aes-128-ofb';")
	result = tk.MustQuery("select AES_DECRYPT(AES_ENCRYPT('foo', 'bar', '1234567890123456'), 'bar', '1234567890123456')")
	result.Check(testkit.Rows("foo"))
	result = tk.MustQuery("select AES_DECRYPT(UNHEX('48E38A'), 'foobar', '1234567890123456'), AES_DECRYPT(UNHEX(''), 'foobar', '1234567890123456'), AES_DECRYPT(UNHEX('9D6C199101C3'), 'foobar', '1234567890123456'), AES_DECRYPT(NULL, 'foobar', '1234567890123456'), HEX(AES_DECRYPT('SOME_THING_STRANGE', 'foobar', '1234567890123456'))")
	result.Check(testkit.Rows(`123  你好 <nil> 2A9EF431FB2ACB022D7F2E7C71EEC48C7D2B`))
	tk.MustExec("SET block_encryption_mode='aes-192-ofb';")
	result = tk.MustQuery("select AES_DECRYPT(AES_ENCRYPT('foo', 'bar', '1234567890123456'), 'bar', '1234567890123456')")
	result.Check(testkit.Rows("foo"))
	result = tk.MustQuery("select AES_DECRYPT(UNHEX('3A76B0'), 'foobar', '1234567890123456'), AES_DECRYPT(UNHEX(''), 'foobar', '1234567890123456'), AES_DECRYPT(UNHEX('EFF92304268E'), 'foobar', '1234567890123456'), AES_DECRYPT(NULL, 'foobar', '1234567890123456'), HEX(AES_DECRYPT('SOME_THING_STRANGE', 'foobar', '1234567890123456'))")
	result.Check(testkit.Rows(`123  你好 <nil> 580BCEA4DC67CF33FF2C7C570D36ECC89437`))
	tk.MustExec("SET block_encryption_mode='aes-256-ofb';")
	result = tk.MustQuery("select AES_DECRYPT(AES_ENCRYPT('foo', 'bar', '1234567890123456'), 'bar', '1234567890123456')")
	result.Check(testkit.Rows("foo"))
	result = tk.MustQuery("select AES_DECRYPT(UNHEX('E842C5'), 'foobar', '1234567890123456'), AES_DECRYPT(UNHEX(''), 'foobar', '1234567890123456'), AES_DECRYPT(UNHEX('3DCD5646767D'), 'foobar', '1234567890123456'), AES_DECRYPT(NULL, 'foobar', '1234567890123456'), HEX(AES_DECRYPT('SOME_THING_STRANGE', 'foobar', '1234567890123456'))")
	result.Check(testkit.Rows(`123  你好 <nil> 8A3FBBE68C9465834584430E3AEEBB04B1F5`))

	// for COMPRESS
	tk.MustExec("DROP TABLE IF EXISTS t1;")
	tk.MustExec("CREATE TABLE t1(a VARCHAR(1000));")
	tk.MustExec("INSERT INTO t1 VALUES('12345'), ('23456');")
	result = tk.MustQuery("SELECT HEX(COMPRESS(a)) FROM t1;")
	result.Check(testkit.Rows("05000000789C323432363105040000FFFF02F80100", "05000000789C323236313503040000FFFF03070105"))
	tk.MustExec("DROP TABLE IF EXISTS t2;")
	tk.MustExec("CREATE TABLE t2(a VARCHAR(1000), b VARBINARY(1000));")
	tk.MustExec("INSERT INTO t2 (a, b) SELECT a, COMPRESS(a) from t1;")
	result = tk.MustQuery("SELECT a, HEX(b) FROM t2;")
	result.Check(testkit.Rows("12345 05000000789C323432363105040000FFFF02F80100", "23456 05000000789C323236313503040000FFFF03070105"))

	// for UNCOMPRESS
	result = tk.MustQuery("SELECT UNCOMPRESS(COMPRESS('123'))")
	result.Check(testkit.Rows("123"))
	result = tk.MustQuery("SELECT UNCOMPRESS(UNHEX('03000000789C3334320600012D0097'))")
	result.Check(testkit.Rows("123"))
	result = tk.MustQuery("SELECT UNCOMPRESS(UNHEX('03000000789C32343206040000FFFF012D0097'))")
	result.Check(testkit.Rows("123"))
	tk.MustExec("INSERT INTO t2 VALUES ('12345', UNHEX('05000000789C3334323631050002F80100'))")
	result = tk.MustQuery("SELECT UNCOMPRESS(a), UNCOMPRESS(b) FROM t2;")
	result.Check(testkit.Rows("<nil> 12345", "<nil> 23456", "<nil> 12345"))

	// for UNCOMPRESSED_LENGTH
	result = tk.MustQuery("SELECT UNCOMPRESSED_LENGTH(COMPRESS('123'))")
	result.Check(testkit.Rows("3"))
	result = tk.MustQuery("SELECT UNCOMPRESSED_LENGTH(UNHEX('03000000789C3334320600012D0097'))")
	result.Check(testkit.Rows("3"))
	result = tk.MustQuery("SELECT UNCOMPRESSED_LENGTH(UNHEX('03000000789C32343206040000FFFF012D0097'))")
	result.Check(testkit.Rows("3"))
	result = tk.MustQuery("SELECT UNCOMPRESSED_LENGTH('')")
	result.Check(testkit.Rows("0"))
	result = tk.MustQuery("SELECT UNCOMPRESSED_LENGTH(UNHEX('0100'))")
	result.Check(testkit.Rows("0"))
	result = tk.MustQuery("SELECT UNCOMPRESSED_LENGTH(a), UNCOMPRESSED_LENGTH(b) FROM t2;")
	result.Check(testkit.Rows("875770417 5", "892613426 5", "875770417 5"))

	// for RANDOM_BYTES
	lengths := []int{0, -5, 1025, 4000}
	for _, len := range lengths {
		rs, err := tk.Exec(fmt.Sprintf("SELECT RANDOM_BYTES(%d);", len))
		c.Assert(err, IsNil, Commentf("%v", len))
		_, err = session.GetRows4Test(ctx, tk.Se, rs)
		c.Assert(err, NotNil, Commentf("%v", len))
		terr := errors.Cause(err).(*terror.Error)
		c.Assert(terr.Code(), Equals, terror.ErrCode(mysql.ErrDataOutOfRange), Commentf("%v", len))
		c.Assert(rs.Close(), IsNil)
	}
	tk.MustQuery("SELECT RANDOM_BYTES('1');")
	tk.MustQuery("SELECT RANDOM_BYTES(1024);")
	result = tk.MustQuery("SELECT RANDOM_BYTES(NULL);")
	result.Check(testkit.Rows("<nil>"))
}

func (s *testIntegrationSuite2) TestTimeBuiltin(c *C) {
	originSQLMode := s.ctx.GetSessionVars().StrictSQLMode
	s.ctx.GetSessionVars().StrictSQLMode = true
	defer func() {
		s.ctx.GetSessionVars().StrictSQLMode = originSQLMode
		s.cleanEnv(c)
	}()
	tk := testkit.NewTestKit(c, s.store)
	tk.MustExec("use test")

	// for makeDate
	tk.MustExec("drop table if exists t")
	tk.MustExec("create table t(a int, b double, c datetime, d time, e char(20), f bit(10))")
	tk.MustExec(`insert into t values(1, 1.1, "2017-01-01 12:01:01", "12:01:01", "abcdef", 0b10101)`)
	result := tk.MustQuery("select makedate(a,a), makedate(b,b), makedate(c,c), makedate(d,d), makedate(e,e), makedate(f,f), makedate(null,null), makedate(a,b) from t")
	result.Check(testkit.Rows("2001-01-01 2001-01-01 <nil> <nil> <nil> 2021-01-21 <nil> 2001-01-01"))

	// for date
	result = tk.MustQuery(`select date("2019-09-12"), date("2019-09-12 12:12:09"), date("2019-09-12 12:12:09.121212");`)
	result.Check(testkit.Rows("2019-09-12 2019-09-12 2019-09-12"))
	result = tk.MustQuery(`select date("0000-00-00"), date("0000-00-00 12:12:09"), date("0000-00-00 00:00:00.121212"), date("0000-00-00 00:00:00.000000");`)
	result.Check(testkit.Rows("<nil> 0000-00-00 0000-00-00 <nil>"))
	result = tk.MustQuery(`select date("aa"), date(12.1), date("");`)
	result.Check(testkit.Rows("<nil> <nil> <nil>"))

	// for year
	result = tk.MustQuery(`select year("2013-01-09"), year("2013-00-09"), year("000-01-09"), year("1-01-09"), year("20131-01-09"), year(null);`)
	result.Check(testkit.Rows("2013 2013 0 1 <nil> <nil>"))
	result = tk.MustQuery(`select year("2013-00-00"), year("2013-00-00 00:00:00"), year("0000-00-00 12:12:12"), year("2017-00-00 12:12:12");`)
	result.Check(testkit.Rows("2013 2013 0 2017"))
	result = tk.MustQuery(`select year("aa"), year(2013), year(2012.09), year("1-01"), year("-09");`)
	result.Check(testkit.Rows("<nil> <nil> <nil> <nil> <nil>"))
	tk.MustExec(`drop table if exists t`)
	tk.MustExec(`create table t(a bigint)`)
	_, err := tk.Exec(`insert into t select year("aa")`)
	c.Assert(err, NotNil)
	c.Assert(terror.ErrorEqual(err, types.ErrWrongValue), IsTrue, Commentf("err %v", err))
	tk.MustExec(`set sql_mode='STRICT_TRANS_TABLES'`) // without zero date
	tk.MustExec(`insert into t select year("0000-00-00 00:00:00")`)
	tk.MustExec(`set sql_mode="NO_ZERO_DATE";`) // with zero date
	tk.MustExec(`insert into t select year("0000-00-00 00:00:00")`)
	tk.MustQuery("show warnings").Check(testutil.RowsWithSep("|", "Warning|1292|Incorrect datetime value: '0000-00-00 00:00:00.000000'"))
	tk.MustExec(`set sql_mode="NO_ZERO_DATE,STRICT_TRANS_TABLES";`)
	_, err = tk.Exec(`insert into t select year("0000-00-00 00:00:00");`)
	c.Assert(err, NotNil)
	c.Assert(types.ErrWrongValue.Equal(err), IsTrue, Commentf("err %v", err))
	tk.MustExec(`insert into t select 1`)
	tk.MustExec(`set sql_mode="STRICT_TRANS_TABLES,NO_ENGINE_SUBSTITUTION";`)
	_, err = tk.Exec(`update t set a = year("aa")`)
	c.Assert(terror.ErrorEqual(err, types.ErrWrongValue), IsTrue, Commentf("err %v", err))
	_, err = tk.Exec(`delete from t where a = year("aa")`)
	// Only `code` can be used to compare because the error `class` information
	// will be lost after expression push-down
	c.Assert(errors.Cause(err).(*terror.Error).Code(), Equals, types.ErrWrongValue.Code(), Commentf("err %v", err))

	// for month
	result = tk.MustQuery(`select month("2013-01-09"), month("2013-00-09"), month("000-01-09"), month("1-01-09"), month("20131-01-09"), month(null);`)
	result.Check(testkit.Rows("1 0 1 1 <nil> <nil>"))
	result = tk.MustQuery(`select month("2013-00-00"), month("2013-00-00 00:00:00"), month("0000-00-00 12:12:12"), month("2017-00-00 12:12:12");`)
	result.Check(testkit.Rows("0 0 0 0"))
	result = tk.MustQuery(`select month("aa"), month(2013), month(2012.09), month("1-01"), month("-09");`)
	result.Check(testkit.Rows("<nil> <nil> <nil> <nil> <nil>"))
	result = tk.MustQuery(`select month("2013-012-09"), month("2013-0000000012-09"), month("2013-30-09"), month("000-41-09");`)
	result.Check(testkit.Rows("12 12 <nil> <nil>"))
	tk.MustExec(`drop table if exists t`)
	tk.MustExec(`create table t(a bigint)`)
	_, err = tk.Exec(`insert into t select month("aa")`)
	c.Assert(err, NotNil)
	c.Assert(terror.ErrorEqual(err, types.ErrWrongValue), IsTrue, Commentf("err: %v", err))
	tk.MustExec(`insert into t select month("0000-00-00 00:00:00")`)
	tk.MustExec(`set sql_mode="NO_ZERO_DATE";`)
	tk.MustExec(`insert into t select month("0000-00-00 00:00:00")`)
	tk.MustQuery("show warnings").Check(testutil.RowsWithSep("|", "Warning|1292|Incorrect datetime value: '0000-00-00 00:00:00.000000'"))
	tk.MustExec(`set sql_mode="NO_ZERO_DATE,STRICT_TRANS_TABLES";`)
	_, err = tk.Exec(`insert into t select month("0000-00-00 00:00:00");`)
	c.Assert(err, NotNil)
	c.Assert(types.ErrWrongValue.Equal(err), IsTrue, Commentf("err %v", err))
	tk.MustExec(`insert into t select 1`)
	tk.MustExec(`set sql_mode="STRICT_TRANS_TABLES,NO_ENGINE_SUBSTITUTION";`)
	tk.MustExec(`insert into t select 1`)
	_, err = tk.Exec(`update t set a = month("aa")`)
	c.Assert(terror.ErrorEqual(err, types.ErrWrongValue), IsTrue)
	_, err = tk.Exec(`delete from t where a = month("aa")`)
	c.Assert(errors.Cause(err).(*terror.Error).Code(), Equals, types.ErrWrongValue.Code(), Commentf("err %v", err))

	// for week
	result = tk.MustQuery(`select week("2012-12-22"), week("2012-12-22", -2), week("2012-12-22", 0), week("2012-12-22", 1), week("2012-12-22", 2), week("2012-12-22", 200);`)
	result.Check(testkit.Rows("51 51 51 51 51 51"))
	result = tk.MustQuery(`select week("2008-02-20"), week("2008-02-20", 0), week("2008-02-20", 1), week("2009-02-20", 2), week("2008-02-20", 3), week("2008-02-20", 4);`)
	result.Check(testkit.Rows("7 7 8 7 8 8"))
	result = tk.MustQuery(`select week("2008-02-20", 5), week("2008-02-20", 6), week("2009-02-20", 7), week("2008-02-20", 8), week("2008-02-20", 9);`)
	result.Check(testkit.Rows("7 8 7 7 8"))
	result = tk.MustQuery(`select week("aa", 1), week(null, 2), week(11, 2), week(12.99, 2);`)
	result.Check(testkit.Rows("<nil> <nil> <nil> <nil>"))
	result = tk.MustQuery(`select week("aa"), week(null), week(11), week(12.99);`)
	result.Check(testkit.Rows("<nil> <nil> <nil> <nil>"))
	tk.MustExec(`drop table if exists t`)
	tk.MustExec(`create table t(a datetime)`)
	_, err = tk.Exec(`insert into t select week("aa", 1)`)
	c.Assert(err, NotNil)
	c.Assert(terror.ErrorEqual(err, types.ErrWrongValue), IsTrue)
	tk.MustExec(`insert into t select now()`)
	_, err = tk.Exec(`update t set a = week("aa", 1)`)
	c.Assert(terror.ErrorEqual(err, types.ErrWrongValue), IsTrue)
	_, err = tk.Exec(`delete from t where a = week("aa", 1)`)
	c.Assert(terror.ErrorEqual(err, types.ErrWrongValue), IsTrue)

	// for weekofyear
	result = tk.MustQuery(`select weekofyear("2012-12-22"), weekofyear("2008-02-20"), weekofyear("aa"), weekofyear(null), weekofyear(11), weekofyear(12.99);`)
	result.Check(testkit.Rows("51 8 <nil> <nil> <nil> <nil>"))
	tk.MustExec(`drop table if exists t`)
	tk.MustExec(`create table t(a bigint)`)
	_, err = tk.Exec(`insert into t select weekofyear("aa")`)
	c.Assert(err, NotNil)
	c.Assert(terror.ErrorEqual(err, types.ErrWrongValue), IsTrue)
	tk.MustExec(`insert into t select 1`)
	_, err = tk.Exec(`update t set a = weekofyear("aa")`)
	c.Assert(terror.ErrorEqual(err, types.ErrWrongValue), IsTrue)
	_, err = tk.Exec(`delete from t where a = weekofyear("aa")`)
	c.Assert(terror.ErrorEqual(err, types.ErrWrongValue), IsTrue)

	// for weekday
	result = tk.MustQuery(`select weekday("2012-12-20"), weekday("2012-12-21"), weekday("2012-12-22"), weekday("2012-12-23"), weekday("2012-12-24"), weekday("2012-12-25"), weekday("2012-12-26"), weekday("2012-12-27");`)
	result.Check(testkit.Rows("3 4 5 6 0 1 2 3"))
	result = tk.MustQuery(`select weekday("2012-12-90"), weekday("0000-00-00"), weekday("aa"), weekday(null), weekday(11), weekday(12.99);`)
	result.Check(testkit.Rows("<nil> <nil> <nil> <nil> <nil> <nil>"))

	// for quarter
	result = tk.MustQuery(`select quarter("2012-00-20"), quarter("2012-01-21"), quarter("2012-03-22"), quarter("2012-05-23"), quarter("2012-08-24"), quarter("2012-09-25"), quarter("2012-11-26"), quarter("2012-12-27");`)
	result.Check(testkit.Rows("0 1 1 2 3 3 4 4"))
	result = tk.MustQuery(`select quarter("2012-14-20"), quarter("aa"), quarter(null), quarter(11), quarter(12.99);`)
	result.Check(testkit.Rows("<nil> <nil> <nil> <nil> <nil>"))
	result = tk.MustQuery(`select quarter("0000-00-00"), quarter("0000-00-00 00:00:00");`)
	result.Check(testkit.Rows("<nil> <nil>"))
	tk.MustQuery("show warnings").Check(testutil.RowsWithSep("|",
		"Warning|1292|Incorrect datetime value: '0000-00-00 00:00:00.000000'",
		"Warning|1292|Incorrect datetime value: '0000-00-00 00:00:00.000000'"))
	result = tk.MustQuery(`select quarter(0), quarter(0.0), quarter(0e1), quarter(0.00);`)
	result.Check(testkit.Rows("0 0 0 0"))
	tk.MustQuery("show warnings").Check(testkit.Rows())

	// for from_days
	result = tk.MustQuery(`select from_days(0), from_days(-199), from_days(1111), from_days(120), from_days(1), from_days(1111111), from_days(9999999), from_days(22222);`)
	result.Check(testkit.Rows("0000-00-00 0000-00-00 0003-01-16 0000-00-00 0000-00-00 3042-02-13 0000-00-00 0060-11-03"))
	result = tk.MustQuery(`select from_days("2012-14-20"), from_days("111a"), from_days("aa"), from_days(null), from_days("123asf"), from_days(12.99);`)
	result.Check(testkit.Rows("0005-07-05 0000-00-00 0000-00-00 <nil> 0000-00-00 0000-00-00"))

	// Fix issue #3923
	result = tk.MustQuery("select timediff(cast('2004-12-30 12:00:00' as time), '12:00:00');")
	result.Check(testkit.Rows("00:00:00"))
	result = tk.MustQuery("select timediff('12:00:00', cast('2004-12-30 12:00:00' as time));")
	result.Check(testkit.Rows("00:00:00"))
	result = tk.MustQuery("select timediff(cast('2004-12-30 12:00:00' as time), '2004-12-30 12:00:00');")
	result.Check(testkit.Rows("<nil>"))
	result = tk.MustQuery("select timediff('2004-12-30 12:00:00', cast('2004-12-30 12:00:00' as time));")
	result.Check(testkit.Rows("<nil>"))
	result = tk.MustQuery("select timediff(cast('2004-12-30 12:00:01' as datetime), '2004-12-30 12:00:00');")
	result.Check(testkit.Rows("00:00:01"))
	result = tk.MustQuery("select timediff('2004-12-30 12:00:00', cast('2004-12-30 12:00:01' as datetime));")
	result.Check(testkit.Rows("-00:00:01"))
	result = tk.MustQuery("select timediff(cast('2004-12-30 12:00:01' as time), '-34 00:00:00');")
	result.Check(testkit.Rows("828:00:01"))
	result = tk.MustQuery("select timediff('-34 00:00:00', cast('2004-12-30 12:00:01' as time));")
	result.Check(testkit.Rows("-828:00:01"))
	result = tk.MustQuery("select timediff(cast('2004-12-30 12:00:01' as datetime), cast('2004-12-30 11:00:01' as datetime));")
	result.Check(testkit.Rows("01:00:00"))
	result = tk.MustQuery("select timediff(cast('2004-12-30 12:00:01' as datetime), '2004-12-30 12:00:00.1');")
	result.Check(testkit.Rows("00:00:00.9"))
	result = tk.MustQuery("select timediff('2004-12-30 12:00:00.1', cast('2004-12-30 12:00:01' as datetime));")
	result.Check(testkit.Rows("-00:00:00.9"))
	result = tk.MustQuery("select timediff(cast('2004-12-30 12:00:01' as datetime), '-34 124:00:00');")
	result.Check(testkit.Rows("<nil>"))
	result = tk.MustQuery("select timediff('-34 124:00:00', cast('2004-12-30 12:00:01' as datetime));")
	result.Check(testkit.Rows("<nil>"))
	result = tk.MustQuery("select timediff(cast('2004-12-30 12:00:01' as time), '-34 124:00:00');")
	result.Check(testkit.Rows("838:59:59"))
	result = tk.MustQuery("select timediff('-34 124:00:00', cast('2004-12-30 12:00:01' as time));")
	result.Check(testkit.Rows("-838:59:59"))
	result = tk.MustQuery("select timediff(cast('2004-12-30' as datetime), '12:00:00');")
	result.Check(testkit.Rows("<nil>"))
	result = tk.MustQuery("select timediff('12:00:00', cast('2004-12-30' as datetime));")
	result.Check(testkit.Rows("<nil>"))
	result = tk.MustQuery("select timediff('12:00:00', '-34 12:00:00');")
	result.Check(testkit.Rows("838:59:59"))
	result = tk.MustQuery("select timediff('12:00:00', '34 12:00:00');")
	result.Check(testkit.Rows("-816:00:00"))
	result = tk.MustQuery("select timediff('2014-1-2 12:00:00', '-34 12:00:00');")
	result.Check(testkit.Rows("<nil>"))
	result = tk.MustQuery("select timediff('-34 12:00:00', '2014-1-2 12:00:00');")
	result.Check(testkit.Rows("<nil>"))
	result = tk.MustQuery("select timediff('2014-1-2 12:00:00', '12:00:00');")
	result.Check(testkit.Rows("<nil>"))
	result = tk.MustQuery("select timediff('12:00:00', '2014-1-2 12:00:00');")
	result.Check(testkit.Rows("<nil>"))
	result = tk.MustQuery("select timediff('2014-1-2 12:00:00', '2014-1-1 12:00:00');")
	result.Check(testkit.Rows("24:00:00"))
	tk.MustQuery("select timediff(cast('10:10:10' as time), cast('10:10:11' as time))").Check(testkit.Rows("-00:00:01"))

	result = tk.MustQuery("select timestampadd(MINUTE, 1, '2003-01-02'), timestampadd(WEEK, 1, '2003-01-02 23:59:59')" +
		", timestampadd(MICROSECOND, 1, 950501);")
	result.Check(testkit.Rows("2003-01-02 00:01:00 2003-01-09 23:59:59 1995-05-01 00:00:00.000001"))
	result = tk.MustQuery("select timestampadd(day, 2, 950501), timestampadd(MINUTE, 37.5,'2003-01-02'), timestampadd(MINUTE, 37.49,'2003-01-02')," +
		" timestampadd(YeAr, 1, '2003-01-02');")
	result.Check(testkit.Rows("1995-05-03 00:00:00 2003-01-02 00:38:00 2003-01-02 00:37:00 2004-01-02 00:00:00"))
	result = tk.MustQuery("select to_seconds(950501), to_seconds('2009-11-29'), to_seconds('2009-11-29 13:43:32'), to_seconds('09-11-29 13:43:32');")
	result.Check(testkit.Rows("62966505600 63426672000 63426721412 63426721412"))
	result = tk.MustQuery("select to_days(950501), to_days('2007-10-07'), to_days('2007-10-07 00:00:59'), to_days('0000-01-01')")
	result.Check(testkit.Rows("728779 733321 733321 1"))

	result = tk.MustQuery("select last_day('2003-02-05'), last_day('2004-02-05'), last_day('2004-01-01 01:01:01'), last_day(950501);")
	result.Check(testkit.Rows("2003-02-28 2004-02-29 2004-01-31 1995-05-31"))

	tk.MustExec("SET SQL_MODE='';")
	result = tk.MustQuery("select last_day('0000-00-00');")
	result.Check(testkit.Rows("<nil>"))
	result = tk.MustQuery("select to_days('0000-00-00');")
	result.Check(testkit.Rows("<nil>"))
	result = tk.MustQuery("select to_seconds('0000-00-00');")
	result.Check(testkit.Rows("<nil>"))

	result = tk.MustQuery("select timestamp('2003-12-31'), timestamp('2003-12-31 12:00:00','12:00:00');")
	result.Check(testkit.Rows("2003-12-31 00:00:00 2004-01-01 00:00:00"))
	result = tk.MustQuery("select timestamp(20170118123950.123), timestamp(20170118123950.999);")
	result.Check(testkit.Rows("2017-01-18 12:39:50.123 2017-01-18 12:39:50.999"))
	result = tk.MustQuery("select timestamp('2003-12-31', '01:01:01.01'), timestamp('2003-12-31 12:34', '01:01:01.01')," +
		" timestamp('2008-12-31','00:00:00.0'), timestamp('2008-12-31 00:00:00.000');")

	tk.MustQuery(`select timestampadd(second, 1, cast("2001-01-01" as date))`).Check(testkit.Rows("2001-01-01 00:00:01"))
	tk.MustQuery(`select timestampadd(hour, 1, cast("2001-01-01" as date))`).Check(testkit.Rows("2001-01-01 01:00:00"))
	tk.MustQuery(`select timestampadd(day, 1, cast("2001-01-01" as date))`).Check(testkit.Rows("2001-01-02"))
	tk.MustQuery(`select timestampadd(month, 1, cast("2001-01-01" as date))`).Check(testkit.Rows("2001-02-01"))
	tk.MustQuery(`select timestampadd(year, 1, cast("2001-01-01" as date))`).Check(testkit.Rows("2002-01-01"))
	tk.MustQuery(`select timestampadd(second, 1, cast("2001-01-01" as datetime))`).Check(testkit.Rows("2001-01-01 00:00:01"))
	tk.MustQuery(`select timestampadd(hour, 1, cast("2001-01-01" as datetime))`).Check(testkit.Rows("2001-01-01 01:00:00"))
	tk.MustQuery(`select timestampadd(day, 1, cast("2001-01-01" as datetime))`).Check(testkit.Rows("2001-01-02 00:00:00"))
	tk.MustQuery(`select timestampadd(month, 1, cast("2001-01-01" as datetime))`).Check(testkit.Rows("2001-02-01 00:00:00"))
	tk.MustQuery(`select timestampadd(year, 1, cast("2001-01-01" as datetime))`).Check(testkit.Rows("2002-01-01 00:00:00"))

	result.Check(testkit.Rows("2003-12-31 01:01:01.01 2003-12-31 13:35:01.01 2008-12-31 00:00:00.0 2008-12-31 00:00:00.000"))
	result = tk.MustQuery("select timestamp('2003-12-31', 1), timestamp('2003-12-31', -1);")
	result.Check(testkit.Rows("2003-12-31 00:00:01 2003-12-30 23:59:59"))
	result = tk.MustQuery("select timestamp('2003-12-31', '2000-12-12 01:01:01.01'), timestamp('2003-14-31','01:01:01.01');")
	result.Check(testkit.Rows("<nil> <nil>"))

	result = tk.MustQuery("select TIMESTAMPDIFF(MONTH,'2003-02-01','2003-05-01'), TIMESTAMPDIFF(yEaR,'2002-05-01', " +
		"'2001-01-01'), TIMESTAMPDIFF(minute,binary('2003-02-01'),'2003-05-01 12:05:55'), TIMESTAMPDIFF(day," +
		"'1995-05-02', 950501);")
	result.Check(testkit.Rows("3 -1 128885 -1"))

	result = tk.MustQuery("select datediff('2007-12-31 23:59:59','2007-12-30'), datediff('2010-11-30 23:59:59', " +
		"'2010-12-31'), datediff(950501,'2016-01-13'), datediff(950501.9,'2016-01-13'), datediff(binary(950501), '2016-01-13');")
	result.Check(testkit.Rows("1 -31 -7562 -7562 -7562"))
	result = tk.MustQuery("select datediff('0000-01-01','0001-01-01'), datediff('0001-00-01', '0001-00-01'), datediff('0001-01-00','0001-01-00'), datediff('2017-01-01','2017-01-01');")
	result.Check(testkit.Rows("-365 <nil> <nil> 0"))

	// for ADDTIME
	result = tk.MustQuery("select addtime('01:01:11', '00:00:01.013'), addtime('01:01:11.00', '00:00:01'), addtime" +
		"('2017-01-01 01:01:11.12', '00:00:01'), addtime('2017-01-01 01:01:11.12', '00:00:01.88');")
	result.Check(testkit.Rows("01:01:12.013000 01:01:12 2017-01-01 01:01:12.120000 2017-01-01 01:01:13"))
	result = tk.MustQuery("select addtime(cast('01:01:11' as time(4)), '00:00:01.013'), addtime(cast('01:01:11.00' " +
		"as datetime(3)), '00:00:01')," + " addtime(cast('2017-01-01 01:01:11.12' as date), '00:00:01'), addtime(cast" +
		"(cast('2017-01-01 01:01:11.12' as date) as datetime(2)), '00:00:01.88');")
	result.Check(testkit.Rows("01:01:12.0130 2001-01-11 00:00:01.000 00:00:01 2017-01-01 00:00:01.88"))
	result = tk.MustQuery("select addtime('2017-01-01 01:01:01', 5), addtime('2017-01-01 01:01:01', -5), addtime('2017-01-01 01:01:01', 0.0), addtime('2017-01-01 01:01:01', 1.34);")
	result.Check(testkit.Rows("2017-01-01 01:01:06 2017-01-01 01:00:56 2017-01-01 01:01:01 2017-01-01 01:01:02.340000"))
	result = tk.MustQuery("select addtime(cast('01:01:11.00' as datetime(3)), cast('00:00:01' as time)), addtime(cast('01:01:11.00' as datetime(3)), cast('00:00:01' as time(5)))")
	result.Check(testkit.Rows("2001-01-11 00:00:01.000 2001-01-11 00:00:01.00000"))
	result = tk.MustQuery("select addtime(cast('01:01:11.00' as date), cast('00:00:01' as time));")
	result.Check(testkit.Rows("00:00:01"))
	tk.MustExec("drop table if exists t")
	tk.MustExec("create table t(a datetime, b timestamp, c time)")
	tk.MustExec(`insert into t values("2017-01-01 12:30:31", "2017-01-01 12:30:31", "01:01:01")`)
	result = tk.MustQuery("select addtime(a, b), addtime(cast(a as date), b), addtime(b,a), addtime(a,c), addtime(b," +
		"c), addtime(c,a), addtime(c,b)" +
		" from t;")
	result.Check(testkit.Rows("<nil> <nil> <nil> 2017-01-01 13:31:32 2017-01-01 13:31:32 <nil> <nil>"))
	result = tk.MustQuery("select addtime('01:01:11', cast('1' as time))")
	result.Check(testkit.Rows("01:01:12"))
	tk.MustQuery("select addtime(cast(null as char(20)), cast('1' as time))").Check(testkit.Rows("<nil>"))
	c.Assert(tk.QueryToErr(`select addtime("01:01:11", cast('sdf' as time))`), IsNil)
	tk.MustQuery(`select addtime("01:01:11", cast(null as char(20)))`).Check(testkit.Rows("<nil>"))
	tk.MustQuery(`select addtime(cast(1 as time), cast(1 as time))`).Check(testkit.Rows("00:00:02"))
	tk.MustQuery(`select addtime(cast(null as time), cast(1 as time))`).Check(testkit.Rows("<nil>"))
	tk.MustQuery(`select addtime(cast(1 as time), cast(null as time))`).Check(testkit.Rows("<nil>"))

	// for SUBTIME
	result = tk.MustQuery("select subtime('01:01:11', '00:00:01.013'), subtime('01:01:11.00', '00:00:01'), subtime" +
		"('2017-01-01 01:01:11.12', '00:00:01'), subtime('2017-01-01 01:01:11.12', '00:00:01.88');")
	result.Check(testkit.Rows("01:01:09.987000 01:01:10 2017-01-01 01:01:10.120000 2017-01-01 01:01:09.240000"))
	result = tk.MustQuery("select subtime(cast('01:01:11' as time(4)), '00:00:01.013'), subtime(cast('01:01:11.00' " +
		"as datetime(3)), '00:00:01')," + " subtime(cast('2017-01-01 01:01:11.12' as date), '00:00:01'), subtime(cast" +
		"(cast('2017-01-01 01:01:11.12' as date) as datetime(2)), '00:00:01.88');")
	result.Check(testkit.Rows("01:01:09.9870 2001-01-10 23:59:59.000 -00:00:01 2016-12-31 23:59:58.12"))
	result = tk.MustQuery("select subtime('2017-01-01 01:01:01', 5), subtime('2017-01-01 01:01:01', -5), subtime('2017-01-01 01:01:01', 0.0), subtime('2017-01-01 01:01:01', 1.34);")
	result.Check(testkit.Rows("2017-01-01 01:00:56 2017-01-01 01:01:06 2017-01-01 01:01:01 2017-01-01 01:00:59.660000"))
	result = tk.MustQuery("select subtime('01:01:11', '0:0:1.013'), subtime('01:01:11.00', '0:0:1'), subtime('2017-01-01 01:01:11.12', '0:0:1'), subtime('2017-01-01 01:01:11.12', '0:0:1.120000');")
	result.Check(testkit.Rows("01:01:09.987000 01:01:10 2017-01-01 01:01:10.120000 2017-01-01 01:01:10"))
	result = tk.MustQuery("select subtime(cast('01:01:11.00' as datetime(3)), cast('00:00:01' as time)), subtime(cast('01:01:11.00' as datetime(3)), cast('00:00:01' as time(5)))")
	result.Check(testkit.Rows("2001-01-10 23:59:59.000 2001-01-10 23:59:59.00000"))
	result = tk.MustQuery("select subtime(cast('01:01:11.00' as date), cast('00:00:01' as time));")
	result.Check(testkit.Rows("-00:00:01"))
	result = tk.MustQuery("select subtime(a, b), subtime(cast(a as date), b), subtime(b,a), subtime(a,c), subtime(b," +
		"c), subtime(c,a), subtime(c,b) from t;")
	result.Check(testkit.Rows("<nil> <nil> <nil> 2017-01-01 11:29:30 2017-01-01 11:29:30 <nil> <nil>"))
	tk.MustQuery("select subtime(cast('10:10:10' as time), cast('9:10:10' as time))").Check(testkit.Rows("01:00:00"))
	tk.MustQuery("select subtime('10:10:10', cast('9:10:10' as time))").Check(testkit.Rows("01:00:00"))

	// ADDTIME & SUBTIME issue #5966
	tk.MustExec("drop table if exists t")
	tk.MustExec("create table t(a datetime, b timestamp, c time, d date, e bit(1))")
	tk.MustExec(`insert into t values("2017-01-01 12:30:31", "2017-01-01 12:30:31", "01:01:01", "2017-01-01", 0b1)`)

	result = tk.MustQuery("select addtime(a, e), addtime(b, e), addtime(c, e), addtime(d, e) from t")
	result.Check(testkit.Rows("<nil> <nil> <nil> <nil>"))
	result = tk.MustQuery("select addtime('2017-01-01 01:01:01', 0b1), addtime('2017-01-01', b'1'), addtime('01:01:01', 0b1011)")
	result.Check(testkit.Rows("<nil> <nil> <nil>"))
	result = tk.MustQuery("select addtime('2017-01-01', 1), addtime('2017-01-01 01:01:01', 1), addtime(cast('2017-01-01' as date), 1)")
	result.Check(testkit.Rows("2017-01-01 00:00:01 2017-01-01 01:01:02 00:00:01"))
	result = tk.MustQuery("select subtime(a, e), subtime(b, e), subtime(c, e), subtime(d, e) from t")
	result.Check(testkit.Rows("<nil> <nil> <nil> <nil>"))
	result = tk.MustQuery("select subtime('2017-01-01 01:01:01', 0b1), subtime('2017-01-01', b'1'), subtime('01:01:01', 0b1011)")
	result.Check(testkit.Rows("<nil> <nil> <nil>"))
	result = tk.MustQuery("select subtime('2017-01-01', 1), subtime('2017-01-01 01:01:01', 1), subtime(cast('2017-01-01' as date), 1)")
	result.Check(testkit.Rows("2016-12-31 23:59:59 2017-01-01 01:01:00 -00:00:01"))

	result = tk.MustQuery("select addtime(-32073, 0), addtime(0, -32073);")
	result.Check(testkit.Rows("<nil> <nil>"))
	tk.MustQuery("show warnings").Check(testutil.RowsWithSep("|",
		"Warning|1292|Truncated incorrect time value: '-32073'",
		"Warning|1292|Truncated incorrect time value: '-32073'"))
	result = tk.MustQuery("select addtime(-32073, c), addtime(c, -32073) from t;")
	result.Check(testkit.Rows("<nil> <nil>"))
	tk.MustQuery("show warnings").Check(testutil.RowsWithSep("|",
		"Warning|1292|Truncated incorrect time value: '-32073'",
		"Warning|1292|Truncated incorrect time value: '-32073'"))
	result = tk.MustQuery("select addtime(a, -32073), addtime(b, -32073), addtime(d, -32073) from t;")
	result.Check(testkit.Rows("<nil> <nil> <nil>"))
	tk.MustQuery("show warnings").Check(testutil.RowsWithSep("|",
		"Warning|1292|Truncated incorrect time value: '-32073'",
		"Warning|1292|Truncated incorrect time value: '-32073'",
		"Warning|1292|Truncated incorrect time value: '-32073'"))

	result = tk.MustQuery("select subtime(-32073, 0), subtime(0, -32073);")
	result.Check(testkit.Rows("<nil> <nil>"))
	tk.MustQuery("show warnings").Check(testutil.RowsWithSep("|",
		"Warning|1292|Truncated incorrect time value: '-32073'",
		"Warning|1292|Truncated incorrect time value: '-32073'"))
	result = tk.MustQuery("select subtime(-32073, c), subtime(c, -32073) from t;")
	result.Check(testkit.Rows("<nil> <nil>"))
	tk.MustQuery("show warnings").Check(testutil.RowsWithSep("|",
		"Warning|1292|Truncated incorrect time value: '-32073'",
		"Warning|1292|Truncated incorrect time value: '-32073'"))
	result = tk.MustQuery("select subtime(a, -32073), subtime(b, -32073), subtime(d, -32073) from t;")
	result.Check(testkit.Rows("<nil> <nil> <nil>"))
	tk.MustQuery("show warnings").Check(testutil.RowsWithSep("|",
		"Warning|1292|Truncated incorrect time value: '-32073'",
		"Warning|1292|Truncated incorrect time value: '-32073'",
		"Warning|1292|Truncated incorrect time value: '-32073'"))

	// fixed issue #3986
	tk.MustExec("SET SQL_MODE='NO_ENGINE_SUBSTITUTION';")
	tk.MustExec("SET TIME_ZONE='+03:00';")
	tk.MustExec("DROP TABLE IF EXISTS t;")
	tk.MustExec("CREATE TABLE t (ix TIMESTAMP NOT NULL DEFAULT CURRENT_TIMESTAMP ON UPDATE CURRENT_TIMESTAMP);")
	tk.MustExec("INSERT INTO t VALUES (0), (20030101010160), (20030101016001), (20030101240101), (20030132010101), (20031301010101), (20031200000000), (20030000000000);")
	result = tk.MustQuery("SELECT CAST(ix AS SIGNED) FROM t;")
	result.Check(testkit.Rows("0", "0", "0", "0", "0", "0", "0", "0"))

	// test time
	result = tk.MustQuery("select time('2003-12-31 01:02:03')")
	result.Check(testkit.Rows("01:02:03"))
	result = tk.MustQuery("select time('2003-12-31 01:02:03.000123')")
	result.Check(testkit.Rows("01:02:03.000123"))
	result = tk.MustQuery("select time('01:02:03.000123')")
	result.Check(testkit.Rows("01:02:03.000123"))
	result = tk.MustQuery("select time('01:02:03')")
	result.Check(testkit.Rows("01:02:03"))
	result = tk.MustQuery("select time('-838:59:59.000000')")
	result.Check(testkit.Rows("-838:59:59.000000"))
	result = tk.MustQuery("select time('-838:59:59.000001')")
	result.Check(testkit.Rows("-838:59:59.000000"))
	result = tk.MustQuery("select time('-839:59:59.000000')")
	result.Check(testkit.Rows("-838:59:59.000000"))
	result = tk.MustQuery("select time('840:59:59.000000')")
	result.Check(testkit.Rows("838:59:59.000000"))
	// FIXME: #issue 4193
	// result = tk.MustQuery("select time('840:59:60.000000')")
	// result.Check(testkit.Rows("<nil>"))
	// result = tk.MustQuery("select time('800:59:59.9999999')")
	// result.Check(testkit.Rows("801:00:00.000000"))
	// result = tk.MustQuery("select time('12003-12-10 01:02:03.000123')")
	// result.Check(testkit.Rows("<nil>")
	// result = tk.MustQuery("select time('')")
	// result.Check(testkit.Rows("<nil>")
	// result = tk.MustQuery("select time('2003-12-10-10 01:02:03.000123')")
	// result.Check(testkit.Rows("00:20:03")

	//for hour
	result = tk.MustQuery(`SELECT hour("12:13:14.123456"), hour("12:13:14.000010"), hour("272:59:55"), hour(020005), hour(null), hour("27aaaa2:59:55");`)
	result.Check(testkit.Rows("12 12 272 2 <nil> <nil>"))

	// for hour, issue #4340
	result = tk.MustQuery(`SELECT HOUR(20171222020005);`)
	result.Check(testkit.Rows("2"))
	result = tk.MustQuery(`SELECT HOUR(20171222020005.1);`)
	result.Check(testkit.Rows("2"))
	result = tk.MustQuery(`SELECT HOUR(20171222020005.1e0);`)
	result.Check(testkit.Rows("2"))
	result = tk.MustQuery(`SELECT HOUR("20171222020005");`)
	result.Check(testkit.Rows("2"))
	result = tk.MustQuery(`SELECT HOUR("20171222020005.1");`)
	result.Check(testkit.Rows("2"))
	result = tk.MustQuery(`select hour(20171222);`)
	result.Check(testkit.Rows("<nil>"))
	result = tk.MustQuery(`select hour(8381222);`)
	result.Check(testkit.Rows("838"))
	result = tk.MustQuery(`select hour(10000000000);`)
	result.Check(testkit.Rows("<nil>"))
	result = tk.MustQuery(`select hour(10100000000);`)
	result.Check(testkit.Rows("<nil>"))
	result = tk.MustQuery(`select hour(10001000000);`)
	result.Check(testkit.Rows("<nil>"))
	result = tk.MustQuery(`select hour(10101000000);`)
	result.Check(testkit.Rows("0"))

	// for minute
	result = tk.MustQuery(`SELECT minute("12:13:14.123456"), minute("12:13:14.000010"), minute("272:59:55"), minute(null), minute("27aaaa2:59:55");`)
	result.Check(testkit.Rows("13 13 59 <nil> <nil>"))

	// for second
	result = tk.MustQuery(`SELECT second("12:13:14.123456"), second("12:13:14.000010"), second("272:59:55"), second(null), second("27aaaa2:59:55");`)
	result.Check(testkit.Rows("14 14 55 <nil> <nil>"))

	// for microsecond
	result = tk.MustQuery(`SELECT microsecond("12:00:00.123456"), microsecond("12:00:00.000010"), microsecond(null), microsecond("27aaaa2:59:55");`)
	result.Check(testkit.Rows("123456 10 <nil> <nil>"))

	// for period_add
	result = tk.MustQuery(`SELECT period_add(200807, 2), period_add(200807, -2);`)
	result.Check(testkit.Rows("200809 200805"))
	result = tk.MustQuery(`SELECT period_add(NULL, 2), period_add(-191, NULL), period_add(NULL, NULL), period_add(12.09, -2), period_add("200207aa", "1aa");`)
	result.Check(testkit.Rows("<nil> <nil> <nil> 200010 200208"))
	for _, errPeriod := range []string{
		"period_add(0, 20)", "period_add(0, 0)", "period_add(-1, 1)", "period_add(200013, 1)", "period_add(-200012, 1)", "period_add('', '')",
	} {
		err := tk.QueryToErr(fmt.Sprintf("SELECT %v;", errPeriod))
		c.Assert(err.Error(), Equals, "[expression:1210]Incorrect arguments to period_add")
	}

	// for period_diff
	result = tk.MustQuery(`SELECT period_diff(200807, 200705), period_diff(200807, 200908);`)
	result.Check(testkit.Rows("14 -13"))
	result = tk.MustQuery(`SELECT period_diff(NULL, 2), period_diff(-191, NULL), period_diff(NULL, NULL), period_diff(12.09, 2), period_diff("12aa", "11aa");`)
	result.Check(testkit.Rows("<nil> <nil> <nil> 10 1"))
	for _, errPeriod := range []string{
		"period_diff(-00013,1)", "period_diff(00013,1)", "period_diff(0, 0)", "period_diff(200013, 1)", "period_diff(5612, 4513)", "period_diff('', '')",
	} {
		err := tk.QueryToErr(fmt.Sprintf("SELECT %v;", errPeriod))
		c.Assert(err.Error(), Equals, "[expression:1210]Incorrect arguments to period_diff")
	}

	// TODO: fix `CAST(xx as duration)` and release the test below:
	// result = tk.MustQuery(`SELECT hour("aaa"), hour(123456), hour(1234567);`)
	// result = tk.MustQuery(`SELECT minute("aaa"), minute(123456), minute(1234567);`)
	// result = tk.MustQuery(`SELECT second("aaa"), second(123456), second(1234567);`)
	// result = tk.MustQuery(`SELECT microsecond("aaa"), microsecond(123456), microsecond(1234567);`)

	// for time_format
	result = tk.MustQuery("SELECT TIME_FORMAT('150:02:28', '%H:%i:%s %p');")
	result.Check(testkit.Rows("150:02:28 AM"))
	result = tk.MustQuery("SELECT TIME_FORMAT('bad string', '%H:%i:%s %p');")
	result.Check(testkit.Rows("<nil>"))
	result = tk.MustQuery("SELECT TIME_FORMAT(null, '%H:%i:%s %p');")
	result.Check(testkit.Rows("<nil>"))
	result = tk.MustQuery("SELECT TIME_FORMAT(123, '%H:%i:%s %p');")
	result.Check(testkit.Rows("00:01:23 AM"))
	result = tk.MustQuery("SELECT TIME_FORMAT('24:00:00', '%r');")
	result.Check(testkit.Rows("12:00:00 AM"))
	result = tk.MustQuery("SELECT TIME_FORMAT('25:00:00', '%r');")
	result.Check(testkit.Rows("01:00:00 AM"))
	result = tk.MustQuery("SELECT TIME_FORMAT('24:00:00', '%l %p');")
	result.Check(testkit.Rows("12 AM"))

	// for date_format
	result = tk.MustQuery(`SELECT DATE_FORMAT('2017-06-15', '%W %M %e %Y %r %y');`)
	result.Check(testkit.Rows("Thursday June 15 2017 12:00:00 AM 17"))
	result = tk.MustQuery(`SELECT DATE_FORMAT(151113102019.12, '%W %M %e %Y %r %y');`)
	result.Check(testkit.Rows("Friday November 13 2015 10:20:19 AM 15"))
	result = tk.MustQuery(`SELECT DATE_FORMAT('0000-00-00', '%W %M %e %Y %r %y');`)
	result.Check(testkit.Rows("<nil>"))
	tk.MustQuery("show warnings").Check(testutil.RowsWithSep("|",
		"Warning|1292|Incorrect datetime value: '0000-00-00 00:00:00.000000'"))
	result = tk.MustQuery(`SELECT DATE_FORMAT('0', '%W %M %e %Y %r %y'), DATE_FORMAT('0.0', '%W %M %e %Y %r %y'), DATE_FORMAT(0, 0);`)
	result.Check(testkit.Rows("<nil> <nil> 0"))
	tk.MustQuery("show warnings").Check(testutil.RowsWithSep("|",
		"Warning|1292|Incorrect time value: '0'",
		"Warning|1292|Incorrect time value: '0.0'"))
	result = tk.MustQuery(`SELECT DATE_FORMAT(0, '%W %M %e %Y %r %y'), DATE_FORMAT(0.0, '%W %M %e %Y %r %y');`)
	result.Check(testkit.Rows("<nil> <nil>"))
	tk.MustQuery("show warnings").Check(testkit.Rows())

	// for yearweek
	result = tk.MustQuery(`select yearweek("2014-12-27"), yearweek("2014-29-27"), yearweek("2014-00-27"), yearweek("2014-12-27 12:38:32"), yearweek("2014-12-27 12:38:32.1111111"), yearweek("2014-12-27 12:90:32"), yearweek("2014-12-27 89:38:32.1111111");`)
	result.Check(testkit.Rows("201451 <nil> <nil> 201451 201451 <nil> <nil>"))
	result = tk.MustQuery(`select yearweek(12121), yearweek(1.00009), yearweek("aaaaa"), yearweek(""), yearweek(NULL);`)
	result.Check(testkit.Rows("<nil> <nil> <nil> <nil> <nil>"))
	result = tk.MustQuery(`select yearweek("0000-00-00"), yearweek("2019-01-29", "aa"), yearweek("2011-01-01", null);`)
	result.Check(testkit.Rows("<nil> 201904 201052"))

	// for dayOfWeek, dayOfMonth, dayOfYear
	result = tk.MustQuery(`select dayOfWeek(null), dayOfWeek("2017-08-12"), dayOfWeek("0000-00-00"), dayOfWeek("2017-00-00"), dayOfWeek("0000-00-00 12:12:12"), dayOfWeek("2017-00-00 12:12:12")`)
	result.Check(testkit.Rows("<nil> 7 <nil> <nil> <nil> <nil>"))
	result = tk.MustQuery(`select dayOfYear(null), dayOfYear("2017-08-12"), dayOfYear("0000-00-00"), dayOfYear("2017-00-00"), dayOfYear("0000-00-00 12:12:12"), dayOfYear("2017-00-00 12:12:12")`)
	result.Check(testkit.Rows("<nil> 224 <nil> <nil> <nil> <nil>"))
	result = tk.MustQuery(`select dayOfMonth(null), dayOfMonth("2017-08-12"), dayOfMonth("0000-00-00"), dayOfMonth("2017-00-00"), dayOfMonth("0000-00-00 12:12:12"), dayOfMonth("2017-00-00 12:12:12")`)
	result.Check(testkit.Rows("<nil> 12 0 0 0 0"))

	tk.MustExec("set sql_mode = 'NO_ZERO_DATE'")
	result = tk.MustQuery(`select dayOfWeek(null), dayOfWeek("2017-08-12"), dayOfWeek("0000-00-00"), dayOfWeek("2017-00-00"), dayOfWeek("0000-00-00 12:12:12"), dayOfWeek("2017-00-00 12:12:12")`)
	result.Check(testkit.Rows("<nil> 7 <nil> <nil> <nil> <nil>"))
	result = tk.MustQuery(`select dayOfYear(null), dayOfYear("2017-08-12"), dayOfYear("0000-00-00"), dayOfYear("2017-00-00"), dayOfYear("0000-00-00 12:12:12"), dayOfYear("2017-00-00 12:12:12")`)
	result.Check(testkit.Rows("<nil> 224 <nil> <nil> <nil> <nil>"))
	result = tk.MustQuery(`select dayOfMonth(null), dayOfMonth("2017-08-12"), dayOfMonth("0000-00-00"), dayOfMonth("2017-00-00"), dayOfMonth("0000-00-00 12:12:12"), dayOfMonth("2017-00-00 12:12:12")`)
	result.Check(testkit.Rows("<nil> 12 <nil> 0 0 0"))

	tk.MustExec(`drop table if exists t`)
	tk.MustExec(`create table t(a bigint)`)
	tk.MustExec(`insert into t value(1)`)
	tk.MustExec("set sql_mode = 'STRICT_TRANS_TABLES'")

	_, err = tk.Exec("insert into t value(dayOfWeek('0000-00-00'))")
	c.Assert(table.ErrTruncatedWrongValueForField.Equal(err), IsTrue, Commentf("%v", err))
	_, err = tk.Exec(`update t set a = dayOfWeek("0000-00-00")`)
	c.Assert(types.ErrWrongValue.Equal(err), IsTrue)
	_, err = tk.Exec(`delete from t where a = dayOfWeek(123)`)
	c.Assert(err, IsNil)

	_, err = tk.Exec("insert into t value(dayOfMonth('2017-00-00'))")
	c.Assert(table.ErrTruncatedWrongValueForField.Equal(err), IsTrue)
	tk.MustExec("insert into t value(dayOfMonth('0000-00-00'))")
	tk.MustExec(`update t set a = dayOfMonth("0000-00-00")`)
	tk.MustExec("set sql_mode = 'NO_ZERO_DATE';")
	tk.MustExec("insert into t value(dayOfMonth('0000-00-00'))")
	tk.MustQuery("show warnings").Check(testutil.RowsWithSep("|", "Warning|1292|Incorrect datetime value: '0000-00-00 00:00:00.000000'"))
	tk.MustExec(`update t set a = dayOfMonth("0000-00-00")`)
	tk.MustExec("set sql_mode = 'NO_ZERO_DATE,STRICT_TRANS_TABLES';")
	_, err = tk.Exec("insert into t value(dayOfMonth('0000-00-00'))")
	c.Assert(table.ErrTruncatedWrongValueForField.Equal(err), IsTrue)
	tk.MustExec("insert into t value(0)")
	_, err = tk.Exec(`update t set a = dayOfMonth("0000-00-00")`)
	c.Assert(types.ErrWrongValue.Equal(err), IsTrue)
	_, err = tk.Exec(`delete from t where a = dayOfMonth(123)`)
	c.Assert(err, IsNil)

	_, err = tk.Exec("insert into t value(dayOfYear('0000-00-00'))")
	c.Assert(table.ErrTruncatedWrongValueForField.Equal(err), IsTrue)
	_, err = tk.Exec(`update t set a = dayOfYear("0000-00-00")`)
	c.Assert(types.ErrWrongValue.Equal(err), IsTrue)
	_, err = tk.Exec(`delete from t where a = dayOfYear(123)`)
	c.Assert(err, IsNil)

	tk.MustExec("set sql_mode = ''")

	// for unix_timestamp
	tk.MustExec("SET time_zone = '+00:00';")
	result = tk.MustQuery("SELECT UNIX_TIMESTAMP(151113);")
	result.Check(testkit.Rows("1447372800"))
	result = tk.MustQuery("SELECT UNIX_TIMESTAMP(20151113);")
	result.Check(testkit.Rows("1447372800"))
	result = tk.MustQuery("SELECT UNIX_TIMESTAMP(151113102019);")
	result.Check(testkit.Rows("1447410019"))
	result = tk.MustQuery("SELECT UNIX_TIMESTAMP(151113102019e0);")
	result.Check(testkit.Rows("1447410019.000000"))
	result = tk.MustQuery("SELECT UNIX_TIMESTAMP(15111310201912e-2);")
	result.Check(testkit.Rows("1447410019.120000"))
	result = tk.MustQuery("SELECT UNIX_TIMESTAMP(151113102019.12);")
	result.Check(testkit.Rows("1447410019.12"))
	result = tk.MustQuery("SELECT UNIX_TIMESTAMP(151113102019.1234567);")
	result.Check(testkit.Rows("1447410019.123457"))
	result = tk.MustQuery("SELECT UNIX_TIMESTAMP(20151113102019);")
	result.Check(testkit.Rows("1447410019"))
	result = tk.MustQuery("SELECT UNIX_TIMESTAMP('2015-11-13 10:20:19');")
	result.Check(testkit.Rows("1447410019"))
	result = tk.MustQuery("SELECT UNIX_TIMESTAMP('2015-11-13 10:20:19.012');")
	result.Check(testkit.Rows("1447410019.012"))
	result = tk.MustQuery("SELECT UNIX_TIMESTAMP('1970-01-01 00:00:00');")
	result.Check(testkit.Rows("0"))
	result = tk.MustQuery("SELECT UNIX_TIMESTAMP('1969-12-31 23:59:59');")
	result.Check(testkit.Rows("0"))
	result = tk.MustQuery("SELECT UNIX_TIMESTAMP('1970-13-01 00:00:00');")
	// FIXME: MySQL returns 0 here.
	result.Check(testkit.Rows("<nil>"))
	result = tk.MustQuery("SELECT UNIX_TIMESTAMP('2038-01-19 03:14:07.999999');")
	result.Check(testkit.Rows("2147483647.999999"))
	result = tk.MustQuery("SELECT UNIX_TIMESTAMP('2038-01-19 03:14:08');")
	result.Check(testkit.Rows("0"))
	result = tk.MustQuery("SELECT UNIX_TIMESTAMP(0);")
	result.Check(testkit.Rows("0"))
	//result = tk.MustQuery("SELECT UNIX_TIMESTAMP(-1);")
	//result.Check(testkit.Rows("0"))
	//result = tk.MustQuery("SELECT UNIX_TIMESTAMP(12345);")
	//result.Check(testkit.Rows("0"))
	result = tk.MustQuery("SELECT UNIX_TIMESTAMP('2017-01-01')")
	result.Check(testkit.Rows("1483228800"))
	// Test different time zone.
	tk.MustExec("SET time_zone = '+08:00';")
	result = tk.MustQuery("SELECT UNIX_TIMESTAMP('1970-01-01 00:00:00');")
	result.Check(testkit.Rows("0"))
	result = tk.MustQuery("SELECT UNIX_TIMESTAMP('1970-01-01 08:00:00');")
	result.Check(testkit.Rows("0"))
	result = tk.MustQuery("SELECT UNIX_TIMESTAMP('2015-11-13 18:20:19.012'), UNIX_TIMESTAMP('2015-11-13 18:20:19.0123');")
	result.Check(testkit.Rows("1447410019.012 1447410019.0123"))
	result = tk.MustQuery("SELECT UNIX_TIMESTAMP('2038-01-19 11:14:07.999999');")
	result.Check(testkit.Rows("2147483647.999999"))

	result = tk.MustQuery("SELECT TIME_FORMAT('bad string', '%H:%i:%s %p');")
	result.Check(testkit.Rows("<nil>"))
	result = tk.MustQuery("SELECT TIME_FORMAT(null, '%H:%i:%s %p');")
	result.Check(testkit.Rows("<nil>"))
	result = tk.MustQuery("SELECT TIME_FORMAT(123, '%H:%i:%s %p');")
	result.Check(testkit.Rows("00:01:23 AM"))

	// for monthname
	tk.MustExec(`drop table if exists t`)
	tk.MustExec(`create table t(a varchar(10))`)
	tk.MustExec(`insert into t value("abc")`)
	tk.MustExec("set sql_mode = 'STRICT_TRANS_TABLES'")

	tk.MustExec("insert into t value(monthname('0000-00-00'))")
	tk.MustExec(`update t set a = monthname("0000-00-00")`)
	tk.MustExec("set sql_mode = 'NO_ZERO_DATE'")
	tk.MustExec("insert into t value(monthname('0000-00-00'))")
	tk.MustQuery("show warnings").Check(testutil.RowsWithSep("|", "Warning|1292|Incorrect datetime value: '0000-00-00 00:00:00.000000'"))
	tk.MustExec(`update t set a = monthname("0000-00-00")`)
	tk.MustExec("set sql_mode = ''")
	tk.MustExec("insert into t value(monthname('0000-00-00'))")
	tk.MustExec("set sql_mode = 'STRICT_TRANS_TABLES,NO_ZERO_DATE'")
	_, err = tk.Exec(`update t set a = monthname("0000-00-00")`)
	c.Assert(types.ErrWrongValue.Equal(err), IsTrue)
	_, err = tk.Exec(`delete from t where a = monthname(123)`)
	c.Assert(err, IsNil)
	result = tk.MustQuery(`select monthname("2017-12-01"), monthname("0000-00-00"), monthname("0000-01-00"), monthname("0000-01-00 00:00:00")`)
	result.Check(testkit.Rows("December <nil> January January"))
	tk.MustQuery("show warnings").Check(testutil.RowsWithSep("|", "Warning|1292|Incorrect datetime value: '0000-00-00 00:00:00.000000'"))

	// for dayname
	tk.MustExec(`drop table if exists t`)
	tk.MustExec(`create table t(a varchar(10))`)
	tk.MustExec(`insert into t value("abc")`)
	tk.MustExec("set sql_mode = 'STRICT_TRANS_TABLES'")

	_, err = tk.Exec("insert into t value(dayname('0000-00-00'))")
	c.Assert(table.ErrTruncatedWrongValueForField.Equal(err), IsTrue)
	_, err = tk.Exec(`update t set a = dayname("0000-00-00")`)
	c.Assert(types.ErrWrongValue.Equal(err), IsTrue)
	_, err = tk.Exec(`delete from t where a = dayname(123)`)
	c.Assert(err, IsNil)
	result = tk.MustQuery(`select dayname("2017-12-01"), dayname("0000-00-00"), dayname("0000-01-00"), dayname("0000-01-00 00:00:00")`)
	result.Check(testkit.Rows("Friday <nil> <nil> <nil>"))
	tk.MustQuery("show warnings").Check(testutil.RowsWithSep("|",
		"Warning|1292|Incorrect datetime value: '0000-00-00 00:00:00.000000'",
		"Warning|1292|Incorrect datetime value: '0000-01-00 00:00:00.000000'",
		"Warning|1292|Incorrect datetime value: '0000-01-00 00:00:00.000000'"))

	// for sec_to_time
	result = tk.MustQuery("select sec_to_time(NULL)")
	result.Check(testkit.Rows("<nil>"))
	result = tk.MustQuery("select sec_to_time(2378), sec_to_time(3864000), sec_to_time(-3864000)")
	result.Check(testkit.Rows("00:39:38 838:59:59 -838:59:59"))
	result = tk.MustQuery("select sec_to_time(86401.4), sec_to_time(-86401.4), sec_to_time(864014e-1), sec_to_time(-864014e-1), sec_to_time('86401.4'), sec_to_time('-86401.4')")
	result.Check(testkit.Rows("24:00:01.4 -24:00:01.4 24:00:01.400000 -24:00:01.400000 24:00:01.400000 -24:00:01.400000"))
	result = tk.MustQuery("select sec_to_time(86401.54321), sec_to_time(86401.543212345)")
	result.Check(testkit.Rows("24:00:01.54321 24:00:01.543212"))
	result = tk.MustQuery("select sec_to_time('123.4'), sec_to_time('123.4567891'), sec_to_time('123')")
	result.Check(testkit.Rows("00:02:03.400000 00:02:03.456789 00:02:03.000000"))

	// for time_to_sec
	result = tk.MustQuery("select time_to_sec(NULL)")
	result.Check(testkit.Rows("<nil>"))
	result = tk.MustQuery("select time_to_sec('22:23:00'), time_to_sec('00:39:38'), time_to_sec('23:00'), time_to_sec('00:00'), time_to_sec('00:00:00'), time_to_sec('23:59:59')")
	result.Check(testkit.Rows("80580 2378 82800 0 0 86399"))
	result = tk.MustQuery("select time_to_sec('1:0'), time_to_sec('1:00'), time_to_sec('1:0:0'), time_to_sec('-02:00'), time_to_sec('-02:00:05'), time_to_sec('020005')")
	result.Check(testkit.Rows("3600 3600 3600 -7200 -7205 7205"))
	result = tk.MustQuery("select time_to_sec('20171222020005'), time_to_sec(020005), time_to_sec(20171222020005), time_to_sec(171222020005)")
	result.Check(testkit.Rows("7205 7205 7205 7205"))

	// for str_to_date
	result = tk.MustQuery("select str_to_date('01-01-2017', '%d-%m-%Y'), str_to_date('59:20:12 01-01-2017', '%s:%i:%H %d-%m-%Y'), str_to_date('59:20:12', '%s:%i:%H')")
	result.Check(testkit.Rows("2017-01-01 2017-01-01 12:20:59 12:20:59"))
	result = tk.MustQuery("select str_to_date('aaa01-01-2017', 'aaa%d-%m-%Y'), str_to_date('59:20:12 aaa01-01-2017', '%s:%i:%H aaa%d-%m-%Y'), str_to_date('59:20:12aaa', '%s:%i:%Haaa')")
	result.Check(testkit.Rows("2017-01-01 2017-01-01 12:20:59 12:20:59"))
	result = tk.MustQuery("select str_to_date('01-01-2017', '%d'), str_to_date('59', '%d-%Y')")
	// TODO: MySQL returns "<nil> <nil>".
	result.Check(testkit.Rows("0000-00-01 <nil>"))
	tk.MustQuery("show warnings").Check(testutil.RowsWithSep("|", "Warning|1292|Incorrect datetime value: '0000-00-00 00:00:00'"))
	result = tk.MustQuery("select str_to_date('2018-6-1', '%Y-%m-%d'), str_to_date('2018-6-1', '%Y-%c-%d'), str_to_date('59:20:1', '%s:%i:%k'), str_to_date('59:20:1', '%s:%i:%l')")
	result.Check(testkit.Rows("2018-06-01 2018-06-01 01:20:59 01:20:59"))

	// for maketime
	tk.MustExec(`drop table if exists t`)
	tk.MustExec(`create table t(a double, b float, c decimal(10,4));`)
	tk.MustExec(`insert into t value(1.23, 2.34, 3.1415)`)
	result = tk.MustQuery("select maketime(1,1,a), maketime(2,2,b), maketime(3,3,c) from t;")
	result.Check(testkit.Rows("01:01:01.230000 02:02:02.340000 03:03:03.1415"))
	result = tk.MustQuery("select maketime(12, 13, 14), maketime('12', '15', 30.1), maketime(0, 1, 59.1), maketime(0, 1, '59.1'), maketime(0, 1, 59.5)")
	result.Check(testkit.Rows("12:13:14 12:15:30.1 00:01:59.1 00:01:59.100000 00:01:59.5"))
	result = tk.MustQuery("select maketime(12, 15, 60), maketime(12, 15, '60'), maketime(12, 60, 0), maketime(12, 15, null)")
	result.Check(testkit.Rows("<nil> <nil> <nil> <nil>"))
	result = tk.MustQuery("select maketime('', '', ''), maketime('h', 'm', 's');")
	result.Check(testkit.Rows("00:00:00.000000 00:00:00.000000"))

	// for get_format
	result = tk.MustQuery(`select GET_FORMAT(DATE,'USA'), GET_FORMAT(DATE,'JIS'), GET_FORMAT(DATE,'ISO'), GET_FORMAT(DATE,'EUR'),
	GET_FORMAT(DATE,'INTERNAL'), GET_FORMAT(DATETIME,'USA') , GET_FORMAT(DATETIME,'JIS'), GET_FORMAT(DATETIME,'ISO'),
	GET_FORMAT(DATETIME,'EUR') , GET_FORMAT(DATETIME,'INTERNAL'), GET_FORMAT(TIME,'USA') , GET_FORMAT(TIME,'JIS'),
	GET_FORMAT(TIME,'ISO'), GET_FORMAT(TIME,'EUR'), GET_FORMAT(TIME,'INTERNAL')`)
	result.Check(testkit.Rows("%m.%d.%Y %Y-%m-%d %Y-%m-%d %d.%m.%Y %Y%m%d %Y-%m-%d %H.%i.%s %Y-%m-%d %H:%i:%s %Y-%m-%d %H:%i:%s %Y-%m-%d %H.%i.%s %Y%m%d%H%i%s %h:%i:%s %p %H:%i:%s %H:%i:%s %H.%i.%s %H%i%s"))

	// for convert_tz
	result = tk.MustQuery(`select convert_tz("2004-01-01 12:00:00", "+00:00", "+10:32"), convert_tz("2004-01-01 12:00:00.01", "+00:00", "+10:32"), convert_tz("2004-01-01 12:00:00.01234567", "+00:00", "+10:32");`)
	result.Check(testkit.Rows("2004-01-01 22:32:00 2004-01-01 22:32:00.01 2004-01-01 22:32:00.012346"))
	result = tk.MustQuery(`select convert_tz(20040101, "+00:00", "+10:32"), convert_tz(20040101.01, "+00:00", "+10:32"), convert_tz(20040101.01234567, "+00:00", "+10:32");`)
	result.Check(testkit.Rows("2004-01-01 10:32:00 2004-01-01 10:32:00.00 2004-01-01 10:32:00.000000"))
	result = tk.MustQuery(`select convert_tz(NULL, "+00:00", "+10:32"), convert_tz("2004-01-01 12:00:00", NULL, "+10:32"), convert_tz("2004-01-01 12:00:00", "+00:00", NULL);`)
	result.Check(testkit.Rows("<nil> <nil> <nil>"))
	result = tk.MustQuery(`select convert_tz("a", "+00:00", "+10:32"), convert_tz("2004-01-01 12:00:00", "a", "+10:32"), convert_tz("2004-01-01 12:00:00", "+00:00", "a");`)
	result.Check(testkit.Rows("<nil> <nil> <nil>"))
	result = tk.MustQuery(`select convert_tz("", "+00:00", "+10:32"), convert_tz("2004-01-01 12:00:00", "", "+10:32"), convert_tz("2004-01-01 12:00:00", "+00:00", "");`)
	result.Check(testkit.Rows("<nil> <nil> <nil>"))
	result = tk.MustQuery(`select convert_tz("0", "+00:00", "+10:32"), convert_tz("2004-01-01 12:00:00", "0", "+10:32"), convert_tz("2004-01-01 12:00:00", "+00:00", "0");`)
	result.Check(testkit.Rows("<nil> <nil> <nil>"))

	// for from_unixtime
	tk.MustExec(`set @@session.time_zone = "+08:00"`)
	result = tk.MustQuery(`select from_unixtime(20170101), from_unixtime(20170101.9999999), from_unixtime(20170101.999), from_unixtime(20170101.999, "%Y %D %M %h:%i:%s %x"), from_unixtime(20170101.999, "%Y %D %M %h:%i:%s %x")`)
	result.Check(testkit.Rows("1970-08-22 18:48:21 1970-08-22 18:48:22.000000 1970-08-22 18:48:21.999 1970 22nd August 06:48:21 1970 1970 22nd August 06:48:21 1970"))
	tk.MustExec(`set @@session.time_zone = "+00:00"`)
	result = tk.MustQuery(`select from_unixtime(20170101), from_unixtime(20170101.9999999), from_unixtime(20170101.999), from_unixtime(20170101.999, "%Y %D %M %h:%i:%s %x"), from_unixtime(20170101.999, "%Y %D %M %h:%i:%s %x")`)
	result.Check(testkit.Rows("1970-08-22 10:48:21 1970-08-22 10:48:22.000000 1970-08-22 10:48:21.999 1970 22nd August 10:48:21 1970 1970 22nd August 10:48:21 1970"))
	tk.MustExec(`set @@session.time_zone = @@global.time_zone`)

	// for extract
	result = tk.MustQuery(`select extract(day from '800:12:12'), extract(hour from '800:12:12'), extract(month from 20170101), extract(day_second from '2017-01-01 12:12:12')`)
	result.Check(testkit.Rows("12 800 1 1121212"))

	// for adddate, subdate
	dateArithmeticalTests := []struct {
		Date      string
		Interval  string
		Unit      string
		AddResult string
		SubResult string
	}{
		{"\"2011-11-11\"", "1", "DAY", "2011-11-12", "2011-11-10"},
		{"NULL", "1", "DAY", "<nil>", "<nil>"},
		{"\"2011-11-11\"", "NULL", "DAY", "<nil>", "<nil>"},
		{"\"2011-11-11 10:10:10\"", "1000", "MICROSECOND", "2011-11-11 10:10:10.001000", "2011-11-11 10:10:09.999000"},
		{"\"2011-11-11 10:10:10\"", "\"10\"", "SECOND", "2011-11-11 10:10:20", "2011-11-11 10:10:00"},
		{"\"2011-11-11 10:10:10\"", "\"10\"", "MINUTE", "2011-11-11 10:20:10", "2011-11-11 10:00:10"},
		{"\"2011-11-11 10:10:10\"", "\"10\"", "HOUR", "2011-11-11 20:10:10", "2011-11-11 00:10:10"},
		{"\"2011-11-11 10:10:10\"", "\"11\"", "DAY", "2011-11-22 10:10:10", "2011-10-31 10:10:10"},
		{"\"2011-11-11 10:10:10\"", "\"2\"", "WEEK", "2011-11-25 10:10:10", "2011-10-28 10:10:10"},
		{"\"2011-11-11 10:10:10\"", "\"2\"", "MONTH", "2012-01-11 10:10:10", "2011-09-11 10:10:10"},
		{"\"2011-11-11 10:10:10\"", "\"4\"", "QUARTER", "2012-11-11 10:10:10", "2010-11-11 10:10:10"},
		{"\"2011-11-11 10:10:10\"", "\"2\"", "YEAR", "2013-11-11 10:10:10", "2009-11-11 10:10:10"},
		{"\"2011-11-11 10:10:10\"", "\"10.00100000\"", "SECOND_MICROSECOND", "2011-11-11 10:10:20.100000", "2011-11-11 10:09:59.900000"},
		{"\"2011-11-11 10:10:10\"", "\"10.0010000000\"", "SECOND_MICROSECOND", "2011-11-11 10:10:30", "2011-11-11 10:09:50"},
		{"\"2011-11-11 10:10:10\"", "\"10.0010000010\"", "SECOND_MICROSECOND", "2011-11-11 10:10:30.000010", "2011-11-11 10:09:49.999990"},
		{"\"2011-11-11 10:10:10\"", "\"10:10.100\"", "MINUTE_MICROSECOND", "2011-11-11 10:20:20.100000", "2011-11-11 09:59:59.900000"},
		{"\"2011-11-11 10:10:10\"", "\"10:10\"", "MINUTE_SECOND", "2011-11-11 10:20:20", "2011-11-11 10:00:00"},
		{"\"2011-11-11 10:10:10\"", "\"10:10:10.100\"", "HOUR_MICROSECOND", "2011-11-11 20:20:20.100000", "2011-11-10 23:59:59.900000"},
		{"\"2011-11-11 10:10:10\"", "\"10:10:10\"", "HOUR_SECOND", "2011-11-11 20:20:20", "2011-11-11 00:00:00"},
		{"\"2011-11-11 10:10:10\"", "\"10:10\"", "HOUR_MINUTE", "2011-11-11 20:20:10", "2011-11-11 00:00:10"},
		{"\"2011-11-11 10:10:10\"", "\"11 10:10:10.100\"", "DAY_MICROSECOND", "2011-11-22 20:20:20.100000", "2011-10-30 23:59:59.900000"},
		{"\"2011-11-11 10:10:10\"", "\"11 10:10:10\"", "DAY_SECOND", "2011-11-22 20:20:20", "2011-10-31 00:00:00"},
		{"\"2011-11-11 10:10:10\"", "\"11 10:10\"", "DAY_MINUTE", "2011-11-22 20:20:10", "2011-10-31 00:00:10"},
		{"\"2011-11-11 10:10:10\"", "\"11 10\"", "DAY_HOUR", "2011-11-22 20:10:10", "2011-10-31 00:10:10"},
		{"\"2011-11-11 10:10:10\"", "\"11-1\"", "YEAR_MONTH", "2022-12-11 10:10:10", "2000-10-11 10:10:10"},
		{"\"2011-11-11 10:10:10\"", "\"11-11\"", "YEAR_MONTH", "2023-10-11 10:10:10", "1999-12-11 10:10:10"},
		{"\"2011-11-11 10:10:10\"", "\"20\"", "DAY", "2011-12-01 10:10:10", "2011-10-22 10:10:10"},
		{"\"2011-11-11 10:10:10\"", "19.88", "DAY", "2011-12-01 10:10:10", "2011-10-22 10:10:10"},
		{"\"2011-11-11 10:10:10\"", "\"19.88\"", "DAY", "2011-11-30 10:10:10", "2011-10-23 10:10:10"},
		{"\"2011-11-11 10:10:10\"", "\"prefix19suffix\"", "DAY", "2011-11-30 10:10:10", "2011-10-23 10:10:10"},
		{"\"2011-11-11 10:10:10\"", "\"20-11\"", "DAY", "2011-12-01 10:10:10", "2011-10-22 10:10:10"},
		{"\"2011-11-11 10:10:10\"", "\"20,11\"", "daY", "2011-12-01 10:10:10", "2011-10-22 10:10:10"},
		{"\"2011-11-11 10:10:10\"", "\"1000\"", "dAy", "2014-08-07 10:10:10", "2009-02-14 10:10:10"},
		{"\"2011-11-11 10:10:10\"", "\"true\"", "Day", "2011-11-12 10:10:10", "2011-11-10 10:10:10"},
		{"\"2011-11-11 10:10:10\"", "true", "Day", "2011-11-12 10:10:10", "2011-11-10 10:10:10"},
		{"\"2011-11-11\"", "1", "DAY", "2011-11-12", "2011-11-10"},
		{"\"2011-11-11\"", "10", "HOUR", "2011-11-11 10:00:00", "2011-11-10 14:00:00"},
		{"\"2011-11-11\"", "10", "MINUTE", "2011-11-11 00:10:00", "2011-11-10 23:50:00"},
		{"\"2011-11-11\"", "10", "SECOND", "2011-11-11 00:00:10", "2011-11-10 23:59:50"},
		{"\"2011-11-11\"", "\"10:10\"", "HOUR_MINUTE", "2011-11-11 10:10:00", "2011-11-10 13:50:00"},
		{"\"2011-11-11\"", "\"10:10:10\"", "HOUR_SECOND", "2011-11-11 10:10:10", "2011-11-10 13:49:50"},
		{"\"2011-11-11\"", "\"10:10:10.101010\"", "HOUR_MICROSECOND", "2011-11-11 10:10:10.101010", "2011-11-10 13:49:49.898990"},
		{"\"2011-11-11\"", "\"10:10\"", "MINUTE_SECOND", "2011-11-11 00:10:10", "2011-11-10 23:49:50"},
		{"\"2011-11-11\"", "\"10:10.101010\"", "MINUTE_MICROSECOND", "2011-11-11 00:10:10.101010", "2011-11-10 23:49:49.898990"},
		{"\"2011-11-11\"", "\"10.101010\"", "SECOND_MICROSECOND", "2011-11-11 00:00:10.101010", "2011-11-10 23:59:49.898990"},
		{"\"2011-11-11 00:00:00\"", "1", "DAY", "2011-11-12 00:00:00", "2011-11-10 00:00:00"},
		{"\"2011-11-11 00:00:00\"", "10", "HOUR", "2011-11-11 10:00:00", "2011-11-10 14:00:00"},
		{"\"2011-11-11 00:00:00\"", "10", "MINUTE", "2011-11-11 00:10:00", "2011-11-10 23:50:00"},
		{"\"2011-11-11 00:00:00\"", "10", "SECOND", "2011-11-11 00:00:10", "2011-11-10 23:59:50"},

		{"\"2011-11-11\"", "\"abc1000\"", "MICROSECOND", "2011-11-11 00:00:00", "2011-11-11 00:00:00"},
		{"\"20111111 10:10:10\"", "\"1\"", "DAY", "<nil>", "<nil>"},
		{"\"2011-11-11\"", "\"10\"", "SECOND_MICROSECOND", "2011-11-11 00:00:00.100000", "2011-11-10 23:59:59.900000"},
		{"\"2011-11-11\"", "\"10.0000\"", "MINUTE_MICROSECOND", "2011-11-11 00:00:10", "2011-11-10 23:59:50"},
		{"\"2011-11-11\"", "\"10:10:10\"", "MINUTE_MICROSECOND", "2011-11-11 00:10:10.100000", "2011-11-10 23:49:49.900000"},

		{"cast(\"2011-11-11\" as datetime)", "\"10:10:10\"", "MINUTE_MICROSECOND", "2011-11-11 00:10:10.100000", "2011-11-10 23:49:49.900000"},
		{"cast(\"2011-11-11 00:00:00\" as datetime)", "1", "DAY", "2011-11-12 00:00:00", "2011-11-10 00:00:00"},
		{"cast(\"2011-11-11 00:00:00\" as datetime)", "10", "HOUR", "2011-11-11 10:00:00", "2011-11-10 14:00:00"},
		{"cast(\"2011-11-11 00:00:00\" as datetime)", "10", "MINUTE", "2011-11-11 00:10:00", "2011-11-10 23:50:00"},
		{"cast(\"2011-11-11 00:00:00\" as datetime)", "10", "SECOND", "2011-11-11 00:00:10", "2011-11-10 23:59:50"},

		{"cast(\"2011-11-11 00:00:00\" as datetime)", "\"1\"", "DAY", "2011-11-12 00:00:00", "2011-11-10 00:00:00"},
		{"cast(\"2011-11-11 00:00:00\" as datetime)", "\"10\"", "HOUR", "2011-11-11 10:00:00", "2011-11-10 14:00:00"},
		{"cast(\"2011-11-11 00:00:00\" as datetime)", "\"10\"", "MINUTE", "2011-11-11 00:10:00", "2011-11-10 23:50:00"},
		{"cast(\"2011-11-11 00:00:00\" as datetime)", "\"10\"", "SECOND", "2011-11-11 00:00:10", "2011-11-10 23:59:50"},

		{"cast(\"2011-11-11\" as date)", "\"10:10:10\"", "MINUTE_MICROSECOND", "2011-11-11 00:10:10.100000", "2011-11-10 23:49:49.900000"},
		{"cast(\"2011-11-11 00:00:00\" as date)", "1", "DAY", "2011-11-12", "2011-11-10"},
		{"cast(\"2011-11-11 00:00:00\" as date)", "10", "HOUR", "2011-11-11 10:00:00", "2011-11-10 14:00:00"},
		{"cast(\"2011-11-11 00:00:00\" as date)", "10", "MINUTE", "2011-11-11 00:10:00", "2011-11-10 23:50:00"},
		{"cast(\"2011-11-11 00:00:00\" as date)", "10", "SECOND", "2011-11-11 00:00:10", "2011-11-10 23:59:50"},

		{"cast(\"2011-11-11 00:00:00\" as date)", "\"1\"", "DAY", "2011-11-12", "2011-11-10"},
		{"cast(\"2011-11-11 00:00:00\" as date)", "\"10\"", "HOUR", "2011-11-11 10:00:00", "2011-11-10 14:00:00"},
		{"cast(\"2011-11-11 00:00:00\" as date)", "\"10\"", "MINUTE", "2011-11-11 00:10:00", "2011-11-10 23:50:00"},
		{"cast(\"2011-11-11 00:00:00\" as date)", "\"10\"", "SECOND", "2011-11-11 00:00:10", "2011-11-10 23:59:50"},

		// interval decimal support
		{"\"2011-01-01 00:00:00\"", "10.10", "YEAR_MONTH", "2021-11-01 00:00:00", "2000-03-01 00:00:00"},
		{"\"2011-01-01 00:00:00\"", "10.10", "DAY_HOUR", "2011-01-11 10:00:00", "2010-12-21 14:00:00"},
		{"\"2011-01-01 00:00:00\"", "10.10", "HOUR_MINUTE", "2011-01-01 10:10:00", "2010-12-31 13:50:00"},
		{"\"2011-01-01 00:00:00\"", "10.10", "DAY_MINUTE", "2011-01-01 10:10:00", "2010-12-31 13:50:00"},
		{"\"2011-01-01 00:00:00\"", "10.10", "DAY_SECOND", "2011-01-01 00:10:10", "2010-12-31 23:49:50"},
		{"\"2011-01-01 00:00:00\"", "10.10", "HOUR_SECOND", "2011-01-01 00:10:10", "2010-12-31 23:49:50"},
		{"\"2011-01-01 00:00:00\"", "10.10", "MINUTE_SECOND", "2011-01-01 00:10:10", "2010-12-31 23:49:50"},
		{"\"2011-01-01 00:00:00\"", "10.10", "DAY_MICROSECOND", "2011-01-01 00:00:10.100000", "2010-12-31 23:59:49.900000"},
		{"\"2011-01-01 00:00:00\"", "10.10", "HOUR_MICROSECOND", "2011-01-01 00:00:10.100000", "2010-12-31 23:59:49.900000"},
		{"\"2011-01-01 00:00:00\"", "10.10", "MINUTE_MICROSECOND", "2011-01-01 00:00:10.100000", "2010-12-31 23:59:49.900000"},
		{"\"2011-01-01 00:00:00\"", "10.10", "SECOND_MICROSECOND", "2011-01-01 00:00:10.100000", "2010-12-31 23:59:49.900000"},
		{"\"2011-01-01 00:00:00\"", "10.10", "YEAR", "2021-01-01 00:00:00", "2001-01-01 00:00:00"},
		{"\"2011-01-01 00:00:00\"", "10.10", "QUARTER", "2013-07-01 00:00:00", "2008-07-01 00:00:00"},
		{"\"2011-01-01 00:00:00\"", "10.10", "MONTH", "2011-11-01 00:00:00", "2010-03-01 00:00:00"},
		{"\"2011-01-01 00:00:00\"", "10.10", "WEEK", "2011-03-12 00:00:00", "2010-10-23 00:00:00"},
		{"\"2011-01-01 00:00:00\"", "10.10", "DAY", "2011-01-11 00:00:00", "2010-12-22 00:00:00"},
		{"\"2011-01-01 00:00:00\"", "10.10", "HOUR", "2011-01-01 10:00:00", "2010-12-31 14:00:00"},
		{"\"2011-01-01 00:00:00\"", "10.10", "MINUTE", "2011-01-01 00:10:00", "2010-12-31 23:50:00"},
		{"\"2011-01-01 00:00:00\"", "10.10", "SECOND", "2011-01-01 00:00:10.100000", "2010-12-31 23:59:49.900000"},
		{"\"2011-01-01 00:00:00\"", "10.10", "MICROSECOND", "2011-01-01 00:00:00.000010", "2010-12-31 23:59:59.999990"},
		{"\"2011-01-01 00:00:00\"", "10.90", "MICROSECOND", "2011-01-01 00:00:00.000011", "2010-12-31 23:59:59.999989"},

		{"\"2009-01-01\"", "6/4", "HOUR_MINUTE", "2009-01-04 12:20:00", "2008-12-28 11:40:00"},
		{"\"2009-01-01\"", "6/0", "HOUR_MINUTE", "<nil>", "<nil>"},
		{"\"1970-01-01 12:00:00\"", "CAST(6/4 AS DECIMAL(3,1))", "HOUR_MINUTE", "1970-01-01 13:05:00", "1970-01-01 10:55:00"},
		//for issue #8077
		{"\"2012-01-02\"", "\"prefix8\"", "HOUR", "2012-01-02 08:00:00", "2012-01-01 16:00:00"},
		{"\"2012-01-02\"", "\"prefix8prefix\"", "HOUR", "2012-01-02 08:00:00", "2012-01-01 16:00:00"},
		{"\"2012-01-02\"", "\"8:00\"", "HOUR", "2012-01-02 08:00:00", "2012-01-01 16:00:00"},
		{"\"2012-01-02\"", "\"8:00:00\"", "HOUR", "2012-01-02 08:00:00", "2012-01-01 16:00:00"},
	}
	for _, tc := range dateArithmeticalTests {
		addDate := fmt.Sprintf("select adddate(%s, interval %s %s);", tc.Date, tc.Interval, tc.Unit)
		subDate := fmt.Sprintf("select subdate(%s, interval %s %s);", tc.Date, tc.Interval, tc.Unit)
		result = tk.MustQuery(addDate)
		result.Check(testkit.Rows(tc.AddResult))
		result = tk.MustQuery(subDate)
		result.Check(testkit.Rows(tc.SubResult))
	}
	tk.MustQuery(`select subdate(cast("2000-02-01" as datetime), cast(1 as decimal))`).Check(testkit.Rows("2000-01-31 00:00:00"))
	tk.MustQuery(`select subdate(cast("2000-02-01" as datetime), cast(null as decimal))`).Check(testkit.Rows("<nil>"))
	tk.MustQuery(`select subdate(cast(null as datetime), cast(1 as decimal))`).Check(testkit.Rows("<nil>"))
	tk.MustQuery(`select subdate(cast("2000-02-01" as datetime), cast("xxx" as decimal))`).Check(testkit.Rows("2000-02-01 00:00:00"))
	tk.MustQuery(`select subdate(cast("xxx" as datetime), cast(1 as decimal))`).Check(testkit.Rows("<nil>"))
	tk.MustQuery(`select subdate(cast(20000101 as SIGNED), cast("1" as decimal))`).Check(testkit.Rows("1999-12-31"))
	tk.MustQuery(`select subdate(cast(20000101 as SIGNED), cast("xxx" as decimal))`).Check(testkit.Rows("2000-01-01"))
	tk.MustQuery(`select subdate(cast("abc" as SIGNED), cast("1" as decimal))`).Check(testkit.Rows("<nil>"))
	tk.MustQuery(`select subdate(cast(null as SIGNED), cast("1" as decimal))`).Check(testkit.Rows("<nil>"))
	tk.MustQuery(`select subdate(cast(20000101 as SIGNED), cast(null as decimal))`).Check(testkit.Rows("<nil>"))
	tk.MustQuery(`select adddate(cast("2000-02-01" as datetime), cast(1 as decimal))`).Check(testkit.Rows("2000-02-02 00:00:00"))
	tk.MustQuery(`select adddate(cast("2000-02-01" as datetime), cast(null as decimal))`).Check(testkit.Rows("<nil>"))
	tk.MustQuery(`select adddate(cast(null as datetime), cast(1 as decimal))`).Check(testkit.Rows("<nil>"))
	tk.MustQuery(`select adddate(cast("2000-02-01" as datetime), cast("xxx" as decimal))`).Check(testkit.Rows("2000-02-01 00:00:00"))
	tk.MustQuery(`select adddate(cast("xxx" as datetime), cast(1 as decimal))`).Check(testkit.Rows("<nil>"))
	tk.MustQuery(`select adddate(cast("2000-02-01" as datetime), cast(1 as SIGNED))`).Check(testkit.Rows("2000-02-02 00:00:00"))
	tk.MustQuery(`select adddate(cast("2000-02-01" as datetime), cast(null as SIGNED))`).Check(testkit.Rows("<nil>"))
	tk.MustQuery(`select adddate(cast(null as datetime), cast(1 as SIGNED))`).Check(testkit.Rows("<nil>"))
	tk.MustQuery(`select adddate(cast("2000-02-01" as datetime), cast("xxx" as SIGNED))`).Check(testkit.Rows("2000-02-01 00:00:00"))
	tk.MustQuery(`select adddate(cast("xxx" as datetime), cast(1 as SIGNED))`).Check(testkit.Rows("<nil>"))
	tk.MustQuery(`select adddate(20100101, cast(1 as decimal))`).Check(testkit.Rows("2010-01-02"))
	tk.MustQuery(`select adddate(cast('10:10:10' as time), 1)`).Check(testkit.Rows("34:10:10"))
	tk.MustQuery(`select adddate(cast('10:10:10' as time), cast(1 as decimal))`).Check(testkit.Rows("34:10:10"))

	// for localtime, localtimestamp
	result = tk.MustQuery(`select localtime() = now(), localtime = now(), localtimestamp() = now(), localtimestamp = now()`)
	result.Check(testkit.Rows("1 1 1 1"))

	// for current_timestamp, current_timestamp()
	result = tk.MustQuery(`select current_timestamp() = now(), current_timestamp = now()`)
	result.Check(testkit.Rows("1 1"))

	// for tidb_parse_tso
	tk.MustExec("SET time_zone = '+00:00';")
	result = tk.MustQuery(`select tidb_parse_tso(404411537129996288)`)
	result.Check(testkit.Rows("2018-11-20 09:53:04.877000"))
	result = tk.MustQuery(`select tidb_parse_tso("404411537129996288")`)
	result.Check(testkit.Rows("2018-11-20 09:53:04.877000"))
	result = tk.MustQuery(`select tidb_parse_tso(1)`)
	result.Check(testkit.Rows("1970-01-01 00:00:00.000000"))
	result = tk.MustQuery(`select tidb_parse_tso(0)`)
	result.Check(testkit.Rows("<nil>"))
	result = tk.MustQuery(`select tidb_parse_tso(-1)`)
	result.Check(testkit.Rows("<nil>"))

	// fix issue 10308
	result = tk.MustQuery("select time(\"- -\");")
	result.Check(testkit.Rows("00:00:00"))
	tk.MustQuery("show warnings;").Check(testkit.Rows("Warning 1292 Truncated incorrect time value: '- -'"))
	result = tk.MustQuery("select time(\"---1\");")
	result.Check(testkit.Rows("00:00:00"))
	tk.MustQuery("show warnings;").Check(testkit.Rows("Warning 1292 Truncated incorrect time value: '---1'"))
	result = tk.MustQuery("select time(\"-- --1\");")
	result.Check(testkit.Rows("00:00:00"))
	tk.MustQuery("show warnings;").Check(testkit.Rows("Warning 1292 Truncated incorrect time value: '-- --1'"))
}

func (s *testIntegrationSuite) TestOpBuiltin(c *C) {
	defer s.cleanEnv(c)
	tk := testkit.NewTestKit(c, s.store)
	tk.MustExec("use test")

	// for logicAnd
	result := tk.MustQuery("select 1 && 1, 1 && 0, 0 && 1, 0 && 0, 2 && -1, null && 1, '1a' && 'a'")
	result.Check(testkit.Rows("1 0 0 0 1 <nil> 0"))
	// for bitNeg
	result = tk.MustQuery("select ~123, ~-123, ~null")
	result.Check(testkit.Rows("18446744073709551492 122 <nil>"))
	// for logicNot
	result = tk.MustQuery("select !1, !123, !0, !null")
	result.Check(testkit.Rows("0 0 1 <nil>"))
	// for logicalXor
	result = tk.MustQuery("select 1 xor 1, 1 xor 0, 0 xor 1, 0 xor 0, 2 xor -1, null xor 1, '1a' xor 'a'")
	result.Check(testkit.Rows("0 1 1 0 0 <nil> 1"))
	// for bitAnd
	result = tk.MustQuery("select 123 & 321, -123 & 321, null & 1")
	result.Check(testkit.Rows("65 257 <nil>"))
	// for bitOr
	result = tk.MustQuery("select 123 | 321, -123 | 321, null | 1")
	result.Check(testkit.Rows("379 18446744073709551557 <nil>"))
	// for bitXor
	result = tk.MustQuery("select 123 ^ 321, -123 ^ 321, null ^ 1")
	result.Check(testkit.Rows("314 18446744073709551300 <nil>"))
	// for leftShift
	result = tk.MustQuery("select 123 << 2, -123 << 2, null << 1")
	result.Check(testkit.Rows("492 18446744073709551124 <nil>"))
	// for rightShift
	result = tk.MustQuery("select 123 >> 2, -123 >> 2, null >> 1")
	result.Check(testkit.Rows("30 4611686018427387873 <nil>"))
	// for logicOr
	result = tk.MustQuery("select 1 || 1, 1 || 0, 0 || 1, 0 || 0, 2 || -1, null || 1, '1a' || 'a'")
	result.Check(testkit.Rows("1 1 1 0 1 1 1"))
	// for unaryPlus
	result = tk.MustQuery(`select +1, +0, +(-9), +(-0.001), +0.999, +null, +"aaa"`)
	result.Check(testkit.Rows("1 0 -9 -0.001 0.999 <nil> aaa"))
	// for unaryMinus
	tk.MustExec("drop table if exists f")
	tk.MustExec("create table f(a decimal(65,0))")
	tk.MustExec("insert into f value (-17000000000000000000)")
	result = tk.MustQuery("select a from f")
	result.Check(testkit.Rows("-17000000000000000000"))
}

func (s *testIntegrationSuite) TestDatetimeOverflow(c *C) {
	defer s.cleanEnv(c)
	tk := testkit.NewTestKit(c, s.store)
	tk.MustExec("use test")

	tk.MustExec("create table t1 (d date)")
	tk.MustExec("set sql_mode='traditional'")
	overflowSQLs := []string{
		"insert into t1 (d) select date_add('2000-01-01',interval 8000 year)",
		"insert into t1 (d) select date_sub('2000-01-01', INTERVAL 2001 YEAR)",
		"insert into t1 (d) select date_add('9999-12-31',interval 1 year)",
		"insert into t1 (d) select date_sub('1000-01-01', INTERVAL 1 YEAR)",
		"insert into t1 (d) select date_add('9999-12-31',interval 1 day)",
		"insert into t1 (d) select date_sub('1000-01-01', INTERVAL 1 day)",
		"insert into t1 (d) select date_sub('1000-01-01', INTERVAL 1 second)",
	}

	for _, sql := range overflowSQLs {
		_, err := tk.Exec(sql)
		c.Assert(err.Error(), Equals, "[types:1441]Datetime function: datetime field overflow")
	}

	tk.MustExec("set sql_mode=''")
	for _, sql := range overflowSQLs {
		tk.MustExec(sql)
	}

	rows := make([]string, 0, len(overflowSQLs))
	for range overflowSQLs {
		rows = append(rows, "<nil>")
	}
	tk.MustQuery("select * from t1").Check(testkit.Rows(rows...))

	//Fix ISSUE 11256
	tk.MustQuery(`select DATE_ADD('2000-04-13 07:17:02',INTERVAL -1465647104 YEAR);`).Check(testkit.Rows("<nil>"))
	tk.MustQuery(`select DATE_ADD('2008-11-23 22:47:31',INTERVAL 266076160 QUARTER);`).Check(testkit.Rows("<nil>"))
	tk.MustQuery(`select DATE_SUB('2000-04-13 07:17:02',INTERVAL 1465647104 YEAR);`).Check(testkit.Rows("<nil>"))
	tk.MustQuery(`select DATE_SUB('2008-11-23 22:47:31',INTERVAL -266076160 QUARTER);`).Check(testkit.Rows("<nil>"))
}

func (s *testIntegrationSuite2) TestBuiltin(c *C) {
	defer s.cleanEnv(c)
	tk := testkit.NewTestKit(c, s.store)
	tk.MustExec("use test")
	ctx := context.Background()

	// for is true && is false
	tk.MustExec("drop table if exists t")
	tk.MustExec("create table t (a int, b int, index idx_b (b))")
	tk.MustExec("insert t values (1, 1)")
	tk.MustExec("insert t values (2, 2)")
	tk.MustExec("insert t values (3, 2)")
	result := tk.MustQuery("select * from t where b is true")
	result.Check(testkit.Rows("1 1", "2 2", "3 2"))
	result = tk.MustQuery("select all + a from t where a = 1")
	result.Check(testkit.Rows("1"))
	result = tk.MustQuery("select * from t where a is false")
	result.Check(nil)
	result = tk.MustQuery("select * from t where a is not true")
	result.Check(nil)
	result = tk.MustQuery(`select 1 is true, 0 is true, null is true, "aaa" is true, "" is true, -12.00 is true, 0.0 is true, 0.0000001 is true;`)
	result.Check(testkit.Rows("1 0 0 0 0 1 0 1"))
	result = tk.MustQuery(`select 1 is false, 0 is false, null is false, "aaa" is false, "" is false, -12.00 is false, 0.0 is false, 0.0000001 is false;`)
	result.Check(testkit.Rows("0 1 0 1 1 0 1 0"))

	// for in
	result = tk.MustQuery("select * from t where b in (a)")
	result.Check(testkit.Rows("1 1", "2 2"))
	result = tk.MustQuery("select * from t where b not in (a)")
	result.Check(testkit.Rows("3 2"))

	// test cast
	result = tk.MustQuery("select cast(1 as decimal(3,2))")
	result.Check(testkit.Rows("1.00"))
	result = tk.MustQuery("select cast('1991-09-05 11:11:11' as datetime)")
	result.Check(testkit.Rows("1991-09-05 11:11:11"))
	result = tk.MustQuery("select cast(cast('1991-09-05 11:11:11' as datetime) as char)")
	result.Check(testkit.Rows("1991-09-05 11:11:11"))
	result = tk.MustQuery("select cast('11:11:11' as time)")
	result.Check(testkit.Rows("11:11:11"))
	result = tk.MustQuery("select * from t where a > cast(2 as decimal)")
	result.Check(testkit.Rows("3 2"))
	result = tk.MustQuery("select cast(-1 as unsigned)")
	result.Check(testkit.Rows("18446744073709551615"))
	tk.MustExec("drop table if exists t")
	tk.MustExec("create table t(a decimal(3, 1), b double, c datetime, d time, e int)")
	tk.MustExec("insert into t value(12.3, 1.23, '2017-01-01 12:12:12', '12:12:12', 123)")
	result = tk.MustQuery("select cast(a as json), cast(b as json), cast(c as json), cast(d as json), cast(e as json) from t")
	result.Check(testkit.Rows(`12.3 1.23 "2017-01-01 12:12:12.000000" "12:12:12.000000" 123`))
	result = tk.MustQuery(`select cast(10101000000 as time);`)
	result.Check(testkit.Rows("00:00:00"))
	result = tk.MustQuery(`select cast(10101001000 as time);`)
	result.Check(testkit.Rows("00:10:00"))
	result = tk.MustQuery(`select cast(10000000000 as time);`)
	result.Check(testkit.Rows("<nil>"))
	result = tk.MustQuery(`select cast(20171222020005 as time);`)
	result.Check(testkit.Rows("02:00:05"))
	result = tk.MustQuery(`select cast(8380000 as time);`)
	result.Check(testkit.Rows("838:00:00"))
	result = tk.MustQuery(`select cast(8390000 as time);`)
	result.Check(testkit.Rows("<nil>"))
	result = tk.MustQuery(`select cast(8386000 as time);`)
	result.Check(testkit.Rows("<nil>"))
	result = tk.MustQuery(`select cast(8385960 as time);`)
	result.Check(testkit.Rows("<nil>"))
	result = tk.MustQuery(`select cast(cast('2017-01-01 01:01:11.12' as date) as datetime(2));`)
	result.Check(testkit.Rows("2017-01-01 00:00:00.00"))
	result = tk.MustQuery(`select cast(20170118.999 as datetime);`)
	result.Check(testkit.Rows("2017-01-18 00:00:00"))
	tk.MustQuery(`select convert(a2.a, unsigned int) from (select cast('"9223372036854775808"' as json) as a) as a2;`)

	tk.MustExec(`create table tb5(a bigint(64) unsigned, b double);`)
	tk.MustExec(`insert into tb5 (a, b) values (9223372036854776000, 9223372036854776000);`)
	tk.MustExec(`insert into tb5 (a, b) select * from (select cast(a as json) as a1, b from tb5) as t where t.a1 = t.b;`)
	tk.MustExec(`drop table tb5;`)

	tk.MustExec(`create table tb5(a float(64));`)
	tk.MustExec(`insert into tb5(a) values (13835058055282163712);`)
	tk.MustQuery(`select convert(t.a1, signed int) from (select convert(a, json) as a1 from tb5) as t`)
	tk.MustExec(`drop table tb5;`)

	// test builtinCastIntAsIntSig
	// Cast MaxUint64 to unsigned should be -1
	tk.MustQuery("select cast(0xffffffffffffffff as signed);").Check(testkit.Rows("-1"))
	tk.MustQuery("select cast(0x9999999999999999999999999999999999999999999 as signed);").Check(testkit.Rows("-1"))
	tk.MustExec("create table tb5(a bigint);")
	tk.MustExec("set sql_mode=''")
	tk.MustExec("insert into tb5(a) values (0xfffffffffffffffffffffffff);")
	tk.MustQuery("select * from tb5;").Check(testkit.Rows("9223372036854775807"))
	tk.MustExec("drop table tb5;")

	tk.MustExec(`create table tb5(a double);`)
	tk.MustExec(`insert into test.tb5 (a) values (18446744073709551616);`)
	tk.MustExec(`insert into test.tb5 (a) values (184467440737095516160);`)
	result = tk.MustQuery(`select cast(a as unsigned) from test.tb5;`)
	// Note: MySQL will return 9223372036854775807, and it should be a bug.
	result.Check(testkit.Rows("18446744073709551615", "18446744073709551615"))
	tk.MustExec(`drop table tb5;`)

	// test builtinCastIntAsDecimalSig
	tk.MustExec(`create table tb5(a bigint(64) unsigned, b decimal(64, 10));`)
	tk.MustExec(`insert into tb5 (a, b) values (9223372036854775808, 9223372036854775808);`)
	tk.MustExec(`insert into tb5 (select * from tb5 where a = b);`)
	result = tk.MustQuery(`select * from tb5;`)
	result.Check(testkit.Rows("9223372036854775808 9223372036854775808.0000000000", "9223372036854775808 9223372036854775808.0000000000"))
	tk.MustExec(`drop table tb5;`)

	// test builtinCastIntAsRealSig
	tk.MustExec(`create table tb5(a bigint(64) unsigned, b double(64, 10));`)
	tk.MustExec(`insert into tb5 (a, b) values (13835058000000000000, 13835058000000000000);`)
	tk.MustExec(`insert into tb5 (select * from tb5 where a = b);`)
	result = tk.MustQuery(`select * from tb5;`)
	result.Check(testkit.Rows("13835058000000000000 13835058000000000000", "13835058000000000000 13835058000000000000"))
	tk.MustExec(`drop table tb5;`)

	// test builtinCastRealAsIntSig
	tk.MustExec(`create table tb5(a double, b float);`)
	tk.MustExec(`insert into tb5 (a, b) values (184467440737095516160, 184467440737095516160);`)
	tk.MustQuery(`select * from tb5 where cast(a as unsigned int)=0;`).Check(testkit.Rows())
	tk.MustQuery("show warnings;").Check(testkit.Rows("Warning 1690 constant 1.844674407370955e+20 overflows bigint"))
	_ = tk.MustQuery(`select * from tb5 where cast(b as unsigned int)=0;`)
	tk.MustQuery("show warnings;").Check(testkit.Rows("Warning 1690 constant 1.844674407370955e+20 overflows bigint"))
	tk.MustExec(`drop table tb5;`)
	tk.MustExec(`create table tb5(a double, b bigint unsigned);`)
	tk.MustExec(`insert into tb5 (a, b) values (18446744073709551616, 18446744073709551615);`)
	_ = tk.MustQuery(`select * from tb5 where cast(a as unsigned int)=b;`)
	// TODO `obtained string = "[18446744073709552000 18446744073709551615]`
	// result.Check(testkit.Rows("18446744073709551616 18446744073709551615"))
	tk.MustQuery("show warnings;").Check(testkit.Rows())
	tk.MustExec(`drop table tb5;`)

	// test builtinCastJSONAsIntSig
	tk.MustExec(`create table tb5(a json, b bigint unsigned);`)
	tk.MustExec(`insert into tb5 (a, b) values ('184467440737095516160', 18446744073709551615);`)
	_ = tk.MustQuery(`select * from tb5 where cast(a as unsigned int)=b;`)
	tk.MustQuery("show warnings;").Check(testkit.Rows("Warning 1690 constant 1.844674407370955e+20 overflows bigint"))
	_ = tk.MustQuery(`select * from tb5 where cast(b as unsigned int)=0;`)
	tk.MustQuery("show warnings;").Check(testkit.Rows())
	tk.MustExec(`drop table tb5;`)
	tk.MustExec(`create table tb5(a json, b bigint unsigned);`)
	tk.MustExec(`insert into tb5 (a, b) values ('92233720368547758080', 18446744073709551615);`)
	_ = tk.MustQuery(`select * from tb5 where cast(a as signed int)=b;`)
	tk.MustQuery("show warnings;").Check(testkit.Rows("Warning 1690 constant 9.223372036854776e+19 overflows bigint"))
	tk.MustExec(`drop table tb5;`)

	// test builtinCastIntAsStringSig
	tk.MustExec(`create table tb5(a bigint(64) unsigned,b varchar(50));`)
	tk.MustExec(`insert into tb5(a, b) values (9223372036854775808, '9223372036854775808');`)
	tk.MustExec(`insert into tb5(select * from tb5 where a = b);`)
	result = tk.MustQuery(`select * from tb5;`)
	result.Check(testkit.Rows("9223372036854775808 9223372036854775808", "9223372036854775808 9223372036854775808"))
	tk.MustExec(`drop table tb5;`)

	// test builtinCastIntAsDecimalSig
	tk.MustExec(`drop table if exists tb5`)
	tk.MustExec(`create table tb5 (a decimal(65), b bigint(64) unsigned);`)
	tk.MustExec(`insert into tb5 (a, b) values (9223372036854775808, 9223372036854775808);`)
	result = tk.MustQuery(`select cast(b as decimal(64)) from tb5 union all select b from tb5;`)
	result.Check(testkit.Rows("9223372036854775808", "9223372036854775808"))
	tk.MustExec(`drop table tb5`)

	// test builtinCastIntAsRealSig
	tk.MustExec(`drop table if exists tb5`)
	tk.MustExec(`create table tb5 (a bigint(64) unsigned, b double(64, 10));`)
	tk.MustExec(`insert into tb5 (a, b) values (9223372036854775808, 9223372036854775808);`)
	result = tk.MustQuery(`select a from tb5 where a = b union all select b from tb5;`)
	result.Check(testkit.Rows("9223372036854776000", "9223372036854776000"))
	tk.MustExec(`drop table tb5`)

	// Test corner cases of cast string as datetime
	result = tk.MustQuery(`select cast("170102034" as datetime);`)
	result.Check(testkit.Rows("2017-01-02 03:04:00"))
	result = tk.MustQuery(`select cast("1701020304" as datetime);`)
	result.Check(testkit.Rows("2017-01-02 03:04:00"))
	result = tk.MustQuery(`select cast("1701020304." as datetime);`)
	result.Check(testkit.Rows("2017-01-02 03:04:00"))
	result = tk.MustQuery(`select cast("1701020304.1" as datetime);`)
	result.Check(testkit.Rows("2017-01-02 03:04:01"))
	result = tk.MustQuery(`select cast("1701020304.111" as datetime);`)
	result.Check(testkit.Rows("2017-01-02 03:04:11"))
	tk.MustQuery("show warnings;").Check(testkit.Rows("Warning 1292 Truncated incorrect datetime value: '1701020304.111'"))
	result = tk.MustQuery(`select cast("17011" as datetime);`)
	result.Check(testkit.Rows("2017-01-01 00:00:00"))
	result = tk.MustQuery(`select cast("150101." as datetime);`)
	result.Check(testkit.Rows("2015-01-01 00:00:00"))
	result = tk.MustQuery(`select cast("150101.a" as datetime);`)
	result.Check(testkit.Rows("2015-01-01 00:00:00"))
	tk.MustQuery("show warnings;").Check(testkit.Rows("Warning 1292 Truncated incorrect datetime value: '150101.a'"))
	result = tk.MustQuery(`select cast("150101.1a" as datetime);`)
	result.Check(testkit.Rows("2015-01-01 01:00:00"))
	tk.MustQuery("show warnings;").Check(testkit.Rows("Warning 1292 Truncated incorrect datetime value: '150101.1a'"))
	result = tk.MustQuery(`select cast("150101.1a1" as datetime);`)
	result.Check(testkit.Rows("2015-01-01 01:00:00"))
	tk.MustQuery("show warnings;").Check(testkit.Rows("Warning 1292 Truncated incorrect datetime value: '150101.1a1'"))
	result = tk.MustQuery(`select cast("1101010101.111" as datetime);`)
	result.Check(testkit.Rows("2011-01-01 01:01:11"))
	tk.MustQuery("show warnings;").Check(testkit.Rows("Warning 1292 Truncated incorrect datetime value: '1101010101.111'"))
	result = tk.MustQuery(`select cast("1101010101.11aaaaa" as datetime);`)
	result.Check(testkit.Rows("2011-01-01 01:01:11"))
	tk.MustQuery("show warnings;").Check(testkit.Rows("Warning 1292 Truncated incorrect datetime value: '1101010101.11aaaaa'"))
	result = tk.MustQuery(`select cast("1101010101.a1aaaaa" as datetime);`)
	result.Check(testkit.Rows("2011-01-01 01:01:00"))
	tk.MustQuery("show warnings;").Check(testkit.Rows("Warning 1292 Truncated incorrect datetime value: '1101010101.a1aaaaa'"))
	result = tk.MustQuery(`select cast("1101010101.11" as datetime);`)
	result.Check(testkit.Rows("2011-01-01 01:01:11"))
	tk.MustQuery("select @@warning_count;").Check(testkit.Rows("0"))
	result = tk.MustQuery(`select cast("1101010101.111" as datetime);`)
	result.Check(testkit.Rows("2011-01-01 01:01:11"))
	tk.MustQuery("show warnings;").Check(testkit.Rows("Warning 1292 Truncated incorrect datetime value: '1101010101.111'"))
	result = tk.MustQuery(`select cast("970101.111" as datetime);`)
	result.Check(testkit.Rows("1997-01-01 11:01:00"))
	tk.MustQuery("select @@warning_count;").Check(testkit.Rows("0"))
	result = tk.MustQuery(`select cast("970101.11111" as datetime);`)
	result.Check(testkit.Rows("1997-01-01 11:11:01"))
	tk.MustQuery("select @@warning_count;").Check(testkit.Rows("0"))
	result = tk.MustQuery(`select cast("970101.111a1" as datetime);`)
	result.Check(testkit.Rows("1997-01-01 11:01:00"))
	tk.MustQuery("show warnings;").Check(testkit.Rows("Warning 1292 Truncated incorrect datetime value: '970101.111a1'"))

	// for ISNULL
	tk.MustExec("drop table if exists t")
	tk.MustExec("create table t (a int, b int, c int, d char(10), e datetime, f float, g decimal(10, 3))")
	tk.MustExec("insert t values (1, 0, null, null, null, null, null)")
	result = tk.MustQuery("select ISNULL(a), ISNULL(b), ISNULL(c), ISNULL(d), ISNULL(e), ISNULL(f), ISNULL(g) from t")
	result.Check(testkit.Rows("0 0 1 1 1 1 1"))

	// fix issue #3942
	result = tk.MustQuery("select cast('-24 100:00:00' as time);")
	result.Check(testkit.Rows("-676:00:00"))
	result = tk.MustQuery("select cast('12:00:00.000000' as datetime);")
	result.Check(testkit.Rows("2012-00-00 00:00:00"))
	result = tk.MustQuery("select cast('-34 100:00:00' as time);")
	result.Check(testkit.Rows("-838:59:59"))

	// fix issue #4324. cast decimal/int/string to time compatibility.
	invalidTimes := []string{
		"10009010",
		"239010",
		"233070",
		"23:90:10",
		"23:30:70",
		"239010.2",
		"233070.8",
	}
	tk.MustExec("DROP TABLE IF EXISTS t;")
	tk.MustExec("CREATE TABLE t (ix TIME);")
	tk.MustExec("SET SQL_MODE='';")
	for _, invalidTime := range invalidTimes {
		msg := fmt.Sprintf("Warning 1292 Truncated incorrect time value: '%s'", invalidTime)
		result = tk.MustQuery(fmt.Sprintf("select cast('%s' as time);", invalidTime))
		result.Check(testkit.Rows("<nil>"))
		result = tk.MustQuery("show warnings")
		result.Check(testkit.Rows(msg))
		_, err := tk.Exec(fmt.Sprintf("insert into t select cast('%s' as time);", invalidTime))
		c.Assert(err, IsNil)
		result = tk.MustQuery("show warnings")
		result.Check(testkit.Rows(msg))
	}
	tk.MustExec("set sql_mode = 'STRICT_TRANS_TABLES'")
	for _, invalidTime := range invalidTimes {
		msg := fmt.Sprintf("Warning 1292 Truncated incorrect time value: '%s'", invalidTime)
		result = tk.MustQuery(fmt.Sprintf("select cast('%s' as time);", invalidTime))
		result.Check(testkit.Rows("<nil>"))
		result = tk.MustQuery("show warnings")
		result.Check(testkit.Rows(msg))
		_, err := tk.Exec(fmt.Sprintf("insert into t select cast('%s' as time);", invalidTime))
		c.Assert(err.Error(), Equals, fmt.Sprintf("[types:1292]Truncated incorrect time value: '%s'", invalidTime))
	}

	// Fix issue #3691, cast compatibility.
	result = tk.MustQuery("select cast('18446744073709551616' as unsigned);")
	result.Check(testkit.Rows("18446744073709551615"))
	result = tk.MustQuery("select cast('18446744073709551616' as signed);")
	result.Check(testkit.Rows("-1"))
	result = tk.MustQuery("select cast('9223372036854775808' as signed);")
	result.Check(testkit.Rows("-9223372036854775808"))
	result = tk.MustQuery("select cast('9223372036854775809' as signed);")
	result.Check(testkit.Rows("-9223372036854775807"))
	result = tk.MustQuery("select cast('9223372036854775807' as signed);")
	result.Check(testkit.Rows("9223372036854775807"))
	result = tk.MustQuery("select cast('18446744073709551615' as signed);")
	result.Check(testkit.Rows("-1"))
	result = tk.MustQuery("select cast('18446744073709551614' as signed);")
	result.Check(testkit.Rows("-2"))
	result = tk.MustQuery("select cast(18446744073709551615 as unsigned);")
	result.Check(testkit.Rows("18446744073709551615"))
	result = tk.MustQuery("select cast(18446744073709551616 as unsigned);")
	result.Check(testkit.Rows("18446744073709551615"))
	result = tk.MustQuery("select cast(18446744073709551616 as signed);")
	result.Check(testkit.Rows("9223372036854775807"))
	result = tk.MustQuery("select cast(18446744073709551617 as signed);")
	result.Check(testkit.Rows("9223372036854775807"))
	result = tk.MustQuery("select cast(18446744073709551615 as signed);")
	result.Check(testkit.Rows("-1"))
	result = tk.MustQuery("select cast(18446744073709551614 as signed);")
	result.Check(testkit.Rows("-2"))
	result = tk.MustQuery("select cast(-18446744073709551616 as signed);")
	result.Check(testkit.Rows("-9223372036854775808"))
	result = tk.MustQuery("select cast(18446744073709551614.9 as unsigned);") // Round up
	result.Check(testkit.Rows("18446744073709551615"))
	result = tk.MustQuery("select cast(18446744073709551614.4 as unsigned);") // Round down
	result.Check(testkit.Rows("18446744073709551614"))
	result = tk.MustQuery("select cast(-9223372036854775809 as signed);")
	result.Check(testkit.Rows("-9223372036854775808"))
	result = tk.MustQuery("select cast(-9223372036854775809 as unsigned);")
	result.Check(testkit.Rows("0"))
	result = tk.MustQuery("select cast(-9223372036854775808 as unsigned);")
	result.Check(testkit.Rows("9223372036854775808"))
	result = tk.MustQuery("select cast('-9223372036854775809' as unsigned);")
	result.Check(testkit.Rows("9223372036854775808"))
	result = tk.MustQuery("select cast('-9223372036854775807' as unsigned);")
	result.Check(testkit.Rows("9223372036854775809"))
	result = tk.MustQuery("select cast('-2' as unsigned);")
	result.Check(testkit.Rows("18446744073709551614"))
	result = tk.MustQuery("select cast(cast(1-2 as unsigned) as signed integer);")
	result.Check(testkit.Rows("-1"))
	result = tk.MustQuery("select cast(1 as signed int)")
	result.Check(testkit.Rows("1"))

	// test cast as double
	result = tk.MustQuery("select cast(1 as double)")
	result.Check(testkit.Rows("1"))
	result = tk.MustQuery("select cast(cast(12345 as unsigned) as double)")
	result.Check(testkit.Rows("12345"))
	result = tk.MustQuery("select cast(1.1 as double)")
	result.Check(testkit.Rows("1.1"))
	result = tk.MustQuery("select cast(-1.1 as double)")
	result.Check(testkit.Rows("-1.1"))
	result = tk.MustQuery("select cast('123.321' as double)")
	result.Check(testkit.Rows("123.321"))
	result = tk.MustQuery("select cast('12345678901234567890' as double) = 1.2345678901234567e19")
	result.Check(testkit.Rows("1"))
	result = tk.MustQuery("select cast(-1 as double)")
	result.Check(testkit.Rows("-1"))
	result = tk.MustQuery("select cast(null as double)")
	result.Check(testkit.Rows("<nil>"))
	result = tk.MustQuery("select cast(12345678901234567890 as double) = 1.2345678901234567e19")
	result.Check(testkit.Rows("1"))
	result = tk.MustQuery("select cast(cast(-1 as unsigned) as double) = 1.8446744073709552e19")
	result.Check(testkit.Rows("1"))
	result = tk.MustQuery("select cast(1e100 as double) = 1e100")
	result.Check(testkit.Rows("1"))
	result = tk.MustQuery("select cast(123456789012345678901234567890 as double) = 1.2345678901234568e29")
	result.Check(testkit.Rows("1"))
	result = tk.MustQuery("select cast(0x12345678 as double)")
	result.Check(testkit.Rows("305419896"))

	// test cast as float
	result = tk.MustQuery("select cast(1 as float)")
	result.Check(testkit.Rows("1"))
	result = tk.MustQuery("select cast(cast(12345 as unsigned) as float)")
	result.Check(testkit.Rows("12345"))
	result = tk.MustQuery("select cast(1.1 as float) = 1.1")
	result.Check(testkit.Rows("1"))
	result = tk.MustQuery("select cast(-1.1 as float) = -1.1")
	result.Check(testkit.Rows("1"))
	result = tk.MustQuery("select cast('123.321' as float) =123.321")
	result.Check(testkit.Rows("1"))
	result = tk.MustQuery("select cast('12345678901234567890' as float) = 1.2345678901234567e19")
	result.Check(testkit.Rows("1"))
	result = tk.MustQuery("select cast(-1 as float)")
	result.Check(testkit.Rows("-1"))
	result = tk.MustQuery("select cast(null as float)")
	result.Check(testkit.Rows("<nil>"))
	result = tk.MustQuery("select cast(12345678901234567890 as float) = 1.2345678901234567e19")
	result.Check(testkit.Rows("1"))
	result = tk.MustQuery("select cast(cast(-1 as unsigned) as float) = 1.8446744073709552e19")
	result.Check(testkit.Rows("1"))
	result = tk.MustQuery("select cast(1e100 as float(40)) = 1e100")
	result.Check(testkit.Rows("1"))
	result = tk.MustQuery("select cast(123456789012345678901234567890 as float(40)) = 1.2345678901234568e29")
	result.Check(testkit.Rows("1"))
	result = tk.MustQuery("select cast(0x12345678 as float(40)) = 305419896")
	result.Check(testkit.Rows("1"))

	// test cast as real
	result = tk.MustQuery("select cast(1 as real)")
	result.Check(testkit.Rows("1"))
	result = tk.MustQuery("select cast(cast(12345 as unsigned) as real)")
	result.Check(testkit.Rows("12345"))
	result = tk.MustQuery("select cast(1.1 as real) = 1.1")
	result.Check(testkit.Rows("1"))
	result = tk.MustQuery("select cast(-1.1 as real) = -1.1")
	result.Check(testkit.Rows("1"))
	result = tk.MustQuery("select cast('123.321' as real) =123.321")
	result.Check(testkit.Rows("1"))
	result = tk.MustQuery("select cast('12345678901234567890' as real) = 1.2345678901234567e19")
	result.Check(testkit.Rows("1"))
	result = tk.MustQuery("select cast(-1 as real)")
	result.Check(testkit.Rows("-1"))
	result = tk.MustQuery("select cast(null as real)")
	result.Check(testkit.Rows("<nil>"))
	result = tk.MustQuery("select cast(12345678901234567890 as real) = 1.2345678901234567e19")
	result.Check(testkit.Rows("1"))
	result = tk.MustQuery("select cast(cast(-1 as unsigned) as real) = 1.8446744073709552e19")
	result.Check(testkit.Rows("1"))
	result = tk.MustQuery("select cast(1e100 as real) = 1e100")
	result.Check(testkit.Rows("1"))
	result = tk.MustQuery("select cast(123456789012345678901234567890 as real) = 1.2345678901234568e29")
	result.Check(testkit.Rows("1"))
	result = tk.MustQuery("select cast(0x12345678 as real) = 305419896")
	result.Check(testkit.Rows("1"))

	// test cast time as decimal overflow
	tk.MustExec("drop table if exists t1")
	tk.MustExec("create table t1(s1 time);")
	tk.MustExec("insert into t1 values('11:11:11');")
	result = tk.MustQuery("select cast(s1 as decimal(7, 2)) from t1;")
	result.Check(testkit.Rows("99999.99"))
	result = tk.MustQuery("select cast(s1 as decimal(8, 2)) from t1;")
	result.Check(testkit.Rows("111111.00"))
	_, err := tk.Exec("insert into t1 values(cast('111111.00' as decimal(7, 2)));")
	c.Assert(err, NotNil)

	result = tk.MustQuery(`select CAST(0x8fffffffffffffff as signed) a,
	CAST(0xfffffffffffffffe as signed) b,
	CAST(0xffffffffffffffff as unsigned) c;`)
	result.Check(testkit.Rows("-8070450532247928833 -2 18446744073709551615"))

	result = tk.MustQuery(`select cast("1:2:3" as TIME) = "1:02:03"`)
	result.Check(testkit.Rows("0"))

	// fixed issue #3471
	tk.MustExec("drop table if exists t")
	tk.MustExec("create table t(a time(6));")
	tk.MustExec("insert into t value('12:59:59.999999')")
	result = tk.MustQuery("select cast(a as signed) from t")
	result.Check(testkit.Rows("130000"))

	// fixed issue #3762
	result = tk.MustQuery("select -9223372036854775809;")
	result.Check(testkit.Rows("-9223372036854775809"))
	result = tk.MustQuery("select --9223372036854775809;")
	result.Check(testkit.Rows("9223372036854775809"))
	result = tk.MustQuery("select -9223372036854775808;")
	result.Check(testkit.Rows("-9223372036854775808"))

	tk.MustExec("drop table if exists t")
	tk.MustExec("create table t(a bigint(30));")
	_, err = tk.Exec("insert into t values(-9223372036854775809)")
	c.Assert(err, NotNil)

	// test case decimal precision less than the scale.
	rs, err := tk.Exec("select cast(12.1 as decimal(3, 4));")
	c.Assert(err, IsNil)
	_, err = session.GetRows4Test(ctx, tk.Se, rs)
	c.Assert(err, NotNil)
	c.Assert(err.Error(), Equals, "[types:1427]For float(M,D), double(M,D) or decimal(M,D), M must be >= D (column '').")
	c.Assert(rs.Close(), IsNil)

	// test unhex and hex
	result = tk.MustQuery("select unhex('4D7953514C')")
	result.Check(testkit.Rows("MySQL"))
	result = tk.MustQuery("select unhex(hex('string'))")
	result.Check(testkit.Rows("string"))
	result = tk.MustQuery("select unhex('ggg')")
	result.Check(testkit.Rows("<nil>"))
	result = tk.MustQuery("select unhex(-1)")
	result.Check(testkit.Rows("<nil>"))
	result = tk.MustQuery("select hex(unhex('1267'))")
	result.Check(testkit.Rows("1267"))
	result = tk.MustQuery("select hex(unhex(1267))")
	result.Check(testkit.Rows("1267"))
	tk.MustExec("drop table if exists t")
	tk.MustExec("create table t(a binary(8))")
	tk.MustExec(`insert into t values('test')`)
	result = tk.MustQuery("select hex(a) from t")
	result.Check(testkit.Rows("7465737400000000"))
	result = tk.MustQuery("select unhex(a) from t")
	result.Check(testkit.Rows("<nil>"))

	// select from_unixtime
	result = tk.MustQuery("select from_unixtime(1451606400)")
	unixTime := time.Unix(1451606400, 0).String()[:19]
	result.Check(testkit.Rows(unixTime))
	result = tk.MustQuery("select from_unixtime(14516064000/10)")
	result.Check(testkit.Rows("2016-01-01 08:00:00.0000"))
	result = tk.MustQuery("select from_unixtime('14516064000'/10)")
	result.Check(testkit.Rows("2016-01-01 08:00:00.000000"))
	result = tk.MustQuery("select from_unixtime(cast(1451606400 as double))")
	result.Check(testkit.Rows("2016-01-01 08:00:00.000000"))
	result = tk.MustQuery("select from_unixtime(cast(cast(1451606400 as double) as DECIMAL))")
	result.Check(testkit.Rows("2016-01-01 08:00:00"))
	result = tk.MustQuery("select from_unixtime(cast(cast(1451606400 as double) as DECIMAL(65,1)))")
	result.Check(testkit.Rows("2016-01-01 08:00:00.0"))
	result = tk.MustQuery("select from_unixtime(1451606400.123456)")
	unixTime = time.Unix(1451606400, 123456000).String()[:26]
	result.Check(testkit.Rows(unixTime))
	result = tk.MustQuery("select from_unixtime(1451606400.1234567)")
	unixTime = time.Unix(1451606400, 123456700).Round(time.Microsecond).Format("2006-01-02 15:04:05.000000")[:26]
	result.Check(testkit.Rows(unixTime))
	result = tk.MustQuery("select from_unixtime(1451606400.999999)")
	unixTime = time.Unix(1451606400, 999999000).String()[:26]
	result.Check(testkit.Rows(unixTime))
	result = tk.MustQuery("select from_unixtime(1511247196661)")
	result.Check(testkit.Rows("<nil>"))
	result = tk.MustQuery("select from_unixtime('1451606400.123');")
	result.Check(testkit.Rows("2016-01-01 08:00:00.123000"))

	tk.MustExec("drop table if exists t;")
	tk.MustExec("create table t(a int);")
	tk.MustExec("insert into t value(1451606400);")
	result = tk.MustQuery("select from_unixtime(a) from t;")
	result.Check(testkit.Rows("2016-01-01 08:00:00"))

	// test strcmp
	result = tk.MustQuery("select strcmp('abc', 'def')")
	result.Check(testkit.Rows("-1"))
	result = tk.MustQuery("select strcmp('abc', 'aba')")
	result.Check(testkit.Rows("1"))
	result = tk.MustQuery("select strcmp('abc', 'abc')")
	result.Check(testkit.Rows("0"))
	result = tk.MustQuery("select substr(null, 1, 2)")
	result.Check(testkit.Rows("<nil>"))
	result = tk.MustQuery("select substr('123', null, 2)")
	result.Check(testkit.Rows("<nil>"))
	result = tk.MustQuery("select substr('123', 1, null)")
	result.Check(testkit.Rows("<nil>"))

	// for case
	tk.MustExec("drop table if exists t")
	tk.MustExec("create table t (a varchar(255), b int)")
	tk.MustExec("insert t values ('str1', 1)")
	result = tk.MustQuery("select * from t where a = case b when 1 then 'str1' when 2 then 'str2' end")
	result.Check(testkit.Rows("str1 1"))
	result = tk.MustQuery("select * from t where a = case b when 1 then 'str2' when 2 then 'str3' end")
	result.Check(nil)
	tk.MustExec("insert t values ('str2', 2)")
	result = tk.MustQuery("select * from t where a = case b when 2 then 'str2' when 3 then 'str3' end")
	result.Check(testkit.Rows("str2 2"))
	tk.MustExec("insert t values ('str3', 3)")
	result = tk.MustQuery("select * from t where a = case b when 4 then 'str4' when 5 then 'str5' else 'str3' end")
	result.Check(testkit.Rows("str3 3"))
	result = tk.MustQuery("select * from t where a = case b when 4 then 'str4' when 5 then 'str5' else 'str6' end")
	result.Check(nil)
	result = tk.MustQuery("select * from t where a = case  when b then 'str3' when 1 then 'str1' else 'str2' end")
	result.Check(testkit.Rows("str3 3"))
	tk.MustExec("delete from t")
	tk.MustExec("insert t values ('str2', 0)")
	result = tk.MustQuery("select * from t where a = case  when b then 'str3' when 0 then 'str1' else 'str2' end")
	result.Check(testkit.Rows("str2 0"))
	tk.MustExec("insert t values ('str1', null)")
	result = tk.MustQuery("select * from t where a = case b when null then 'str3' when 10 then 'str1' else 'str2' end")
	result.Check(testkit.Rows("str2 0"))
	result = tk.MustQuery("select * from t where a = case null when b then 'str3' when 10 then 'str1' else 'str2' end")
	result.Check(testkit.Rows("str2 0"))
	tk.MustExec("insert t values (null, 4)")
	result = tk.MustQuery("select * from t where b < case a when null then 0 when 'str2' then 0 else 9 end")
	result.Check(testkit.Rows("<nil> 4"))
	result = tk.MustQuery("select * from t where b = case when a is null then 4 when  a = 'str5' then 7 else 9 end")
	result.Check(testkit.Rows("<nil> 4"))

	tk.MustQuery("select case 2.0 when 2.0 then 3.0 when 3.0 then 2.0 end").Check(testkit.Rows("3.0"))
	tk.MustQuery("select case 2.0 when 3.0 then 2.0 when 4.0 then 3.0 else 5.0 end").Check(testkit.Rows("5.0"))
	tk.MustQuery("select case cast('2011-01-01' as date) when cast('2011-01-01' as date) then cast('2011-02-02' as date) end").Check(testkit.Rows("2011-02-02"))
	tk.MustQuery("select case cast('2012-01-01' as date) when cast('2011-01-01' as date) then cast('2011-02-02' as date) else cast('2011-03-03' as date) end").Check(testkit.Rows("2011-03-03"))
	tk.MustQuery("select case cast('10:10:10' as time) when cast('10:10:10' as time) then cast('11:11:11' as time) end").Check(testkit.Rows("11:11:11"))
	tk.MustQuery("select case cast('10:10:13' as time) when cast('10:10:10' as time) then cast('11:11:11' as time) else cast('22:22:22' as time) end").Check(testkit.Rows("22:22:22"))

	// for cast
	result = tk.MustQuery("select cast(1234 as char(3))")
	result.Check(testkit.Rows("123"))
	result = tk.MustQuery("select cast(1234 as char(0))")
	result.Check(testkit.Rows(""))
	result = tk.MustQuery("show warnings")
	result.Check(testkit.Rows("Warning 1406 Data Too Long, field len 0, data len 4"))
	result = tk.MustQuery("select CAST( - 8 AS DECIMAL ) * + 52 + 87 < - 86")
	result.Check(testkit.Rows("1"))

	// for char
	result = tk.MustQuery("select char(97, 100, 256, 89)")
	result.Check(testkit.Rows("ad\x01\x00Y"))
	result = tk.MustQuery("select char(97, null, 100, 256, 89)")
	result.Check(testkit.Rows("ad\x01\x00Y"))
	result = tk.MustQuery("select char(97, null, 100, 256, 89 using utf8)")
	result.Check(testkit.Rows("ad\x01\x00Y"))
	result = tk.MustQuery("select char(97, null, 100, 256, 89 using ascii)")
	result.Check(testkit.Rows("ad\x01\x00Y"))
	err = tk.ExecToErr("select char(97, null, 100, 256, 89 using tidb)")
	c.Assert(err.Error(), Equals, "[parser:1115]Unknown character set: 'tidb'")

	// issue 3884
	tk.MustExec("drop table if exists t")
	tk.MustExec("CREATE TABLE t (c1 date, c2 datetime, c3 timestamp, c4 time, c5 year);")
	tk.MustExec("INSERT INTO t values ('2000-01-01', '2000-01-01 12:12:12', '2000-01-01 12:12:12', '12:12:12', '2000');")
	tk.MustExec("INSERT INTO t values ('2000-02-01', '2000-02-01 12:12:12', '2000-02-01 12:12:12', '13:12:12', 2000);")
	tk.MustExec("INSERT INTO t values ('2000-03-01', '2000-03-01', '2000-03-01 12:12:12', '1 12:12:12', 2000);")
	tk.MustExec("INSERT INTO t SET c1 = '2000-04-01', c2 = '2000-04-01', c3 = '2000-04-01 12:12:12', c4 = '-1 13:12:12', c5 = 2000;")
	result = tk.MustQuery("SELECT c4 FROM t where c4 < '-13:12:12';")
	result.Check(testkit.Rows("-37:12:12"))
	result = tk.MustQuery(`SELECT 1 DIV - - 28 + ( - SUM( - + 25 ) ) * - CASE - 18 WHEN 44 THEN NULL ELSE - 41 + 32 + + - 70 - + COUNT( - 95 ) * 15 END + 92`)
	result.Check(testkit.Rows("2442"))

	// for regexp, rlike
	// https://github.com/pingcap/tidb/issues/4080
	tk.MustExec(`drop table if exists t;`)
	tk.MustExec(`create table t (a char(10), b varchar(10), c binary(10), d varbinary(10));`)
	tk.MustExec(`insert into t values ('text','text','text','text');`)
	result = tk.MustQuery(`select a regexp 'xt' from t;`)
	result.Check(testkit.Rows("1"))
	result = tk.MustQuery(`select b regexp 'xt' from t;`)
	result.Check(testkit.Rows("1"))
	result = tk.MustQuery(`select b regexp binary 'Xt' from t;`)
	result.Check(testkit.Rows("0"))
	result = tk.MustQuery(`select c regexp 'Xt' from t;`)
	result.Check(testkit.Rows("0"))
	result = tk.MustQuery(`select d regexp 'Xt' from t;`)
	result.Check(testkit.Rows("0"))
	result = tk.MustQuery(`select a rlike 'xt' from t;`)
	result.Check(testkit.Rows("1"))
	result = tk.MustQuery(`select a rlike binary 'Xt' from t;`)
	result.Check(testkit.Rows("0"))
	result = tk.MustQuery(`select b rlike 'xt' from t;`)
	result.Check(testkit.Rows("1"))
	result = tk.MustQuery(`select c rlike 'Xt' from t;`)
	result.Check(testkit.Rows("0"))
	result = tk.MustQuery(`select d rlike 'Xt' from t;`)
	result.Check(testkit.Rows("0"))
	result = tk.MustQuery(`select 'a' regexp 'A', 'a' regexp binary 'A'`)
	result.Check(testkit.Rows("0 0"))

	// testCase is for like and regexp
	type testCase struct {
		pattern string
		val     string
		result  int
	}
	patternMatching := func(c *C, tk *testkit.TestKit, queryOp string, data []testCase) {
		tk.MustExec("drop table if exists t")
		tk.MustExec("create table t (a varchar(255), b int)")
		for i, d := range data {
			tk.MustExec(fmt.Sprintf("insert into t values('%s', %d)", d.val, i))
			result = tk.MustQuery(fmt.Sprintf("select * from t where a %s '%s'", queryOp, d.pattern))
			if d.result == 1 {
				rowStr := fmt.Sprintf("%s %d", d.val, i)
				result.Check(testkit.Rows(rowStr))
			} else {
				result.Check(nil)
			}
			tk.MustExec(fmt.Sprintf("delete from t where b = %d", i))
		}
	}
	// for like
	likeTests := []testCase{
		{"a", "a", 1},
		{"a", "b", 0},
		{"aA", "Aa", 0},
		{`aA%`, "aAab", 1},
		{"aA_", "Aaab", 0},
		{"Aa_", "Aab", 1},
		{"", "", 1},
		{"", "a", 0},
	}
	patternMatching(c, tk, "like", likeTests)
	// for regexp
	likeTests = []testCase{
		{"^$", "a", 0},
		{"a", "a", 1},
		{"a", "b", 0},
		{"aA", "aA", 1},
		{".", "a", 1},
		{"^.$", "ab", 0},
		{"..", "b", 0},
		{".ab", "aab", 1},
		{"ab.", "abcd", 1},
		{".*", "abcd", 1},
	}
	patternMatching(c, tk, "regexp", likeTests)

	// for #9838
	result = tk.MustQuery("select cast(1 as signed) + cast(9223372036854775807 as unsigned);")
	result.Check(testkit.Rows("9223372036854775808"))
	result = tk.MustQuery("select cast(9223372036854775807 as unsigned) + cast(1 as signed);")
	result.Check(testkit.Rows("9223372036854775808"))
	err = tk.QueryToErr("select cast(9223372036854775807 as signed) + cast(9223372036854775809 as unsigned);")
	c.Assert(err, NotNil)
	err = tk.QueryToErr("select cast(9223372036854775809 as unsigned) + cast(9223372036854775807 as signed);")
	c.Assert(err, NotNil)
	err = tk.QueryToErr("select cast(-9223372036854775807 as signed) + cast(9223372036854775806 as unsigned);")
	c.Assert(err, NotNil)
	err = tk.QueryToErr("select cast(9223372036854775806 as unsigned) + cast(-9223372036854775807 as signed);")
	c.Assert(err, NotNil)

	result = tk.MustQuery(`select 1 / '2007' div 1;`)
	result.Check(testkit.Rows("0"))
}

func (s *testIntegrationSuite) TestInfoBuiltin(c *C) {
	defer s.cleanEnv(c)
	tk := testkit.NewTestKit(c, s.store)
	tk.MustExec("use test")

	// for last_insert_id
	tk.MustExec("drop table if exists t")
	tk.MustExec("create table t (id int auto_increment, a int, PRIMARY KEY (id))")
	tk.MustExec("insert into t(a) values(1)")
	result := tk.MustQuery("select last_insert_id();")
	result.Check(testkit.Rows("1"))
	tk.MustExec("insert into t values(2, 1)")
	result = tk.MustQuery("select last_insert_id();")
	result.Check(testkit.Rows("1"))
	tk.MustExec("insert into t(a) values(1)")
	result = tk.MustQuery("select last_insert_id();")
	result.Check(testkit.Rows("3"))

	result = tk.MustQuery("select last_insert_id(5);")
	result.Check(testkit.Rows("5"))
	result = tk.MustQuery("select last_insert_id();")
	result.Check(testkit.Rows("5"))

	// for found_rows
	tk.MustExec("drop table if exists t")
	tk.MustExec("create table t (a int)")
	tk.MustQuery("select * from t") // Test XSelectTableExec
	result = tk.MustQuery("select found_rows()")
	result.Check(testkit.Rows("0"))
	result = tk.MustQuery("select found_rows()")
	result.Check(testkit.Rows("1")) // Last query is found_rows(), it returns 1 row with value 0
	tk.MustExec("insert t values (1),(2),(2)")
	tk.MustQuery("select * from t")
	result = tk.MustQuery("select found_rows()")
	result.Check(testkit.Rows("3"))
	tk.MustQuery("select * from t where a = 0")
	result = tk.MustQuery("select found_rows()")
	result.Check(testkit.Rows("0"))
	tk.MustQuery("select * from t where a = 1")
	result = tk.MustQuery("select found_rows()")
	result.Check(testkit.Rows("1"))
	tk.MustQuery("select * from t where a like '2'") // Test SelectionExec
	result = tk.MustQuery("select found_rows()")
	result.Check(testkit.Rows("2"))
	tk.MustQuery("show tables like 't'")
	result = tk.MustQuery("select found_rows()")
	result.Check(testkit.Rows("1"))
	tk.MustQuery("select count(*) from t") // Test ProjectionExec
	result = tk.MustQuery("select found_rows()")
	result.Check(testkit.Rows("1"))

	// for database
	result = tk.MustQuery("select database()")
	result.Check(testkit.Rows("test"))
	tk.MustExec("drop database test")
	result = tk.MustQuery("select database()")
	result.Check(testkit.Rows("<nil>"))
	tk.MustExec("create database test")
	tk.MustExec("use test")

	// for current_user
	sessionVars := tk.Se.GetSessionVars()
	originUser := sessionVars.User
	sessionVars.User = &auth.UserIdentity{Username: "root", Hostname: "localhost", AuthUsername: "root", AuthHostname: "127.0.%%"}
	result = tk.MustQuery("select current_user()")
	result.Check(testkit.Rows("root@127.0.%%"))
	sessionVars.User = originUser

	// for user
	sessionVars.User = &auth.UserIdentity{Username: "root", Hostname: "localhost", AuthUsername: "root", AuthHostname: "127.0.%%"}
	result = tk.MustQuery("select user()")
	result.Check(testkit.Rows("root@localhost"))
	sessionVars.User = originUser

	// for connection_id
	originConnectionID := sessionVars.ConnectionID
	sessionVars.ConnectionID = uint64(1)
	result = tk.MustQuery("select connection_id()")
	result.Check(testkit.Rows("1"))
	sessionVars.ConnectionID = originConnectionID

	// for version
	result = tk.MustQuery("select version()")
	result.Check(testkit.Rows(mysql.ServerVersion))

	// for row_count
	tk.MustExec("drop table if exists t")
	tk.MustExec("create table t (a int, b int, PRIMARY KEY (a))")
	result = tk.MustQuery("select row_count();")
	result.Check(testkit.Rows("0"))
	tk.MustExec("insert into t(a, b) values(1, 11), (2, 22), (3, 33)")
	result = tk.MustQuery("select row_count();")
	result.Check(testkit.Rows("3"))
	tk.MustExec("select * from t")
	result = tk.MustQuery("select row_count();")
	result.Check(testkit.Rows("-1"))
	tk.MustExec("update t set b=22 where a=1")
	result = tk.MustQuery("select row_count();")
	result.Check(testkit.Rows("1"))
	tk.MustExec("update t set b=22 where a=1")
	result = tk.MustQuery("select row_count();")
	result.Check(testkit.Rows("0"))
	tk.MustExec("delete from t where a=2")
	result = tk.MustQuery("select row_count();")
	result.Check(testkit.Rows("1"))
	result = tk.MustQuery("select row_count();")
	result.Check(testkit.Rows("-1"))

	// for benchmark
	success := testkit.Rows("0")
	tk.MustExec("drop table if exists t")
	tk.MustExec("create table t (a int, b int)")
	result = tk.MustQuery(`select benchmark(3, benchmark(2, length("abc")))`)
	result.Check(success)
	err := tk.ExecToErr(`select benchmark(3, length("a", "b"))`)
	c.Assert(err, NotNil)
	// Quoted from https://dev.mysql.com/doc/refman/5.7/en/information-functions.html#function_benchmark
	// Although the expression can be a subquery, it must return a single column and at most a single row.
	// For example, BENCHMARK(10, (SELECT * FROM t)) will fail if the table t has more than one column or
	// more than one row.
	oneColumnQuery := "select benchmark(10, (select a from t))"
	twoColumnQuery := "select benchmark(10, (select * from t))"
	// rows * columns:
	// 0 * 1, success;
	result = tk.MustQuery(oneColumnQuery)
	result.Check(success)
	// 0 * 2, error;
	err = tk.ExecToErr(twoColumnQuery)
	c.Assert(err, NotNil)
	// 1 * 1, success;
	tk.MustExec("insert t values (1, 2)")
	result = tk.MustQuery(oneColumnQuery)
	result.Check(success)
	// 1 * 2, error;
	err = tk.ExecToErr(twoColumnQuery)
	c.Assert(err, NotNil)
	// 2 * 1, error;
	tk.MustExec("insert t values (3, 4)")
	err = tk.ExecToErr(oneColumnQuery)
	c.Assert(err, NotNil)
	// 2 * 2, error.
	err = tk.ExecToErr(twoColumnQuery)
	c.Assert(err, NotNil)
}

func (s *testIntegrationSuite) TestControlBuiltin(c *C) {
	defer s.cleanEnv(c)
	tk := testkit.NewTestKit(c, s.store)
	tk.MustExec("use test")

	// for ifnull
	result := tk.MustQuery("select ifnull(1, 2)")
	result.Check(testkit.Rows("1"))
	result = tk.MustQuery("select ifnull(null, 2)")
	result.Check(testkit.Rows("2"))
	result = tk.MustQuery("select ifnull(1, null)")
	result.Check(testkit.Rows("1"))
	result = tk.MustQuery("select ifnull(null, null)")
	result.Check(testkit.Rows("<nil>"))

	tk.MustExec("drop table if exists t1")
	tk.MustExec("create table t1(a bigint not null)")
	result = tk.MustQuery("select ifnull(max(a),0) from t1")
	result.Check(testkit.Rows("0"))

	tk.MustExec("drop table if exists t1")
	tk.MustExec("drop table if exists t2")
	tk.MustExec("create table t1(a decimal(20,4))")
	tk.MustExec("create table t2(a decimal(20,4))")
	tk.MustExec("insert into t1 select 1.2345")
	tk.MustExec("insert into t2 select 1.2345")

	result = tk.MustQuery(`select sum(ifnull(a, 0)) from (
	select ifnull(a, 0) as a from t1
	union all
	select ifnull(a, 0) as a from t2
	) t;`)
	result.Check(testkit.Rows("2.4690"))

	// for if
	result = tk.MustQuery(`select IF(0,"ERROR","this"),IF(1,"is","ERROR"),IF(NULL,"ERROR","a"),IF(1,2,3)|0,IF(1,2.0,3.0)+0;`)
	result.Check(testkit.Rows("this is a 2 2.0"))
	tk.MustExec("drop table if exists t1;")
	tk.MustExec("CREATE TABLE t1 (st varchar(255) NOT NULL, u int(11) NOT NULL);")
	tk.MustExec("INSERT INTO t1 VALUES ('a',1),('A',1),('aa',1),('AA',1),('a',1),('aaa',0),('BBB',0);")
	result = tk.MustQuery("select if(1,st,st) s from t1 order by s;")
	result.Check(testkit.Rows("A", "AA", "BBB", "a", "a", "aa", "aaa"))
	result = tk.MustQuery("select if(u=1,st,st) s from t1 order by s;")
	result.Check(testkit.Rows("A", "AA", "BBB", "a", "a", "aa", "aaa"))
	tk.MustExec("drop table if exists t1;")
	tk.MustExec("CREATE TABLE t1 (a varchar(255), b time, c int)")
	tk.MustExec("INSERT INTO t1 VALUE('abc', '12:00:00', 0)")
	tk.MustExec("INSERT INTO t1 VALUE('1abc', '00:00:00', 1)")
	tk.MustExec("INSERT INTO t1 VALUE('0abc', '12:59:59', 0)")
	result = tk.MustQuery("select if(a, b, c), if(b, a, c), if(c, a, b) from t1")
	result.Check(testkit.Rows("0 abc 12:00:00", "00:00:00 1 1abc", "0 0abc 12:59:59"))
	result = tk.MustQuery("select if(1, 1.0, 1)")
	result.Check(testkit.Rows("1.0"))
	// FIXME: MySQL returns `1.0`.
	result = tk.MustQuery("select if(1, 1, 1.0)")
	result.Check(testkit.Rows("1"))
	tk.MustQuery("select if(count(*), cast('2000-01-01' as date), cast('2011-01-01' as date)) from t1").Check(testkit.Rows("2000-01-01"))
	tk.MustQuery("select if(count(*)=0, cast('2000-01-01' as date), cast('2011-01-01' as date)) from t1").Check(testkit.Rows("2011-01-01"))
	tk.MustQuery("select if(count(*), cast('[]' as json), cast('{}' as json)) from t1").Check(testkit.Rows("[]"))
	tk.MustQuery("select if(count(*)=0, cast('[]' as json), cast('{}' as json)) from t1").Check(testkit.Rows("{}"))

	result = tk.MustQuery("SELECT 79 + + + CASE -87 WHEN -30 THEN COALESCE(COUNT(*), +COALESCE(+15, -33, -12 ) + +72) WHEN +COALESCE(+AVG(DISTINCT(60)), 21) THEN NULL ELSE NULL END AS col0;")
	result.Check(testkit.Rows("<nil>"))

	result = tk.MustQuery("SELECT -63 + COALESCE ( - 83, - 61 + - + 72 * - CAST( NULL AS SIGNED ) + + 3 );")
	result.Check(testkit.Rows("-146"))
}

func (s *testIntegrationSuite) TestArithmeticBuiltin(c *C) {
	defer s.cleanEnv(c)
	tk := testkit.NewTestKit(c, s.store)
	tk.MustExec("use test")
	ctx := context.Background()

	// for plus
	tk.MustExec("DROP TABLE IF EXISTS t;")
	tk.MustExec("CREATE TABLE t(a DECIMAL(4, 2), b DECIMAL(5, 3));")
	tk.MustExec("INSERT INTO t(a, b) VALUES(1.09, 1.999), (-1.1, -0.1);")
	result := tk.MustQuery("SELECT a+b FROM t;")
	result.Check(testkit.Rows("3.089", "-1.200"))
	result = tk.MustQuery("SELECT b+12, b+0.01, b+0.00001, b+12.00001 FROM t;")
	result.Check(testkit.Rows("13.999 2.009 1.99901 13.99901", "11.900 -0.090 -0.09999 11.90001"))
	result = tk.MustQuery("SELECT 1+12, 21+0.01, 89+\"11\", 12+\"a\", 12+NULL, NULL+1, NULL+NULL;")
	result.Check(testkit.Rows("13 21.01 100 12 <nil> <nil> <nil>"))
	tk.MustExec("DROP TABLE IF EXISTS t;")
	tk.MustExec("CREATE TABLE t(a BIGINT UNSIGNED, b BIGINT UNSIGNED);")
	tk.MustExec("INSERT INTO t SELECT 1<<63, 1<<63;")
	rs, err := tk.Exec("SELECT a+b FROM t;")
	c.Assert(errors.ErrorStack(err), Equals, "")
	c.Assert(rs, NotNil)
	rows, err := session.GetRows4Test(ctx, tk.Se, rs)
	c.Assert(rows, IsNil)
	c.Assert(err, NotNil)
	c.Assert(err.Error(), Equals, "[types:1690]BIGINT UNSIGNED value is out of range in '(test.t.a + test.t.b)'")
	c.Assert(rs.Close(), IsNil)
	rs, err = tk.Exec("select cast(-3 as signed) + cast(2 as unsigned);")
	c.Assert(errors.ErrorStack(err), Equals, "")
	c.Assert(rs, NotNil)
	rows, err = session.GetRows4Test(ctx, tk.Se, rs)
	c.Assert(rows, IsNil)
	c.Assert(err, NotNil)
	c.Assert(err.Error(), Equals, "[types:1690]BIGINT UNSIGNED value is out of range in '(-3 + 2)'")
	c.Assert(rs.Close(), IsNil)
	rs, err = tk.Exec("select cast(2 as unsigned) + cast(-3 as signed);")
	c.Assert(errors.ErrorStack(err), Equals, "")
	c.Assert(rs, NotNil)
	rows, err = session.GetRows4Test(ctx, tk.Se, rs)
	c.Assert(rows, IsNil)
	c.Assert(err, NotNil)
	c.Assert(err.Error(), Equals, "[types:1690]BIGINT UNSIGNED value is out of range in '(2 + -3)'")
	c.Assert(rs.Close(), IsNil)

	// for minus
	tk.MustExec("DROP TABLE IF EXISTS t;")
	tk.MustExec("CREATE TABLE t(a DECIMAL(4, 2), b DECIMAL(5, 3));")
	tk.MustExec("INSERT INTO t(a, b) VALUES(1.09, 1.999), (-1.1, -0.1);")
	result = tk.MustQuery("SELECT a-b FROM t;")
	result.Check(testkit.Rows("-0.909", "-1.000"))
	result = tk.MustQuery("SELECT b-12, b-0.01, b-0.00001, b-12.00001 FROM t;")
	result.Check(testkit.Rows("-10.001 1.989 1.99899 -10.00101", "-12.100 -0.110 -0.10001 -12.10001"))
	result = tk.MustQuery("SELECT 1-12, 21-0.01, 89-\"11\", 12-\"a\", 12-NULL, NULL-1, NULL-NULL;")
	result.Check(testkit.Rows("-11 20.99 78 12 <nil> <nil> <nil>"))
	tk.MustExec("DROP TABLE IF EXISTS t;")
	tk.MustExec("CREATE TABLE t(a BIGINT UNSIGNED, b BIGINT UNSIGNED);")
	tk.MustExec("INSERT INTO t SELECT 1, 4;")
	rs, err = tk.Exec("SELECT a-b FROM t;")
	c.Assert(errors.ErrorStack(err), Equals, "")
	c.Assert(rs, NotNil)
	rows, err = session.GetRows4Test(ctx, tk.Se, rs)
	c.Assert(rows, IsNil)
	c.Assert(err, NotNil)
	c.Assert(err.Error(), Equals, "[types:1690]BIGINT UNSIGNED value is out of range in '(test.t.a - test.t.b)'")
	c.Assert(rs.Close(), IsNil)
	rs, err = tk.Exec("select cast(-1 as signed) - cast(-1 as unsigned);")
	c.Assert(errors.ErrorStack(err), Equals, "")
	c.Assert(rs, NotNil)
	rows, err = session.GetRows4Test(ctx, tk.Se, rs)
	c.Assert(rows, IsNil)
	c.Assert(err, NotNil)
	c.Assert(err.Error(), Equals, "[types:1690]BIGINT UNSIGNED value is out of range in '(-1 - 18446744073709551615)'")
	c.Assert(rs.Close(), IsNil)
	rs, err = tk.Exec("select cast(-1 as unsigned) - cast(-1 as signed);")
	c.Assert(errors.ErrorStack(err), Equals, "")
	c.Assert(rs, NotNil)
	rows, err = session.GetRows4Test(ctx, tk.Se, rs)
	c.Assert(rows, IsNil)
	c.Assert(err, NotNil)
	c.Assert(err.Error(), Equals, "[types:1690]BIGINT UNSIGNED value is out of range in '(18446744073709551615 - -1)'")
	c.Assert(rs.Close(), IsNil)
	tk.MustQuery(`select cast(-3 as unsigned) - cast(-1 as signed);`).Check(testkit.Rows("18446744073709551614"))
	tk.MustQuery("select 1.11 - 1.11;").Check(testkit.Rows("0.00"))
	tk.MustExec(`create table tb5(a int(10));`)
	tk.MustExec(`insert into tb5 (a) values (10);`)
	e := tk.QueryToErr(`select * from tb5 where a - -9223372036854775808;`)
	c.Assert(e, NotNil)
	c.Assert(strings.HasSuffix(e.Error(), `BIGINT value is out of range in '(Column#0 - -9223372036854775808)'`), IsTrue, Commentf("err: %v", err))
	tk.MustExec(`drop table tb5`)

	// for multiply
	tk.MustQuery("select 1234567890 * 1234567890").Check(testkit.Rows("1524157875019052100"))
	rs, err = tk.Exec("select 1234567890 * 12345671890")
	c.Assert(err, IsNil)
	_, err = session.GetRows4Test(ctx, tk.Se, rs)
	c.Assert(terror.ErrorEqual(err, types.ErrOverflow), IsTrue)
	c.Assert(rs.Close(), IsNil)
	tk.MustQuery("select cast(1234567890 as unsigned int) * 12345671890").Check(testkit.Rows("15241570095869612100"))
	tk.MustQuery("select 123344532434234234267890.0 * 1234567118923479823749823749.230").Check(testkit.Rows("152277104042296270209916846800130443726237424001224.7000"))
	rs, err = tk.Exec("select 123344532434234234267890.0 * 12345671189234798237498232384982309489238402830480239849238048239084749.230")
	c.Assert(err, IsNil)
	_, err = session.GetRows4Test(ctx, tk.Se, rs)
	c.Assert(terror.ErrorEqual(err, types.ErrOverflow), IsTrue)
	c.Assert(rs.Close(), IsNil)
	// FIXME: There is something wrong in showing float number.
	//tk.MustQuery("select 1.797693134862315708145274237317043567981e+308 * 1").Check(testkit.Rows("1.7976931348623157e308"))
	//tk.MustQuery("select 1.797693134862315708145274237317043567981e+308 * -1").Check(testkit.Rows("-1.7976931348623157e308"))
	rs, err = tk.Exec("select 1.797693134862315708145274237317043567981e+308 * 1.1")
	c.Assert(err, IsNil)
	_, err = session.GetRows4Test(ctx, tk.Se, rs)
	c.Assert(terror.ErrorEqual(err, types.ErrOverflow), IsTrue)
	c.Assert(rs.Close(), IsNil)
	rs, err = tk.Exec("select 1.797693134862315708145274237317043567981e+308 * -1.1")
	c.Assert(err, IsNil)
	_, err = session.GetRows4Test(ctx, tk.Se, rs)
	c.Assert(terror.ErrorEqual(err, types.ErrOverflow), IsTrue)
	c.Assert(rs.Close(), IsNil)
	tk.MustQuery("select 0.0 * -1;").Check(testkit.Rows("0.0"))

	tk.MustExec("DROP TABLE IF EXISTS t;")
	tk.MustExec("CREATE TABLE t(a DECIMAL(4, 2), b DECIMAL(5, 3));")
	tk.MustExec("INSERT INTO t(a, b) VALUES(-1.09, 1.999);")
	result = tk.MustQuery("SELECT a/b, a/12, a/-0.01, b/12, b/-0.01, b/0.000, NULL/b, b/NULL, NULL/NULL FROM t;")
	result.Check(testkit.Rows("-0.545273 -0.090833 109.000000 0.1665833 -199.9000000 <nil> <nil> <nil> <nil>"))
	tk.MustQuery("show warnings;").Check(testkit.Rows("Warning 1365 Division by 0"))
	rs, err = tk.Exec("select 1e200/1e-200")
	c.Assert(err, IsNil)
	_, err = session.GetRows4Test(ctx, tk.Se, rs)
	c.Assert(terror.ErrorEqual(err, types.ErrOverflow), IsTrue)
	c.Assert(rs.Close(), IsNil)

	// for intDiv
	result = tk.MustQuery("SELECT 13 DIV 12, 13 DIV 0.01, -13 DIV 2, 13 DIV NULL, NULL DIV 13, NULL DIV NULL;")
	result.Check(testkit.Rows("1 1300 -6 <nil> <nil> <nil>"))
	result = tk.MustQuery("SELECT 2.4 div 1.1, 2.4 div 1.2, 2.4 div 1.3;")
	result.Check(testkit.Rows("2 2 1"))
	result = tk.MustQuery("SELECT 1.175494351E-37 div 1.7976931348623157E+308, 1.7976931348623157E+308 div -1.7976931348623157E+307, 1 div 1e-82;")
	result.Check(testkit.Rows("0 -1 <nil>"))
	tk.MustQuery("show warnings").Check(testutil.RowsWithSep("|",
		"Warning|1292|Truncated incorrect DECIMAL value: '1.7976931348623157e+308'",
		"Warning|1292|Truncated incorrect DECIMAL value: '1.7976931348623157e+308'",
		"Warning|1292|Truncated incorrect DECIMAL value: '-1.7976931348623158e+307'",
		"Warning|1365|Division by 0"))
	rs, err = tk.Exec("select 1e300 DIV 1.5")
	c.Assert(err, IsNil)
	_, err = session.GetRows4Test(ctx, tk.Se, rs)
	c.Assert(terror.ErrorEqual(err, types.ErrOverflow), IsTrue)
	c.Assert(rs.Close(), IsNil)

	tk.MustExec("drop table if exists t;")
	tk.MustExec("CREATE TABLE t (c_varchar varchar(255), c_time time, nonzero int, zero int, c_int_unsigned int unsigned, c_timestamp timestamp, c_enum enum('a','b','c'));")
	tk.MustExec("INSERT INTO t VALUE('abc', '12:00:00', 12, 0, 5, '2017-08-05 18:19:03', 'b');")
	result = tk.MustQuery("select c_varchar div nonzero, c_time div nonzero, c_time div zero, c_timestamp div nonzero, c_timestamp div zero, c_varchar div zero from t;")
	result.Check(testkit.Rows("0 10000 <nil> 1680900431825 <nil> <nil>"))
	result = tk.MustQuery("select c_enum div nonzero from t;")
	result.Check(testkit.Rows("0"))
	tk.MustQuery("select c_enum div zero from t").Check(testkit.Rows("<nil>"))
	tk.MustQuery("select nonzero div zero from t").Check(testkit.Rows("<nil>"))
	tk.MustQuery("show warnings;").Check(testkit.Rows("Warning 1365 Division by 0"))
	result = tk.MustQuery("select c_time div c_enum, c_timestamp div c_time, c_timestamp div c_enum from t;")
	result.Check(testkit.Rows("60000 168090043 10085402590951"))
	result = tk.MustQuery("select c_int_unsigned div nonzero, nonzero div c_int_unsigned, c_int_unsigned div zero from t;")
	result.Check(testkit.Rows("0 2 <nil>"))
	tk.MustQuery("show warnings;").Check(testkit.Rows("Warning 1365 Division by 0"))

	// for mod
	result = tk.MustQuery("SELECT CAST(1 AS UNSIGNED) MOD -9223372036854775808, -9223372036854775808 MOD CAST(1 AS UNSIGNED);")
	result.Check(testkit.Rows("1 0"))
	result = tk.MustQuery("SELECT 13 MOD 12, 13 MOD 0.01, -13 MOD 2, 13 MOD NULL, NULL MOD 13, NULL DIV NULL;")
	result.Check(testkit.Rows("1 0.00 -1 <nil> <nil> <nil>"))
	result = tk.MustQuery("SELECT 2.4 MOD 1.1, 2.4 MOD 1.2, 2.4 mod 1.30;")
	result.Check(testkit.Rows("0.2 0.0 1.10"))
	tk.MustExec("drop table if exists t;")
	tk.MustExec("CREATE TABLE t (c_varchar varchar(255), c_time time, nonzero int, zero int, c_timestamp timestamp, c_enum enum('a','b','c'));")
	tk.MustExec("INSERT INTO t VALUE('abc', '12:00:00', 12, 0, '2017-08-05 18:19:03', 'b');")
	result = tk.MustQuery("select c_varchar MOD nonzero, c_time MOD nonzero, c_timestamp MOD nonzero, c_enum MOD nonzero from t;")
	result.Check(testkit.Rows("0 0 3 2"))
	result = tk.MustQuery("select c_time MOD c_enum, c_timestamp MOD c_time, c_timestamp MOD c_enum from t;")
	result.Check(testkit.Rows("0 21903 1"))
	tk.MustQuery("select c_enum MOD zero from t;").Check(testkit.Rows("<nil>"))
	tk.MustQuery("show warnings;").Check(testkit.Rows("Warning 1365 Division by 0"))
	tk.MustExec("SET SQL_MODE='ERROR_FOR_DIVISION_BY_ZERO,STRICT_ALL_TABLES';")
	tk.MustExec("drop table if exists t;")
	tk.MustExec("CREATE TABLE t (v int);")
	tk.MustExec("INSERT IGNORE INTO t VALUE(12 MOD 0);")
	tk.MustQuery("show warnings;").Check(testkit.Rows("Warning 1365 Division by 0"))
	tk.MustQuery("select v from t;").Check(testkit.Rows("<nil>"))
	tk.MustQuery("select 0.000 % 0.11234500000000000000;").Check(testkit.Rows("0.00000000000000000000"))

	_, err = tk.Exec("INSERT INTO t VALUE(12 MOD 0);")
	c.Assert(terror.ErrorEqual(err, expression.ErrDivisionByZero), IsTrue)

	tk.MustQuery("select sum(1.2e2) * 0.1").Check(testkit.Rows("12"))
	tk.MustExec("drop table if exists t")
	tk.MustExec("create table t(a double)")
	tk.MustExec("insert into t value(1.2)")
	tk.MustQuery("select sum(a) * 0.1 from t").Check(testkit.Rows("0.12"))

	tk.MustExec("drop table if exists t")
	tk.MustExec("create table t(a double)")
	tk.MustExec("insert into t value(1.2)")
	result = tk.MustQuery("select * from t where a/0 > 1")
	result.Check(testkit.Rows())
	tk.MustQuery("show warnings").Check(testutil.RowsWithSep("|", "Warning|1365|Division by 0"))

	tk.MustExec("USE test;")
	tk.MustExec("DROP TABLE IF EXISTS t;")
	tk.MustExec("CREATE TABLE t(a BIGINT, b DECIMAL(6, 2));")
	tk.MustExec("INSERT INTO t VALUES(0, 1.12), (1, 1.21);")
	tk.MustQuery("SELECT a/b FROM t;").Check(testkit.Rows("0.0000", "0.8264"))
}

func (s *testIntegrationSuite) TestCompareBuiltin(c *C) {
	defer s.cleanEnv(c)
	tk := testkit.NewTestKit(c, s.store)
	tk.MustExec("use test")

	// compare as JSON
	tk.MustExec("drop table if exists t")
	tk.MustExec("CREATE TABLE t (pk int  NOT NULL PRIMARY KEY AUTO_INCREMENT, i INT, j JSON);")
	tk.MustExec(`INSERT INTO t(i, j) VALUES (0, NULL)`)
	tk.MustExec(`INSERT INTO t(i, j) VALUES (1, '{"a": 2}')`)
	tk.MustExec(`INSERT INTO t(i, j) VALUES (2, '[1,2]')`)
	tk.MustExec(`INSERT INTO t(i, j) VALUES (3, '{"a":"b", "c":"d","ab":"abc", "bc": ["x", "y"]}')`)
	tk.MustExec(`INSERT INTO t(i, j) VALUES (4, '["here", ["I", "am"], "!!!"]')`)
	tk.MustExec(`INSERT INTO t(i, j) VALUES (5, '"scalar string"')`)
	tk.MustExec(`INSERT INTO t(i, j) VALUES (6, 'true')`)
	tk.MustExec(`INSERT INTO t(i, j) VALUES (7, 'false')`)
	tk.MustExec(`INSERT INTO t(i, j) VALUES (8, 'null')`)
	tk.MustExec(`INSERT INTO t(i, j) VALUES (9, '-1')`)
	tk.MustExec(`INSERT INTO t(i, j) VALUES (10, CAST(CAST(1 AS UNSIGNED) AS JSON))`)
	tk.MustExec(`INSERT INTO t(i, j) VALUES (11, '32767')`)
	tk.MustExec(`INSERT INTO t(i, j) VALUES (12, '32768')`)
	tk.MustExec(`INSERT INTO t(i, j) VALUES (13, '-32768')`)
	tk.MustExec(`INSERT INTO t(i, j) VALUES (14, '-32769')`)
	tk.MustExec(`INSERT INTO t(i, j) VALUES (15, '2147483647')`)
	tk.MustExec(`INSERT INTO t(i, j) VALUES (16, '2147483648')`)
	tk.MustExec(`INSERT INTO t(i, j) VALUES (17, '-2147483648')`)
	tk.MustExec(`INSERT INTO t(i, j) VALUES (18, '-2147483649')`)
	tk.MustExec(`INSERT INTO t(i, j) VALUES (19, '18446744073709551615')`)
	tk.MustExec(`INSERT INTO t(i, j) VALUES (20, '18446744073709551616')`)
	tk.MustExec(`INSERT INTO t(i, j) VALUES (21, '3.14')`)
	tk.MustExec(`INSERT INTO t(i, j) VALUES (22, '{}')`)
	tk.MustExec(`INSERT INTO t(i, j) VALUES (23, '[]')`)
	tk.MustExec(`INSERT INTO t(i, j) VALUES (24, CAST(CAST('2015-01-15 23:24:25' AS DATETIME) AS JSON))`)
	tk.MustExec(`INSERT INTO t(i, j) VALUES (25, CAST(CAST('23:24:25' AS TIME) AS JSON))`)
	tk.MustExec(`INSERT INTO t(i, j) VALUES (26, CAST(CAST('2015-01-15' AS DATE) AS JSON))`)
	tk.MustExec(`INSERT INTO t(i, j) VALUES (27, CAST(TIMESTAMP('2015-01-15 23:24:25') AS JSON))`)
	tk.MustExec(`INSERT INTO t(i, j) VALUES (28, CAST('[]' AS CHAR CHARACTER SET 'ascii'))`)

	result := tk.MustQuery(`SELECT i,
		(j = '"scalar string"') AS c1,
		(j = 'scalar string') AS c2,
		(j = CAST('"scalar string"' AS JSON)) AS c3,
		(j = CAST(CAST(j AS CHAR CHARACTER SET 'utf8mb4') AS JSON)) AS c4,
		(j = CAST(NULL AS JSON)) AS c5,
		(j = NULL) AS c6,
		(j <=> NULL) AS c7,
		(j <=> CAST(NULL AS JSON)) AS c8,
		(j IN (-1, 2, 32768, 3.14)) AS c9,
		(j IN (CAST('[1, 2]' AS JSON), CAST('{}' AS JSON), CAST(3.14 AS JSON))) AS c10,
		(j = (SELECT j FROM t WHERE j = CAST('null' AS JSON))) AS c11,
		(j = (SELECT j FROM t WHERE j IS NULL)) AS c12,
		(j = (SELECT j FROM t WHERE 1<>1)) AS c13,
		(j = DATE('2015-01-15')) AS c14,
		(j = TIME('23:24:25')) AS c15,
		(j = TIMESTAMP('2015-01-15 23:24:25')) AS c16,
		(j = CURRENT_TIMESTAMP) AS c17,
		(JSON_EXTRACT(j, '$.a') = 2) AS c18
		FROM t
		ORDER BY i;`)
	result.Check(testkit.Rows("0 <nil> <nil> <nil> <nil> <nil> <nil> 1 1 <nil> <nil> <nil> <nil> <nil> <nil> <nil> <nil> <nil> <nil>",
		"1 0 0 0 1 <nil> <nil> 0 0 0 0 0 <nil> <nil> 0 0 0 0 1",
		"2 0 0 0 1 <nil> <nil> 0 0 0 1 0 <nil> <nil> 0 0 0 0 <nil>",
		"3 0 0 0 1 <nil> <nil> 0 0 0 0 0 <nil> <nil> 0 0 0 0 0",
		"4 0 0 0 1 <nil> <nil> 0 0 0 0 0 <nil> <nil> 0 0 0 0 <nil>",
		"5 0 1 1 1 <nil> <nil> 0 0 0 0 0 <nil> <nil> 0 0 0 0 <nil>",
		"6 0 0 0 1 <nil> <nil> 0 0 0 0 0 <nil> <nil> 0 0 0 0 <nil>",
		"7 0 0 0 1 <nil> <nil> 0 0 0 0 0 <nil> <nil> 0 0 0 0 <nil>",
		"8 0 0 0 1 <nil> <nil> 0 0 0 0 1 <nil> <nil> 0 0 0 0 <nil>",
		"9 0 0 0 1 <nil> <nil> 0 0 1 0 0 <nil> <nil> 0 0 0 0 <nil>",
		"10 0 0 0 1 <nil> <nil> 0 0 0 0 0 <nil> <nil> 0 0 0 0 <nil>",
		"11 0 0 0 1 <nil> <nil> 0 0 0 0 0 <nil> <nil> 0 0 0 0 <nil>",
		"12 0 0 0 1 <nil> <nil> 0 0 1 0 0 <nil> <nil> 0 0 0 0 <nil>",
		"13 0 0 0 1 <nil> <nil> 0 0 0 0 0 <nil> <nil> 0 0 0 0 <nil>",
		"14 0 0 0 1 <nil> <nil> 0 0 0 0 0 <nil> <nil> 0 0 0 0 <nil>",
		"15 0 0 0 1 <nil> <nil> 0 0 0 0 0 <nil> <nil> 0 0 0 0 <nil>",
		"16 0 0 0 1 <nil> <nil> 0 0 0 0 0 <nil> <nil> 0 0 0 0 <nil>",
		"17 0 0 0 1 <nil> <nil> 0 0 0 0 0 <nil> <nil> 0 0 0 0 <nil>",
		"18 0 0 0 1 <nil> <nil> 0 0 0 0 0 <nil> <nil> 0 0 0 0 <nil>",
		"19 0 0 0 1 <nil> <nil> 0 0 0 0 0 <nil> <nil> 0 0 0 0 <nil>",
		"20 0 0 0 1 <nil> <nil> 0 0 0 0 0 <nil> <nil> 0 0 0 0 <nil>",
		"21 0 0 0 1 <nil> <nil> 0 0 1 1 0 <nil> <nil> 0 0 0 0 <nil>",
		"22 0 0 0 1 <nil> <nil> 0 0 0 1 0 <nil> <nil> 0 0 0 0 <nil>",
		"23 0 0 0 1 <nil> <nil> 0 0 0 0 0 <nil> <nil> 0 0 0 0 <nil>",
		"24 0 0 0 1 <nil> <nil> 0 0 0 0 0 <nil> <nil> 0 0 1 0 <nil>",
		"25 0 0 0 1 <nil> <nil> 0 0 0 0 0 <nil> <nil> 0 1 0 0 <nil>",
		"26 0 0 0 1 <nil> <nil> 0 0 0 0 0 <nil> <nil> 1 0 0 0 <nil>",
		"27 0 0 0 1 <nil> <nil> 0 0 0 0 0 <nil> <nil> 0 0 1 0 <nil>",
		"28 0 0 0 1 <nil> <nil> 0 0 0 0 0 <nil> <nil> 0 0 0 0 <nil>"))

	// for coalesce
	result = tk.MustQuery("select coalesce(NULL), coalesce(NULL, NULL), coalesce(NULL, NULL, NULL);")
	result.Check(testkit.Rows("<nil> <nil> <nil>"))
	tk.MustQuery(`select coalesce(cast(1 as json), cast(2 as json));`).Check(testkit.Rows(`1`))
	tk.MustQuery(`select coalesce(NULL, cast(2 as json));`).Check(testkit.Rows(`2`))
	tk.MustQuery(`select coalesce(cast(1 as json), NULL);`).Check(testkit.Rows(`1`))
	tk.MustQuery(`select coalesce(NULL, NULL);`).Check(testkit.Rows(`<nil>`))

	tk.MustExec("drop table if exists t2")
	tk.MustExec("create table t2(a int, b double, c datetime, d time, e char(20), f bit(10))")
	tk.MustExec(`insert into t2 values(1, 1.1, "2017-08-01 12:01:01", "12:01:01", "abcdef", 0b10101)`)

	result = tk.MustQuery("select coalesce(NULL, a), coalesce(NULL, b, a), coalesce(c, NULL, a, b), coalesce(d, NULL), coalesce(d, c), coalesce(NULL, NULL, e, 1), coalesce(f), coalesce(1, a, b, c, d, e, f) from t2")
	result.Check(testkit.Rows(fmt.Sprintf("1 1.1 2017-08-01 12:01:01 12:01:01 %s 12:01:01 abcdef 21 1", time.Now().In(tk.Se.GetSessionVars().Location()).Format("2006-01-02"))))

	// nullif
	result = tk.MustQuery(`SELECT NULLIF(NULL, 1), NULLIF(1, NULL), NULLIF(1, 1), NULLIF(NULL, NULL);`)
	result.Check(testkit.Rows("<nil> 1 <nil> <nil>"))

	result = tk.MustQuery(`SELECT NULLIF(1, 1.0), NULLIF(1, "1.0");`)
	result.Check(testkit.Rows("<nil> <nil>"))

	result = tk.MustQuery(`SELECT NULLIF("abc", 1);`)
	result.Check(testkit.Rows("abc"))

	result = tk.MustQuery(`SELECT NULLIF(1+2, 1);`)
	result.Check(testkit.Rows("3"))

	result = tk.MustQuery(`SELECT NULLIF(1, 1+2);`)
	result.Check(testkit.Rows("1"))

	result = tk.MustQuery(`SELECT NULLIF(2+3, 1+2);`)
	result.Check(testkit.Rows("5"))

	result = tk.MustQuery(`SELECT HEX(NULLIF("abc", 1));`)
	result.Check(testkit.Rows("616263"))

	tk.MustExec("drop table if exists t;")
	tk.MustExec("create table t(a date)")
	result = tk.MustQuery("desc select a = a from t")
	result.Check(testkit.Rows(
		"Projection_3 10000.00 root  eq(test.t.a, test.t.a)->Column#3",
		"└─TableReader_5 10000.00 root  data:TableFullScan_4",
		"  └─TableFullScan_4 10000.00 cop[tikv] table:t keep order:false, stats:pseudo",
	))

	// for interval
	result = tk.MustQuery(`select interval(null, 1, 2), interval(1, 2, 3), interval(2, 1, 3)`)
	result.Check(testkit.Rows("-1 0 1"))
	result = tk.MustQuery(`select interval(3, 1, 2), interval(0, "b", "1", "2"), interval("a", "b", "1", "2")`)
	result.Check(testkit.Rows("2 1 1"))
	result = tk.MustQuery(`select interval(23, 1, 23, 23, 23, 30, 44, 200), interval(23, 1.7, 15.3, 23.1, 30, 44, 200), interval(9007199254740992, 9007199254740993)`)
	result.Check(testkit.Rows("4 2 0"))
	result = tk.MustQuery(`select interval(cast(9223372036854775808 as unsigned), cast(9223372036854775809 as unsigned)), interval(9223372036854775807, cast(9223372036854775808 as unsigned)), interval(-9223372036854775807, cast(9223372036854775808 as unsigned))`)
	result.Check(testkit.Rows("0 0 0"))
	result = tk.MustQuery(`select interval(cast(9223372036854775806 as unsigned), 9223372036854775807), interval(cast(9223372036854775806 as unsigned), -9223372036854775807), interval("9007199254740991", "9007199254740992")`)
	result.Check(testkit.Rows("0 1 0"))
	result = tk.MustQuery(`select interval(9007199254740992, "9007199254740993"), interval("9007199254740992", 9007199254740993), interval("9007199254740992", "9007199254740993")`)
	result.Check(testkit.Rows("1 1 1"))
	result = tk.MustQuery(`select INTERVAL(100, NULL, NULL, NULL, NULL, NULL, 100);`)
	result.Check(testkit.Rows("6"))

	// for greatest
	result = tk.MustQuery(`select greatest(1, 2, 3), greatest("a", "b", "c"), greatest(1.1, 1.2, 1.3), greatest("123a", 1, 2)`)
	result.Check(testkit.Rows("3 c 1.3 123"))
	tk.MustQuery("show warnings").Check(testutil.RowsWithSep("|", "Warning|1292|Truncated incorrect FLOAT value: '123a'"))
	result = tk.MustQuery(`select greatest(cast("2017-01-01" as datetime), "123", "234", cast("2018-01-01" as date)), greatest(cast("2017-01-01" as date), "123", null)`)
	// todo: MySQL returns "2018-01-01 <nil>"
	result.Check(testkit.Rows("2018-01-01 00:00:00 <nil>"))
	tk.MustQuery("show warnings").Check(testutil.RowsWithSep("|", "Warning|1292|Incorrect time value: '123'", "Warning|1292|Incorrect time value: '234'", "Warning|1292|Incorrect time value: '123'"))
	// for least
	result = tk.MustQuery(`select least(1, 2, 3), least("a", "b", "c"), least(1.1, 1.2, 1.3), least("123a", 1, 2)`)
	result.Check(testkit.Rows("1 a 1.1 1"))
	tk.MustQuery("show warnings").Check(testutil.RowsWithSep("|", "Warning|1292|Truncated incorrect FLOAT value: '123a'"))
	result = tk.MustQuery(`select least(cast("2017-01-01" as datetime), "123", "234", cast("2018-01-01" as date)), least(cast("2017-01-01" as date), "123", null)`)
	result.Check(testkit.Rows("123 <nil>"))
	tk.MustQuery("show warnings").Check(testutil.RowsWithSep("|", "Warning|1292|Incorrect time value: '123'", "Warning|1292|Incorrect time value: '234'", "Warning|1292|Incorrect time value: '123'"))
	tk.MustQuery(`select 1 < 17666000000000000000, 1 > 17666000000000000000, 1 = 17666000000000000000`).Check(testkit.Rows("1 0 0"))

	tk.MustExec("drop table if exists t")
	// insert value at utc timezone
	tk.MustExec("set time_zone = '+00:00'")
	tk.MustExec("create table t(a timestamp)")
	tk.MustExec("insert into t value('1991-05-06 04:59:28')")
	// check daylight saving time in Asia/Shanghai
	tk.MustExec("set time_zone='Asia/Shanghai'")
	tk.MustQuery("select * from t").Check(testkit.Rows("1991-05-06 13:59:28"))
	// insert an nonexistent time
	tk.MustExec("set time_zone = 'America/Los_Angeles'")
	_, err := tk.Exec("insert into t value('2011-03-13 02:00:00')")
	c.Assert(err, NotNil)
	// reset timezone to a +8 offset
	tk.MustExec("set time_zone = '+08:00'")
	tk.MustQuery("select * from t").Check(testkit.Rows("1991-05-06 12:59:28"))

	tk.MustExec("drop table if exists t")
	tk.MustExec("create table t(a bigint unsigned)")
	tk.MustExec("insert into t value(17666000000000000000)")
	tk.MustQuery("select * from t where a = 17666000000000000000").Check(testkit.Rows("17666000000000000000"))

	// test for compare row
	result = tk.MustQuery(`select row(1,2,3)=row(1,2,3)`)
	result.Check(testkit.Rows("1"))
	result = tk.MustQuery(`select row(1,2,3)=row(1+3,2,3)`)
	result.Check(testkit.Rows("0"))
	result = tk.MustQuery(`select row(1,2,3)<>row(1,2,3)`)
	result.Check(testkit.Rows("0"))
	result = tk.MustQuery(`select row(1,2,3)<>row(1+3,2,3)`)
	result.Check(testkit.Rows("1"))
	result = tk.MustQuery(`select row(1+3,2,3)<>row(1+3,2,3)`)
	result.Check(testkit.Rows("0"))
}

func (s *testIntegrationSuite) TestAggregationBuiltin(c *C) {
	defer s.cleanEnv(c)
	tk := testkit.NewTestKit(c, s.store)
	tk.MustExec("use test")
	tk.MustExec("create table t(a decimal(7, 6))")
	tk.MustExec("insert into t values(1.123456), (1.123456)")
	result := tk.MustQuery("select avg(a) from t")
	result.Check(testkit.Rows("1.1234560000"))

	tk.MustExec("use test")
	tk.MustExec("drop table t")
	tk.MustExec("CREATE TABLE `t` (	`a` int, KEY `idx_a` (`a`))")
	result = tk.MustQuery("select avg(a) from t")
	result.Check(testkit.Rows("<nil>"))
	result = tk.MustQuery("select max(a), min(a) from t")
	result.Check(testkit.Rows("<nil> <nil>"))
	result = tk.MustQuery("select distinct a from t")
	result.Check(testkit.Rows())
	result = tk.MustQuery("select sum(a) from t")
	result.Check(testkit.Rows("<nil>"))
	result = tk.MustQuery("select count(a) from t")
	result.Check(testkit.Rows("0"))
	result = tk.MustQuery("select bit_or(a) from t")
	result.Check(testkit.Rows("0"))
	result = tk.MustQuery("select bit_xor(a) from t")
	result.Check(testkit.Rows("0"))
	result = tk.MustQuery("select bit_and(a) from t")
	result.Check(testkit.Rows("18446744073709551615"))
}

func (s *testIntegrationSuite) TestAggregationBuiltinBitOr(c *C) {
	defer s.cleanEnv(c)
	tk := testkit.NewTestKit(c, s.store)
	tk.MustExec("use test")
	tk.MustExec("drop table if exists t;")
	tk.MustExec("create table t(a bigint)")
	tk.MustExec("insert into t values(null);")
	result := tk.MustQuery("select bit_or(a) from t")
	result.Check(testkit.Rows("0"))
	tk.MustExec("insert into t values(1);")
	result = tk.MustQuery("select bit_or(a) from t")
	result.Check(testkit.Rows("1"))
	tk.MustExec("insert into t values(2);")
	result = tk.MustQuery("select bit_or(a) from t")
	result.Check(testkit.Rows("3"))
	tk.MustExec("insert into t values(4);")
	result = tk.MustQuery("select bit_or(a) from t")
	result.Check(testkit.Rows("7"))
	result = tk.MustQuery("select a, bit_or(a) from t group by a order by a")
	result.Check(testkit.Rows("<nil> 0", "1 1", "2 2", "4 4"))
	tk.MustExec("insert into t values(-1);")
	result = tk.MustQuery("select bit_or(a) from t")
	result.Check(testkit.Rows("18446744073709551615"))
}

func (s *testIntegrationSuite) TestAggregationBuiltinBitXor(c *C) {
	defer s.cleanEnv(c)
	tk := testkit.NewTestKit(c, s.store)
	tk.MustExec("use test")
	tk.MustExec("drop table if exists t;")
	tk.MustExec("create table t(a bigint)")
	tk.MustExec("insert into t values(null);")
	result := tk.MustQuery("select bit_xor(a) from t")
	result.Check(testkit.Rows("0"))
	tk.MustExec("insert into t values(1);")
	result = tk.MustQuery("select bit_xor(a) from t")
	result.Check(testkit.Rows("1"))
	tk.MustExec("insert into t values(2);")
	result = tk.MustQuery("select bit_xor(a) from t")
	result.Check(testkit.Rows("3"))
	tk.MustExec("insert into t values(3);")
	result = tk.MustQuery("select bit_xor(a) from t")
	result.Check(testkit.Rows("0"))
	tk.MustExec("insert into t values(3);")
	result = tk.MustQuery("select bit_xor(a) from t")
	result.Check(testkit.Rows("3"))
	result = tk.MustQuery("select a, bit_xor(a) from t group by a order by a")
	result.Check(testkit.Rows("<nil> 0", "1 1", "2 2", "3 0"))
}

func (s *testIntegrationSuite) TestAggregationBuiltinBitAnd(c *C) {
	defer s.cleanEnv(c)
	tk := testkit.NewTestKit(c, s.store)
	tk.MustExec("use test")
	tk.MustExec("drop table if exists t;")
	tk.MustExec("create table t(a bigint)")
	tk.MustExec("insert into t values(null);")
	result := tk.MustQuery("select bit_and(a) from t")
	result.Check(testkit.Rows("18446744073709551615"))
	tk.MustExec("insert into t values(7);")
	result = tk.MustQuery("select bit_and(a) from t")
	result.Check(testkit.Rows("7"))
	tk.MustExec("insert into t values(5);")
	result = tk.MustQuery("select bit_and(a) from t")
	result.Check(testkit.Rows("5"))
	tk.MustExec("insert into t values(3);")
	result = tk.MustQuery("select bit_and(a) from t")
	result.Check(testkit.Rows("1"))
	tk.MustExec("insert into t values(2);")
	result = tk.MustQuery("select bit_and(a) from t")
	result.Check(testkit.Rows("0"))
	result = tk.MustQuery("select a, bit_and(a) from t group by a order by a desc")
	result.Check(testkit.Rows("7 7", "5 5", "3 3", "2 2", "<nil> 18446744073709551615"))
}

func (s *testIntegrationSuite) TestAggregationBuiltinGroupConcat(c *C) {
	defer s.cleanEnv(c)
	tk := testkit.NewTestKit(c, s.store)
	tk.MustExec("use test")
	tk.MustExec("create table t(a varchar(100))")
	tk.MustExec("create table d(a varchar(100))")
	tk.MustExec("insert into t values('hello'), ('hello')")
	result := tk.MustQuery("select group_concat(a) from t")
	result.Check(testkit.Rows("hello,hello"))

	tk.MustExec("set @@group_concat_max_len=7")
	result = tk.MustQuery("select group_concat(a) from t")
	result.Check(testkit.Rows("hello,h"))
	tk.MustQuery("show warnings").Check(testutil.RowsWithSep("|", "Warning 1260 Some rows were cut by GROUPCONCAT(test.t.a)"))

	_, err := tk.Exec("insert into d select group_concat(a) from t")
	c.Assert(errors.Cause(err).(*terror.Error).Code(), Equals, terror.ErrCode(mysql.ErrCutValueGroupConcat))

	tk.Exec("set sql_mode=''")
	tk.MustExec("insert into d select group_concat(a) from t")
	tk.MustQuery("show warnings").Check(testutil.RowsWithSep("|", "Warning 1260 Some rows were cut by GROUPCONCAT(test.t.a)"))
	tk.MustQuery("select * from d").Check(testkit.Rows("hello,h"))
}

func (s *testIntegrationSuite) TestAggregationBuiltinJSONObjectAgg(c *C) {
	defer s.cleanEnv(c)
	tk := testkit.NewTestKit(c, s.store)
	tk.MustExec("use test")

	tk.MustExec("drop table if exists t;")
	tk.MustExec(`CREATE TABLE t (
		a int(11),
		b varchar(100),
		c decimal(3,2),
		d json,
		e date,
		f time,
		g datetime DEFAULT '2012-01-01',
		h timestamp NOT NULL DEFAULT CURRENT_TIMESTAMP,
		i char(36),
		j text(50));`)

	tk.MustExec(`insert into t values(1, 'ab', 5.5, '{"id": 1}', '2020-01-10', '11:12:13', '2020-01-11', '0000-00-00 00:00:00', 'first', 'json_objectagg_test');`)

	result := tk.MustQuery("select json_objectagg(a, b) from t group by a order by a;")
	result.Check(testkit.Rows(`{"1": "ab"}`))
	result = tk.MustQuery("select json_objectagg(b, c) from t group by b order by b;")
	result.Check(testkit.Rows(`{"ab": 5.5}`))
	result = tk.MustQuery("select json_objectagg(e, f) from t group by e order by e;")
	result.Check(testkit.Rows(`{"2020-01-10": "11:12:13"}`))
	result = tk.MustQuery("select json_objectagg(f, g) from t group by f order by f;")
	result.Check(testkit.Rows(`{"11:12:13": "2020-01-11 00:00:00"}`))
	result = tk.MustQuery("select json_objectagg(g, h) from t group by g order by g;")
	result.Check(testkit.Rows(`{"2020-01-11 00:00:00": "0000-00-00 00:00:00"}`))
	result = tk.MustQuery("select json_objectagg(h, i) from t group by h order by h;")
	result.Check(testkit.Rows(`{"0000-00-00 00:00:00": "first"}`))
	result = tk.MustQuery("select json_objectagg(i, j) from t group by i order by i;")
	result.Check(testkit.Rows(`{"first": "json_objectagg_test"}`))
	result = tk.MustQuery("select json_objectagg(a, null) from t group by a order by a;")
	result.Check(testkit.Rows(`{"1": null}`))
}

func (s *testIntegrationSuite2) TestOtherBuiltin(c *C) {
	defer s.cleanEnv(c)
	tk := testkit.NewTestKit(c, s.store)
	tk.MustExec("use test")

	tk.MustExec("drop table if exists t")
	tk.MustExec("create table t(a int, b double, c varchar(20), d datetime, e time)")
	tk.MustExec("insert into t value(1, 2, 'string', '2017-01-01 12:12:12', '12:12:12')")

	// for in
	result := tk.MustQuery("select 1 in (a, b, c), 'string' in (a, b, c), '2017-01-01 12:12:12' in (c, d, e), '12:12:12' in (c, d, e) from t")
	result.Check(testkit.Rows("1 1 1 1"))
	result = tk.MustQuery("select 1 in (null, c), 2 in (null, c) from t")
	result.Check(testkit.Rows("<nil> <nil>"))
	result = tk.MustQuery("select 0 in (a, b, c), 0 in (a, b, c), 3 in (a, b, c), 4 in (a, b, c) from t")
	result.Check(testkit.Rows("1 1 0 0"))
	result = tk.MustQuery("select (0,1) in ((0,1), (0,2)), (0,1) in ((0,0), (0,2))")
	result.Check(testkit.Rows("1 0"))

	result = tk.MustQuery(`select bit_count(121), bit_count(-1), bit_count(null), bit_count("1231aaa");`)
	result.Check(testkit.Rows("5 64 <nil> 7"))

	tk.MustExec("drop table if exists t")
	tk.MustExec("create table t(a int primary key, b time, c double, d varchar(10))")
	tk.MustExec(`insert into t values(1, '01:01:01', 1.1, "1"), (2, '02:02:02', 2.2, "2")`)
	tk.MustExec(`insert into t(a, b) values(1, '12:12:12') on duplicate key update a = values(b)`)
	result = tk.MustQuery(`select a from t order by a`)
	result.Check(testkit.Rows("2", "121212"))
	tk.MustExec(`insert into t values(2, '12:12:12', 1.1, "3.3") on duplicate key update a = values(c) + values(d)`)
	result = tk.MustQuery(`select a from t order by a`)
	result.Check(testkit.Rows("4", "121212"))

	// for setvar, getvar
	tk.MustExec(`set @varname = "Abc"`)
	result = tk.MustQuery(`select @varname, @VARNAME`)
	result.Check(testkit.Rows("Abc Abc"))

	// for values
	tk.MustExec("drop table t")
	tk.MustExec("CREATE TABLE `t` (`id` varchar(32) NOT NULL, `count` decimal(18,2), PRIMARY KEY (`id`));")
	tk.MustExec("INSERT INTO t (id,count)VALUES('abc',2) ON DUPLICATE KEY UPDATE count=if(VALUES(count) > count,VALUES(count),count)")
	result = tk.MustQuery("select count from t where id = 'abc'")
	result.Check(testkit.Rows("2.00"))
	tk.MustExec("INSERT INTO t (id,count)VALUES('abc',265.0) ON DUPLICATE KEY UPDATE count=if(VALUES(count) > count,VALUES(count),count)")
	result = tk.MustQuery("select count from t where id = 'abc'")
	result.Check(testkit.Rows("265.00"))

	// for values(issue #4884)
	tk.MustExec("drop table if exists t;")
	tk.MustExec("create table test(id int not null, val text, primary key(id));")
	tk.MustExec("insert into test values(1,'hello');")
	result = tk.MustQuery("select * from test;")
	result.Check(testkit.Rows("1 hello"))
	tk.MustExec("insert into test values(1, NULL) on duplicate key update val = VALUES(val);")
	result = tk.MustQuery("select * from test;")
	result.Check(testkit.Rows("1 <nil>"))

	tk.MustExec("drop table if exists test;")
	tk.MustExec(`create table test(
		id int not null,
		a text,
		b blob,
		c varchar(20),
		d int,
		e float,
		f DECIMAL(6,4),
		g JSON,
		primary key(id));`)

	tk.MustExec(`insert into test values(1,'txt hello', 'blb hello', 'vc hello', 1, 1.1, 1.0, '{"key1": "value1", "key2": "value2"}');`)
	tk.MustExec(`insert into test values(1, NULL, NULL, NULL, NULL, NULL, NULL, NULL)
	on duplicate key update
	a = values(a),
	b = values(b),
	c = values(c),
	d = values(d),
	e = values(e),
	f = values(f),
	g = values(g);`)

	result = tk.MustQuery("select * from test;")
	result.Check(testkit.Rows("1 <nil> <nil> <nil> <nil> <nil> <nil> <nil>"))
}

func (s *testIntegrationSuite) TestDateBuiltin(c *C) {
	ctx := context.Background()
	defer s.cleanEnv(c)
	tk := testkit.NewTestKit(c, s.store)
	tk.MustExec("USE test;")
	tk.MustExec("DROP TABLE IF EXISTS t;")
	tk.MustExec("create table t (d date);")
	tk.MustExec("insert into t values ('1997-01-02')")
	tk.MustExec("insert into t values ('1998-01-02')")
	r := tk.MustQuery("select * from t where d < date '1998-01-01';")
	r.Check(testkit.Rows("1997-01-02"))

	r = tk.MustQuery("select date'20171212'")
	r.Check(testkit.Rows("2017-12-12"))

	r = tk.MustQuery("select date'2017/12/12'")
	r.Check(testkit.Rows("2017-12-12"))

	r = tk.MustQuery("select date'2017/12-12'")
	r.Check(testkit.Rows("2017-12-12"))

	tk.MustExec("set sql_mode = ''")
	r = tk.MustQuery("select date '0000-00-00';")
	r.Check(testkit.Rows("0000-00-00"))

	tk.MustExec("set sql_mode = 'NO_ZERO_IN_DATE'")
	r = tk.MustQuery("select date '0000-00-00';")
	r.Check(testkit.Rows("0000-00-00"))

	tk.MustExec("set sql_mode = 'NO_ZERO_DATE'")
	rs, err := tk.Exec("select date '0000-00-00';")
	c.Assert(err, IsNil)
	_, err = session.GetRows4Test(ctx, tk.Se, rs)
	c.Assert(err, NotNil)
	c.Assert(terror.ErrorEqual(err, types.ErrWrongValue.GenWithStackByArgs(types.DateTimeStr, "0000-00-00")), IsTrue)
	c.Assert(rs.Close(), IsNil)

	tk.MustExec("set sql_mode = ''")
	r = tk.MustQuery("select date '2007-10-00';")
	r.Check(testkit.Rows("2007-10-00"))

	tk.MustExec("set sql_mode = 'NO_ZERO_IN_DATE'")
	rs, _ = tk.Exec("select date '2007-10-00';")
	_, err = session.GetRows4Test(ctx, tk.Se, rs)
	c.Assert(err, NotNil)
	c.Assert(terror.ErrorEqual(err, types.ErrWrongValue.GenWithStackByArgs(types.DateTimeStr, "2017-10-00")), IsTrue)
	c.Assert(rs.Close(), IsNil)

	tk.MustExec("set sql_mode = 'NO_ZERO_DATE'")
	r = tk.MustQuery("select date '2007-10-00';")
	r.Check(testkit.Rows("2007-10-00"))

	tk.MustExec("set sql_mode = 'NO_ZERO_IN_DATE,NO_ZERO_DATE'")

	rs, _ = tk.Exec("select date '2007-10-00';")
	_, err = session.GetRows4Test(ctx, tk.Se, rs)
	c.Assert(err, NotNil)
	c.Assert(terror.ErrorEqual(err, types.ErrWrongValue.GenWithStackByArgs(types.DateTimeStr, "2017-10-00")), IsTrue)
	c.Assert(rs.Close(), IsNil)

	rs, err = tk.Exec("select date '0000-00-00';")
	c.Assert(err, IsNil)
	_, err = session.GetRows4Test(ctx, tk.Se, rs)
	c.Assert(err, NotNil)
	c.Assert(terror.ErrorEqual(err, types.ErrWrongValue.GenWithStackByArgs(types.DateTimeStr, "0000-00-00")), IsTrue)
	c.Assert(rs.Close(), IsNil)

	r = tk.MustQuery("select date'1998~01~02'")
	r.Check(testkit.Rows("1998-01-02"))

	r = tk.MustQuery("select date'731124', date '011124'")
	r.Check(testkit.Rows("1973-11-24 2001-11-24"))

	_, err = tk.Exec("select date '0000-00-00 00:00:00';")
	c.Assert(err, NotNil)
	c.Assert(terror.ErrorEqual(err, types.ErrWrongValue.GenWithStackByArgs(types.DateTimeStr, "0000-00-00 00:00:00")), IsTrue)

	_, err = tk.Exec("select date '2017-99-99';")
	c.Assert(err, NotNil)
	c.Assert(terror.ErrorEqual(err, types.ErrWrongValue), IsTrue, Commentf("err: %v", err))

	_, err = tk.Exec("select date '2017-2-31';")
	c.Assert(err, NotNil)
	c.Assert(terror.ErrorEqual(err, types.ErrWrongValue), IsTrue, Commentf("err: %v", err))

	_, err = tk.Exec("select date '201712-31';")
	c.Assert(err, NotNil)
	c.Assert(terror.ErrorEqual(err, types.ErrWrongValue.GenWithStackByArgs(types.DateTimeStr, "201712-31")), IsTrue, Commentf("err: %v", err))

	_, err = tk.Exec("select date 'abcdefg';")
	c.Assert(err, NotNil)
	c.Assert(terror.ErrorEqual(err, types.ErrWrongValue.GenWithStackByArgs(types.DateTimeStr, "abcdefg")), IsTrue, Commentf("err: %v", err))
}

func (s *testIntegrationSuite) TestJSONBuiltin(c *C) {
	defer s.cleanEnv(c)
	tk := testkit.NewTestKit(c, s.store)
	tk.MustExec("USE test;")
	tk.MustExec("DROP TABLE IF EXISTS t;")
	tk.MustExec("CREATE TABLE `my_collection` (	`doc` json DEFAULT NULL, `_id` varchar(32) GENERATED ALWAYS AS (JSON_UNQUOTE(JSON_EXTRACT(doc,'$._id'))) STORED NOT NULL, PRIMARY KEY (`_id`))")
	_, err := tk.Exec("UPDATE `test`.`my_collection` SET doc=JSON_SET(doc) WHERE (JSON_EXTRACT(doc,'$.name') = 'clare');")
	c.Assert(err, NotNil)

	r := tk.MustQuery("select json_valid(null);")
	r.Check(testkit.Rows("<nil>"))

	r = tk.MustQuery(`select json_valid("null");`)
	r.Check(testkit.Rows("1"))

	r = tk.MustQuery("select json_valid(0);")
	r.Check(testkit.Rows("0"))

	r = tk.MustQuery(`select json_valid("0");`)
	r.Check(testkit.Rows("1"))

	r = tk.MustQuery(`select json_valid("hello");`)
	r.Check(testkit.Rows("0"))

	r = tk.MustQuery(`select json_valid('"hello"');`)
	r.Check(testkit.Rows("1"))

	r = tk.MustQuery(`select json_valid('{"a":1}');`)
	r.Check(testkit.Rows("1"))

	r = tk.MustQuery("select json_valid('{}');")
	r.Check(testkit.Rows("1"))

	r = tk.MustQuery(`select json_valid('[]');`)
	r.Check(testkit.Rows("1"))

	r = tk.MustQuery("select json_valid('2019-8-19');")
	r.Check(testkit.Rows("0"))

	r = tk.MustQuery(`select json_valid('"2019-8-19"');`)
	r.Check(testkit.Rows("1"))
}

func (s *testIntegrationSuite) TestTimeLiteral(c *C) {
	defer s.cleanEnv(c)
	tk := testkit.NewTestKit(c, s.store)

	r := tk.MustQuery("select time '117:01:12';")
	r.Check(testkit.Rows("117:01:12"))

	r = tk.MustQuery("select time '01:00:00.999999';")
	r.Check(testkit.Rows("01:00:00.999999"))

	r = tk.MustQuery("select time '1 01:00:00';")
	r.Check(testkit.Rows("25:00:00"))

	r = tk.MustQuery("select time '110:00:00';")
	r.Check(testkit.Rows("110:00:00"))

	r = tk.MustQuery("select time'-1:1:1.123454656';")
	r.Check(testkit.Rows("-01:01:01.123455"))

	r = tk.MustQuery("select time '33:33';")
	r.Check(testkit.Rows("33:33:00"))

	r = tk.MustQuery("select time '1.1';")
	r.Check(testkit.Rows("00:00:01.1"))

	r = tk.MustQuery("select time '21';")
	r.Check(testkit.Rows("00:00:21"))

	r = tk.MustQuery("select time '20 20:20';")
	r.Check(testkit.Rows("500:20:00"))

	_, err := tk.Exec("select time '2017-01-01 00:00:00';")
	c.Assert(err, NotNil)
	c.Assert(terror.ErrorEqual(err, types.ErrWrongValue.GenWithStackByArgs(types.DateTimeStr, "2017-01-01 00:00:00")), IsTrue)

	_, err = tk.Exec("select time '071231235959.999999';")
	c.Assert(err, NotNil)
	c.Assert(terror.ErrorEqual(err, types.ErrWrongValue.GenWithStackByArgs(types.DateTimeStr, "071231235959.999999")), IsTrue)

	_, err = tk.Exec("select time '20171231235959.999999';")
	c.Assert(err, NotNil)
	c.Assert(terror.ErrorEqual(err, types.ErrWrongValue.GenWithStackByArgs(types.DateTimeStr, "20171231235959.999999")), IsTrue)

	_, err = tk.Exec("select ADDDATE('2008-01-34', -1);")
	c.Assert(err, IsNil)
	tk.MustQuery("Show warnings;").Check(testutil.RowsWithSep("|",
		"Warning|1292|Incorrect datetime value: '2008-01-34'"))
}

func (s *testIntegrationSuite) TestIssue13822(c *C) {
	tk := testkit.NewTestKitWithInit(c, s.store)
	tk.MustQuery("select ADDDATE(20111111, interval '-123' DAY);").Check(testkit.Rows("2011-07-11"))
	tk.MustQuery("select SUBDATE(20111111, interval '-123' DAY);").Check(testkit.Rows("2012-03-13"))
}

func (s *testIntegrationSuite) TestTimestampLiteral(c *C) {
	defer s.cleanEnv(c)
	tk := testkit.NewTestKit(c, s.store)

	r := tk.MustQuery("select timestamp '2017-01-01 00:00:00';")
	r.Check(testkit.Rows("2017-01-01 00:00:00"))

	r = tk.MustQuery("select timestamp '2017@01@01 00:00:00';")
	r.Check(testkit.Rows("2017-01-01 00:00:00"))

	r = tk.MustQuery("select timestamp '2017@01@01 00~00~00';")
	r.Check(testkit.Rows("2017-01-01 00:00:00"))

	r = tk.MustQuery("select timestamp '2017@01@0001 00~00~00.333';")
	r.Check(testkit.Rows("2017-01-01 00:00:00.333"))

	_, err := tk.Exec("select timestamp '00:00:00';")
	c.Assert(err, NotNil)
	c.Assert(terror.ErrorEqual(err, types.ErrWrongValue.GenWithStackByArgs(types.DateTimeStr, "00:00:00")), IsTrue)

	_, err = tk.Exec("select timestamp '1992-01-03';")
	c.Assert(err, NotNil)
	c.Assert(terror.ErrorEqual(err, types.ErrWrongValue.GenWithStackByArgs(types.DateTimeStr, "1992-01-03")), IsTrue)

	_, err = tk.Exec("select timestamp '20171231235959.999999';")
	c.Assert(err, NotNil)
	c.Assert(terror.ErrorEqual(err, types.ErrWrongValue.GenWithStackByArgs(types.DateTimeStr, "20171231235959.999999")), IsTrue)
}

func (s *testIntegrationSuite) TestLiterals(c *C) {
	defer s.cleanEnv(c)
	tk := testkit.NewTestKit(c, s.store)
	r := tk.MustQuery("SELECT LENGTH(b''), LENGTH(B''), b''+1, b''-1, B''+1;")
	r.Check(testkit.Rows("0 0 1 -1 1"))
}

func (s *testIntegrationSuite) TestFuncJSON(c *C) {
	tk := testkit.NewTestKit(c, s.store)
	defer s.cleanEnv(c)
	tk.MustExec("USE test;")
	tk.MustExec("DROP TABLE IF EXISTS table_json;")
	tk.MustExec("CREATE TABLE table_json(a json, b VARCHAR(255));")

	j1 := `{"\\"hello\\"": "world", "a": [1, "2", {"aa": "bb"}, 4.0, {"aa": "cc"}], "b": true, "c": ["d"]}`
	j2 := `[{"a": 1, "b": true}, 3, 3.5, "hello, world", null, true]`
	for _, j := range []string{j1, j2} {
		tk.MustExec(fmt.Sprintf(`INSERT INTO table_json values('%s', '%s')`, j, j))
	}

	r := tk.MustQuery(`select json_type(a), json_type(b) from table_json`)
	r.Check(testkit.Rows("OBJECT OBJECT", "ARRAY ARRAY"))

	tk.MustGetErrCode("select json_quote();", mysql.ErrWrongParamcountToNativeFct)
	tk.MustGetErrCode("select json_quote('abc', 'def');", mysql.ErrWrongParamcountToNativeFct)
	tk.MustGetErrCode("select json_quote(NULL, 'def');", mysql.ErrWrongParamcountToNativeFct)
	tk.MustGetErrCode("select json_quote('abc', NULL);", mysql.ErrWrongParamcountToNativeFct)

	tk.MustGetErrCode("select json_unquote();", mysql.ErrWrongParamcountToNativeFct)
	tk.MustGetErrCode("select json_unquote('abc', 'def');", mysql.ErrWrongParamcountToNativeFct)
	tk.MustGetErrCode("select json_unquote(NULL, 'def');", mysql.ErrWrongParamcountToNativeFct)
	tk.MustGetErrCode("select json_unquote('abc', NULL);", mysql.ErrWrongParamcountToNativeFct)

	tk.MustQuery("select json_quote(NULL);").Check(testkit.Rows("<nil>"))
	tk.MustQuery("select json_unquote(NULL);").Check(testkit.Rows("<nil>"))

	tk.MustQuery("select json_quote('abc');").Check(testkit.Rows(`"abc"`))
	tk.MustQuery(`select json_quote(convert('"abc"' using ascii));`).Check(testkit.Rows(`"\"abc\""`))
	tk.MustQuery(`select json_quote(convert('"abc"' using latin1));`).Check(testkit.Rows(`"\"abc\""`))
	tk.MustQuery(`select json_quote(convert('"abc"' using utf8));`).Check(testkit.Rows(`"\"abc\""`))
	tk.MustQuery(`select json_quote(convert('"abc"' using utf8mb4));`).Check(testkit.Rows(`"\"abc\""`))

	tk.MustQuery("select json_unquote('abc');").Check(testkit.Rows("abc"))
	tk.MustQuery(`select json_unquote('"abc"');`).Check(testkit.Rows("abc"))
	tk.MustQuery(`select json_unquote(convert('"abc"' using ascii));`).Check(testkit.Rows("abc"))
	tk.MustQuery(`select json_unquote(convert('"abc"' using latin1));`).Check(testkit.Rows("abc"))
	tk.MustQuery(`select json_unquote(convert('"abc"' using utf8));`).Check(testkit.Rows("abc"))
	tk.MustQuery(`select json_unquote(convert('"abc"' using utf8mb4));`).Check(testkit.Rows("abc"))

	tk.MustQuery(`select json_quote('"');`).Check(testkit.Rows(`"\""`))
	tk.MustQuery(`select json_unquote('"');`).Check(testkit.Rows(`"`))

	tk.MustQuery(`select json_unquote('""');`).Check(testkit.Rows(``))
	tk.MustQuery(`select char_length(json_unquote('""'));`).Check(testkit.Rows(`0`))
	tk.MustQuery(`select json_unquote('"" ');`).Check(testkit.Rows(`"" `))
	tk.MustQuery(`select json_unquote(cast(json_quote('abc') as json));`).Check(testkit.Rows("abc"))

	tk.MustQuery(`select json_unquote(cast('{"abc": "foo"}' as json));`).Check(testkit.Rows(`{"abc": "foo"}`))
	tk.MustQuery(`select json_unquote(json_extract(cast('{"abc": "foo"}' as json), '$.abc'));`).Check(testkit.Rows("foo"))
	tk.MustQuery(`select json_unquote('["a", "b", "c"]');`).Check(testkit.Rows(`["a", "b", "c"]`))
	tk.MustQuery(`select json_unquote(cast('["a", "b", "c"]' as json));`).Check(testkit.Rows(`["a", "b", "c"]`))
	tk.MustQuery(`select json_quote(convert(X'e68891' using utf8));`).Check(testkit.Rows(`"我"`))
	tk.MustQuery(`select json_quote(convert(X'e68891' using utf8mb4));`).Check(testkit.Rows(`"我"`))
	tk.MustQuery(`select cast(json_quote(convert(X'e68891' using utf8)) as json);`).Check(testkit.Rows(`"我"`))
	tk.MustQuery(`select json_unquote(convert(X'e68891' using utf8));`).Check(testkit.Rows("我"))

	tk.MustQuery(`select json_quote(json_quote(json_quote('abc')));`).Check(testkit.Rows(`"\"\\\"abc\\\"\""`))
	tk.MustQuery(`select json_unquote(json_unquote(json_unquote(json_quote(json_quote(json_quote('abc'))))));`).Check(testkit.Rows("abc"))

	tk.MustGetErrCode("select json_quote(123)", mysql.ErrIncorrectType)
	tk.MustGetErrCode("select json_quote(-100)", mysql.ErrIncorrectType)
	tk.MustGetErrCode("select json_quote(123.123)", mysql.ErrIncorrectType)
	tk.MustGetErrCode("select json_quote(-100.000)", mysql.ErrIncorrectType)
	tk.MustGetErrCode(`select json_quote(true);`, mysql.ErrIncorrectType)
	tk.MustGetErrCode(`select json_quote(false);`, mysql.ErrIncorrectType)
	tk.MustGetErrCode(`select json_quote(cast("{}" as JSON));`, mysql.ErrIncorrectType)
	tk.MustGetErrCode(`select json_quote(cast("[]" as JSON));`, mysql.ErrIncorrectType)
	tk.MustGetErrCode(`select json_quote(cast("2015-07-29" as date));`, mysql.ErrIncorrectType)
	tk.MustGetErrCode(`select json_quote(cast("12:18:29.000000" as time));`, mysql.ErrIncorrectType)
	tk.MustGetErrCode(`select json_quote(cast("2015-07-29 12:18:29.000000" as datetime));`, mysql.ErrIncorrectType)

	tk.MustGetErrCode("select json_unquote(123)", mysql.ErrIncorrectType)
	tk.MustGetErrCode("select json_unquote(-100)", mysql.ErrIncorrectType)
	tk.MustGetErrCode("select json_unquote(123.123)", mysql.ErrIncorrectType)
	tk.MustGetErrCode("select json_unquote(-100.000)", mysql.ErrIncorrectType)
	tk.MustGetErrCode(`select json_unquote(true);`, mysql.ErrIncorrectType)
	tk.MustGetErrCode(`select json_unquote(false);`, mysql.ErrIncorrectType)
	tk.MustGetErrCode(`select json_unquote(cast("2015-07-29" as date));`, mysql.ErrIncorrectType)
	tk.MustGetErrCode(`select json_unquote(cast("12:18:29.000000" as time));`, mysql.ErrIncorrectType)
	tk.MustGetErrCode(`select json_unquote(cast("2015-07-29 12:18:29.000000" as datetime));`, mysql.ErrIncorrectType)

	r = tk.MustQuery(`select json_extract(a, '$.a[1]'), json_extract(b, '$.b') from table_json`)
	r.Check(testkit.Rows("\"2\" true", "<nil> <nil>"))

	r = tk.MustQuery(`select json_extract(json_set(a, '$.a[1]', 3), '$.a[1]'), json_extract(json_set(b, '$.b', false), '$.b') from table_json`)
	r.Check(testkit.Rows("3 false", "<nil> <nil>"))

	r = tk.MustQuery(`select json_extract(json_insert(a, '$.a[1]', 3), '$.a[1]'), json_extract(json_insert(b, '$.b', false), '$.b') from table_json`)
	r.Check(testkit.Rows("\"2\" true", "<nil> <nil>"))

	r = tk.MustQuery(`select json_extract(json_replace(a, '$.a[1]', 3), '$.a[1]'), json_extract(json_replace(b, '$.b', false), '$.b') from table_json`)
	r.Check(testkit.Rows("3 false", "<nil> <nil>"))

	r = tk.MustQuery(`select json_extract(json_merge(a, cast(b as JSON)), '$[0].a[0]') from table_json`)
	r.Check(testkit.Rows("1", "1"))

	r = tk.MustQuery(`select json_extract(json_array(1,2,3), '$[1]')`)
	r.Check(testkit.Rows("2"))

	r = tk.MustQuery(`select json_extract(json_object(1,2,3,4), '$."1"')`)
	r.Check(testkit.Rows("2"))

	tk.MustExec(`update table_json set a=json_set(a,'$.a',json_object('a',1,'b',2)) where json_extract(a,'$.a[1]') = '2'`)
	r = tk.MustQuery(`select json_extract(a, '$.a.a'), json_extract(a, '$.a.b') from table_json`)
	r.Check(testkit.Rows("1 2", "<nil> <nil>"))

	r = tk.MustQuery(`select json_contains(NULL, '1'), json_contains('1', NULL), json_contains('1', '1', NULL)`)
	r.Check(testkit.Rows("<nil> <nil> <nil>"))
	r = tk.MustQuery(`select json_contains('{}','{}'), json_contains('[1]','1'), json_contains('[1]','"1"'), json_contains('[1,2,[1,[5,[3]]]]', '[1,3]', '$[2]'), json_contains('[1,2,[1,[5,{"a":[2,3]}]]]', '[1,{"a":[3]}]', "$[2]"), json_contains('{"a":1}', '{"a":1,"b":2}', "$")`)
	r.Check(testkit.Rows("1 1 0 1 1 0"))
	r = tk.MustQuery(`select json_contains('{"a": 1}', '1', "$.c"), json_contains('{"a": [1, 2]}', '1', "$.a[2]"), json_contains('{"a": [1, {"a": 1}]}', '1', "$.a[1].b")`)
	r.Check(testkit.Rows("<nil> <nil> <nil>"))
	rs, err := tk.Exec("select json_contains('1','1','$.*')")
	c.Assert(err, IsNil)
	c.Assert(rs, NotNil)
	_, err = session.GetRows4Test(context.Background(), tk.Se, rs)
	c.Assert(err, NotNil)
	c.Assert(err.Error(), Equals, "[json:3149]In this situation, path expressions may not contain the * and ** tokens.")

	r = tk.MustQuery(`select
		json_contains_path(NULL, 'one', "$.c"),
		json_contains_path(NULL, 'all', "$.c"),
		json_contains_path('{"a": 1}', NULL, "$.c"),
		json_contains_path('{"a": 1}', 'one', NULL),
		json_contains_path('{"a": 1}', 'all', NULL)
	`)
	r.Check(testkit.Rows("<nil> <nil> <nil> <nil> <nil>"))

	r = tk.MustQuery(`select
		json_contains_path('{"a": 1, "b": 2, "c": {"d": 4}}', 'one', '$.c.d'),
		json_contains_path('{"a": 1, "b": 2, "c": {"d": 4}}', 'one', '$.a.d'),
		json_contains_path('{"a": 1, "b": 2, "c": {"d": 4}}', 'all', '$.c.d'),
		json_contains_path('{"a": 1, "b": 2, "c": {"d": 4}}', 'all', '$.a.d')
	`)
	r.Check(testkit.Rows("1 0 1 0"))

	r = tk.MustQuery(`select
		json_contains_path('{"a": 1, "b": 2, "c": {"d": 4}}', 'one', '$.a', '$.e'),
		json_contains_path('{"a": 1, "b": 2, "c": {"d": 4}}', 'one', '$.a', '$.b'),
		json_contains_path('{"a": 1, "b": 2, "c": {"d": 4}}', 'all', '$.a', '$.e'),
		json_contains_path('{"a": 1, "b": 2, "c": {"d": 4}}', 'all', '$.a', '$.b')
	`)
	r.Check(testkit.Rows("1 1 0 1"))

	r = tk.MustQuery(`select
		json_contains_path('{"a": 1, "b": 2, "c": {"d": 4}}', 'one', '$.*'),
		json_contains_path('{"a": 1, "b": 2, "c": {"d": 4}}', 'one', '$[*]'),
		json_contains_path('{"a": 1, "b": 2, "c": {"d": 4}}', 'all', '$.*'),
		json_contains_path('{"a": 1, "b": 2, "c": {"d": 4}}', 'all', '$[*]')
	`)
	r.Check(testkit.Rows("1 0 1 0"))

	r = tk.MustQuery(`select
		json_keys('[]'),
		json_keys('{}'),
		json_keys('{"a": 1, "b": 2}'),
		json_keys('{"a": {"c": 3}, "b": 2}'),
		json_keys('{"a": {"c": 3}, "b": 2}', "$.a")
	`)
	r.Check(testkit.Rows(`<nil> [] ["a", "b"] ["a", "b"] ["c"]`))

	r = tk.MustQuery(`select
		json_length('1'),
		json_length('{}'),
		json_length('[]'),
		json_length('{"a": 1}'),
		json_length('{"a": 1, "b": 2}'),
		json_length('[1, 2, 3]')
	`)
	r.Check(testkit.Rows("1 0 0 1 2 3"))

	// #16267
	tk.MustQuery(`select json_array(922337203685477580) =  json_array(922337203685477581);`).Check(testkit.Rows("0"))
}

func (s *testIntegrationSuite) TestColumnInfoModified(c *C) {
	testKit := testkit.NewTestKit(c, s.store)
	defer s.cleanEnv(c)
	testKit.MustExec("use test")
	testKit.MustExec("drop table if exists tab0")
	testKit.MustExec("CREATE TABLE tab0(col0 INTEGER, col1 INTEGER, col2 INTEGER)")
	testKit.MustExec("SELECT + - (- CASE + col0 WHEN + CAST( col0 AS SIGNED ) THEN col1 WHEN 79 THEN NULL WHEN + - col1 THEN col0 / + col0 END ) * - 16 FROM tab0")
	ctx := testKit.Se.(sessionctx.Context)
	is := domain.GetDomain(ctx).InfoSchema()
	tbl, _ := is.TableByName(model.NewCIStr("test"), model.NewCIStr("tab0"))
	col := table.FindCol(tbl.Cols(), "col1")
	c.Assert(col.Tp, Equals, mysql.TypeLong)
}

func (s *testIntegrationSuite) TestSetVariables(c *C) {
	tk := testkit.NewTestKit(c, s.store)
	defer s.cleanEnv(c)
	_, err := tk.Exec("set sql_mode='adfasdfadsfdasd';")
	c.Assert(err, NotNil)
	_, err = tk.Exec("set @@sql_mode='adfasdfadsfdasd';")
	c.Assert(err, NotNil)
	_, err = tk.Exec("set @@global.sql_mode='adfasdfadsfdasd';")
	c.Assert(err, NotNil)
	_, err = tk.Exec("set @@session.sql_mode='adfasdfadsfdasd';")
	c.Assert(err, NotNil)

	var r *testkit.Result
	_, err = tk.Exec("set @@session.sql_mode=',NO_ZERO_DATE,ANSI,ANSI_QUOTES';")
	c.Assert(err, IsNil)
	r = tk.MustQuery(`select @@session.sql_mode`)
	r.Check(testkit.Rows("NO_ZERO_DATE,REAL_AS_FLOAT,PIPES_AS_CONCAT,ANSI_QUOTES,IGNORE_SPACE,ONLY_FULL_GROUP_BY,ANSI"))
	r = tk.MustQuery(`show variables like 'sql_mode'`)
	r.Check(testkit.Rows("sql_mode NO_ZERO_DATE,REAL_AS_FLOAT,PIPES_AS_CONCAT,ANSI_QUOTES,IGNORE_SPACE,ONLY_FULL_GROUP_BY,ANSI"))

	// for invalid SQL mode.
	tk.MustExec("use test")
	tk.MustExec("drop table if exists tab0")
	tk.MustExec("CREATE TABLE tab0(col1 time)")
	_, err = tk.Exec("set sql_mode='STRICT_TRANS_TABLES';")
	c.Assert(err, IsNil)
	_, err = tk.Exec("INSERT INTO tab0 select cast('999:44:33' as time);")
	c.Assert(err, NotNil)
	c.Assert(err.Error(), Equals, "[types:1292]Truncated incorrect time value: '999:44:33'")
	_, err = tk.Exec("set sql_mode=' ,';")
	c.Assert(err, NotNil)
	_, err = tk.Exec("INSERT INTO tab0 select cast('999:44:33' as time);")
	c.Assert(err, NotNil)
	c.Assert(err.Error(), Equals, "[types:1292]Truncated incorrect time value: '999:44:33'")

	// issue #5478
	_, err = tk.Exec("set session transaction read write;")
	c.Assert(err, IsNil)
	_, err = tk.Exec("set global transaction read write;")
	c.Assert(err, IsNil)
	r = tk.MustQuery(`select @@session.tx_read_only, @@global.tx_read_only, @@session.transaction_read_only, @@global.transaction_read_only;`)
	r.Check(testkit.Rows("0 0 0 0"))

	_, err = tk.Exec("set session transaction read only;")
	c.Assert(err, IsNil)
	r = tk.MustQuery(`select @@session.tx_read_only, @@global.tx_read_only, @@session.transaction_read_only, @@global.transaction_read_only;`)
	r.Check(testkit.Rows("1 0 1 0"))
	_, err = tk.Exec("set global transaction read only;")
	c.Assert(err, IsNil)
	r = tk.MustQuery(`select @@session.tx_read_only, @@global.tx_read_only, @@session.transaction_read_only, @@global.transaction_read_only;`)
	r.Check(testkit.Rows("1 1 1 1"))

	_, err = tk.Exec("set session transaction read write;")
	c.Assert(err, IsNil)
	_, err = tk.Exec("set global transaction read write;")
	c.Assert(err, IsNil)
	r = tk.MustQuery(`select @@session.tx_read_only, @@global.tx_read_only, @@session.transaction_read_only, @@global.transaction_read_only;`)
	r.Check(testkit.Rows("0 0 0 0"))

	_, err = tk.Exec("set @@global.max_user_connections='';")
	c.Assert(err, NotNil)
	c.Assert(err.Error(), Equals, variable.ErrWrongTypeForVar.GenWithStackByArgs("max_user_connections").Error())
	_, err = tk.Exec("set @@global.max_prepared_stmt_count='';")
	c.Assert(err, NotNil)
	c.Assert(err.Error(), Equals, variable.ErrWrongTypeForVar.GenWithStackByArgs("max_prepared_stmt_count").Error())
}

func (s *testIntegrationSuite) TestIssues(c *C) {
	// for issue #4954
	tk := testkit.NewTestKit(c, s.store)
	defer s.cleanEnv(c)
	tk.MustExec("use test")
	tk.MustExec("drop table if exists t")
	tk.MustExec("CREATE TABLE t (a CHAR(5) CHARACTER SET latin1);")
	tk.MustExec("INSERT INTO t VALUES ('oe');")
	tk.MustExec("INSERT INTO t VALUES (0xf6);")
	r := tk.MustQuery(`SELECT * FROM t WHERE a= 'oe';`)
	r.Check(testkit.Rows("oe"))
	r = tk.MustQuery(`SELECT HEX(a) FROM t WHERE a= 0xf6;`)
	r.Check(testkit.Rows("F6"))

	// for issue #4006
	tk.MustExec(`drop table if exists tb`)
	tk.MustExec("create table tb(id int auto_increment primary key, v varchar(32));")
	tk.MustExec("insert into tb(v) (select v from tb);")
	r = tk.MustQuery(`SELECT * FROM tb;`)
	r.Check(testkit.Rows())
	tk.MustExec(`insert into tb(v) values('hello');`)
	tk.MustExec("insert into tb(v) (select v from tb);")
	r = tk.MustQuery(`SELECT * FROM tb;`)
	r.Check(testkit.Rows("1 hello", "2 hello"))

	// for issue #5111
	tk.MustExec(`drop table if exists t`)
	tk.MustExec("create table t(c varchar(32));")
	tk.MustExec("insert into t values('1e649'),('-1e649');")
	r = tk.MustQuery(`SELECT * FROM t where c < 1;`)
	r.Check(testkit.Rows("-1e649"))
	tk.MustQuery("show warnings").Check(testutil.RowsWithSep("|",
		"Warning|1292|Truncated incorrect DOUBLE value: '1e649'",
		"Warning|1292|Truncated incorrect DOUBLE value: '-1e649'"))
	r = tk.MustQuery(`SELECT * FROM t where c > 1;`)
	r.Check(testkit.Rows("1e649"))
	tk.MustQuery("show warnings").Check(testutil.RowsWithSep("|",
		"Warning|1292|Truncated incorrect DOUBLE value: '1e649'",
		"Warning|1292|Truncated incorrect DOUBLE value: '-1e649'"))

	// for issue #5293
	tk.MustExec("drop table if exists t")
	tk.MustExec("create table t(a int)")
	tk.MustExec("insert t values (1)")
	tk.MustQuery("select * from t where cast(a as binary)").Check(testkit.Rows("1"))

	// for issue #16351
	tk.MustExec("drop table if exists t2")
	tk.MustExec("create table t2(a int, b varchar(20))")
	tk.MustExec(`insert into t2 values(1,"1111"),(2,"2222"),(3,"3333"),(4,"4444"),(5,"5555"),(6,"6666"),(7,"7777"),(8,"8888"),(9,"9999"),(10,"0000")`)
	tk.MustQuery(`select (@j := case when substr(t2.b,1,3)=@i then 1 else @j+1 end) from t2, (select @j := 0, @i := "0") tt limit 10`).Check(testkit.Rows(
		"1", "2", "3", "4", "5", "6", "7", "8", "9", "10"))
}

func (s *testIntegrationSuite) TestInPredicate4UnsignedInt(c *C) {
	// for issue #6661
	tk := testkit.NewTestKit(c, s.store)
	defer s.cleanEnv(c)
	tk.MustExec("use test")
	tk.MustExec("drop table if exists t")
	tk.MustExec("CREATE TABLE t (a bigint unsigned,key (a));")
	tk.MustExec("INSERT INTO t VALUES (0), (4), (5), (6), (7), (8), (9223372036854775810), (18446744073709551614), (18446744073709551615);")
	r := tk.MustQuery(`SELECT a FROM t WHERE a NOT IN (-1, -2, 18446744073709551615);`)
	r.Check(testkit.Rows("0", "4", "5", "6", "7", "8", "9223372036854775810", "18446744073709551614"))
	r = tk.MustQuery(`SELECT a FROM t WHERE a NOT IN (-1, -2, 4, 9223372036854775810);`)
	r.Check(testkit.Rows("0", "5", "6", "7", "8", "18446744073709551614", "18446744073709551615"))
	r = tk.MustQuery(`SELECT a FROM t WHERE a NOT IN (-1, -2, 0, 4, 18446744073709551614);`)
	r.Check(testkit.Rows("5", "6", "7", "8", "9223372036854775810", "18446744073709551615"))

	// for issue #4473
	tk.MustExec("drop table if exists t")
	tk.MustExec("create table t1 (some_id smallint(5) unsigned,key (some_id) )")
	tk.MustExec("insert into t1 values (1),(2)")
	r = tk.MustQuery(`select some_id from t1 where some_id not in(2,-1);`)
	r.Check(testkit.Rows("1"))
}

func (s *testIntegrationSuite) TestFilterExtractFromDNF(c *C) {
	tk := testkit.NewTestKit(c, s.store)
	defer s.cleanEnv(c)
	tk.MustExec("use test")
	tk.MustExec("drop table if exists t")
	tk.MustExec("create table t(a int, b int, c int)")

	tests := []struct {
		exprStr string
		result  string
	}{
		{
			exprStr: "a = 1 or a = 1 or a = 1",
			result:  "[eq(test.t.a, 1)]",
		},
		{
			exprStr: "a = 1 or a = 1 or (a = 1 and b = 1)",
			result:  "[eq(test.t.a, 1)]",
		},
		{
			exprStr: "(a = 1 and a = 1) or a = 1 or b = 1",
			result:  "[or(or(and(eq(test.t.a, 1), eq(test.t.a, 1)), eq(test.t.a, 1)), eq(test.t.b, 1))]",
		},
		{
			exprStr: "(a = 1 and b = 2) or (a = 1 and b = 3) or (a = 1 and b = 4)",
			result:  "[eq(test.t.a, 1) or(eq(test.t.b, 2), or(eq(test.t.b, 3), eq(test.t.b, 4)))]",
		},
		{
			exprStr: "(a = 1 and b = 1 and c = 1) or (a = 1 and b = 1) or (a = 1 and b = 1 and c > 2 and c < 3)",
			result:  "[eq(test.t.a, 1) eq(test.t.b, 1)]",
		},
	}

	ctx := context.Background()
	for _, tt := range tests {
		sql := "select * from t where " + tt.exprStr
		sctx := tk.Se.(sessionctx.Context)
		sc := sctx.GetSessionVars().StmtCtx
		stmts, err := session.Parse(sctx, sql)
		c.Assert(err, IsNil, Commentf("error %v, for expr %s", err, tt.exprStr))
		c.Assert(stmts, HasLen, 1)
		is := domain.GetDomain(sctx).InfoSchema()
		err = plannercore.Preprocess(sctx, stmts[0], is)
		c.Assert(err, IsNil, Commentf("error %v, for resolve name, expr %s", err, tt.exprStr))
		p, _, err := plannercore.BuildLogicalPlan(ctx, sctx, stmts[0], is)
		c.Assert(err, IsNil, Commentf("error %v, for build plan, expr %s", err, tt.exprStr))
		selection := p.(plannercore.LogicalPlan).Children()[0].(*plannercore.LogicalSelection)
		conds := make([]expression.Expression, len(selection.Conditions))
		for i, cond := range selection.Conditions {
			conds[i] = expression.PushDownNot(sctx, cond)
		}
		afterFunc := expression.ExtractFiltersFromDNFs(sctx, conds)
		sort.Slice(afterFunc, func(i, j int) bool {
			return bytes.Compare(afterFunc[i].HashCode(sc), afterFunc[j].HashCode(sc)) < 0
		})
		c.Assert(fmt.Sprintf("%s", afterFunc), Equals, tt.result, Commentf("wrong result for expr: %s", tt.exprStr))
	}
}

func (s *testIntegrationSuite) testTiDBIsOwnerFunc(c *C) {
	tk := testkit.NewTestKit(c, s.store)
	defer s.cleanEnv(c)
	result := tk.MustQuery("select tidb_is_ddl_owner()")
	ddlOwnerChecker := tk.Se.DDLOwnerChecker()
	c.Assert(ddlOwnerChecker, NotNil)
	var ret int64
	if ddlOwnerChecker.IsOwner() {
		ret = 1
	}
	result.Check(testkit.Rows(fmt.Sprintf("%v", ret)))
}

func (s *testIntegrationSuite) TestTiDBDecodePlanFunc(c *C) {
	tk := testkit.NewTestKit(c, s.store)
	defer s.cleanEnv(c)
	tk.MustQuery("select tidb_decode_plan('')").Check(testkit.Rows(""))
	tk.MustQuery("select tidb_decode_plan('7APIMAk1XzEzCTAJMQlmdW5jczpjb3VudCgxKQoxCTE3XzE0CTAJMAlpbm5lciBqb2luLCBp" +
		"AQyQOlRhYmxlUmVhZGVyXzIxLCBlcXVhbDpbZXEoQ29sdW1uIzEsIA0KCDkpIBkXADIVFywxMCldCjIJMzFfMTgFZXhkYXRhOlNlbGVjdGlvbl" +
		"8xNwozCTFfMTcJMQkwCWx0HVlATlVMTCksIG5vdChpc251bGwVHAApUhcAUDIpKQo0CTEwXzE2CTEJMTAwMDAJdAHB2Dp0MSwgcmFuZ2U6Wy1p" +
		"bmYsK2luZl0sIGtlZXAgb3JkZXI6ZmFsc2UsIHN0YXRzOnBzZXVkbwoFtgAyAZcEMAk6tgAEMjAFtgQyMDq2AAg5LCBmtgAAMFa3AAA5FbcAO" +
		"T63AAAyzrcA')").Check(testkit.Rows("" +
		"\tid                  \ttask\testRows\toperator info\n" +
		"\tStreamAgg_13        \troot\t1      \tfuncs:count(1)\n" +
		"\t└─HashJoin_14       \troot\t0      \tinner join, inner:TableReader_21, equal:[eq(Column#1, Column#9) eq(Column#2, Column#10)]\n" +
		"\t  ├─TableReader_18  \troot\t0      \tdata:Selection_17\n" +
		"\t  │ └─Selection_17  \tcop \t0      \tlt(Column#1, NULL), not(isnull(Column#1)), not(isnull(Column#2))\n" +
		"\t  │   └─TableScan_16\tcop \t10000  \ttable:t1, range:[-inf,+inf], keep order:false, stats:pseudo\n" +
		"\t  └─TableReader_21  \troot\t0      \tdata:Selection_20\n" +
		"\t    └─Selection_20  \tcop \t0      \tlt(Column#9, NULL), not(isnull(Column#10)), not(isnull(Column#9))\n" +
		"\t      └─TableScan_19\tcop \t10000  \ttable:t2, range:[-inf,+inf], keep order:false, stats:pseudo"))
	tk.MustQuery("select tidb_decode_plan('rwPwcTAJNV8xNAkwCTEJZnVuY3M6bWF4KHRlc3QudC5hKS0+Q29sdW1uIzQJMQl0aW1lOj" +
		"IyMy45MzXCtXMsIGxvb3BzOjIJMTI4IEJ5dGVzCU4vQQoxCTE2XzE4CTAJMQlvZmZzZXQ6MCwgY291bnQ6MQkxCQlHFDE4LjQyMjJHAAhOL0" +
		"EBBCAKMgkzMl8yOAkBlEBpbmRleDpMaW1pdF8yNwkxCQ0+DDYuODUdPSwxLCBycGMgbnVtOiANDAUpGDE1MC44MjQFKjhwcm9jIGtleXM6MA" +
		"kxOTgdsgAzAbIAMgFearIAFDU3LjM5NgVKAGwN+BGxIDQJMTNfMjYJMQGgHGFibGU6dCwgCbqwaWR4KGEpLCByYW5nZTooMCwraW5mXSwga2" +
		"VlcCBvcmRlcjp0cnVlLCBkZXNjAT8kaW1lOjU2LjY2MR1rJDEJTi9BCU4vQQo=')").Check(testkit.Rows("" +
		"\tid                  \ttask\testRows\toperator info                                               \tactRows\texecution info                                                       \tmemory   \tdisk\n" +
		"\tStreamAgg_14        \troot\t1      \tfuncs:max(test.t.a)->Column#4                               \t1      \ttime:223.935µs, loops:2                                             \t128 Bytes\tN/A\n" +
		"\t└─Limit_18          \troot\t1      \toffset:0, count:1                                           \t1      \ttime:218.422µs, loops:2                                             \tN/A      \tN/A\n" +
		"\t  └─IndexReader_28  \troot\t1      \tindex:Limit_27                                              \t1      \ttime:216.85µs, loops:1, rpc num: 1, rpc time:150.824µs, proc keys:0\t198 Bytes\tN/A\n" +
		"\t    └─Limit_27      \tcop \t1      \toffset:0, count:1                                           \t1      \ttime:57.396µs, loops:2                                              \tN/A      \tN/A\n" +
		"\t      └─IndexScan_26\tcop \t1      \ttable:t, index:idx(a), range:(0,+inf], keep order:true, desc\t1      \ttime:56.661µs, loops:1                                              \tN/A      \tN/A"))
}

func (s *testIntegrationSuite) TestTiDBInternalFunc(c *C) {
	tk := testkit.NewTestKit(c, s.store)
	defer s.cleanEnv(c)
	result := tk.MustQuery("select tidb_decode_key( '74800000000000002B5F72800000000000A5D3' )")
	result.Check(testkit.Rows("tableID=43, _tidb_rowid=42451"))

	result = tk.MustQuery("select tidb_decode_key( '74800000000000019B5F698000000000000001015257303100000000FB013736383232313130FF3900000000000000F8010000000000000000F7' )")
	result.Check(testkit.Rows("tableID=411, indexID=1, indexValues=015257303100000000FB013736383232313130FF3900000000000000F8010000000000000000F7"))

	// Test invalid record/index key.
	result = tk.MustQuery("select tidb_decode_key( '7480000000000000FF2E5F728000000011FFE1A3000000000000' )")
	result.Check(testkit.Rows("7480000000000000FF2E5F728000000011FFE1A3000000000000"))
	warns := tk.Se.GetSessionVars().StmtCtx.GetWarnings()
	c.Assert(warns, HasLen, 1)
	c.Assert(warns[0].Err.Error(), Equals, "invalid record/index key: 7480000000000000FF2E5F728000000011FFE1A3000000000000")
}

func newStoreWithBootstrap() (kv.Storage, *domain.Domain, error) {
	store, err := mockstore.NewMockTikvStore()
	if err != nil {
		return nil, nil, err
	}
	session.SetSchemaLease(0)
	dom, err := session.BootstrapSession(store)
	return store, dom, err
}

func (s *testIntegrationSuite) TestTwoDecimalTruncate(c *C) {
	tk := testkit.NewTestKit(c, s.store)
	defer s.cleanEnv(c)
	tk.MustExec("use test")
	tk.MustExec("set sql_mode=''")
	tk.MustExec("drop table if exists t")
	tk.MustExec("create table t1(a decimal(10,5), b decimal(10,1))")
	tk.MustExec("insert into t1 values(123.12345, 123.12345)")
	tk.MustExec("update t1 set b = a")
	res := tk.MustQuery("select a, b from t1")
	res.Check(testkit.Rows("123.12345 123.1"))
	res = tk.MustQuery("select 2.00000000000000000000000000000001 * 1.000000000000000000000000000000000000000000002")
	res.Check(testkit.Rows("2.000000000000000000000000000000"))
}

func (s *testIntegrationSuite) TestPrefixIndex(c *C) {
	tk := testkit.NewTestKit(c, s.store)
	defer s.cleanEnv(c)
	tk.MustExec("use test")
	tk.MustExec(`CREATE TABLE t1 (
  			name varchar(12) DEFAULT NULL,
  			KEY pname (name(12))
		) ENGINE=InnoDB DEFAULT CHARSET=utf8mb4 COLLATE=utf8mb4_unicode_ci`)

	tk.MustExec("insert into t1 values('借款策略集_网页');")
	res := tk.MustQuery("select * from t1 where name = '借款策略集_网页';")
	res.Check(testkit.Rows("借款策略集_网页"))

	tk.MustExec(`CREATE TABLE prefix (
		a int(11) NOT NULL,
		b varchar(55) DEFAULT NULL,
		c int(11) DEFAULT NULL,
		PRIMARY KEY (a),
		KEY prefix_index (b(2)),
		KEY prefix_complex (a,b(2))
	) ENGINE=InnoDB DEFAULT CHARSET=utf8 COLLATE=utf8_bin;`)

	tk.MustExec("INSERT INTO prefix VALUES(0, 'b', 2), (1, 'bbb', 3), (2, 'bbc', 4), (3, 'bbb', 5), (4, 'abc', 6), (5, 'abc', 7), (6, 'abc', 7), (7, 'ÿÿ', 8), (8, 'ÿÿ0', 9), (9, 'ÿÿÿ', 10);")
	res = tk.MustQuery("select c, b from prefix where b > 'ÿ' and b < 'ÿÿc'")
	res.Check(testkit.Rows("8 ÿÿ", "9 ÿÿ0"))

	res = tk.MustQuery("select a, b from prefix where b LIKE 'ÿÿ%'")
	res.Check(testkit.Rows("7 ÿÿ", "8 ÿÿ0", "9 ÿÿÿ"))
}

func (s *testIntegrationSuite) TestDecimalMul(c *C) {
	tk := testkit.NewTestKit(c, s.store)
	tk.MustExec("USE test")
	tk.MustExec("create table t(a decimal(38, 17));")
	tk.MustExec("insert into t select 0.5999991229316*0.918755041726043;")
	res := tk.MustQuery("select * from t;")
	res.Check(testkit.Rows("0.55125221922461136"))
}

func (s *testIntegrationSuite) TestDecimalDiv(c *C) {
	tk := testkit.NewTestKit(c, s.store)
	tk.MustQuery("select cast(1 as decimal(60,30)) / cast(1 as decimal(60,30)) / cast(1 as decimal(60, 30))").Check(testkit.Rows("1.000000000000000000000000000000"))
	tk.MustQuery("select cast(1 as decimal(60,30)) / cast(3 as decimal(60,30)) / cast(7 as decimal(60, 30))").Check(testkit.Rows("0.047619047619047619047619047619"))
	tk.MustQuery("select cast(1 as decimal(60,30)) / cast(3 as decimal(60,30)) / cast(7 as decimal(60, 30)) / cast(13 as decimal(60, 30))").Check(testkit.Rows("0.003663003663003663003663003663"))
}

func (s *testIntegrationSuite) TestUnknowHintIgnore(c *C) {
	tk := testkit.NewTestKit(c, s.store)
	tk.MustExec("USE test")
	tk.MustExec("create table t(a int)")
	tk.MustQuery("select /*+ unknown_hint(c1)*/ 1").Check(testkit.Rows("1"))
	tk.MustQuery("show warnings").Check(testkit.Rows("Warning 1064 You have an error in your SQL syntax; check the manual that corresponds to your TiDB version for the right syntax to use [parser:8064]Optimizer hint syntax error at line 1 column 23 near \"unknown_hint(c1)*/\" "))
	_, err := tk.Exec("select 1 from /*+ test1() */ t")
	c.Assert(err, IsNil)
}

func (s *testIntegrationSuite) TestValuesInNonInsertStmt(c *C) {
	tk := testkit.NewTestKit(c, s.store)
	tk.MustExec(`use test;`)
	tk.MustExec(`drop table if exists t;`)
	tk.MustExec(`create table t(a bigint, b double, c decimal, d varchar(20), e datetime, f time, g json);`)
	tk.MustExec(`insert into t values(1, 1.1, 2.2, "abc", "2018-10-24", NOW(), "12");`)
	res := tk.MustQuery(`select values(a), values(b), values(c), values(d), values(e), values(f), values(g) from t;`)
	res.Check(testkit.Rows(`<nil> <nil> <nil> <nil> <nil> <nil> <nil>`))
}

func (s *testIntegrationSuite) TestForeignKeyVar(c *C) {

	tk := testkit.NewTestKit(c, s.store)

	tk.MustExec("SET FOREIGN_KEY_CHECKS=1")
	tk.MustQuery("SHOW WARNINGS").Check(testkit.Rows("Warning 8047 variable 'foreign_key_checks' does not yet support value: 1"))
}

func (s *testIntegrationSuite) TestUserVarMockWindFunc(c *C) {
	tk := testkit.NewTestKit(c, s.store)
	tk.MustExec(`use test;`)
	tk.MustExec(`drop table if exists t;`)
	tk.MustExec(`create table t (a int, b varchar (20), c varchar (20));`)
	tk.MustExec(`insert into t values
					(1,'key1-value1','insert_order1'),
    				(1,'key1-value2','insert_order2'),
    				(1,'key1-value3','insert_order3'),
    				(1,'key1-value4','insert_order4'),
    				(1,'key1-value5','insert_order5'),
    				(1,'key1-value6','insert_order6'),
    				(2,'key2-value1','insert_order1'),
    				(2,'key2-value2','insert_order2'),
    				(2,'key2-value3','insert_order3'),
    				(2,'key2-value4','insert_order4'),
    				(2,'key2-value5','insert_order5'),
    				(2,'key2-value6','insert_order6'),
    				(3,'key3-value1','insert_order1'),
    				(3,'key3-value2','insert_order2'),
    				(3,'key3-value3','insert_order3'),
    				(3,'key3-value4','insert_order4'),
    				(3,'key3-value5','insert_order5'),
    				(3,'key3-value6','insert_order6');
					`)
	tk.MustExec(`SET @LAST_VAL := NULL;`)
	tk.MustExec(`SET @ROW_NUM := 0;`)

	tk.MustQuery(`select * from (
					SELECT a,
    				       @ROW_NUM := IF(a = @LAST_VAL, @ROW_NUM + 1, 1) AS ROW_NUM,
    				       @LAST_VAL := a AS LAST_VAL,
    				       b,
    				       c
    				FROM (select * from t where a in (1, 2, 3) ORDER BY a, c) t1
				) t2
				where t2.ROW_NUM < 2;
				`).Check(testkit.Rows(
		`1 1 1 key1-value1 insert_order1`,
		`2 1 2 key2-value1 insert_order1`,
		`3 1 3 key3-value1 insert_order1`,
	))

	tk.MustQuery(`select * from (
					SELECT a,
    				       @ROW_NUM := IF(a = @LAST_VAL, @ROW_NUM + 1, 1) AS ROW_NUM,
    				       @LAST_VAL := a AS LAST_VAL,
    				       b,
    				       c
    				FROM (select * from t where a in (1, 2, 3) ORDER BY a, c) t1
				) t2;
				`).Check(testkit.Rows(
		`1 1 1 key1-value1 insert_order1`,
		`1 2 1 key1-value2 insert_order2`,
		`1 3 1 key1-value3 insert_order3`,
		`1 4 1 key1-value4 insert_order4`,
		`1 5 1 key1-value5 insert_order5`,
		`1 6 1 key1-value6 insert_order6`,
		`2 1 2 key2-value1 insert_order1`,
		`2 2 2 key2-value2 insert_order2`,
		`2 3 2 key2-value3 insert_order3`,
		`2 4 2 key2-value4 insert_order4`,
		`2 5 2 key2-value5 insert_order5`,
		`2 6 2 key2-value6 insert_order6`,
		`3 1 3 key3-value1 insert_order1`,
		`3 2 3 key3-value2 insert_order2`,
		`3 3 3 key3-value3 insert_order3`,
		`3 4 3 key3-value4 insert_order4`,
		`3 5 3 key3-value5 insert_order5`,
		`3 6 3 key3-value6 insert_order6`,
	))
}

func (s *testIntegrationSuite) TestCastAsTime(c *C) {
	tk := testkit.NewTestKit(c, s.store)
	tk.MustExec(`use test;`)
	tk.MustExec(`drop table if exists t;`)
	tk.MustExec(`create table t (col1 bigint, col2 double, col3 decimal, col4 varchar(20), col5 json);`)
	tk.MustExec(`insert into t values (1, 1, 1, "1", "1");`)
	tk.MustExec(`insert into t values (null, null, null, null, null);`)
	tk.MustQuery(`select cast(col1 as time), cast(col2 as time), cast(col3 as time), cast(col4 as time), cast(col5 as time) from t where col1 = 1;`).Check(testkit.Rows(
		`00:00:01 00:00:01 00:00:01 00:00:01 00:00:01`,
	))
	tk.MustQuery(`select cast(col1 as time), cast(col2 as time), cast(col3 as time), cast(col4 as time), cast(col5 as time) from t where col1 is null;`).Check(testkit.Rows(
		`<nil> <nil> <nil> <nil> <nil>`,
	))

	err := tk.ExecToErr(`select cast(col1 as time(31)) from t where col1 is null;`)
	c.Assert(err.Error(), Equals, "[expression:1426]Too big precision 31 specified for column 'CAST'. Maximum is 6.")

	err = tk.ExecToErr(`select cast(col2 as time(31)) from t where col1 is null;`)
	c.Assert(err.Error(), Equals, "[expression:1426]Too big precision 31 specified for column 'CAST'. Maximum is 6.")

	err = tk.ExecToErr(`select cast(col3 as time(31)) from t where col1 is null;`)
	c.Assert(err.Error(), Equals, "[expression:1426]Too big precision 31 specified for column 'CAST'. Maximum is 6.")

	err = tk.ExecToErr(`select cast(col4 as time(31)) from t where col1 is null;`)
	c.Assert(err.Error(), Equals, "[expression:1426]Too big precision 31 specified for column 'CAST'. Maximum is 6.")

	err = tk.ExecToErr(`select cast(col5 as time(31)) from t where col1 is null;`)
	c.Assert(err.Error(), Equals, "[expression:1426]Too big precision 31 specified for column 'CAST'. Maximum is 6.")
}

func (s *testIntegrationSuite) TestValuesFloat32(c *C) {
	tk := testkit.NewTestKit(c, s.store)
	tk.MustExec("use test")
	tk.MustExec(`drop table if exists t;`)
	tk.MustExec(`create table t (i int key, j float);`)
	tk.MustExec(`insert into t values (1, 0.01);`)
	tk.MustQuery(`select * from t;`).Check(testkit.Rows(`1 0.01`))
	tk.MustExec(`insert into t values (1, 0.02) on duplicate key update j = values (j);`)
	tk.MustQuery(`select * from t;`).Check(testkit.Rows(`1 0.02`))
}

func (s *testIntegrationSuite) TestFuncNameConst(c *C) {
	tk := testkit.NewTestKit(c, s.store)
	defer s.cleanEnv(c)
	tk.MustExec("USE test;")
	tk.MustExec("DROP TABLE IF EXISTS t;")
	tk.MustExec("CREATE TABLE t(a CHAR(20), b VARCHAR(20), c BIGINT);")
	tk.MustExec("INSERT INTO t (b, c) values('hello', 1);")

	r := tk.MustQuery("SELECT name_const('test_int', 1), name_const('test_float', 3.1415);")
	r.Check(testkit.Rows("1 3.1415"))
	r = tk.MustQuery("SELECT name_const('test_string', 'hello'), name_const('test_nil', null);")
	r.Check(testkit.Rows("hello <nil>"))
	r = tk.MustQuery("SELECT name_const('test_string', 1) + c FROM t;")
	r.Check(testkit.Rows("2"))
	r = tk.MustQuery("SELECT concat('hello', name_const('test_string', 'world')) FROM t;")
	r.Check(testkit.Rows("helloworld"))
	r = tk.MustQuery("SELECT NAME_CONST('come', -1);")
	r.Check(testkit.Rows("-1"))
	r = tk.MustQuery("SELECT NAME_CONST('come', -1.0);")
	r.Check(testkit.Rows("-1.0"))
	err := tk.ExecToErr(`select name_const(a,b) from t;`)
	c.Assert(err.Error(), Equals, "[planner:1210]Incorrect arguments to NAME_CONST")
	err = tk.ExecToErr(`select name_const(a,"hello") from t;`)
	c.Assert(err.Error(), Equals, "[planner:1210]Incorrect arguments to NAME_CONST")
	err = tk.ExecToErr(`select name_const("hello", b) from t;`)
	c.Assert(err.Error(), Equals, "[planner:1210]Incorrect arguments to NAME_CONST")
	err = tk.ExecToErr(`select name_const("hello", 1+1) from t;`)
	c.Assert(err.Error(), Equals, "[planner:1210]Incorrect arguments to NAME_CONST")
	err = tk.ExecToErr(`select name_const(concat('a', 'b'), 555) from t;`)
	c.Assert(err.Error(), Equals, "[planner:1210]Incorrect arguments to NAME_CONST")
	err = tk.ExecToErr(`select name_const(555) from t;`)
	c.Assert(err.Error(), Equals, "[expression:1582]Incorrect parameter count in the call to native function 'name_const'")

	var rs sqlexec.RecordSet
	rs, err = tk.Exec(`select name_const("hello", 1);`)
	c.Assert(err, IsNil)
	c.Assert(len(rs.Fields()), Equals, 1)
	c.Assert(rs.Fields()[0].Column.Name.L, Equals, "hello")
}

func (s *testIntegrationSuite) TestValuesEnum(c *C) {
	tk := testkit.NewTestKit(c, s.store)
	tk.MustExec("use test")
	tk.MustExec(`drop table if exists t;`)
	tk.MustExec(`create table t (a bigint primary key, b enum('a','b','c'));`)
	tk.MustExec(`insert into t values (1, "a");`)
	tk.MustQuery(`select * from t;`).Check(testkit.Rows(`1 a`))
	tk.MustExec(`insert into t values (1, "b") on duplicate key update b = values(b);`)
	tk.MustQuery(`select * from t;`).Check(testkit.Rows(`1 b`))
}

func (s *testIntegrationSuite) TestIssue9325(c *C) {
	tk := testkit.NewTestKit(c, s.store)
	tk.MustExec("use test")
	tk.MustExec("drop table if exists t")
	tk.MustExec("create table t(a timestamp) partition by range(unix_timestamp(a)) (partition p0 values less than(unix_timestamp('2019-02-16 14:20:00')), partition p1 values less than (maxvalue))")
	tk.MustExec("insert into t values('2019-02-16 14:19:59'), ('2019-02-16 14:20:01')")
	result := tk.MustQuery("select * from t where a between timestamp'2019-02-16 14:19:00' and timestamp'2019-02-16 14:21:00'")
	c.Assert(result.Rows(), HasLen, 2)

	tk.MustExec("drop table if exists t")
	tk.MustExec("create table t(a timestamp)")
	tk.MustExec("insert into t values('2019-02-16 14:19:59'), ('2019-02-16 14:20:01')")
	result = tk.MustQuery("select * from t where a < timestamp'2019-02-16 14:21:00'")
	result.Check(testkit.Rows("2019-02-16 14:19:59", "2019-02-16 14:20:01"))
}

func (s *testIntegrationSuite) TestIssue9710(c *C) {
	tk := testkit.NewTestKit(c, s.store)
	getSAndMS := func(str string) (int, int) {
		results := strings.Split(str, ":")
		SAndMS := strings.Split(results[len(results)-1], ".")
		var s, ms int
		s, _ = strconv.Atoi(SAndMS[0])
		if len(SAndMS) > 1 {
			ms, _ = strconv.Atoi(SAndMS[1])
		}
		return s, ms
	}

	for {
		rs := tk.MustQuery("select now(), now(6), unix_timestamp(), unix_timestamp(now())")
		s, ms := getSAndMS(rs.Rows()[0][1].(string))
		if ms < 500000 {
			time.Sleep(time.Second / 10)
			continue
		}

		s1, _ := getSAndMS(rs.Rows()[0][0].(string))
		c.Assert(s, Equals, s1) // now() will truncate the result instead of rounding it

		c.Assert(rs.Rows()[0][2], Equals, rs.Rows()[0][3]) // unix_timestamp() will truncate the result
		break
	}
}

// TestDecimalConvertToTime for issue #9770
func (s *testIntegrationSuite) TestDecimalConvertToTime(c *C) {
	tk := testkit.NewTestKit(c, s.store)
	defer s.cleanEnv(c)

	tk.MustExec("use test")
	tk.MustExec("drop table if exists t")
	tk.MustExec("create table t(a datetime(6), b timestamp)")
	tk.MustExec("insert t values (20010101100000.123456, 20110707101112.123456)")
	tk.MustQuery("select * from t").Check(testkit.Rows("2001-01-01 10:00:00.123456 2011-07-07 10:11:12"))
}

func (s *testIntegrationSuite) TestIssue9732(c *C) {
	tk := testkit.NewTestKit(c, s.store)
	defer s.cleanEnv(c)

	tk.MustQuery(`select monthname(str_to_date(null, '%m')), monthname(str_to_date(null, '%m')),
monthname(str_to_date(1, '%m')), monthname(str_to_date(0, '%m'));`).Check(testkit.Rows("<nil> <nil> <nil> <nil>"))

	nullCases := []struct {
		sql string
		ret string
	}{
		{"select str_to_date(1, '%m')", "0000-01-00"},
		{"select str_to_date(01, '%d')", "0000-00-01"},
		{"select str_to_date(2019, '%Y')", "2019-00-00"},
		{"select str_to_date('5,2019','%m,%Y')", "2019-05-00"},
		{"select str_to_date('01,2019','%d,%Y')", "2019-00-01"},
		{"select str_to_date('01,5','%d,%m')", "0000-05-01"},
	}

	for _, nullCase := range nullCases {
		tk.MustQuery(nullCase.sql).Check(testkit.Rows("<nil>"))
	}

	// remove NO_ZERO_DATE mode
	tk.MustExec("set sql_mode='ONLY_FULL_GROUP_BY,STRICT_TRANS_TABLES,NO_ZERO_IN_DATE,ERROR_FOR_DIVISION_BY_ZERO,NO_AUTO_CREATE_USER,NO_ENGINE_SUBSTITUTION'")

	for _, nullCase := range nullCases {
		tk.MustQuery(nullCase.sql).Check(testkit.Rows(nullCase.ret))
	}
}

func (s *testIntegrationSuite) TestDaynameArithmetic(c *C) {
	tk := testkit.NewTestKit(c, s.store)
	defer s.cleanEnv(c)

	cases := []struct {
		sql    string
		result string
	}{
		{`select dayname("1962-03-01")+0;`, "3"},
		{`select dayname("1962-03-02")+0;`, "4"},
		{`select dayname("1962-03-03")+0;`, "5"},
		{`select dayname("1962-03-04")+0;`, "6"},
		{`select dayname("1962-03-05")+0;`, "0"},
		{`select dayname("1962-03-06")+0;`, "1"},
		{`select dayname("1962-03-07")+0;`, "2"},
		{`select dayname("1962-03-08")+0;`, "3"},
		{`select dayname("1962-03-01")+1;`, "4"},
		{`select dayname("1962-03-01")+2;`, "5"},
		{`select dayname("1962-03-01")+3;`, "6"},
		{`select dayname("1962-03-01")+4;`, "7"},
		{`select dayname("1962-03-01")+5;`, "8"},
		{`select dayname("1962-03-01")+6;`, "9"},
		{`select dayname("1962-03-01")+7;`, "10"},
		{`select dayname("1962-03-01")+2333;`, "2336"},
		{`select dayname("1962-03-01")+2.333;`, "5.333"},
		{`select dayname("1962-03-01")>2;`, "1"},
		{`select dayname("1962-03-01")<2;`, "0"},
		{`select dayname("1962-03-01")=3;`, "1"},
		{`select dayname("1962-03-01")!=3;`, "0"},
		{`select dayname("1962-03-01")<4;`, "1"},
		{`select dayname("1962-03-01")>4;`, "0"},
		{`select !dayname("1962-03-01");`, "0"},
		{`select dayname("1962-03-01")&1;`, "1"},
		{`select dayname("1962-03-01")&3;`, "3"},
		{`select dayname("1962-03-01")&7;`, "3"},
		{`select dayname("1962-03-01")|1;`, "3"},
		{`select dayname("1962-03-01")|3;`, "3"},
		{`select dayname("1962-03-01")|7;`, "7"},
		{`select dayname("1962-03-01")^1;`, "2"},
		{`select dayname("1962-03-01")^3;`, "0"},
		{`select dayname("1962-03-01")^7;`, "4"},
	}

	for _, c := range cases {
		tk.MustQuery(c.sql).Check(testkit.Rows(c.result))
	}
}

func (s *testIntegrationSuite) TestIssue10156(c *C) {
	tk := testkit.NewTestKit(c, s.store)
	defer s.cleanEnv(c)

	tk.MustExec("use test")
	tk.MustExec("CREATE TABLE `t1` (`period_name` varchar(24) DEFAULT NULL ,`period_id` bigint(20) DEFAULT NULL ,`starttime` bigint(20) DEFAULT NULL)")
	tk.MustExec("CREATE TABLE `t2` (`bussid` bigint(20) DEFAULT NULL,`ct` bigint(20) DEFAULT NULL)")
	q := `
select
    a.period_name,
    b.date8
from
    (select * from t1) a
left join
    (select bussid,date(from_unixtime(ct)) date8 from t2) b
on
    a.period_id = b.bussid
where
    datediff(b.date8, date(from_unixtime(a.starttime))) >= 0`
	tk.MustQuery(q)
}

func (s *testIntegrationSuite) TestIssue9727(c *C) {
	tk := testkit.NewTestKit(c, s.store)
	defer s.cleanEnv(c)

	cases := []struct {
		sql    string
		result string
	}{
		{`SELECT "1900-01-01 00:00:00" + INTERVAL "100000000:214748364700" MINUTE_SECOND;`, "8895-03-27 22:11:40"},
		{`SELECT "1900-01-01 00:00:00" + INTERVAL 1 << 37 SECOND;`, "6255-04-08 15:04:32"},
		{`SELECT "1900-01-01 00:00:00" + INTERVAL 1 << 31 MINUTE;`, "5983-01-24 02:08:00"},
		{`SELECT "1900-01-01 00:00:00" + INTERVAL 1 << 38 SECOND;`, "<nil>"},
		{`SELECT "1900-01-01 00:00:00" + INTERVAL 1 << 33 MINUTE;`, "<nil>"},
		{`SELECT "1900-01-01 00:00:00" + INTERVAL 1 << 30 HOUR;`, "<nil>"},
		{`SELECT "1900-01-01 00:00:00" + INTERVAL "1000000000:214748364700" MINUTE_SECOND;`, "<nil>"},
		{`SELECT 19000101000000 + INTERVAL "100000000:214748364700" MINUTE_SECOND;`, "8895-03-27 22:11:40"},
		{`SELECT 19000101000000 + INTERVAL 1 << 37 SECOND;`, "6255-04-08 15:04:32"},
		{`SELECT 19000101000000 + INTERVAL 1 << 31 MINUTE;`, "5983-01-24 02:08:00"},

		{`SELECT "8895-03-27 22:11:40" - INTERVAL "100000000:214748364700" MINUTE_SECOND;`, "1900-01-01 00:00:00"},
		{`SELECT "6255-04-08 15:04:32" - INTERVAL 1 << 37 SECOND;`, "1900-01-01 00:00:00"},
		{`SELECT "5983-01-24 02:08:00" - INTERVAL 1 << 31 MINUTE;`, "1900-01-01 00:00:00"},
		{`SELECT "9999-01-01 00:00:00" - INTERVAL 1 << 39 SECOND;`, "<nil>"},
		{`SELECT "9999-01-01 00:00:00" - INTERVAL 1 << 33 MINUTE;`, "<nil>"},
		{`SELECT "9999-01-01 00:00:00" - INTERVAL 1 << 30 HOUR;`, "<nil>"},
		{`SELECT "9999-01-01 00:00:00" - INTERVAL "10000000000:214748364700" MINUTE_SECOND;`, "<nil>"},
		{`SELECT 88950327221140 - INTERVAL "100000000:214748364700" MINUTE_SECOND ;`, "1900-01-01 00:00:00"},
		{`SELECT 62550408150432 - INTERVAL 1 << 37 SECOND;`, "1900-01-01 00:00:00"},
		{`SELECT 59830124020800 - INTERVAL 1 << 31 MINUTE;`, "1900-01-01 00:00:00"},

		{`SELECT 10000101000000 + INTERVAL "111111111111111111" MICROSECOND;`, `4520-12-21 05:31:51.111111`},
		{`SELECT 10000101000000 + INTERVAL "111111111111.111111" SECOND;`, `4520-12-21 05:31:51.111111`},
		{`SELECT 10000101000000 + INTERVAL "111111111111.111111111" SECOND;`, `4520-12-21 05:31:51.111111`},
		{`SELECT 10000101000000 + INTERVAL "111111111111.111" SECOND;`, `4520-12-21 05:31:51.111000`},
		{`SELECT 10000101000000 + INTERVAL "111111111111." SECOND;`, `4520-12-21 05:31:51`},
		{`SELECT 10000101000000 + INTERVAL "111111111111111111.5" MICROSECOND;`, `4520-12-21 05:31:51.111112`},
		{`SELECT 10000101000000 + INTERVAL "111111111111111112.5" MICROSECOND;`, `4520-12-21 05:31:51.111113`},
		{`SELECT 10000101000000 + INTERVAL "111111111111111111.500000" MICROSECOND;`, `4520-12-21 05:31:51.111112`},
		{`SELECT 10000101000000 + INTERVAL "111111111111111111.50000000" MICROSECOND;`, `4520-12-21 05:31:51.111112`},
		{`SELECT 10000101000000 + INTERVAL "111111111111111111.6" MICROSECOND;`, `4520-12-21 05:31:51.111112`},
		{`SELECT 10000101000000 + INTERVAL "111111111111111111.499999" MICROSECOND;`, `4520-12-21 05:31:51.111111`},
		{`SELECT 10000101000000 + INTERVAL "111111111111111111.499999999999" MICROSECOND;`, `4520-12-21 05:31:51.111111`},
	}

	for _, c := range cases {
		tk.MustQuery(c.sql).Check(testkit.Rows(c.result))
	}
}

func (s *testIntegrationSuite) TestTimestampDatumEncode(c *C) {
	tk := testkit.NewTestKit(c, s.store)
	tk.MustExec("use test")
	tk.MustExec(`drop table if exists t;`)
	tk.MustExec(`create table t (a bigint primary key, b timestamp)`)
	tk.MustExec(`insert into t values (1, "2019-04-29 11:56:12")`)
	tk.MustQuery(`explain select * from t where b = (select max(b) from t)`).Check(testkit.Rows(
		"TableReader_43 10.00 root  data:Selection_42",
		"└─Selection_42 10.00 cop[tikv]  eq(test.t.b, 2019-04-29 11:56:12)",
		"  └─TableFullScan_41 10000.00 cop[tikv] table:t keep order:false, stats:pseudo",
	))
	tk.MustQuery(`select * from t where b = (select max(b) from t)`).Check(testkit.Rows(`1 2019-04-29 11:56:12`))
}

func (s *testIntegrationSuite) TestDateTimeAddReal(c *C) {
	tk := testkit.NewTestKit(c, s.store)
	defer s.cleanEnv(c)

	cases := []struct {
		sql    string
		result string
	}{
		{`SELECT "1900-01-01 00:00:00" + INTERVAL 1.123456789e3 SECOND;`, "1900-01-01 00:18:43.456789"},
		{`SELECT 19000101000000 + INTERVAL 1.123456789e3 SECOND;`, "1900-01-01 00:18:43.456789"},
		{`select date("1900-01-01") + interval 1.123456789e3 second;`, "1900-01-01 00:18:43.456789"},
		{`SELECT "1900-01-01 00:18:43.456789" - INTERVAL 1.123456789e3 SECOND;`, "1900-01-01 00:00:00"},
		{`SELECT 19000101001843.456789 - INTERVAL 1.123456789e3 SECOND;`, "1900-01-01 00:00:00"},
		{`select date("1900-01-01") - interval 1.123456789e3 second;`, "1899-12-31 23:41:16.543211"},
		{`select 19000101000000 - interval 1.123456789e3 second;`, "1899-12-31 23:41:16.543211"},
	}

	for _, c := range cases {
		tk.MustQuery(c.sql).Check(testkit.Rows(c.result))
	}
}

func (s *testIntegrationSuite) TestIssue10181(c *C) {
	tk := testkit.NewTestKit(c, s.store)
	tk.MustExec("use test")
	tk.MustExec(`drop table if exists t;`)
	tk.MustExec(`create table t(a bigint unsigned primary key);`)
	tk.MustExec(`insert into t values(9223372036854775807), (18446744073709551615)`)
	tk.MustQuery(`select * from t where a > 9223372036854775807-0.5 order by a`).Check(testkit.Rows(`9223372036854775807`, `18446744073709551615`))
}

func (s *testIntegrationSuite) TestExprPushdown(c *C) {
	tk := testkit.NewTestKit(c, s.store)
	tk.MustExec("use test")
	tk.MustExec("drop table if exists t")
	tk.MustExec("create table t(id int, col1 varchar(10), col2 varchar(10), col3 int, col4 int, col5 int, index key1" +
		" (col1, col2, col3, col4), index key2 (col4, col3, col2, col1))")
	tk.MustExec("insert into t values(1,'211111','311',4,5,6),(2,'311111','411',5,6,7),(3,'411111','511',6,7,8)," +
		"(4,'511111','611',7,8,9),(5,'611111','711',8,9,10)")

	// case 1, index scan without double read, some filters can not be pushed to cop task
	rows := tk.MustQuery("explain select col2, col1 from t use index(key1) where col2 like '5%' and substr(col1, 1, 1) = '4'").Rows()
	c.Assert(fmt.Sprintf("%v", rows[1][2]), Equals, "root")
	c.Assert(fmt.Sprintf("%v", rows[1][4]), Equals, "eq(substr(test.t.col1, 1, 1), \"4\")")
	c.Assert(fmt.Sprintf("%v", rows[3][2]), Equals, "cop[tikv]")
	c.Assert(fmt.Sprintf("%v", rows[3][4]), Equals, "like(test.t.col2, \"5%\", 92)")
	tk.MustQuery("select col2, col1 from t use index(key1) where col2 like '5%' and substr(col1, 1, 1) = '4'").Check(testkit.Rows("511 411111"))
	tk.MustQuery("select count(col2) from t use index(key1) where col2 like '5%' and substr(col1, 1, 1) = '4'").Check(testkit.Rows("1"))

	// case 2, index scan without double read, none of the filters can be pushed to cop task
	rows = tk.MustQuery("explain select col1, col2 from t use index(key2) where substr(col2, 1, 1) = '5' and substr(col1, 1, 1) = '4'").Rows()
	c.Assert(fmt.Sprintf("%v", rows[0][2]), Equals, "root")
	c.Assert(fmt.Sprintf("%v", rows[0][4]), Equals, "eq(substr(test.t.col1, 1, 1), \"4\"), eq(substr(test.t.col2, 1, 1), \"5\")")
	tk.MustQuery("select col1, col2 from t use index(key2) where substr(col2, 1, 1) = '5' and substr(col1, 1, 1) = '4'").Check(testkit.Rows("411111 511"))
	tk.MustQuery("select count(col1) from t use index(key2) where substr(col2, 1, 1) = '5' and substr(col1, 1, 1) = '4'").Check(testkit.Rows("1"))

	// case 3, index scan with double read, some filters can not be pushed to cop task
	rows = tk.MustQuery("explain select id from t use index(key1) where col2 like '5%' and substr(col1, 1, 1) = '4'").Rows()
	c.Assert(fmt.Sprintf("%v", rows[1][2]), Equals, "root")
	c.Assert(fmt.Sprintf("%v", rows[1][4]), Equals, "eq(substr(test.t.col1, 1, 1), \"4\")")
	c.Assert(fmt.Sprintf("%v", rows[3][2]), Equals, "cop[tikv]")
	c.Assert(fmt.Sprintf("%v", rows[3][4]), Equals, "like(test.t.col2, \"5%\", 92)")
	tk.MustQuery("select id from t use index(key1) where col2 like '5%' and substr(col1, 1, 1) = '4'").Check(testkit.Rows("3"))
	tk.MustQuery("select count(id) from t use index(key1) where col2 like '5%' and substr(col1, 1, 1) = '4'").Check(testkit.Rows("1"))

	// case 4, index scan with double read, none of the filters can be pushed to cop task
	rows = tk.MustQuery("explain select id from t use index(key2) where substr(col2, 1, 1) = '5' and substr(col1, 1, 1) = '4'").Rows()
	c.Assert(fmt.Sprintf("%v", rows[1][2]), Equals, "root")
	c.Assert(fmt.Sprintf("%v", rows[1][4]), Equals, "eq(substr(test.t.col1, 1, 1), \"4\"), eq(substr(test.t.col2, 1, 1), \"5\")")
	tk.MustQuery("select id from t use index(key2) where substr(col2, 1, 1) = '5' and substr(col1, 1, 1) = '4'").Check(testkit.Rows("3"))
	tk.MustQuery("select count(id) from t use index(key2) where substr(col2, 1, 1) = '5' and substr(col1, 1, 1) = '4'").Check(testkit.Rows("1"))
}
func (s *testIntegrationSuite) TestIssue16973(c *C) {
	tk := testkit.NewTestKit(c, s.store)
	tk.MustExec("use test")
	tk.MustExec("drop table if exists t1")
	tk.MustExec("create table t1(id varchar(36) not null primary key, org_id varchar(36) not null, " +
		"status tinyint default 1 not null, ns varchar(36) default '' not null);")
	tk.MustExec("create table t2(id varchar(36) not null primary key, order_id varchar(36) not null, " +
		"begin_time timestamp(3) default CURRENT_TIMESTAMP(3) not null);")
	tk.MustExec("create index idx_oid on t2(order_id);")
	tk.MustExec("insert into t1 value (1,1,1,'a');")
	tk.MustExec("insert into t1 value (2,1,2,'a');")
	tk.MustExec("insert into t1 value (3,1,3,'a');")
	tk.MustExec("insert into t2 value (1,2,date'2020-05-08');")

	rows := tk.MustQuery("explain SELECT /*+ INL_MERGE_JOIN(t1,t2) */ COUNT(*) FROM  t1 LEFT JOIN t2 ON t1.id = t2.order_id WHERE t1.ns = 'a' AND t1.org_id IN (1) " +
		"AND t1.status IN (2,6,10) AND timestampdiff(month, t2.begin_time, date'2020-05-06') = 0;").Rows()
	c.Assert(fmt.Sprintf("%v", rows[1][0]), Matches, ".*IndexMergeJoin.*")
	c.Assert(fmt.Sprintf("%v", rows[4][3]), Equals, "table:t1")
	c.Assert(fmt.Sprintf("%v", rows[5][0]), Matches, ".*Selection.*")
	c.Assert(fmt.Sprintf("%v", rows[9][3]), Equals, "table:t2")
	tk.MustQuery("SELECT /*+ INL_MERGE_JOIN(t1,t2) */ COUNT(*) FROM  t1 LEFT JOIN t2 ON t1.id = t2.order_id WHERE t1.ns = 'a' AND t1.org_id IN (1) " +
		"AND t1.status IN (2,6,10) AND timestampdiff(month, t2.begin_time, date'2020-05-06') = 0;").Check(testkit.Rows("1"))
}

func (s *testIntegrationSuite) TestExprPushdownBlacklist(c *C) {
	tk := testkit.NewTestKit(c, s.store)
	tk.MustQuery(`select * from mysql.expr_pushdown_blacklist`).Check(testkit.Rows(
		"date_add tiflash DST(daylight saving time) does not take effect in TiFlash date_add",
		"cast tiflash Behavior of some corner cases(overflow, truncate etc) is different in TiFlash and TiDB"))

	tk.MustExec("use test")
	tk.MustExec("drop table if exists t")
	tk.MustExec("create table t(a int , b date)")

	// Create virtual tiflash replica info.
	dom := domain.GetDomain(tk.Se)
	is := dom.InfoSchema()
	db, exists := is.SchemaByName(model.NewCIStr("test"))
	c.Assert(exists, IsTrue)
	for _, tblInfo := range db.Tables {
		if tblInfo.Name.L == "t" {
			tblInfo.TiFlashReplica = &model.TiFlashReplicaInfo{
				Count:     1,
				Available: true,
			}
		}
	}

	tk.MustExec("insert into mysql.expr_pushdown_blacklist " +
		"values('<', 'tikv,tiflash,tidb', 'for test'),('date_format', 'tikv', 'for test')")
	tk.MustExec("admin reload expr_pushdown_blacklist")

	tk.MustExec("set @@session.tidb_isolation_read_engines = 'tiflash'")

	// < not pushed, cast only pushed to TiKV, date_format only pushed to TiFlash,
	// > pushed to both TiKV and TiFlash
	rows := tk.MustQuery("explain select * from test.t where b > date'1988-01-01' and b < date'1994-01-01' " +
		"and cast(a as decimal(10,2)) > 10.10 and date_format(b,'%m') = '11'").Rows()
	c.Assert(fmt.Sprintf("%v", rows[0][4]), Equals, "lt(test.t.b, 1994-01-01)")
	c.Assert(fmt.Sprintf("%v", rows[1][4]), Equals, "gt(cast(test.t.a), 10.10)")
	c.Assert(fmt.Sprintf("%v", rows[3][4]), Equals, "eq(date_format(test.t.b, \"%m\"), \"11\"), gt(test.t.b, 1988-01-01)")

	tk.MustExec("set @@session.tidb_isolation_read_engines = 'tikv'")
	rows = tk.MustQuery("explain select * from test.t where b > date'1988-01-01' and b < date'1994-01-01' " +
		"and cast(a as decimal(10,2)) > 10.10 and date_format(b,'%m') = '11'").Rows()
	c.Assert(fmt.Sprintf("%v", rows[0][4]), Equals, "lt(test.t.b, 1994-01-01)")
	c.Assert(fmt.Sprintf("%v", rows[1][4]), Equals, "eq(date_format(test.t.b, \"%m\"), \"11\")")
	c.Assert(fmt.Sprintf("%v", rows[3][4]), Equals, "gt(cast(test.t.a), 10.10), gt(test.t.b, 1988-01-01)")

	tk.MustExec("delete from mysql.expr_pushdown_blacklist where name = '<' and store_type = 'tikv,tiflash,tidb' and reason = 'for test'")
	tk.MustExec("delete from mysql.expr_pushdown_blacklist where name = 'date_format' and store_type = 'tikv' and reason = 'for test'")
	tk.MustExec("admin reload expr_pushdown_blacklist")
}

func (s *testIntegrationSuite) TestOptRuleBlacklist(c *C) {
	tk := testkit.NewTestKit(c, s.store)
	tk.MustQuery(`select * from mysql.opt_rule_blacklist`).Check(testkit.Rows())
}

func (s *testIntegrationSuite) TestIssue10804(c *C) {
	tk := testkit.NewTestKit(c, s.store)
	tk.MustQuery(`SELECT @@information_schema_stats_expiry`).Check(testkit.Rows(`86400`))
	tk.MustExec("/*!80000 SET SESSION information_schema_stats_expiry=0 */")
	tk.MustQuery(`SELECT @@information_schema_stats_expiry`).Check(testkit.Rows(`0`))
	tk.MustQuery(`SELECT @@GLOBAL.information_schema_stats_expiry`).Check(testkit.Rows(`86400`))
	tk.MustExec("/*!80000 SET GLOBAL information_schema_stats_expiry=0 */")
	tk.MustQuery(`SELECT @@GLOBAL.information_schema_stats_expiry`).Check(testkit.Rows(`0`))
}

func (s *testIntegrationSuite) TestInvalidEndingStatement(c *C) {
	tk := testkit.NewTestKit(c, s.store)
	tk.MustExec("use test")
	parseErrMsg := "[parser:1064]"
	errMsgLen := len(parseErrMsg)

	assertParseErr := func(sql string) {
		_, err := tk.Exec(sql)
		c.Assert(err, NotNil)
		c.Assert(err.Error()[:errMsgLen], Equals, parseErrMsg)
	}

	assertParseErr("drop table if exists t'xyz")
	assertParseErr("drop table if exists t'")
	assertParseErr("drop table if exists t`")
	assertParseErr(`drop table if exists t'`)
	assertParseErr(`drop table if exists t"`)
}

func (s *testIntegrationSuite) TestIssue15613(c *C) {
	tk := testkit.NewTestKit(c, s.store)
	tk.MustQuery("select sec_to_time(1e-4)").Check(testkit.Rows("00:00:00.000100"))
	tk.MustQuery("select sec_to_time(1e-5)").Check(testkit.Rows("00:00:00.000010"))
	tk.MustQuery("select sec_to_time(1e-6)").Check(testkit.Rows("00:00:00.000001"))
	tk.MustQuery("select sec_to_time(1e-7)").Check(testkit.Rows("00:00:00.000000"))
}

func (s *testIntegrationSuite) TestIssue10675(c *C) {
	tk := testkit.NewTestKit(c, s.store)
	tk.MustExec("use test")
	tk.MustExec(`drop table if exists t;`)
	tk.MustExec(`create table t(a int);`)
	tk.MustExec(`insert into t values(1);`)
	tk.MustQuery(`select * from t where a < -184467440737095516167.1;`).Check(testkit.Rows())
	tk.MustQuery(`select * from t where a > -184467440737095516167.1;`).Check(
		testkit.Rows("1"))
	tk.MustQuery(`select * from t where a < 184467440737095516167.1;`).Check(
		testkit.Rows("1"))
	tk.MustQuery(`select * from t where a > 184467440737095516167.1;`).Check(testkit.Rows())

	// issue 11647
	tk.MustExec(`drop table if exists t;`)
	tk.MustExec(`create table t(b bit(1));`)
	tk.MustExec(`insert into t values(b'1');`)
	tk.MustQuery(`select count(*) from t where b = 1;`).Check(testkit.Rows("1"))
	tk.MustQuery(`select count(*) from t where b = '1';`).Check(testkit.Rows("1"))
	tk.MustQuery(`select count(*) from t where b = b'1';`).Check(testkit.Rows("1"))

	tk.MustExec(`drop table if exists t;`)
	tk.MustExec(`create table t(b bit(63));`)
	// Not 64, because the behavior of mysql is amazing. I have no idea to fix it.
	tk.MustExec(`insert into t values(b'111111111111111111111111111111111111111111111111111111111111111');`)
	tk.MustQuery(`select count(*) from t where b = 9223372036854775807;`).Check(testkit.Rows("1"))
	tk.MustQuery(`select count(*) from t where b = '9223372036854775807';`).Check(testkit.Rows("1"))
	tk.MustQuery(`select count(*) from t where b = b'111111111111111111111111111111111111111111111111111111111111111';`).Check(testkit.Rows("1"))
}

func (s *testIntegrationSuite) TestDatetimeMicrosecond(c *C) {
	tk := testkit.NewTestKit(c, s.store)
	// For int
	tk.MustQuery(`select DATE_ADD('2007-03-28 22:08:28',INTERVAL -2 SECOND_MICROSECOND);`).Check(
		testkit.Rows("2007-03-28 22:08:27.800000"))
	tk.MustQuery(`select DATE_ADD('2007-03-28 22:08:28',INTERVAL -2 MINUTE_MICROSECOND);`).Check(
		testkit.Rows("2007-03-28 22:08:27.800000"))
	tk.MustQuery(`select DATE_ADD('2007-03-28 22:08:28',INTERVAL -2 HOUR_MICROSECOND);`).Check(
		testkit.Rows("2007-03-28 22:08:27.800000"))
	tk.MustQuery(`select DATE_ADD('2007-03-28 22:08:28',INTERVAL -2 DAY_MICROSECOND);`).Check(
		testkit.Rows("2007-03-28 22:08:27.800000"))

	// For Decimal
	tk.MustQuery(`select DATE_ADD('2007-03-28 22:08:28',INTERVAL 2.2 HOUR_MINUTE);`).Check(
		testkit.Rows("2007-03-29 00:10:28"))
	tk.MustQuery(`select DATE_ADD('2007-03-28 22:08:28',INTERVAL 2.2 MINUTE_SECOND);`).Check(
		testkit.Rows("2007-03-28 22:10:30"))
	tk.MustQuery(`select DATE_ADD('2007-03-28 22:08:28',INTERVAL 2.2 YEAR_MONTH);`).Check(
		testkit.Rows("2009-05-28 22:08:28"))
	tk.MustQuery(`select DATE_ADD('2007-03-28 22:08:28',INTERVAL 2.2 DAY_HOUR);`).Check(
		testkit.Rows("2007-03-31 00:08:28"))
	tk.MustQuery(`select DATE_ADD('2007-03-28 22:08:28',INTERVAL 2.2 DAY_MINUTE);`).Check(
		testkit.Rows("2007-03-29 00:10:28"))
	tk.MustQuery(`select DATE_ADD('2007-03-28 22:08:28',INTERVAL 2.2 DAY_SECOND);`).Check(
		testkit.Rows("2007-03-28 22:10:30"))
	tk.MustQuery(`select DATE_ADD('2007-03-28 22:08:28',INTERVAL 2.2 HOUR_SECOND);`).Check(
		testkit.Rows("2007-03-28 22:10:30"))
	tk.MustQuery(`select DATE_ADD('2007-03-28 22:08:28',INTERVAL 2.2 SECOND);`).Check(
		testkit.Rows("2007-03-28 22:08:30.200000"))
	tk.MustQuery(`select DATE_ADD('2007-03-28 22:08:28',INTERVAL 2.2 YEAR);`).Check(
		testkit.Rows("2009-03-28 22:08:28"))
	tk.MustQuery(`select DATE_ADD('2007-03-28 22:08:28',INTERVAL 2.2 QUARTER);`).Check(
		testkit.Rows("2007-09-28 22:08:28"))
	tk.MustQuery(`select DATE_ADD('2007-03-28 22:08:28',INTERVAL 2.2 MONTH);`).Check(
		testkit.Rows("2007-05-28 22:08:28"))
	tk.MustQuery(`select DATE_ADD('2007-03-28 22:08:28',INTERVAL 2.2 WEEK);`).Check(
		testkit.Rows("2007-04-11 22:08:28"))
	tk.MustQuery(`select DATE_ADD('2007-03-28 22:08:28',INTERVAL 2.2 DAY);`).Check(
		testkit.Rows("2007-03-30 22:08:28"))
	tk.MustQuery(`select DATE_ADD('2007-03-28 22:08:28',INTERVAL 2.2 HOUR);`).Check(
		testkit.Rows("2007-03-29 00:08:28"))
	tk.MustQuery(`select DATE_ADD('2007-03-28 22:08:28',INTERVAL 2.2 MINUTE);`).Check(
		testkit.Rows("2007-03-28 22:10:28"))
	tk.MustQuery(`select DATE_ADD('2007-03-28 22:08:28',INTERVAL 2.2 MICROSECOND);`).Check(
		testkit.Rows("2007-03-28 22:08:28.000002"))
	tk.MustQuery(`select DATE_ADD('2007-03-28 22:08:28',INTERVAL -2.2 HOUR_MINUTE);`).Check(
		testkit.Rows("2007-03-28 20:06:28"))
	tk.MustQuery(`select DATE_ADD('2007-03-28 22:08:28',INTERVAL -2.2 MINUTE_SECOND);`).Check(
		testkit.Rows("2007-03-28 22:06:26"))
	tk.MustQuery(`select DATE_ADD('2007-03-28 22:08:28',INTERVAL -2.2 YEAR_MONTH);`).Check(
		testkit.Rows("2005-01-28 22:08:28"))
	tk.MustQuery(`select DATE_ADD('2007-03-28 22:08:28',INTERVAL -2.2 DAY_HOUR);`).Check(
		testkit.Rows("2007-03-26 20:08:28"))
	tk.MustQuery(`select DATE_ADD('2007-03-28 22:08:28',INTERVAL -2.2 DAY_MINUTE);`).Check(
		testkit.Rows("2007-03-28 20:06:28"))
	tk.MustQuery(`select DATE_ADD('2007-03-28 22:08:28',INTERVAL -2.2 DAY_SECOND);`).Check(
		testkit.Rows("2007-03-28 22:06:26"))
	tk.MustQuery(`select DATE_ADD('2007-03-28 22:08:28',INTERVAL -2.2 HOUR_SECOND);`).Check(
		testkit.Rows("2007-03-28 22:06:26"))
	//	tk.MustQuery(`select DATE_ADD('2007-03-28 22:08:28',INTERVAL -2.2 SECOND);`).Check(
	//		testkit.Rows("2007-03-28 22:08:25.800000"))
	tk.MustQuery(`select DATE_ADD('2007-03-28 22:08:28',INTERVAL -2.2 YEAR);`).Check(
		testkit.Rows("2005-03-28 22:08:28"))
	tk.MustQuery(`select DATE_ADD('2007-03-28 22:08:28',INTERVAL -2.2 QUARTER);`).Check(
		testkit.Rows("2006-09-28 22:08:28"))
	tk.MustQuery(`select DATE_ADD('2007-03-28 22:08:28',INTERVAL -2.2 MONTH);`).Check(
		testkit.Rows("2007-01-28 22:08:28"))
	tk.MustQuery(`select DATE_ADD('2007-03-28 22:08:28',INTERVAL -2.2 WEEK);`).Check(
		testkit.Rows("2007-03-14 22:08:28"))
	tk.MustQuery(`select DATE_ADD('2007-03-28 22:08:28',INTERVAL -2.2 DAY);`).Check(
		testkit.Rows("2007-03-26 22:08:28"))
	tk.MustQuery(`select DATE_ADD('2007-03-28 22:08:28',INTERVAL -2.2 HOUR);`).Check(
		testkit.Rows("2007-03-28 20:08:28"))
	tk.MustQuery(`select DATE_ADD('2007-03-28 22:08:28',INTERVAL -2.2 MINUTE);`).Check(
		testkit.Rows("2007-03-28 22:06:28"))
	tk.MustQuery(`select DATE_ADD('2007-03-28 22:08:28',INTERVAL -2.2 MICROSECOND);`).Check(
		testkit.Rows("2007-03-28 22:08:27.999998"))
	tk.MustQuery(`select DATE_ADD('2007-03-28 22:08:28',INTERVAL "-2.2" HOUR_MINUTE);`).Check(
		testkit.Rows("2007-03-28 20:06:28"))
	tk.MustQuery(`select DATE_ADD('2007-03-28 22:08:28',INTERVAL "-2.2" MINUTE_SECOND);`).Check(
		testkit.Rows("2007-03-28 22:06:26"))
	tk.MustQuery(`select DATE_ADD('2007-03-28 22:08:28',INTERVAL "-2.2" YEAR_MONTH);`).Check(
		testkit.Rows("2005-01-28 22:08:28"))
	tk.MustQuery(`select DATE_ADD('2007-03-28 22:08:28',INTERVAL "-2.2" DAY_HOUR);`).Check(
		testkit.Rows("2007-03-26 20:08:28"))
	tk.MustQuery(`select DATE_ADD('2007-03-28 22:08:28',INTERVAL "-2.2" DAY_MINUTE);`).Check(
		testkit.Rows("2007-03-28 20:06:28"))
	tk.MustQuery(`select DATE_ADD('2007-03-28 22:08:28',INTERVAL "-2.2" DAY_SECOND);`).Check(
		testkit.Rows("2007-03-28 22:06:26"))
	tk.MustQuery(`select DATE_ADD('2007-03-28 22:08:28',INTERVAL "-2.2" HOUR_SECOND);`).Check(
		testkit.Rows("2007-03-28 22:06:26"))
	//	tk.MustQuery(`select DATE_ADD('2007-03-28 22:08:28',INTERVAL "-2.2" SECOND);`).Check(
	//		testkit.Rows("2007-03-28 22:08:25.800000"))
	tk.MustQuery(`select DATE_ADD('2007-03-28 22:08:28',INTERVAL "-2.2" YEAR);`).Check(
		testkit.Rows("2005-03-28 22:08:28"))
	tk.MustQuery(`select DATE_ADD('2007-03-28 22:08:28',INTERVAL "-2.2" QUARTER);`).Check(
		testkit.Rows("2006-09-28 22:08:28"))
	tk.MustQuery(`select DATE_ADD('2007-03-28 22:08:28',INTERVAL "-2.2" MONTH);`).Check(
		testkit.Rows("2007-01-28 22:08:28"))
	tk.MustQuery(`select DATE_ADD('2007-03-28 22:08:28',INTERVAL "-2.2" WEEK);`).Check(
		testkit.Rows("2007-03-14 22:08:28"))
	//	tk.MustQuery(`select DATE_ADD('2007-03-28 22:08:28',INTERVAL "-2.2" DAY);`).Check(
	//		testkit.Rows("2007-03-26 22:08:28"))
	//	tk.MustQuery(`select DATE_ADD('2007-03-28 22:08:28',INTERVAL "-2.2" HOUR);`).Check(
	//		testkit.Rows("2007-03-28 20:08:28"))
	tk.MustQuery(`select DATE_ADD('2007-03-28 22:08:28',INTERVAL "-2.2" MINUTE);`).Check(
		testkit.Rows("2007-03-28 22:06:28"))
	tk.MustQuery(`select DATE_ADD('2007-03-28 22:08:28',INTERVAL "-2.2" MICROSECOND);`).Check(
		testkit.Rows("2007-03-28 22:08:27.999998"))
	tk.MustQuery(`select DATE_ADD('2007-03-28 22:08:28',INTERVAL "-2.-2" HOUR_MINUTE);`).Check(
		testkit.Rows("2007-03-28 20:06:28"))
	tk.MustQuery(`select DATE_ADD('2007-03-28 22:08:28',INTERVAL "-2.-2" MINUTE_SECOND);`).Check(
		testkit.Rows("2007-03-28 22:06:26"))
	tk.MustQuery(`select DATE_ADD('2007-03-28 22:08:28',INTERVAL "-2.-2" YEAR_MONTH);`).Check(
		testkit.Rows("2005-01-28 22:08:28"))
	tk.MustQuery(`select DATE_ADD('2007-03-28 22:08:28',INTERVAL "-2.-2" DAY_HOUR);`).Check(
		testkit.Rows("2007-03-26 20:08:28"))
	tk.MustQuery(`select DATE_ADD('2007-03-28 22:08:28',INTERVAL "-2.-2" DAY_MINUTE);`).Check(
		testkit.Rows("2007-03-28 20:06:28"))
	tk.MustQuery(`select DATE_ADD('2007-03-28 22:08:28',INTERVAL "-2.-2" DAY_SECOND);`).Check(
		testkit.Rows("2007-03-28 22:06:26"))
	tk.MustQuery(`select DATE_ADD('2007-03-28 22:08:28',INTERVAL "-2.-2" HOUR_SECOND);`).Check(
		testkit.Rows("2007-03-28 22:06:26"))
	//	tk.MustQuery(`select DATE_ADD('2007-03-28 22:08:28',INTERVAL "-2.-2" SECOND);`).Check(
	//		testkit.Rows("2007-03-28 22:08:26"))
	tk.MustQuery(`select DATE_ADD('2007-03-28 22:08:28',INTERVAL "-2.-2" YEAR);`).Check(
		testkit.Rows("2005-03-28 22:08:28"))
	tk.MustQuery(`select DATE_ADD('2007-03-28 22:08:28',INTERVAL "-2.-2" QUARTER);`).Check(
		testkit.Rows("2006-09-28 22:08:28"))
	tk.MustQuery(`select DATE_ADD('2007-03-28 22:08:28',INTERVAL "-2.-2" MONTH);`).Check(
		testkit.Rows("2007-01-28 22:08:28"))
	tk.MustQuery(`select DATE_ADD('2007-03-28 22:08:28',INTERVAL "-2.-2" WEEK);`).Check(
		testkit.Rows("2007-03-14 22:08:28"))
	//	tk.MustQuery(`select DATE_ADD('2007-03-28 22:08:28',INTERVAL "-2.-2" DAY);`).Check(
	//		testkit.Rows("2007-03-26 22:08:28"))
	//	tk.MustQuery(`select DATE_ADD('2007-03-28 22:08:28',INTERVAL "-2.-2" HOUR);`).Check(
	//		testkit.Rows("2007-03-28 20:08:28"))
	tk.MustQuery(`select DATE_ADD('2007-03-28 22:08:28',INTERVAL "-2.-2" MINUTE);`).Check(
		testkit.Rows("2007-03-28 22:06:28"))
	tk.MustQuery(`select DATE_ADD('2007-03-28 22:08:28',INTERVAL "-2.-2" MICROSECOND);`).Check(
		testkit.Rows("2007-03-28 22:08:27.999998"))
}

func (s *testIntegrationSuite) TestFuncCaseWithLeftJoin(c *C) {
	tk := testkit.NewTestKitWithInit(c, s.store)

	tk.MustExec("create table kankan1(id int, name text)")
	tk.MustExec("insert into kankan1 values(1, 'a')")
	tk.MustExec("insert into kankan1 values(2, 'a')")

	tk.MustExec("create table kankan2(id int, h1 text)")
	tk.MustExec("insert into kankan2 values(2, 'z')")

	tk.MustQuery("select t1.id from kankan1 t1 left join kankan2 t2 on t1.id = t2.id where (case  when t1.name='b' then 'case2' when t1.name='a' then 'case1' else NULL end) = 'case1' order by t1.id").Check(testkit.Rows("1", "2"))
}

func (s *testIntegrationSuite) TestIssue11594(c *C) {
	tk := testkit.NewTestKit(c, s.store)
	tk.MustExec("use test")
	tk.MustExec(`drop table if exists t1;`)
	tk.MustExec("CREATE TABLE t1 (v bigint(20) UNSIGNED NOT NULL);")
	tk.MustExec("INSERT INTO t1 VALUES (1), (2);")
	tk.MustQuery("SELECT SUM(IF(v > 1, v, -v)) FROM t1;").Check(testkit.Rows("1"))
	tk.MustQuery("SELECT sum(IFNULL(cast(null+rand() as unsigned), -v)) FROM t1;").Check(testkit.Rows("-3"))
	tk.MustQuery("SELECT sum(COALESCE(cast(null+rand() as unsigned), -v)) FROM t1;").Check(testkit.Rows("-3"))
	tk.MustQuery("SELECT sum(COALESCE(cast(null+rand() as unsigned), v)) FROM t1;").Check(testkit.Rows("3"))
}

func (s *testIntegrationSuite) TestDefEnableVectorizedEvaluation(c *C) {
	tk := testkit.NewTestKit(c, s.store)
	tk.MustExec("use mysql")
	tk.MustQuery(`select @@tidb_enable_vectorized_expression`).Check(testkit.Rows("1"))
}

func (s *testIntegrationSuite) TestIssue11309And11319(c *C) {
	tk := testkit.NewTestKit(c, s.store)
	tk.MustExec("use test")
	tk.MustExec(`drop table if exists t;`)
	tk.MustExec(`CREATE TABLE t (a decimal(6,3),b double(6,3),c float(6,3));`)
	tk.MustExec(`INSERT INTO t VALUES (1.100,1.100,1.100);`)
	tk.MustQuery(`SELECT DATE_ADD('2003-11-18 07:25:13',INTERVAL a MINUTE_SECOND) FROM t`).Check(testkit.Rows(`2003-11-18 07:27:53`))
	tk.MustQuery(`SELECT DATE_ADD('2003-11-18 07:25:13',INTERVAL b MINUTE_SECOND) FROM t`).Check(testkit.Rows(`2003-11-18 07:27:53`))
	tk.MustQuery(`SELECT DATE_ADD('2003-11-18 07:25:13',INTERVAL c MINUTE_SECOND) FROM t`).Check(testkit.Rows(`2003-11-18 07:27:53`))
	tk.MustExec(`drop table if exists t;`)
	tk.MustExec(`CREATE TABLE t (a decimal(11,7),b double(11,7),c float(11,7));`)
	tk.MustExec(`INSERT INTO t VALUES (123.9999999,123.9999999,123.9999999),(-123.9999999,-123.9999999,-123.9999999);`)
	tk.MustQuery(`SELECT DATE_ADD('2003-11-18 07:25:13',INTERVAL a MINUTE_SECOND) FROM t`).Check(testkit.Rows(`2004-03-13 03:14:52`, `2003-07-25 11:35:34`))
	tk.MustQuery(`SELECT DATE_ADD('2003-11-18 07:25:13',INTERVAL b MINUTE_SECOND) FROM t`).Check(testkit.Rows(`2004-03-13 03:14:52`, `2003-07-25 11:35:34`))
	tk.MustQuery(`SELECT DATE_ADD('2003-11-18 07:25:13',INTERVAL c MINUTE_SECOND) FROM t`).Check(testkit.Rows(`2003-11-18 09:29:13`, `2003-11-18 05:21:13`))
	tk.MustExec(`drop table if exists t;`)

	// for https://github.com/pingcap/tidb/issues/11319
	tk.MustQuery(`SELECT DATE_ADD('2007-03-28 22:08:28',INTERVAL -2.2 MINUTE_MICROSECOND)`).Check(testkit.Rows("2007-03-28 22:08:25.800000"))
	tk.MustQuery(`SELECT DATE_ADD('2007-03-28 22:08:28',INTERVAL -2.2 SECOND_MICROSECOND)`).Check(testkit.Rows("2007-03-28 22:08:25.800000"))
	tk.MustQuery(`SELECT DATE_ADD('2007-03-28 22:08:28',INTERVAL -2.2 HOUR_MICROSECOND)`).Check(testkit.Rows("2007-03-28 22:08:25.800000"))
	tk.MustQuery(`SELECT DATE_ADD('2007-03-28 22:08:28',INTERVAL -2.2 DAY_MICROSECOND)`).Check(testkit.Rows("2007-03-28 22:08:25.800000"))
	tk.MustQuery(`SELECT DATE_ADD('2007-03-28 22:08:28',INTERVAL -2.2 SECOND)`).Check(testkit.Rows("2007-03-28 22:08:25.800000"))
	tk.MustQuery(`SELECT DATE_ADD('2007-03-28 22:08:28',INTERVAL -2.2 HOUR_SECOND)`).Check(testkit.Rows("2007-03-28 22:06:26"))
	tk.MustQuery(`SELECT DATE_ADD('2007-03-28 22:08:28',INTERVAL -2.2 DAY_SECOND)`).Check(testkit.Rows("2007-03-28 22:06:26"))
	tk.MustQuery(`SELECT DATE_ADD('2007-03-28 22:08:28',INTERVAL -2.2 MINUTE_SECOND)`).Check(testkit.Rows("2007-03-28 22:06:26"))
	tk.MustQuery(`SELECT DATE_ADD('2007-03-28 22:08:28',INTERVAL -2.2 MINUTE)`).Check(testkit.Rows("2007-03-28 22:06:28"))
	tk.MustQuery(`SELECT DATE_ADD('2007-03-28 22:08:28',INTERVAL -2.2 DAY_MINUTE)`).Check(testkit.Rows("2007-03-28 20:06:28"))
	tk.MustQuery(`SELECT DATE_ADD('2007-03-28 22:08:28',INTERVAL -2.2 HOUR_MINUTE)`).Check(testkit.Rows("2007-03-28 20:06:28"))
	tk.MustQuery(`SELECT DATE_ADD('2007-03-28 22:08:28',INTERVAL -2.2 DAY_HOUR)`).Check(testkit.Rows("2007-03-26 20:08:28"))
	tk.MustQuery(`SELECT DATE_ADD('2007-03-28 22:08:28',INTERVAL -2.2 YEAR_MONTH)`).Check(testkit.Rows("2005-01-28 22:08:28"))

	tk.MustQuery(`SELECT DATE_ADD('2007-03-28 22:08:28',INTERVAL 2.2 MINUTE_MICROSECOND)`).Check(testkit.Rows("2007-03-28 22:08:30.200000"))
	tk.MustQuery(`SELECT DATE_ADD('2007-03-28 22:08:28',INTERVAL 2.2 SECOND_MICROSECOND)`).Check(testkit.Rows("2007-03-28 22:08:30.200000"))
	tk.MustQuery(`SELECT DATE_ADD('2007-03-28 22:08:28',INTERVAL 2.2 HOUR_MICROSECOND)`).Check(testkit.Rows("2007-03-28 22:08:30.200000"))
	tk.MustQuery(`SELECT DATE_ADD('2007-03-28 22:08:28',INTERVAL 2.2 DAY_MICROSECOND)`).Check(testkit.Rows("2007-03-28 22:08:30.200000"))
	tk.MustQuery(`SELECT DATE_ADD('2007-03-28 22:08:28',INTERVAL 2.2 SECOND)`).Check(testkit.Rows("2007-03-28 22:08:30.200000"))
	tk.MustQuery(`SELECT DATE_ADD('2007-03-28 22:08:28',INTERVAL 2.2 HOUR_SECOND)`).Check(testkit.Rows("2007-03-28 22:10:30"))
	tk.MustQuery(`SELECT DATE_ADD('2007-03-28 22:08:28',INTERVAL 2.2 DAY_SECOND)`).Check(testkit.Rows("2007-03-28 22:10:30"))
	tk.MustQuery(`SELECT DATE_ADD('2007-03-28 22:08:28',INTERVAL 2.2 MINUTE_SECOND)`).Check(testkit.Rows("2007-03-28 22:10:30"))
	tk.MustQuery(`SELECT DATE_ADD('2007-03-28 22:08:28',INTERVAL 2.2 MINUTE)`).Check(testkit.Rows("2007-03-28 22:10:28"))
	tk.MustQuery(`SELECT DATE_ADD('2007-03-28 22:08:28',INTERVAL 2.2 DAY_MINUTE)`).Check(testkit.Rows("2007-03-29 00:10:28"))
	tk.MustQuery(`SELECT DATE_ADD('2007-03-28 22:08:28',INTERVAL 2.2 HOUR_MINUTE)`).Check(testkit.Rows("2007-03-29 00:10:28"))
	tk.MustQuery(`SELECT DATE_ADD('2007-03-28 22:08:28',INTERVAL 2.2 DAY_HOUR)`).Check(testkit.Rows("2007-03-31 00:08:28"))
	tk.MustQuery(`SELECT DATE_ADD('2007-03-28 22:08:28',INTERVAL 2.2 YEAR_MONTH)`).Check(testkit.Rows("2009-05-28 22:08:28"))
}

func (s *testIntegrationSuite) TestIssue12301(c *C) {
	tk := testkit.NewTestKit(c, s.store)
	tk.MustExec("use test")
	tk.MustExec("create table t (d decimal(19, 0), i bigint(11))")
	tk.MustExec("insert into t values (123456789012, 123456789012)")
	tk.MustQuery("select * from t where d = i").Check(testkit.Rows("123456789012 123456789012"))
}

func (s *testIntegrationSerialSuite) TestIssue15315(c *C) {
	tk := testkit.NewTestKit(c, s.store)
	tk.MustExec("use test")
	tk.MustQuery("select '0-3261554956'+0.0").Check(testkit.Rows("0"))
	tk.MustQuery("select cast('0-1234' as real)").Check(testkit.Rows("0"))
}

func (s *testIntegrationSuite) TestNotExistFunc(c *C) {
	tk := testkit.NewTestKit(c, s.store)

	// current db is empty
	_, err := tk.Exec("SELECT xxx(1)")
	c.Assert(err.Error(), Equals, "[planner:1046]No database selected")

	_, err = tk.Exec("SELECT yyy()")
	c.Assert(err.Error(), Equals, "[planner:1046]No database selected")

	// current db is not empty
	tk.MustExec("use test")
	_, err = tk.Exec("SELECT xxx(1)")
	c.Assert(err.Error(), Equals, "[expression:1305]FUNCTION test.xxx does not exist")

	_, err = tk.Exec("SELECT yyy()")
	c.Assert(err.Error(), Equals, "[expression:1305]FUNCTION test.yyy does not exist")

	tk.MustExec("use test")
	_, err = tk.Exec("SELECT timestampliteral(rand())")
	c.Assert(err.Error(), Equals, "[expression:1305]FUNCTION test.timestampliteral does not exist")

}

func (s *testIntegrationSuite) TestDecodetoChunkReuse(c *C) {
	tk := testkit.NewTestKitWithInit(c, s.store)
	tk.MustExec("create table chk (a int,b varchar(20))")
	for i := 0; i < 200; i++ {
		if i%5 == 0 {
			tk.MustExec(fmt.Sprintf("insert chk values (NULL,NULL)"))
			continue
		}
		tk.MustExec(fmt.Sprintf("insert chk values (%d,'%s')", i, strconv.Itoa(i)))
	}

	tk.Se.GetSessionVars().DistSQLScanConcurrency = 1
	tk.MustExec("set tidb_init_chunk_size = 2")
	tk.MustExec("set tidb_max_chunk_size = 32")
	defer func() {
		tk.MustExec(fmt.Sprintf("set tidb_init_chunk_size = %d", variable.DefInitChunkSize))
		tk.MustExec(fmt.Sprintf("set tidb_max_chunk_size = %d", variable.DefMaxChunkSize))
	}()
	rs, err := tk.Exec("select * from chk")
	c.Assert(err, IsNil)
	req := rs.NewChunk()
	var count int
	for {
		err = rs.Next(context.TODO(), req)
		c.Assert(err, IsNil)
		numRows := req.NumRows()
		if numRows == 0 {
			break
		}
		for i := 0; i < numRows; i++ {
			if count%5 == 0 {
				c.Assert(req.GetRow(i).IsNull(0), Equals, true)
				c.Assert(req.GetRow(i).IsNull(1), Equals, true)
			} else {
				c.Assert(req.GetRow(i).IsNull(0), Equals, false)
				c.Assert(req.GetRow(i).IsNull(1), Equals, false)
				c.Assert(req.GetRow(i).GetInt64(0), Equals, int64(count))
				c.Assert(req.GetRow(i).GetString(1), Equals, strconv.Itoa(count))
			}
			count++
		}
	}
	c.Assert(count, Equals, 200)
	rs.Close()
}

func (s *testIntegrationSuite) TestInMeetsPrepareAndExecute(c *C) {
	tk := testkit.NewTestKitWithInit(c, s.store)
	tk.MustExec("prepare pr1 from 'select ? in (1,?,?)'")
	tk.MustExec("set @a=1, @b=2, @c=3")
	tk.MustQuery("execute pr1 using @a,@b,@c").Check(testkit.Rows("1"))

	tk.MustExec("prepare pr2 from 'select 3 in (1,?,?)'")
	tk.MustExec("set @a=2, @b=3")
	tk.MustQuery("execute pr2 using @a,@b").Check(testkit.Rows("1"))

	tk.MustExec("prepare pr3 from 'select ? in (1,2,3)'")
	tk.MustExec("set @a=4")
	tk.MustQuery("execute pr3 using @a").Check(testkit.Rows("0"))

	tk.MustExec("prepare pr4 from 'select ? in (?,?,?)'")
	tk.MustExec("set @a=1, @b=2, @c=3, @d=4")
	tk.MustQuery("execute pr4 using @a,@b,@c,@d").Check(testkit.Rows("0"))
}

func (s *testIntegrationSuite) TestCastStrToInt(c *C) {
	tk := testkit.NewTestKitWithInit(c, s.store)
	cases := []struct {
		sql    string
		result int
	}{
		{"select cast('' as signed)", 0},
		{"select cast('12345abcde' as signed)", 12345},
		{"select cast('123e456' as signed)", 123},
		{"select cast('-12345abcde' as signed)", -12345},
		{"select cast('-123e456' as signed)", -123},
	}
	for _, ca := range cases {
		tk.Se.GetSessionVars().StmtCtx.SetWarnings(nil)
		tk.MustQuery(ca.sql).Check(testkit.Rows(fmt.Sprintf("%v", ca.result)))
		c.Assert(terror.ErrorEqual(tk.Se.GetSessionVars().StmtCtx.GetWarnings()[0].Err, types.ErrTruncatedWrongVal), IsTrue)
	}
}

func (s *testIntegrationSerialSuite) TestIssue16205(c *C) {
	tk := testkit.NewTestKit(c, s.store)
	orgEnable := plannercore.PreparedPlanCacheEnabled()
	defer func() {
		plannercore.SetPreparedPlanCache(orgEnable)
	}()
	plannercore.SetPreparedPlanCache(true)
	var err error
	tk.Se, err = session.CreateSession4TestWithOpt(s.store, &session.Opt{
		PreparedPlanCache: kvcache.NewSimpleLRUCache(100, 0.1, math.MaxUint64),
	})
	c.Assert(err, IsNil)

	tk.MustExec("use test")
	tk.MustExec("prepare stmt from 'select random_bytes(3)'")
	rows1 := tk.MustQuery("execute stmt").Rows()
	c.Assert(len(rows1), Equals, 1)
	rows2 := tk.MustQuery("execute stmt").Rows()
	c.Assert(len(rows2), Equals, 1)
	c.Assert(rows1[0][0].(string), Not(Equals), rows2[0][0].(string))
}

func (s *testIntegrationSerialSuite) TestRowCountPlanCache(c *C) {
	tk := testkit.NewTestKit(c, s.store)
	orgEnable := plannercore.PreparedPlanCacheEnabled()
	defer func() {
		plannercore.SetPreparedPlanCache(orgEnable)
	}()
	plannercore.SetPreparedPlanCache(true)
	var err error
	tk.Se, err = session.CreateSession4TestWithOpt(s.store, &session.Opt{
		PreparedPlanCache: kvcache.NewSimpleLRUCache(100, 0.1, math.MaxUint64),
	})
	c.Assert(err, IsNil)

	tk.MustExec("use test")
	tk.MustExec("drop table if exists t")
	tk.MustExec("create table t(a int auto_increment primary key)")
	tk.MustExec("prepare stmt from 'select row_count()';")
	tk.MustExec("insert into t values()")
	res := tk.MustQuery("execute stmt").Rows()
	c.Assert(len(res), Equals, 1)
	c.Assert(res[0][0], Equals, "1")
	tk.MustExec("insert into t values(),(),()")
	res = tk.MustQuery("execute stmt").Rows()
	c.Assert(len(res), Equals, 1)
	c.Assert(res[0][0], Equals, "3")
}

func (s *testIntegrationSuite) TestValuesForBinaryLiteral(c *C) {
	// See issue #15310
	tk := testkit.NewTestKit(c, s.store)
	tk.MustExec("use test;")
	tk.MustExec("create table testValuesBinary(id int primary key auto_increment, a bit(1));")
	tk.MustExec("insert into testValuesBinary values(1,1);")
	err := tk.ExecToErr("insert into testValuesBinary values(1,1) on duplicate key update id = values(id),a = values(a);")
	c.Assert(err, IsNil)
	tk.MustQuery("select a=0 from testValuesBinary;").Check(testkit.Rows("0"))
	err = tk.ExecToErr("insert into testValuesBinary values(1,0) on duplicate key update id = values(id),a = values(a);")
	c.Assert(err, IsNil)
	tk.MustQuery("select a=0 from testValuesBinary;").Check(testkit.Rows("1"))
	tk.MustExec("drop table testValuesBinary;")
}

func (s *testIntegrationSuite) TestIssue14159(c *C) {
	tk := testkit.NewTestKitWithInit(c, s.store)
	tk.MustExec("DROP TABLE IF EXISTS t")
	tk.MustExec("CREATE TABLE t (v VARCHAR(100))")
	tk.MustExec("INSERT INTO t VALUES ('3289742893213123732904809')")
	tk.MustQuery("SELECT * FROM t WHERE v").Check(testkit.Rows("3289742893213123732904809"))
}

func (s *testIntegrationSuite) TestIssue14146(c *C) {
	tk := testkit.NewTestKit(c, s.store)
	tk.MustExec("use test")
	tk.MustExec("create table tt(a varchar(10))")
	tk.MustExec("insert into tt values(NULL)")
	tk.MustExec("analyze table tt;")
	tk.MustQuery("select * from tt").Check(testkit.Rows("<nil>"))
}

func (s *testIntegrationSerialSuite) TestCacheRegexpr(c *C) {
	tk := testkit.NewTestKit(c, s.store)
	orgEnable := plannercore.PreparedPlanCacheEnabled()
	defer func() {
		plannercore.SetPreparedPlanCache(orgEnable)
	}()
	plannercore.SetPreparedPlanCache(true)
	var err error
	tk.Se, err = session.CreateSession4TestWithOpt(s.store, &session.Opt{
		PreparedPlanCache: kvcache.NewSimpleLRUCache(100, 0.1, math.MaxUint64),
	})
	c.Assert(err, IsNil)

	tk.MustExec("use test")
	tk.MustExec("drop table if exists t1")
	tk.MustExec("create table t1 (a varchar(40))")
	tk.MustExec("insert into t1 values ('C1'),('R1')")
	tk.MustExec("prepare stmt1 from 'select a from t1 where a rlike ?'")
	tk.MustExec("set @a='^C.*'")
	tk.MustQuery("execute stmt1 using @a").Check(testkit.Rows("C1"))
	tk.MustExec("set @a='^R.*'")
	tk.MustQuery("execute stmt1 using @a").Check(testkit.Rows("R1"))
}

func (s *testIntegrationSerialSuite) TestCacheRefineArgs(c *C) {
	tk := testkit.NewTestKit(c, s.store)
	orgEnable := plannercore.PreparedPlanCacheEnabled()
	defer func() {
		plannercore.SetPreparedPlanCache(orgEnable)
	}()
	plannercore.SetPreparedPlanCache(true)
	var err error
	tk.Se, err = session.CreateSession4TestWithOpt(s.store, &session.Opt{
		PreparedPlanCache: kvcache.NewSimpleLRUCache(100, 0.1, math.MaxUint64),
	})
	c.Assert(err, IsNil)

	tk.MustExec("use test")
	tk.MustExec("drop table if exists t")
	tk.MustExec("create table t(col_int int)")
	tk.MustExec("insert into t values(null)")
	tk.MustExec("prepare stmt from 'SELECT ((col_int is true) = ?) AS res FROM t'")
	tk.MustExec("set @p0='0.8'")
	tk.MustQuery("execute stmt using @p0").Check(testkit.Rows("0"))
	tk.MustExec("set @p0='0'")
	tk.MustQuery("execute stmt using @p0").Check(testkit.Rows("1"))

	tk.MustExec("delete from t")
	tk.MustExec("insert into t values(1)")
	tk.MustExec("prepare stmt from 'SELECT col_int < ? FROM t'")
	tk.MustExec("set @p0='-184467440737095516167.1'")
	tk.MustQuery("execute stmt using @p0").Check(testkit.Rows("0"))
}

func (s *testIntegrationSuite) TestOrderByFuncPlanCache(c *C) {
	tk := testkit.NewTestKit(c, s.store)
	orgEnable := plannercore.PreparedPlanCacheEnabled()
	defer func() {
		plannercore.SetPreparedPlanCache(orgEnable)
	}()
	plannercore.SetPreparedPlanCache(true)
	var err error
	tk.Se, err = session.CreateSession4TestWithOpt(s.store, &session.Opt{
		PreparedPlanCache: kvcache.NewSimpleLRUCache(100, 0.1, math.MaxUint64),
	})
	c.Assert(err, IsNil)

	tk.MustExec("use test")
	tk.MustExec("drop table if exists t")
	tk.MustExec("create table t(a int)")
	tk.MustExec("prepare stmt from 'SELECT * FROM t order by rand()'")
	tk.MustQuery("execute stmt").Check(testkit.Rows())
	tk.MustExec("prepare stmt from 'SELECT * FROM t order by now()'")
	tk.MustQuery("execute stmt").Check(testkit.Rows())
}

func (s *testIntegrationSuite) TestSelectLimitPlanCache(c *C) {
	tk := testkit.NewTestKit(c, s.store)
	orgEnable := plannercore.PreparedPlanCacheEnabled()
	defer func() {
		plannercore.SetPreparedPlanCache(orgEnable)
	}()
	plannercore.SetPreparedPlanCache(true)
	var err error
	tk.Se, err = session.CreateSession4TestWithOpt(s.store, &session.Opt{
		PreparedPlanCache: kvcache.NewSimpleLRUCache(100, 0.1, math.MaxUint64),
	})
	c.Assert(err, IsNil)

	tk.MustExec("use test")
	tk.MustExec("drop table if exists t")
	tk.MustExec("create table t(a int)")
	tk.MustExec("insert into t values(1), (2), (3)")
	tk.MustExec("set @@session.sql_select_limit = 1")
	tk.MustExec("prepare stmt from 'SELECT * FROM t'")
	tk.MustQuery("execute stmt").Check(testkit.Rows("1"))
	tk.MustExec("set @@session.sql_select_limit = default")
	tk.MustQuery("execute stmt").Check(testkit.Rows("1", "2", "3"))
	tk.MustExec("set @@session.sql_select_limit = 2")
	tk.MustQuery("execute stmt").Check(testkit.Rows("1", "2"))
	tk.MustExec("set @@session.sql_select_limit = 1")
	tk.MustQuery("execute stmt").Check(testkit.Rows("1"))
	tk.MustExec("set @@session.sql_select_limit = default")
	tk.MustQuery("execute stmt").Check(testkit.Rows("1", "2", "3"))
	tk.MustExec("set @@session.sql_select_limit = 2")
	tk.MustQuery("execute stmt").Check(testkit.Rows("1", "2"))
}

func (s *testIntegrationSuite) TestCollation(c *C) {
	tk := testkit.NewTestKit(c, s.store)
	tk.MustExec("use test")
	tk.MustExec("drop table if exists t")
	tk.MustExec("create table t (utf8_bin_c varchar(10) charset utf8 collate utf8_bin, utf8_gen_c varchar(10) charset utf8 collate utf8_general_ci, bin_c binary, num_c int, " +
		"abin char collate ascii_bin, lbin char collate latin1_bin, u4bin char collate utf8mb4_bin, u4ci char collate utf8mb4_general_ci)")
	tk.MustExec("insert into t values ('a', 'b', 'c', 4, 'a', 'a', 'a', 'a')")
	tk.MustQuery("select collation(null)").Check(testkit.Rows("binary"))
	tk.MustQuery("select collation(2)").Check(testkit.Rows("binary"))
	tk.MustQuery("select collation(2 + 'a')").Check(testkit.Rows("binary"))
	tk.MustQuery("select collation(2 + utf8_gen_c) from t").Check(testkit.Rows("binary"))
	tk.MustQuery("select collation(2 + utf8_bin_c) from t").Check(testkit.Rows("binary"))
	tk.MustQuery("select collation(concat(utf8_bin_c, 2)) from t").Check(testkit.Rows("utf8_bin"))
	tk.MustQuery("select collation(concat(utf8_gen_c, 'abc')) from t").Check(testkit.Rows("utf8_general_ci"))
	tk.MustQuery("select collation(concat(utf8_gen_c, null)) from t").Check(testkit.Rows("utf8_general_ci"))
	tk.MustQuery("select collation(concat(utf8_gen_c, num_c)) from t").Check(testkit.Rows("utf8_general_ci"))
	tk.MustQuery("select collation(concat(utf8_bin_c, utf8_gen_c)) from t").Check(testkit.Rows("utf8_bin"))
	tk.MustQuery("select collation(upper(utf8_bin_c)) from t").Check(testkit.Rows("utf8_bin"))
	tk.MustQuery("select collation(upper(utf8_gen_c)) from t").Check(testkit.Rows("utf8_general_ci"))
	tk.MustQuery("select collation(upper(bin_c)) from t").Check(testkit.Rows("binary"))
	tk.MustQuery("select collation(concat(abin, bin_c)) from t").Check(testkit.Rows("binary"))
	tk.MustQuery("select collation(concat(lbin, bin_c)) from t").Check(testkit.Rows("binary"))
	tk.MustQuery("select collation(concat(utf8_bin_c, bin_c)) from t").Check(testkit.Rows("binary"))
	tk.MustQuery("select collation(concat(utf8_gen_c, bin_c)) from t").Check(testkit.Rows("binary"))
	tk.MustQuery("select collation(concat(u4bin, bin_c)) from t").Check(testkit.Rows("binary"))
	tk.MustQuery("select collation(concat(u4ci, bin_c)) from t").Check(testkit.Rows("binary"))
	tk.MustQuery("select collation(concat(abin, u4bin)) from t").Check(testkit.Rows("utf8mb4_bin"))
	tk.MustQuery("select collation(concat(lbin, u4bin)) from t").Check(testkit.Rows("utf8mb4_bin"))
	tk.MustQuery("select collation(concat(utf8_bin_c, u4bin)) from t").Check(testkit.Rows("utf8mb4_bin"))
	tk.MustQuery("select collation(concat(utf8_gen_c, u4bin)) from t").Check(testkit.Rows("utf8mb4_bin"))
	tk.MustQuery("select collation(concat(u4ci, u4bin)) from t").Check(testkit.Rows("utf8mb4_bin"))
	tk.MustQuery("select collation(concat(abin, u4ci)) from t").Check(testkit.Rows("utf8mb4_general_ci"))
	tk.MustQuery("select collation(concat(lbin, u4ci)) from t").Check(testkit.Rows("utf8mb4_general_ci"))
	tk.MustQuery("select collation(concat(utf8_bin_c, u4ci)) from t").Check(testkit.Rows("utf8mb4_general_ci"))
	tk.MustQuery("select collation(concat(utf8_gen_c, u4ci)) from t").Check(testkit.Rows("utf8mb4_general_ci"))
	tk.MustQuery("select collation(concat(abin, utf8_bin_c)) from t").Check(testkit.Rows("utf8_bin"))
	tk.MustQuery("select collation(concat(lbin, utf8_bin_c)) from t").Check(testkit.Rows("utf8_bin"))
	tk.MustQuery("select collation(concat(utf8_gen_c, utf8_bin_c)) from t").Check(testkit.Rows("utf8_bin"))
	tk.MustQuery("select collation(concat(abin, utf8_gen_c)) from t").Check(testkit.Rows("utf8_general_ci"))
	tk.MustQuery("select collation(concat(lbin, utf8_gen_c)) from t").Check(testkit.Rows("utf8_general_ci"))
	tk.MustQuery("select collation(concat(abin, lbin)) from t").Check(testkit.Rows("latin1_bin"))

	tk.MustExec("set names utf8mb4 collate utf8mb4_bin")
	tk.MustQuery("select collation('a')").Check(testkit.Rows("utf8mb4_bin"))
	tk.MustExec("set names utf8mb4 collate utf8mb4_general_ci")
	tk.MustQuery("select collation('a')").Check(testkit.Rows("utf8mb4_general_ci"))

	tk.MustExec("set names utf8mb4 collate utf8mb4_general_ci")
	tk.MustExec("set @test_collate_var = 'a'")
	tk.MustQuery("select collation(@test_collate_var)").Check(testkit.Rows("utf8mb4_general_ci"))
	tk.MustExec("set names utf8mb4 collate utf8mb4_general_ci")
	tk.MustExec("set @test_collate_var = 1")
	tk.MustQuery("select collation(@test_collate_var)").Check(testkit.Rows("utf8mb4_general_ci"))
	tk.MustExec("set @test_collate_var = concat(\"a\", \"b\" collate utf8mb4_bin)")
	tk.MustQuery("select collation(@test_collate_var)").Check(testkit.Rows("utf8mb4_bin"))
}

func (s *testIntegrationSuite) TestCoercibility(c *C) {
	tk := testkit.NewTestKit(c, s.store)

	type testCase struct {
		expr   string
		result int
	}
	testFunc := func(cases []testCase, suffix string) {
		for _, tc := range cases {
			tk.MustQuery(fmt.Sprintf("select coercibility(%v) %v", tc.expr, suffix)).Check(testkit.Rows(fmt.Sprintf("%v", tc.result)))
		}
	}
	testFunc([]testCase{
		// constants
		{"1", 5}, {"null", 6}, {"'abc'", 4},
		// sys-constants
		{"version()", 3}, {"user()", 3}, {"database()", 3},
		{"current_role()", 3}, {"current_user()", 3},
		// scalar functions after constant folding
		{"1+null", 5}, {"null+'abcde'", 5}, {"concat(null, 'abcde')", 4},
		// non-deterministic functions
		{"rand()", 5}, {"now()", 5}, {"sysdate()", 5},
	}, "")

	tk.MustExec("use test")
	tk.MustExec("drop table if exists t")
	tk.MustExec("create table t (i int, r real, d datetime, t timestamp, c char(10), vc varchar(10), b binary(10), vb binary(10))")
	tk.MustExec("insert into t values (null, null, null, null, null, null, null, null)")
	testFunc([]testCase{
		{"i", 5}, {"r", 5}, {"d", 5}, {"t", 5},
		{"c", 2}, {"b", 2}, {"vb", 2}, {"vc", 2},
		{"i+r", 5}, {"i*r", 5}, {"cos(r)+sin(i)", 5}, {"d+2", 5},
		{"t*10", 5}, {"concat(c, vc)", 2}, {"replace(c, 'x', 'y')", 2},
	}, "from t")

	tk.MustQuery("SELECT COERCIBILITY(@straaa);").Check(testkit.Rows("2"))
}

func (s *testIntegrationSerialSuite) TestCacheConstEval(c *C) {
	tk := testkit.NewTestKit(c, s.store)
	orgEnable := plannercore.PreparedPlanCacheEnabled()
	defer func() {
		plannercore.SetPreparedPlanCache(orgEnable)
	}()
	plannercore.SetPreparedPlanCache(true)
	var err error
	tk.Se, err = session.CreateSession4TestWithOpt(s.store, &session.Opt{
		PreparedPlanCache: kvcache.NewSimpleLRUCache(100, 0.1, math.MaxUint64),
	})
	c.Assert(err, IsNil)

	tk.MustExec("use test")
	tk.MustExec("drop table if exists t")
	tk.MustExec("create table t(col_double double)")
	tk.MustExec("insert into t values (1)")
	tk.Se.GetSessionVars().EnableVectorizedExpression = false
	tk.MustExec("insert into mysql.expr_pushdown_blacklist values('cast', 'tikv,tiflash,tidb', 'for test')")
	tk.MustExec("admin reload expr_pushdown_blacklist")
	tk.MustExec("prepare stmt from 'SELECT * FROM (SELECT col_double AS c0 FROM t) t WHERE (ABS((REPEAT(?, ?) OR 5617780767323292672)) < LN(EXP(c0)) + (? ^ ?))'")
	tk.MustExec("set @a1 = 'JuvkBX7ykVux20zQlkwDK2DFelgn7'")
	tk.MustExec("set @a2 = 1")
	tk.MustExec("set @a3 = -112990.35179796701")
	tk.MustExec("set @a4 = 87997.92704840179")
	// Main purpose here is checking no error is reported. 1 is the result when plan cache is disabled, it is
	// incompatible with MySQL actually, update the result after fixing it.
	tk.MustQuery("execute stmt using @a1, @a2, @a3, @a4").Check(testkit.Rows("1"))
	tk.Se.GetSessionVars().EnableVectorizedExpression = true
	tk.MustExec("delete from mysql.expr_pushdown_blacklist where name = 'cast' and store_type = 'tikv,tiflash,tidb' and reason = 'for test'")
	tk.MustExec("admin reload expr_pushdown_blacklist")
}

func (s *testIntegrationSerialSuite) TestCollationBasic(c *C) {
	tk := testkit.NewTestKit(c, s.store)
	collate.SetNewCollationEnabledForTest(true)
	defer collate.SetNewCollationEnabledForTest(false)
	tk.MustExec("use test")
	tk.MustExec("create table t_ci(a varchar(10) collate utf8mb4_general_ci, unique key(a))")
	tk.MustExec("insert into t_ci values ('a')")
	tk.MustQuery("select * from t_ci").Check(testkit.Rows("a"))
	tk.MustQuery("select * from t_ci").Check(testkit.Rows("a"))
	tk.MustQuery("select * from t_ci where a='a'").Check(testkit.Rows("a"))
	tk.MustQuery("select * from t_ci where a='A'").Check(testkit.Rows("a"))
	tk.MustQuery("select * from t_ci where a='a   '").Check(testkit.Rows("a"))
	tk.MustQuery("select * from t_ci where a='a                    '").Check(testkit.Rows("a"))
}

func (s *testIntegrationSerialSuite) TestWeightString(c *C) {
	tk := testkit.NewTestKit(c, s.store)
	collate.SetNewCollationEnabledForTest(true)
	defer collate.SetNewCollationEnabledForTest(false)

	type testCase struct {
		input                    []string
		result                   []string
		resultAsChar1            []string
		resultAsChar3            []string
		resultAsBinary1          []string
		resultAsBinary5          []string
		resultExplicitCollateBin []string
	}
	tk.MustExec("use test")
	tk.MustExec("drop table if exists t")
	tk.MustExec("create table t (id int, a varchar(20) collate utf8mb4_general_ci)")
	cases := testCase{
		input:                    []string{"aAÁàãăâ", "a", "a  ", "中", "中 "},
		result:                   []string{"\x00A\x00A\x00A\x00A\x00A\x00A\x00A", "\x00A", "\x00A", "\x4E\x2D", "\x4E\x2D"},
		resultAsChar1:            []string{"\x00A", "\x00A", "\x00A", "\x4E\x2D", "\x4E\x2D"},
		resultAsChar3:            []string{"\x00A\x00A\x00A", "\x00A", "\x00A", "\x4E\x2D", "\x4E\x2D"},
		resultAsBinary1:          []string{"a", "a", "a", "\xE4", "\xE4"},
		resultAsBinary5:          []string{"aA\xc3\x81\xc3", "a\x00\x00\x00\x00", "a  \x00\x00", "中\x00\x00", "中 \x00"},
		resultExplicitCollateBin: []string{"aAÁàãăâ", "a", "a", "中", "中"},
	}
	values := make([]string, len(cases.input))
	for i, input := range cases.input {
		values[i] = fmt.Sprintf("(%d, '%s')", i, input)
	}
	tk.MustExec("insert into t values " + strings.Join(values, ","))
	rows := tk.MustQuery("select weight_string(a) from t order by id").Rows()
	for i, out := range cases.result {
		c.Assert(rows[i][0].(string), Equals, out)
	}
	rows = tk.MustQuery("select weight_string(a as char(1)) from t order by id").Rows()
	for i, out := range cases.resultAsChar1 {
		c.Assert(rows[i][0].(string), Equals, out)
	}
	rows = tk.MustQuery("select weight_string(a as char(3)) from t order by id").Rows()
	for i, out := range cases.resultAsChar3 {
		c.Assert(rows[i][0].(string), Equals, out)
	}
	rows = tk.MustQuery("select weight_string(a as binary(1)) from t order by id").Rows()
	for i, out := range cases.resultAsBinary1 {
		c.Assert(rows[i][0].(string), Equals, out)
	}
	rows = tk.MustQuery("select weight_string(a as binary(5)) from t order by id").Rows()
	for i, out := range cases.resultAsBinary5 {
		c.Assert(rows[i][0].(string), Equals, out)
	}
	c.Assert(tk.MustQuery("select weight_string(NULL);").Rows()[0][0], Equals, "<nil>")
	c.Assert(tk.MustQuery("select weight_string(7);").Rows()[0][0], Equals, "<nil>")
	c.Assert(tk.MustQuery("select weight_string(cast(7 as decimal(5)));").Rows()[0][0], Equals, "<nil>")
	c.Assert(tk.MustQuery("select weight_string(cast(20190821 as date));").Rows()[0][0], Equals, "2019-08-21")
	c.Assert(tk.MustQuery("select weight_string(cast(20190821 as date) as binary(5));").Rows()[0][0], Equals, "2019-")
	c.Assert(tk.MustQuery("select weight_string(7.0);").Rows()[0][0], Equals, "<nil>")
	c.Assert(tk.MustQuery("select weight_string(7 AS BINARY(2));").Rows()[0][0], Equals, "7\x00")
	// test explicit collation
	c.Assert(tk.MustQuery("select weight_string('中 ' collate utf8mb4_general_ci);").Rows()[0][0], Equals, "\x4E\x2D")
	c.Assert(tk.MustQuery("select weight_string('中 ' collate utf8mb4_bin);").Rows()[0][0], Equals, "中")
	c.Assert(tk.MustQuery("select collation(a collate utf8mb4_general_ci) from t order by id").Rows()[0][0], Equals, "utf8mb4_general_ci")
	c.Assert(tk.MustQuery("select collation('中 ' collate utf8mb4_general_ci);").Rows()[0][0], Equals, "utf8mb4_general_ci")
	rows = tk.MustQuery("select weight_string(a collate utf8mb4_bin) from t order by id").Rows()
	for i, out := range cases.resultExplicitCollateBin {
		c.Assert(rows[i][0].(string), Equals, out)
	}
	tk.MustGetErrMsg("select weight_string(a collate utf8_general_ci) from t order by id", "[ddl:1253]COLLATION 'utf8_general_ci' is not valid for CHARACTER SET 'utf8mb4'")
	tk.MustGetErrMsg("select weight_string('中' collate utf8_bin)", "[ddl:1253]COLLATION 'utf8_bin' is not valid for CHARACTER SET 'utf8mb4'")
}

func (s *testIntegrationSerialSuite) TestCollationCreateIndex(c *C) {
	tk := testkit.NewTestKit(c, s.store)
	collate.SetNewCollationEnabledForTest(true)
	defer collate.SetNewCollationEnabledForTest(false)
	tk.MustExec("use test")
	tk.MustExec("drop table if exists t")
	tk.MustExec("create table t (a varchar(10) collate utf8mb4_general_ci);")
	tk.MustExec("insert into t values ('a');")
	tk.MustExec("insert into t values ('A');")
	tk.MustExec("insert into t values ('b');")
	tk.MustExec("insert into t values ('B');")
	tk.MustExec("insert into t values ('a');")
	tk.MustExec("insert into t values ('A');")
	tk.MustExec("create index idx on t(a);")
	tk.MustQuery("select * from t order by a").Check(testkit.Rows("a", "A", "a", "A", "b", "B"))
}

func (s *testIntegrationSerialSuite) TestCollateConstantPropagation(c *C) {
	tk := testkit.NewTestKit(c, s.store)
	collate.SetNewCollationEnabledForTest(true)
	defer collate.SetNewCollationEnabledForTest(false)

	tk.MustExec("use test")
	tk.MustExec("drop table if exists t")
	tk.MustExec("create table t (a char(10) collate utf8mb4_bin, b char(10) collate utf8mb4_general_ci);")
	tk.MustExec("insert into t values ('a', 'A');")
	tk.MustQuery("select * from t t1, t t2 where t1.a=t2.b and t2.b='a' collate utf8mb4_general_ci;").Check(nil)
	tk.MustQuery("select * from t t1, t t2 where t1.a=t2.b and t2.b>='a' collate utf8mb4_general_ci;").Check(nil)
	tk.MustExec("drop table t;")
	tk.MustExec("create table t (a char(10) collate utf8mb4_general_ci, b char(10) collate utf8mb4_general_ci);")
	tk.MustExec("insert into t values ('A', 'a');")
	tk.MustQuery("select * from t t1, t t2 where t1.a=t2.b and t2.b='a' collate utf8mb4_bin;").Check(testkit.Rows("A a A a"))
	tk.MustQuery("select * from t t1, t t2 where t1.a=t2.b and t2.b>='a' collate utf8mb4_bin;").Check(testkit.Rows("A a A a"))
	tk.MustExec("drop table t;")
	tk.MustExec("set names utf8mb4")
	tk.MustExec("create table t (a char(10) collate utf8mb4_general_ci, b char(10) collate utf8_general_ci);")
	tk.MustExec("insert into t values ('a', 'A');")
	tk.MustQuery("select * from t t1, t t2 where t1.a=t2.b and t2.b='A'").Check(testkit.Rows("a A a A"))
	tk.MustExec("drop table t;")
	tk.MustExec("create table t(a char collate utf8_general_ci, b char collate utf8mb4_general_ci, c char collate utf8_bin);")
	tk.MustExec("insert into t values ('b', 'B', 'B');")
	tk.MustQuery("select * from t t1, t t2 where t1.a=t2.b and t2.b=t2.c;").Check(testkit.Rows("b B B b B B"))
	tk.MustExec("drop table t;")
	tk.MustExec("create table t(a char collate utf8_bin, b char collate utf8_general_ci);")
	tk.MustExec("insert into t values ('a', 'A');")
	tk.MustQuery("select * from t t1, t t2 where t1.b=t2.b and t2.b=t1.a collate utf8_general_ci;").Check(testkit.Rows("a A a A"))
	tk.MustExec("drop table if exists t1, t2;")
	tk.MustExec("set names utf8mb4 collate utf8mb4_general_ci;")
	tk.MustExec("create table t1(a char, b varchar(10)) charset utf8mb4 collate utf8mb4_general_ci;")
	tk.MustExec("create table t2(a char, b varchar(10)) charset utf8mb4 collate utf8mb4_bin;")
	tk.MustExec("insert into t1 values ('A', 'a');")
	tk.MustExec("insert into t2 values ('a', 'a')")
	tk.MustQuery("select * from t1 left join t2 on t1.a = t2.a where t1.a = 'a';").Check(testkit.Rows("A a <nil> <nil>"))
	tk.MustExec("drop table t;")
	tk.MustExec("set names utf8mb4 collate utf8mb4_general_ci;")
	tk.MustExec("create table t(a char collate utf8mb4_bin, b char collate utf8mb4_general_ci);")
	tk.MustExec("insert into t values ('a', 'a');")
	tk.MustQuery("select * from t t1, t t2 where  t2.b = 'A' and lower(concat(t1.a , '' ))  = t2.b;").Check(testkit.Rows("a a a a"))
}
func (s *testIntegrationSerialSuite) prepare4Join(c *C) *testkit.TestKit {
	tk := testkit.NewTestKit(c, s.store)
	tk.MustExec("USE test")
	tk.MustExec("drop table if exists t")
	tk.MustExec("drop table if exists t_bin")
	tk.MustExec("CREATE TABLE `t` ( `a` int(11) NOT NULL,`b` varchar(5) CHARACTER SET utf8mb4 COLLATE utf8mb4_general_ci DEFAULT NULL)")
	tk.MustExec("CREATE TABLE `t_bin` ( `a` int(11) NOT NULL,`b` varchar(5) CHARACTER SET binary)")
	tk.MustExec("insert into t values (1, 'a'), (2, 'À'), (3, 'á'), (4, 'à'), (5, 'b'), (6, 'c'), (7, ' ')")
	tk.MustExec("insert into t_bin values (1, 'a'), (2, 'À'), (3, 'á'), (4, 'à'), (5, 'b'), (6, 'c'), (7, ' ')")
	return tk
}

func (s *testIntegrationSerialSuite) prepare4Join2(c *C) *testkit.TestKit {
	tk := testkit.NewTestKit(c, s.store)
	tk.MustExec("USE test")
	tk.MustExec("drop table if exists t1")
	tk.MustExec("drop table if exists t2")
	tk.MustExec("create table t1 (id int, v varchar(5) character set binary, key(v))")
	tk.MustExec("create table t2 (v varchar(5) CHARACTER SET utf8mb4 COLLATE utf8mb4_general_ci, key(v))")
	tk.MustExec("insert into t1 values (1, 'a'), (2, 'À'), (3, 'á'), (4, 'à'), (5, 'b'), (6, 'c'), (7, ' ')")
	tk.MustExec("insert into t2 values ('a'), ('À'), ('á'), ('à'), ('b'), ('c'), (' ')")
	return tk
}

func (s *testIntegrationSerialSuite) TestCollateHashJoin(c *C) {
	collate.SetNewCollationEnabledForTest(true)
	defer collate.SetNewCollationEnabledForTest(false)
	tk := s.prepare4Join(c)
	tk.MustQuery("select /*+ TIDB_HJ(t1, t2) */ t1.a, t1.b from t t1, t t2 where t1.b=t2.b order by t1.a").Check(
		testkit.Rows("1 a", "1 a", "1 a", "1 a", "2 À", "2 À", "2 À", "2 À", "3 á", "3 á", "3 á", "3 á", "4 à", "4 à", "4 à", "4 à", "5 b", "6 c", "7  "))
	tk.MustQuery("select /*+ TIDB_HJ(t1, t2) */ t1.a, t1.b from t_bin t1, t_bin t2 where t1.b=t2.b order by t1.a").Check(
		testkit.Rows("1 a", "2 À", "3 á", "4 à", "5 b", "6 c", "7  "))
	tk.MustQuery("select /*+ TIDB_HJ(t1, t2) */ t1.a, t1.b from t t1, t t2 where t1.b=t2.b and t1.a>3 order by t1.a").Check(
		testkit.Rows("4 à", "4 à", "4 à", "4 à", "5 b", "6 c", "7  "))
	tk.MustQuery("select /*+ TIDB_HJ(t1, t2) */ t1.a, t1.b from t_bin t1, t_bin t2 where t1.b=t2.b and t1.a>3 order by t1.a").Check(
		testkit.Rows("4 à", "5 b", "6 c", "7  "))
	tk.MustQuery("select /*+ TIDB_HJ(t1, t2) */ t1.a, t1.b from t t1, t t2 where t1.b=t2.b and t1.a>3 order by t1.a").Check(
		testkit.Rows("4 à", "4 à", "4 à", "4 à", "5 b", "6 c", "7  "))
	tk.MustQuery("select /*+ TIDB_HJ(t1, t2) */ t1.a, t1.b from t_bin t1, t_bin t2 where t1.b=t2.b and t1.a>3 order by t1.a").Check(
		testkit.Rows("4 à", "5 b", "6 c", "7  "))
	tk.MustQuery("select /*+ TIDB_HJ(t1, t2) */ t1.a, t1.b from t t1, t t2 where t1.b=t2.b and t1.a>t2.a order by t1.a").Check(
		testkit.Rows("2 À", "3 á", "3 á", "4 à", "4 à", "4 à"))
	tk.MustQuery("select /*+ TIDB_HJ(t1, t2) */ t1.a, t1.b from t_bin t1, t_bin t2 where t1.b=t2.b and t1.a>t2.a order by t1.a").Check(
		testkit.Rows())
}

func (s *testIntegrationSerialSuite) TestCollateHashJoin2(c *C) {
	collate.SetNewCollationEnabledForTest(true)
	defer collate.SetNewCollationEnabledForTest(false)
	tk := s.prepare4Join2(c)
	tk.MustQuery("select /*+ TIDB_HJ(t1, t2) */ * from t1, t2 where t1.v=t2.v order by t1.id").Check(
		testkit.Rows("1 a a", "2 À À", "3 á á", "4 à à", "5 b b", "6 c c", "7    "))
}

func (s *testIntegrationSerialSuite) TestCollateMergeJoin(c *C) {
	collate.SetNewCollationEnabledForTest(true)
	defer collate.SetNewCollationEnabledForTest(false)
	tk := s.prepare4Join(c)
	tk.MustQuery("select /*+ TIDB_SMJ(t1, t2) */ t1.a, t1.b from t t1, t t2 where t1.b=t2.b order by t1.a").Check(
		testkit.Rows("1 a", "1 a", "1 a", "1 a", "2 À", "2 À", "2 À", "2 À", "3 á", "3 á", "3 á", "3 á", "4 à", "4 à", "4 à", "4 à", "5 b", "6 c", "7  "))
	tk.MustQuery("select /*+ TIDB_SMJ(t1, t2) */ t1.a, t1.b from t_bin t1, t_bin t2 where t1.b=t2.b order by t1.a").Check(
		testkit.Rows("1 a", "2 À", "3 á", "4 à", "5 b", "6 c", "7  "))
	tk.MustQuery("select /*+ TIDB_SMJ(t1, t2) */ t1.a, t1.b from t t1, t t2 where t1.b=t2.b and t1.a>3 order by t1.a").Check(
		testkit.Rows("4 à", "4 à", "4 à", "4 à", "5 b", "6 c", "7  "))
	tk.MustQuery("select /*+ TIDB_SMJ(t1, t2) */ t1.a, t1.b from t_bin t1, t_bin t2 where t1.b=t2.b and t1.a>3 order by t1.a").Check(
		testkit.Rows("4 à", "5 b", "6 c", "7  "))
	tk.MustQuery("select /*+ TIDB_SMJ(t1, t2) */ t1.a, t1.b from t t1, t t2 where t1.b=t2.b and t1.a>3 order by t1.a").Check(
		testkit.Rows("4 à", "4 à", "4 à", "4 à", "5 b", "6 c", "7  "))
	tk.MustQuery("select /*+ TIDB_SMJ(t1, t2) */ t1.a, t1.b from t_bin t1, t_bin t2 where t1.b=t2.b and t1.a>3 order by t1.a").Check(
		testkit.Rows("4 à", "5 b", "6 c", "7  "))
	tk.MustQuery("select /*+ TIDB_SMJ(t1, t2) */ t1.a, t1.b from t t1, t t2 where t1.b=t2.b and t1.a>t2.a order by t1.a").Check(
		testkit.Rows("2 À", "3 á", "3 á", "4 à", "4 à", "4 à"))
	tk.MustQuery("select /*+ TIDB_SMJ(t1, t2) */ t1.a, t1.b from t_bin t1, t_bin t2 where t1.b=t2.b and t1.a>t2.a order by t1.a").Check(
		testkit.Rows())
}

func (s *testIntegrationSerialSuite) TestCollateMergeJoin2(c *C) {
	collate.SetNewCollationEnabledForTest(true)
	defer collate.SetNewCollationEnabledForTest(false)
	tk := s.prepare4Join2(c)
	tk.MustQuery("select /*+ TIDB_SMJ(t1, t2) */ * from t1, t2 where t1.v=t2.v order by t1.id").Check(
		testkit.Rows("1 a a", "2 À À", "3 á á", "4 à à", "5 b b", "6 c c", "7    "))
}

func (s *testIntegrationSerialSuite) prepare4Collation(c *C, hasIndex bool) *testkit.TestKit {
	tk := testkit.NewTestKit(c, s.store)
	tk.MustExec("USE test")
	tk.MustExec("drop table if exists t")
	tk.MustExec("drop table if exists t_bin")
	idxSQL := ", key(v)"
	if !hasIndex {
		idxSQL = ""
	}
	tk.MustExec(fmt.Sprintf("create table t (id int, v varchar(5) CHARACTER SET utf8mb4 COLLATE utf8mb4_general_ci DEFAULT NULL %v)", idxSQL))
	tk.MustExec(fmt.Sprintf("create table t_bin (id int, v varchar(5) CHARACTER SET binary %v)", idxSQL))
	tk.MustExec("insert into t values (1, 'a'), (2, 'À'), (3, 'á'), (4, 'à'), (5, 'b'), (6, 'c'), (7, ' ')")
	tk.MustExec("insert into t_bin values (1, 'a'), (2, 'À'), (3, 'á'), (4, 'à'), (5, 'b'), (6, 'c'), (7, ' ')")
	return tk
}

func (s *testIntegrationSerialSuite) TestCollateSelection(c *C) {
	collate.SetNewCollationEnabledForTest(true)
	defer collate.SetNewCollationEnabledForTest(false)
	tk := s.prepare4Collation(c, false)
	tk.MustQuery("select v from t where v='a' order by id").Check(testkit.Rows("a", "À", "á", "à"))
	tk.MustQuery("select v from t_bin where v='a' order by id").Check(testkit.Rows("a"))
	tk.MustQuery("select v from t where v<'b' and id<=3").Check(testkit.Rows("a", "À", "á"))
	tk.MustQuery("select v from t_bin where v<'b' and id<=3").Check(testkit.Rows("a"))
}

func (s *testIntegrationSerialSuite) TestCollateSort(c *C) {
	collate.SetNewCollationEnabledForTest(true)
	defer collate.SetNewCollationEnabledForTest(false)
	tk := s.prepare4Collation(c, false)
	tk.MustQuery("select id from t order by v, id").Check(testkit.Rows("7", "1", "2", "3", "4", "5", "6"))
	tk.MustQuery("select id from t_bin order by v, id").Check(testkit.Rows("7", "1", "5", "6", "2", "4", "3"))

	tk.MustExec("drop table if exists t")
	tk.MustExec("create table t(a char(10) collate utf8mb4_general_ci, key(a))")
	tk.MustExec("insert into t values ('a'), ('A'), ('b')")
	tk.MustExec("insert into t values ('a'), ('A'), ('b')")
	tk.MustExec("insert into t values ('a'), ('A'), ('b')")
	tk.MustQuery("select * from t order by a collate utf8mb4_bin").Check(testkit.Rows("A", "A", "A", "a", "a", "a", "b", "b", "b"))
}

func (s *testIntegrationSerialSuite) TestCollateHashAgg(c *C) {
	collate.SetNewCollationEnabledForTest(true)
	defer collate.SetNewCollationEnabledForTest(false)
	tk := s.prepare4Collation(c, false)
	tk.HasPlan("select distinct(v) from t_bin", "HashAgg")
	tk.MustQuery("select distinct(v) from t_bin").Sort().Check(testkit.Rows(" ", "a", "b", "c", "À", "à", "á"))
	tk.HasPlan("select distinct(v) from t", "HashAgg")
	tk.MustQuery("select distinct(v) from t").Sort().Check(testkit.Rows(" ", "a", "b", "c"))
	tk.HasPlan("select v, count(*) from t_bin group by v", "HashAgg")
	tk.MustQuery("select v, count(*) from t_bin group by v").Sort().Check(testkit.Rows("  1", "a 1", "b 1", "c 1", "À 1", "à 1", "á 1"))
	tk.HasPlan("select v, count(*) from t group by v", "HashAgg")
	tk.MustQuery("select v, count(*) from t group by v").Sort().Check(testkit.Rows("  1", "a 4", "b 1", "c 1"))

	tk.MustExec("drop table if exists t")
	tk.MustExec("create table t(a char(10) collate utf8mb4_general_ci, key(a))")
	tk.MustExec("insert into t values ('a'), ('A'), ('b')")
	tk.MustExec("insert into t values ('a'), ('A'), ('b')")
	tk.MustExec("insert into t values ('a'), ('A'), ('b')")
	tk.MustQuery("select count(1) from t group by a collate utf8mb4_bin").Check(testkit.Rows("3", "3", "3"))
}

func (s *testIntegrationSerialSuite) TestCollateStreamAgg(c *C) {
	collate.SetNewCollationEnabledForTest(true)
	defer collate.SetNewCollationEnabledForTest(false)
	tk := s.prepare4Collation(c, true)
	tk.HasPlan("select distinct(v) from t_bin", "StreamAgg")
	tk.MustQuery("select distinct(v) from t_bin").Sort().Check(testkit.Rows(" ", "a", "b", "c", "À", "à", "á"))
	tk.HasPlan("select distinct(v) from t", "StreamAgg")
	tk.MustQuery("select distinct(v) from t").Sort().Check(testkit.Rows(" ", "a", "b", "c"))
	tk.HasPlan("select v, count(*) from t_bin group by v", "StreamAgg")
	tk.MustQuery("select v, count(*) from t_bin group by v").Sort().Check(testkit.Rows("  1", "a 1", "b 1", "c 1", "À 1", "à 1", "á 1"))
	tk.HasPlan("select v, count(*) from t group by v", "StreamAgg")
	tk.MustQuery("select v, count(*) from t group by v").Sort().Check(testkit.Rows("  1", "a 4", "b 1", "c 1"))
}

func (s *testIntegrationSerialSuite) TestCollateIndexReader(c *C) {
	collate.SetNewCollationEnabledForTest(true)
	defer collate.SetNewCollationEnabledForTest(false)
	tk := s.prepare4Collation(c, true)
	tk.HasPlan("select v from t where v < 'b'  order by v", "IndexReader")
	tk.MustQuery("select v from t where v < 'b' order by v").Check(testkit.Rows(" ", "a", "À", "á", "à"))
	tk.HasPlan("select v from t where v < 'b' and v > ' ' order by v", "IndexReader")
	tk.MustQuery("select v from t where v < 'b' and v > ' ' order by v").Check(testkit.Rows("a", "À", "á", "à"))
	tk.HasPlan("select v from t_bin where v < 'b' order by v", "IndexReader")
	tk.MustQuery("select v from t_bin where v < 'b' order by v").Sort().Check(testkit.Rows(" ", "a"))
	tk.HasPlan("select v from t_bin where v < 'b' and v > ' ' order by v", "IndexReader")
	tk.MustQuery("select v from t_bin where v < 'b' and v > ' ' order by v").Sort().Check(testkit.Rows("a"))
}

func (s *testIntegrationSerialSuite) TestCollateIndexLookup(c *C) {
	collate.SetNewCollationEnabledForTest(true)
	defer collate.SetNewCollationEnabledForTest(false)
	tk := s.prepare4Collation(c, true)

	tk.HasPlan("select id from t where v < 'b'", "IndexLookUp")
	tk.MustQuery("select id from t where v < 'b'").Sort().Check(testkit.Rows("1", "2", "3", "4", "7"))
	tk.HasPlan("select id from t where v < 'b' and v > ' '", "IndexLookUp")
	tk.MustQuery("select id from t where v < 'b' and v > ' '").Sort().Check(testkit.Rows("1", "2", "3", "4"))
	tk.HasPlan("select id from t_bin where v < 'b'", "IndexLookUp")
	tk.MustQuery("select id from t_bin where v < 'b'").Sort().Check(testkit.Rows("1", "7"))
	tk.HasPlan("select id from t_bin where v < 'b' and v > ' '", "IndexLookUp")
	tk.MustQuery("select id from t_bin where v < 'b' and v > ' '").Sort().Check(testkit.Rows("1"))
}

func (s *testIntegrationSerialSuite) TestIssue16668(c *C) {
	collate.SetNewCollationEnabledForTest(true)
	defer collate.SetNewCollationEnabledForTest(false)
	tk := testkit.NewTestKit(c, s.store)
	tk.MustExec("use test")
	tk.MustExec("drop table if exists tx")
	tk.MustExec("CREATE TABLE `tx` ( `a` int(11) NOT NULL,`b` varchar(5) CHARACTER SET utf8mb4 COLLATE utf8mb4_general_ci DEFAULT NULL)")
	tk.MustExec("insert into tx values (1, 'a'), (2, 'À'), (3, 'á'), (4, 'à'), (5, 'b'), (6, 'c'), (7, ' ')")
	tk.MustQuery("select count(distinct(b)) from tx").Check(testkit.Rows("4"))
}

func (s *testIntegrationSerialSuite) TestCollateStringFunction(c *C) {
	collate.SetNewCollationEnabledForTest(true)
	defer collate.SetNewCollationEnabledForTest(false)
	tk := testkit.NewTestKit(c, s.store)

	tk.MustQuery("select field('a', 'b', 'a');").Check(testkit.Rows("2"))
	tk.MustQuery("select field('a', 'b', 'A');").Check(testkit.Rows("0"))
	tk.MustQuery("select field('a', 'b', 'A' collate utf8mb4_bin);").Check(testkit.Rows("0"))
	tk.MustQuery("select field('a', 'b', 'a ' collate utf8mb4_bin);").Check(testkit.Rows("2"))
	tk.MustQuery("select field('a', 'b', 'A' collate utf8mb4_general_ci);").Check(testkit.Rows("2"))
	tk.MustQuery("select field('a', 'b', 'a ' collate utf8mb4_general_ci);").Check(testkit.Rows("2"))

	tk.MustExec("USE test")
	tk.MustExec("drop table if exists t")
	tk.MustExec("create table t(a char(10), b char (10)) collate utf8mb4_general_ci")
	tk.MustExec("insert into t values ('a', 'A')")
	tk.MustQuery("select field(a, b) from t").Check(testkit.Rows("1"))

	tk.MustQuery("select FIND_IN_SET('a','b,a,c,d');").Check(testkit.Rows("2"))
	tk.MustQuery("select FIND_IN_SET('a','b,A,c,d');").Check(testkit.Rows("0"))
	tk.MustQuery("select FIND_IN_SET('a','b,A,c,d' collate utf8mb4_bin);").Check(testkit.Rows("0"))
	tk.MustQuery("select FIND_IN_SET('a','b,a ,c,d' collate utf8mb4_bin);").Check(testkit.Rows("2"))
	tk.MustQuery("select FIND_IN_SET('a','b,A,c,d' collate utf8mb4_general_ci);").Check(testkit.Rows("2"))
	tk.MustQuery("select FIND_IN_SET('a','b,a ,c,d' collate utf8mb4_general_ci);").Check(testkit.Rows("2"))

	tk.MustExec("select concat('a' collate utf8mb4_bin, 'b' collate utf8mb4_bin);")
	tk.MustGetErrMsg("select concat('a' collate utf8mb4_bin, 'b' collate utf8mb4_general_ci);", "[expression:1267]Illegal mix of collations (utf8mb4_bin,EXPLICIT) and (utf8mb4_general_ci,EXPLICIT) for operation 'concat'")
	tk.MustExec("use test")
	tk.MustExec("drop table if exists t")
	tk.MustExec("create table t(a char)")
	tk.MustGetErrMsg("select * from t t1 join t t2 on t1.a collate utf8mb4_bin = t2.a collate utf8mb4_general_ci;", "[expression:1267]Illegal mix of collations (utf8mb4_bin,EXPLICIT) and (utf8mb4_general_ci,EXPLICIT) for operation 'eq'")

	tk.MustExec("DROP TABLE IF EXISTS t1;")
	tk.MustExec("CREATE TABLE t1 ( a int, p1 VARCHAR(255) CHARACTER SET utf8 COLLATE utf8_bin,p2 VARCHAR(255) CHARACTER SET utf8 COLLATE utf8_general_ci , p3 VARCHAR(255) CHARACTER SET utf8mb4 COLLATE utf8mb4_bin,p4 VARCHAR(255) CHARACTER SET utf8mb4 COLLATE utf8mb4_general_ci ,n1 VARCHAR(255) CHARACTER SET utf8 COLLATE utf8_bin,n2 VARCHAR(255) CHARACTER SET utf8 COLLATE utf8_general_ci , n3 VARCHAR(255) CHARACTER SET utf8mb4 COLLATE utf8mb4_bin,n4 VARCHAR(255) CHARACTER SET utf8mb4 COLLATE utf8mb4_general_ci );")
	tk.MustExec("insert into t1 (a,p1,p2,p3,p4,n1,n2,n3,n4) values(1,'  0aA1!测试テストמבחן  ','  0aA1!测试テストמבחן 	','  0aA1!测试テストמבחן 	','  0aA1!测试テストמבחן 	','  0Aa1!测试テストמבחן  ','  0Aa1!测试テストמבחן 	','  0Aa1!测试テストמבחן 	','  0Aa1!测试テストמבחן 	');")

	tk.MustQuery("select INSTR(p1,n1) from t1;").Check(testkit.Rows("0"))
	tk.MustQuery("select INSTR(p1,n2) from t1;").Check(testkit.Rows("0"))
	tk.MustQuery("select INSTR(p1,n3) from t1;").Check(testkit.Rows("0"))
	tk.MustQuery("select INSTR(p1,n4) from t1;").Check(testkit.Rows("0"))
	tk.MustQuery("select INSTR(p2,n1) from t1;").Check(testkit.Rows("0"))
	tk.MustQuery("select INSTR(p2,n2) from t1;").Check(testkit.Rows("1"))
	tk.MustQuery("select INSTR(p2,n3) from t1;").Check(testkit.Rows("0"))
	tk.MustQuery("select INSTR(p2,n4) from t1;").Check(testkit.Rows("1"))
	tk.MustQuery("select INSTR(p3,n1) from t1;").Check(testkit.Rows("0"))
	tk.MustQuery("select INSTR(p3,n2) from t1;").Check(testkit.Rows("0"))
	tk.MustQuery("select INSTR(p3,n3) from t1;").Check(testkit.Rows("0"))
	tk.MustQuery("select INSTR(p3,n4) from t1;").Check(testkit.Rows("0"))
	tk.MustQuery("select INSTR(p4,n1) from t1;").Check(testkit.Rows("0"))
	tk.MustQuery("select INSTR(p4,n2) from t1;").Check(testkit.Rows("1"))
	tk.MustQuery("select INSTR(p4,n3) from t1;").Check(testkit.Rows("0"))
	tk.MustQuery("select INSTR(p4,n4) from t1;").Check(testkit.Rows("1"))

	tk.MustExec("truncate table t1;")
	tk.MustExec("insert into t1 (a,p1,p2,p3,p4,n1,n2,n3,n4) values (1,'0aA1!测试テストמבחן  ','0aA1!测试テストמבחן 	','0aA1!测试テストמבחן 	','0aA1!测试テストמבחן 	','0Aa1!测试テストמבחן','0Aa1!测试テストמבחן','0Aa1!测试テストמבחן','0Aa1!测试テストמבחן');")
	tk.MustExec("insert into t1 (a,p1,p2,p3,p4,n1,n2,n3,n4) values (2,'0aA1!测试テストמבחן','0aA1!测试テストמבחן','0aA1!测试テストמבחן','0aA1!测试テストמבחן','0Aa1!测试テストמבחן','0Aa1!测试テストמבחן','0Aa1!测试テストמבחן','0Aa1!测试テストמבחן');")
	tk.MustExec("insert into t1 (a,p1,p2,p3,p4,n1,n2,n3,n4) values (3,'0aA1!测试テストמבחן','0aA1!测试テストמבחן','0aA1!测试テストמבחן','0aA1!测试テストמבחן','0Aa1!测试テストמבחן  ','0Aa1!测试テストמבחן  ','0Aa1!测试テストמבחן  ','0Aa1!测试テストמבחן  ');")

	tk.MustQuery("select LOCATE(p1,n1) from t1;").Check(testkit.Rows("0", "0", "0"))
	tk.MustQuery("select LOCATE(p1,n2) from t1;").Check(testkit.Rows("0", "0", "0"))
	tk.MustQuery("select LOCATE(p1,n3) from t1;").Check(testkit.Rows("0", "0", "0"))
	tk.MustQuery("select LOCATE(p1,n4) from t1;").Check(testkit.Rows("0", "1", "1"))
	tk.MustQuery("select LOCATE(p2,n1) from t1;").Check(testkit.Rows("0", "0", "0"))
	tk.MustQuery("select LOCATE(p2,n2) from t1;").Check(testkit.Rows("0", "1", "1"))
	tk.MustQuery("select LOCATE(p2,n3) from t1;").Check(testkit.Rows("0", "0", "0"))
	tk.MustQuery("select LOCATE(p2,n4) from t1;").Check(testkit.Rows("0", "1", "1"))
	tk.MustQuery("select LOCATE(p3,n1) from t1;").Check(testkit.Rows("0", "0", "0"))
	tk.MustQuery("select LOCATE(p3,n2) from t1;").Check(testkit.Rows("0", "0", "0"))
	tk.MustQuery("select LOCATE(p3,n3) from t1;").Check(testkit.Rows("0", "0", "0"))
	tk.MustQuery("select LOCATE(p3,n4) from t1;").Check(testkit.Rows("0", "0", "0"))
	tk.MustQuery("select LOCATE(p4,n1) from t1;").Check(testkit.Rows("0", "1", "1"))
	tk.MustQuery("select LOCATE(p4,n2) from t1;").Check(testkit.Rows("0", "1", "1"))
	tk.MustQuery("select LOCATE(p4,n3) from t1;").Check(testkit.Rows("0", "0", "0"))
	tk.MustQuery("select LOCATE(p4,n4) from t1;").Check(testkit.Rows("0", "1", "1"))

	tk.MustExec("truncate table t1;")
	tk.MustExec("insert into t1 (a) values (1);")
	tk.MustExec("insert into t1 (a,p1,p2,p3,p4,n1,n2,n3,n4) values (2,'0aA1!测试テストמבחן  ','0aA1!测试テストמבחן       ','0aA1!测试テストמבחן  ','0aA1!测试テストמבחן  ','0Aa1!测试テストמבחן','0Aa1!测试テストמבחן','0Aa1!测试テストמבחן','0Aa1!测试テストמבחן');")
	tk.MustExec("insert into t1 (a,p1,p2,p3,p4,n1,n2,n3,n4) values (3,'0aA1!测试テストמבחן','0aA1!测试テストמבחן','0aA1!测试テストמבחן','0aA1!测试テストמבחן','0Aa1!测试テストמבחן','0Aa1!测试テストמבחן','0Aa1!测试テストמבחן','0Aa1!测试テストמבחן');")
	tk.MustExec("insert into t1 (a,p1,p2,p3,p4,n1,n2,n3,n4) values (4,'0aA1!测试テストמבחן','0aA1!测试テストמבחן','0aA1!测试テストמבחן','0aA1!测试テストמבחן','0Aa1!测试テストמבחן  ','0Aa1!测试テストמבחן  ','0Aa1!测试テストמבחן  ','0Aa1!测试テストמבחן  ');")
	tk.MustExec("insert into t1 (a,p1,p2,p3,p4,n1,n2,n3,n4) values (5,'0aA1!测试テストמבחן0aA1!测试','0aA1!测试テストמבחן0aA1!测试','0aA1!测试テストמבחן0aA1!测试','0aA1!测试テストמבחן0aA1!测试','0Aa1!测试','0Aa1!测试','0Aa1!测试','0Aa1!测试');")
	tk.MustExec("insert into t1 (a,p1,p2,p3,p4,n1,n2,n3,n4) values (6,'0aA1!测试テストמבחן0aA1!测试','0aA1!测试テストמבחן0aA1!测试','0aA1!测试テストמבחן0aA1!测试','0aA1!测试テストמבחן0aA1!测试','0aA1!测试','0aA1!测试','0aA1!测试','0aA1!测试');")
	tk.MustExec("insert into t1 (a,p1,p2,p3,p4,n1,n2,n3,n4) values (7,'0aA1!测试テストמבחן  ','0aA1!测试テストמבחן       ','0aA1!测试テストמבחן  ','0aA1!测试テストמבחן  ','0aA1!测试テストמבחן','0aA1!测试テストמבחן','0aA1!测试テストמבחן','0aA1!测试テストמבחן');")
	tk.MustExec("insert into t1 (a,p1,p2,p3,p4,n1,n2,n3,n4) values (8,'0aA1!测试テストמבחן','0aA1!测试テストמבחן','0aA1!测试テストמבחן','0aA1!测试テストמבחן','0aA1!测试テストמבחן  ','0aA1!测试テストמבחן  ','0aA1!测试テストמבחן  ','0aA1!测试テストמבחן  ');")

	tk.MustQuery("select p1 REGEXP n1 from t1;").Check(testkit.Rows("<nil>", "0", "0", "0", "0", "1", "1", "0"))
	tk.MustQuery("select p1 REGEXP n2 from t1;").Check(testkit.Rows("<nil>", "0", "0", "0", "0", "1", "1", "0"))
	tk.MustQuery("select p1 REGEXP n3 from t1;").Check(testkit.Rows("<nil>", "0", "0", "0", "0", "1", "1", "0"))
	tk.MustQuery("select p1 REGEXP n4 from t1;").Check(testkit.Rows("<nil>", "1", "1", "0", "1", "1", "1", "0"))
	tk.MustQuery("select p2 REGEXP n1 from t1;").Check(testkit.Rows("<nil>", "0", "0", "0", "0", "1", "1", "0"))
	tk.MustQuery("select p2 REGEXP n2 from t1;").Check(testkit.Rows("<nil>", "1", "1", "0", "1", "1", "1", "0"))
	tk.MustQuery("select p2 REGEXP n3 from t1;").Check(testkit.Rows("<nil>", "0", "0", "0", "0", "1", "1", "0"))
	tk.MustQuery("select p2 REGEXP n4 from t1;").Check(testkit.Rows("<nil>", "1", "1", "0", "1", "1", "1", "0"))
	tk.MustQuery("select p3 REGEXP n1 from t1;").Check(testkit.Rows("<nil>", "0", "0", "0", "0", "1", "1", "0"))
	tk.MustQuery("select p3 REGEXP n2 from t1;").Check(testkit.Rows("<nil>", "0", "0", "0", "0", "1", "1", "0"))
	tk.MustQuery("select p3 REGEXP n3 from t1;").Check(testkit.Rows("<nil>", "0", "0", "0", "0", "1", "1", "0"))
	tk.MustQuery("select p3 REGEXP n4 from t1;").Check(testkit.Rows("<nil>", "0", "0", "0", "0", "1", "1", "0"))
	tk.MustQuery("select p4 REGEXP n1 from t1;").Check(testkit.Rows("<nil>", "1", "1", "0", "1", "1", "1", "0"))
	tk.MustQuery("select p4 REGEXP n2 from t1;").Check(testkit.Rows("<nil>", "1", "1", "0", "1", "1", "1", "0"))
	tk.MustQuery("select p4 REGEXP n3 from t1;").Check(testkit.Rows("<nil>", "0", "0", "0", "0", "1", "1", "0"))
	tk.MustQuery("select p4 REGEXP n4 from t1;").Check(testkit.Rows("<nil>", "1", "1", "0", "1", "1", "1", "0"))

	tk.MustExec("drop table t1;")
}

func (s *testIntegrationSerialSuite) TestCollateLike(c *C) {
	collate.SetNewCollationEnabledForTest(true)
	defer collate.SetNewCollationEnabledForTest(false)

	tk := testkit.NewTestKit(c, s.store)
	tk.MustExec("set names utf8mb4 collate utf8mb4_general_ci")
	tk.MustQuery("select 'a' like 'A'").Check(testkit.Rows("1"))
	tk.MustQuery("select 'a' like 'A' collate utf8mb4_general_ci").Check(testkit.Rows("1"))
	tk.MustQuery("select 'a' like 'À'").Check(testkit.Rows("1"))
	tk.MustQuery("select 'a' like '%À'").Check(testkit.Rows("1"))
	tk.MustQuery("select 'a' like '%À '").Check(testkit.Rows("0"))
	tk.MustQuery("select 'a' like 'À%'").Check(testkit.Rows("1"))
	tk.MustQuery("select 'a' like 'À_'").Check(testkit.Rows("0"))
	tk.MustQuery("select 'a' like '%À%'").Check(testkit.Rows("1"))
	tk.MustQuery("select 'aaa' like '%ÀAa%'").Check(testkit.Rows("1"))
	tk.MustExec("set names utf8mb4 collate utf8mb4_bin")

	tk.MustExec("use test;")
	tk.MustExec("drop table if exists t_like;")
	tk.MustExec("create table t_like(id int, b varchar(20) collate utf8mb4_general_ci);")
	tk.MustExec("insert into t_like values (1, 'aaa'), (2, 'abc'), (3, 'aac');")
	tk.MustQuery("select b like 'AaÀ' from t_like order by id;").Check(testkit.Rows("1", "0", "0"))
	tk.MustQuery("select b like 'Aa_' from t_like order by id;").Check(testkit.Rows("1", "0", "1"))
	tk.MustQuery("select b like '_A_' from t_like order by id;").Check(testkit.Rows("1", "0", "1"))
	tk.MustQuery("select b from t_like where b like 'Aa_' order by id;").Check(testkit.Rows("aaa", "aac"))
	tk.MustQuery("select b from t_like where b like 'A%' order by id;").Check(testkit.Rows("aaa", "abc", "aac"))
	tk.MustQuery("select b from t_like where b like '%A%' order by id;").Check(testkit.Rows("aaa", "abc", "aac"))
	tk.MustExec("alter table t_like add index idx_b(b);")
	tk.MustQuery("select b from t_like use index(idx_b) where b like 'Aa_' order by id;").Check(testkit.Rows("aaa", "aac"))
	tk.MustQuery("select b from t_like use index(idx_b) where b like 'A%' order by id;").Check(testkit.Rows("aaa", "abc", "aac"))
	tk.MustQuery("select b from t_like use index(idx_b) where b like '%A%' order by id;").Check(testkit.Rows("aaa", "abc", "aac"))
}

func (s *testIntegrationSerialSuite) TestCollateSubQuery(c *C) {
	collate.SetNewCollationEnabledForTest(true)
	defer collate.SetNewCollationEnabledForTest(false)
	tk := s.prepare4Collation(c, false)
	tk.MustQuery("select id from t where v in (select v from t_bin) order by id").Check(testkit.Rows("1", "2", "3", "4", "5", "6", "7"))
	tk.MustQuery("select id from t_bin where v in (select v from t) order by id").Check(testkit.Rows("1", "2", "3", "4", "5", "6", "7"))
	tk.MustQuery("select id from t where v not in (select v from t_bin) order by id").Check(testkit.Rows())
	tk.MustQuery("select id from t_bin where v not in (select v from t) order by id").Check(testkit.Rows())
	tk.MustQuery("select id from t where exists (select 1 from t_bin where t_bin.v=t.v) order by id").Check(testkit.Rows("1", "2", "3", "4", "5", "6", "7"))
	tk.MustQuery("select id from t_bin where exists (select 1 from t where t_bin.v=t.v) order by id").Check(testkit.Rows("1", "2", "3", "4", "5", "6", "7"))
	tk.MustQuery("select id from t where not exists (select 1 from t_bin where t_bin.v=t.v) order by id").Check(testkit.Rows())
	tk.MustQuery("select id from t_bin where not exists (select 1 from t where t_bin.v=t.v) order by id").Check(testkit.Rows())
}

func (s *testIntegrationSerialSuite) TestCollateDDL(c *C) {
	collate.SetNewCollationEnabledForTest(true)
	defer collate.SetNewCollationEnabledForTest(false)
	tk := testkit.NewTestKit(c, s.store)
	tk.MustExec("create database t;")
	tk.MustExec("use t;")
	tk.MustExec("drop database t;")
}

func (s *testIntegrationSuite) TestIssue15986(c *C) {
	tk := testkit.NewTestKit(c, s.store)
	tk.MustExec("use test")
	tk.MustExec("drop table if exists t0")
	tk.MustExec("CREATE TABLE t0(c0 int)")
	tk.MustExec("INSERT INTO t0 VALUES (0)")
	tk.MustQuery("SELECT t0.c0 FROM t0 WHERE CHAR(204355900);").Check(testkit.Rows("0"))
	tk.MustQuery("SELECT t0.c0 FROM t0 WHERE not CHAR(204355900);").Check(testkit.Rows())
	tk.MustQuery("SELECT t0.c0 FROM t0 WHERE '.0';").Check(testkit.Rows())
	tk.MustQuery("SELECT t0.c0 FROM t0 WHERE not '.0';").Check(testkit.Rows("0"))
	// If the number does not exceed the range of float64 and its value is not 0, it will be converted to true.
	tk.MustQuery("select * from t0 where '.000000000000000000000000000000000000000000000000000000" +
		"00000000000000000000000000000000000000000000000000000000000000000000000000000000000000000000" +
		"00000000000000000000000000000000000000000000000000000000000000000000000000000000000000000000" +
		"0000000000000000000000000000000000000000000000000000000000000000009';").Check(testkit.Rows("0"))
	tk.MustQuery("select * from t0 where not '.000000000000000000000000000000000000000000000000000000" +
		"00000000000000000000000000000000000000000000000000000000000000000000000000000000000000000000" +
		"00000000000000000000000000000000000000000000000000000000000000000000000000000000000000000000" +
		"0000000000000000000000000000000000000000000000000000000000000000009';").Check(testkit.Rows())

	// If the number is truncated beyond the range of float64, it will be converted to true when the truncated result is 0.
	tk.MustQuery("select * from t0 where '.0000000000000000000000000000000000000000000000000000000" +
		"000000000000000000000000000000000000000000000000000000000000000000000000000000000000000000000" +
		"000000000000000000000000000000000000000000000000000000000000000000000000000000000000000000000" +
		"00000000000000000000000000000000000000000000000000000000000000000000000000000000000009';").Check(testkit.Rows())
	tk.MustQuery("select * from t0 where not '.0000000000000000000000000000000000000000000000000000000" +
		"000000000000000000000000000000000000000000000000000000000000000000000000000000000000000000000" +
		"000000000000000000000000000000000000000000000000000000000000000000000000000000000000000000000" +
		"00000000000000000000000000000000000000000000000000000000000000000000000000000000000009';").Check(testkit.Rows("0"))
}

func (s *testIntegrationSuite) TestNegativeZeroForHashJoin(c *C) {
	tk := testkit.NewTestKit(c, s.store)
	tk.MustExec("use test;")
	tk.MustExec("drop table if exists t0, t1")
	tk.MustExec("CREATE TABLE t0(c0 float);")
	tk.MustExec("CREATE TABLE t1(c0 float);")
	tk.MustExec("INSERT INTO t1(c0) VALUES (0);")
	tk.MustExec("INSERT INTO t0(c0) VALUES (0);")
	tk.MustQuery("SELECT t1.c0 FROM t1, t0 WHERE t0.c0=-t1.c0;").Check(testkit.Rows("0"))
	tk.MustExec("drop TABLE t0;")
	tk.MustExec("drop table t1;")
}

func (s *testIntegrationSuite) TestIssue15743(c *C) {
	tk := testkit.NewTestKit(c, s.store)
	tk.MustExec("use test")
	tk.MustExec("drop table if exists t0")
	tk.MustExec("CREATE TABLE t0(c0 int)")
	tk.MustExec("INSERT INTO t0 VALUES (1)")
	tk.MustQuery("SELECT * FROM t0 WHERE 1 AND 0.4").Check(testkit.Rows("1"))
}

func (s *testIntegrationSuite) TestIssue15725(c *C) {
	tk := testkit.NewTestKit(c, s.store)
	tk.MustExec("use test;")
	tk.MustExec("drop table if exists t")
	tk.MustExec("create table t(a int)")
	tk.MustExec("insert into t values(2)")
	tk.MustQuery("select * from t where (not not a) = a").Check(testkit.Rows())
	tk.MustQuery("select * from t where (not not not not a) = a").Check(testkit.Rows())
}

func (s *testIntegrationSuite) TestIssue15790(c *C) {
	tk := testkit.NewTestKit(c, s.store)
	tk.MustExec("use test;")
	tk.MustExec("drop table if exists t0")
	tk.MustExec("CREATE TABLE t0(c0 INT);")
	tk.MustExec("INSERT INTO t0(c0) VALUES (0);")
	tk.MustQuery("SELECT * FROM t0 WHERE -10000000000000000000 | t0.c0 UNION SELECT * FROM t0;").Check(testkit.Rows("0"))
	tk.MustQuery("SELECT * FROM t0 WHERE -10000000000000000000 | t0.c0 UNION all SELECT * FROM t0;").Check(testkit.Rows("0", "0"))
	tk.MustExec("drop table t0;")
}

func (s *testIntegrationSuite) TestIssue15992(c *C) {
	tk := testkit.NewTestKitWithInit(c, s.store)
	tk.MustExec("use test;")
	tk.MustExec("drop table if exists t0")
	tk.MustExec("CREATE TABLE t0(c0 INT, c1 INT AS (c0));")
	tk.MustExec("CREATE INDEX i0 ON t0(c1);")
	tk.MustQuery("SELECT t0.c0 FROM t0 UNION ALL SELECT 0 FROM t0;").Check(testkit.Rows())
	tk.MustExec("drop table t0;")
}

func (s *testIntegrationSuite) TestIssue16419(c *C) {
	tk := testkit.NewTestKitWithInit(c, s.store)
	tk.MustExec("use test;")
	tk.MustExec("drop table if exists t0")
	tk.MustExec("drop table if exists t1")
	tk.MustExec("CREATE TABLE t0(c0 INT);")
	tk.MustExec("CREATE TABLE t1(c0 INT);")
	tk.MustQuery("SELECT * FROM t1 NATURAL LEFT JOIN t0 WHERE NOT t1.c0;").Check(testkit.Rows())
	tk.MustExec("drop table t0, t1;")
}

func (s *testIntegrationSuite) TestIssue16029(c *C) {
	tk := testkit.NewTestKit(c, s.store)
	tk.MustExec("use test;")
	tk.MustExec("drop table if exists t0,t1;")
	tk.MustExec("CREATE TABLE t0(c0 INT);")
	tk.MustExec("CREATE TABLE t1(c0 INT);")
	tk.MustExec("INSERT INTO t0 VALUES (NULL), (1);")
	tk.MustExec("INSERT INTO t1 VALUES (0);")
	tk.MustQuery("SELECT t0.c0 FROM t0 JOIN t1 ON (t0.c0 REGEXP 1) | t1.c0  WHERE BINARY STRCMP(t1.c0, t0.c0);").Check(testkit.Rows("1"))
	tk.MustExec("drop table t0;")
	tk.MustExec("drop table t1;")
}

func (s *testIntegrationSuite) TestIssue16426(c *C) {
	tk := testkit.NewTestKit(c, s.store)
	tk.MustExec("use test")
	tk.MustExec("drop table if exists t")
	tk.MustExec("create table t (a int)")
	tk.MustExec("insert into t values (42)")
	tk.MustQuery("select a from t where a/10000").Check(testkit.Rows("42"))
	tk.MustQuery("select a from t where a/100000").Check(testkit.Rows("42"))
	tk.MustQuery("select a from t where a/1000000").Check(testkit.Rows("42"))
	tk.MustQuery("select a from t where a/10000000").Check(testkit.Rows("42"))
}

func (s *testIntegrationSuite) TestIssue16779(c *C) {
	tk := testkit.NewTestKit(c, s.store)
	tk.MustExec("use test")
	tk.MustExec("drop table if exists t0")
	tk.MustExec("drop table if exists t1")
	tk.MustExec("create table t0 (c0 int)")
	tk.MustExec("create table t1 (c0 int)")
	tk.MustQuery("SELECT * FROM t1 LEFT JOIN t0 ON TRUE WHERE BINARY EXPORT_SET(0, 0, 0 COLLATE 'binary', t0.c0, 0 COLLATE 'binary')")
}

func (s *testIntegrationSuite) TestIssue16505(c *C) {
	tk := testkit.NewTestKit(c, s.store)
	tk.MustExec("use test;")
	tk.MustExec("drop table if exists t;")
	tk.MustExec("CREATE TABLE t(c varchar(100), index idx(c(100)));")
	tk.MustExec("INSERT INTO t VALUES (NULL),('1'),('0'),(''),('aaabbb'),('0abc'),('123e456'),('0.0001deadsfeww');")
	tk.MustQuery("select * from t where c;").Sort().Check(testkit.Rows("0.0001deadsfeww", "1", "123e456"))
	tk.MustQuery("select /*+ USE_INDEX(t, idx) */ * from t where c;").Sort().Check(testkit.Rows("0.0001deadsfeww", "1", "123e456"))
	tk.MustQuery("select /*+ IGNORE_INDEX(t, idx) */* from t where c;").Sort().Check(testkit.Rows("0.0001deadsfeww", "1", "123e456"))
	tk.MustExec("drop table t;")
}

func (s *testIntegrationSuite) TestIssue17098(c *C) {
	tk := testkit.NewTestKit(c, s.store)
	tk.MustExec("use test")
	tk.MustExec("drop table if exists t1, t2")
	tk.MustExec("create table t1(a char) collate utf8mb4_bin;")
	tk.MustExec("create table t2(a char) collate utf8mb4_bin;;")
	tk.MustExec("insert into t1 values('a');")
	tk.MustExec("insert into t2 values('a');")
	tk.MustQuery("select collation(t1.a) from t1 union select collation(t2.a) from t2;").Check(testkit.Rows("utf8mb4_bin"))
}

func (s *testIntegrationSuite) TestIssue16697(c *C) {
	tk := testkit.NewTestKit(c, s.store)
	tk.MustExec("use test")
	tk.MustExec("drop table if exists t")
	tk.MustExec("CREATE TABLE `t` (`a` int(11) DEFAULT NULL,`b` int(11) DEFAULT NULL)")
	tk.MustExec("insert into t values (1, 1)")
	for i := 0; i < 8; i++ {
		tk.MustExec("insert into t select * from t")
	}
	rows := tk.MustQuery("explain analyze  select t1.a, t1.a +1 from t t1 join t t2 join t t3 order by t1.a").Rows()
	for _, row := range rows {
		line := fmt.Sprintf("%v", row)
		if strings.Contains(line, "Projection") {
			c.Assert(strings.Contains(line, "KB"), IsTrue)
			c.Assert(strings.Contains(line, "MB"), IsFalse)
			c.Assert(strings.Contains(line, "GB"), IsFalse)
		}
	}
}

func (s *testIntegrationSuite) TestIssue17115(c *C) {
	tk := testkit.NewTestKit(c, s.store)
	tk.MustQuery("select collation(user());").Check(testkit.Rows("utf8mb4_bin"))
	tk.MustQuery("select collation(compress('abc'));").Check(testkit.Rows("binary"))
}

func (s *testIntegrationSuite) TestIssue17287(c *C) {
	tk := testkit.NewTestKit(c, s.store)
	orgEnable := plannercore.PreparedPlanCacheEnabled()
	defer func() {
		plannercore.SetPreparedPlanCache(orgEnable)
	}()
	plannercore.SetPreparedPlanCache(true)
	var err error
	tk.Se, err = session.CreateSession4TestWithOpt(s.store, &session.Opt{
		PreparedPlanCache: kvcache.NewSimpleLRUCache(100, 0.1, math.MaxUint64),
	})
	c.Assert(err, IsNil)

	tk.MustExec("use test;")
	tk.MustExec("drop table if exists t;")
	tk.MustExec("set @@tidb_enable_vectorized_expression = false;")
	tk.MustExec("create table t(a datetime);")
	tk.MustExec("insert into t values(from_unixtime(1589873945)), (from_unixtime(1589873946));")
	tk.MustExec("prepare stmt7 from 'SELECT unix_timestamp(a) FROM t WHERE a = from_unixtime(?);';")
	tk.MustExec("set @val1 = 1589873945;")
	tk.MustExec("set @val2 = 1589873946;")
	tk.MustQuery("execute stmt7 using @val1;").Check(testkit.Rows("1589873945"))
	tk.MustQuery("execute stmt7 using @val2;").Check(testkit.Rows("1589873946"))
}

func (s *testIntegrationSuite) TestIssue17898(c *C) {
	tk := testkit.NewTestKit(c, s.store)
	tk.MustExec("use test")

	tk.MustExec("drop table t0")
	tk.MustExec("create table t0(a char(10), b int as ((a)));")
	tk.MustExec("insert into t0(a) values(\"0.5\");")
	tk.MustQuery("select * from t0;").Check(testkit.Rows("0.5 1"))
}

func (s *testIntegrationSuite) TestIssue17727(c *C) {
	tk := testkit.NewTestKit(c, s.store)
	orgEnable := plannercore.PreparedPlanCacheEnabled()
	defer func() {
		plannercore.SetPreparedPlanCache(orgEnable)
	}()
	plannercore.SetPreparedPlanCache(true)
	var err error
	tk.Se, err = session.CreateSession4TestWithOpt(s.store, &session.Opt{
		PreparedPlanCache: kvcache.NewSimpleLRUCache(100, 0.1, math.MaxUint64),
	})
	c.Assert(err, IsNil)

	tk.MustExec("use test;")
	tk.MustExec("DROP TABLE IF EXISTS t1;")
	tk.MustExec("CREATE TABLE t1 (id INT NOT NULL PRIMARY KEY auto_increment, a timestamp NOT NULL);")
	tk.MustExec("INSERT INTO t1 VALUES (null, '2020-05-30 20:30:00');")
	tk.MustExec("PREPARE mystmt FROM 'SELECT * FROM t1 WHERE UNIX_TIMESTAMP(a) >= ?';")
	tk.MustExec("SET @a=1590868800;")
	tk.MustQuery("EXECUTE mystmt USING @a;").Check(testkit.Rows())
	tk.MustQuery("select @@last_plan_from_cache;").Check(testkit.Rows("0"))

	tk.MustExec("SET @a=1590868801;")
	tk.MustQuery("EXECUTE mystmt USING @a;").Check(testkit.Rows())
	tk.MustQuery("select @@last_plan_from_cache;").Check(testkit.Rows("1"))

	tk.MustExec("prepare stmt from 'select unix_timestamp(?)';")
	tk.MustExec("set @a = '2020-05-30 20:30:00';")
	tk.MustQuery("execute stmt using @a;").Check(testkit.Rows("1590841800"))
	tk.MustQuery("select @@last_plan_from_cache;").Check(testkit.Rows("0"))

	tk.MustExec("set @a = '2020-06-12 13:47:58';")
	tk.MustQuery("execute stmt using @a;").Check(testkit.Rows("1591940878"))
	tk.MustQuery("select @@last_plan_from_cache;").Check(testkit.Rows("1"))
}

func (s *testIntegrationSuite) TestIssue18515(c *C) {
	tk := testkit.NewTestKit(c, s.store)
	tk.MustExec("use test")
	tk.MustExec("drop table if exists t")
	tk.MustExec("create table t(a int, b json, c int AS (JSON_EXTRACT(b, '$.population')), key(c));")
	tk.MustExec("select /*+ TIDB_INLJ(t2) */ t1.a, t1.c, t2.a from t t1, t t2 where t1.c=t2.c;")
}

func (s *testIntegrationSerialSuite) TestIssue17989(c *C) {
	tk := testkit.NewTestKit(c, s.store)
	tk.MustExec("use test")
	tk.MustExec("drop table if exists t")
	tk.MustExec("create table t(a int, b tinyint as(a+1), c int as(b+1));")
	tk.MustExec("set sql_mode='';")
	tk.MustExec("insert into t(a) values(2000);")
	tk.MustExec("create index idx on t(c);")
	tk.MustQuery("select c from t;").Check(testkit.Rows("128"))
	tk.MustExec("admin check table t")
}

func (s *testIntegrationSerialSuite) TestIssue18702(c *C) {
	collate.SetNewCollationEnabledForTest(true)
	defer collate.SetNewCollationEnabledForTest(false)
	tk := testkit.NewTestKit(c, s.store)

	tk.MustExec("use test;")
	tk.MustExec("DROP TABLE IF EXISTS t;")
	// test unique index
	tk.MustExec(`CREATE TABLE t (
  a bigint(20) PRIMARY KEY,
  b varchar(50) COLLATE utf8_general_ci DEFAULT NULL,
  c int,
  d int,
    UNIQUE KEY idx_bc(b, c)
  ) ENGINE=InnoDB DEFAULT CHARSET=utf8 COLLATE=utf8_general_ci;
`)
	// test without untouched flag.
	tk.MustExec("INSERT INTO t VALUES (1, 'A', 10, 1), (2, 'B', 20, 1);")
	tk.MustExec("BEGIN;")
	tk.MustExec("UPDATE t SET c = 5 WHERE c = 10;")
	tk.MustQuery("SELECT * FROM t FORCE INDEX(idx_bc) WHERE b = 'A';").Check(testkit.Rows("1 A 5 1"))
	tk.MustExec("ROLLBACK;")
	tk.MustQuery("SELECT * FROM t FORCE INDEX(idx_bc);").Check(testkit.Rows("1 A 10 1", "2 B 20 1"))

	// test with untouched flag.
	tk.MustExec("BEGIN;")
	tk.MustExec("UPDATE t SET d = 5 WHERE c = 10;")
	tk.MustQuery("SELECT * FROM t FORCE INDEX(idx_bc) WHERE b = 'A';").Check(testkit.Rows("1 A 10 5"))
	tk.MustExec("ROLLBACK;")
	tk.MustQuery("SELECT * FROM t FORCE INDEX(idx_bc);").Check(testkit.Rows("1 A 10 1", "2 B 20 1"))

	// test update handle
	tk.MustExec("BEGIN;")
	tk.MustExec("UPDATE t SET a = 3 WHERE a = 1;")
	tk.MustQuery("SELECT * FROM t FORCE INDEX(idx_bc) WHERE b = 'A';").Check(testkit.Rows("3 A 10 1"))
	tk.MustExec("ROLLBACK;")
	tk.MustQuery("SELECT * FROM t FORCE INDEX(idx_bc);").Check(testkit.Rows("1 A 10 1", "2 B 20 1"))

	// test with INSERT ... ON DUPLICATE KEY UPDATE
	tk.MustExec("BEGIN;")
	tk.MustExec("INSERT INTO t VALUES (1, 'A', 10, 1) ON DUPLICATE KEY UPDATE c = 5;")
	tk.MustQuery("SELECT * FROM t FORCE INDEX(idx_bc) WHERE b = 'A';").Check(testkit.Rows("1 A 5 1"))
	tk.MustExec("ROLLBACK;")
	tk.MustQuery("SELECT * FROM t FORCE INDEX(idx_bc);").Check(testkit.Rows("1 A 10 1", "2 B 20 1"))

	tk.MustExec("BEGIN;")
	tk.MustExec("INSERT INTO t VALUES (1, 'A', 10, 1) ON DUPLICATE KEY UPDATE b = 'C'")
	tk.MustQuery("SELECT * FROM t FORCE INDEX(idx_bc) WHERE b = 'c';").Check(testkit.Rows("1 C 10 1"))
	tk.MustExec("ROLLBACK;")
	tk.MustQuery("SELECT * FROM t FORCE INDEX(idx_bc);").Check(testkit.Rows("1 A 10 1", "2 B 20 1"))

	// test update handle
	tk.MustExec("BEGIN;")
	tk.MustExec("INSERT INTO t VALUES (1, 'A', 10, 1) ON DUPLICATE KEY UPDATE a = 3")
	tk.MustQuery("SELECT * FROM t FORCE INDEX(idx_bc) WHERE b = 'A';").Check(testkit.Rows("3 A 10 1"))
	tk.MustExec("ROLLBACK;")
	tk.MustQuery("SELECT * FROM t FORCE INDEX(idx_bc);").Check(testkit.Rows("1 A 10 1", "2 B 20 1"))

	// test with REPLACE INTO
	tk.MustExec("BEGIN;")
	tk.MustExec("REPLACE INTO t VALUES (1, 'A', 5, 1);")
	tk.MustQuery("SELECT * FROM t FORCE INDEX(idx_bc) WHERE b = 'A';").Check(testkit.Rows("1 A 5 1"))
	tk.MustExec("ROLLBACK;")
	tk.MustQuery("SELECT * FROM t FORCE INDEX(idx_bc);").Check(testkit.Rows("1 A 10 1", "2 B 20 1"))

	// test update handle
	tk.MustExec("BEGIN;")
	tk.MustExec("REPLACE INTO t VALUES (3, 'A', 10, 1);")
	tk.MustQuery("SELECT * FROM t FORCE INDEX(idx_bc) WHERE b = 'A';").Check(testkit.Rows("3 A 10 1"))
	tk.MustExec("ROLLBACK;")
	tk.MustQuery("SELECT * FROM t FORCE INDEX(idx_bc);").Check(testkit.Rows("1 A 10 1", "2 B 20 1"))

	// test non-unique index
	tk.MustExec("DROP TABLE IF EXISTS t;")
	tk.MustExec(`CREATE TABLE t (
  a bigint(20) PRIMARY KEY,
  b varchar(50) COLLATE utf8_general_ci DEFAULT NULL,
  c int,
  d int,
    KEY idx_bc(b, c)
  ) ENGINE=InnoDB DEFAULT CHARSET=utf8 COLLATE=utf8_general_ci;
`)
	// test without untouched flag.
	tk.MustExec("INSERT INTO t VALUES (1, 'A', 10, 1), (2, 'B', 20, 1);")
	tk.MustExec("BEGIN;")
	tk.MustExec("UPDATE t SET c = 5 WHERE c = 10;")
	tk.MustQuery("SELECT * FROM t FORCE INDEX(idx_bc) WHERE b = 'A';").Check(testkit.Rows("1 A 5 1"))
	tk.MustExec("ROLLBACK;")
	tk.MustQuery("SELECT * FROM t FORCE INDEX(idx_bc);").Check(testkit.Rows("1 A 10 1", "2 B 20 1"))

	// test with untouched flag.
	tk.MustExec("BEGIN;")
	tk.MustExec("UPDATE t SET d = 5 WHERE c = 10;")
	tk.MustQuery("SELECT * FROM t FORCE INDEX(idx_bc) WHERE b = 'A';").Check(testkit.Rows("1 A 10 5"))
	tk.MustExec("ROLLBACK;")
	tk.MustQuery("SELECT * FROM t FORCE INDEX(idx_bc);").Check(testkit.Rows("1 A 10 1", "2 B 20 1"))

	// test with INSERT ... ON DUPLICATE KEY UPDATE
	tk.MustExec("BEGIN;")
	tk.MustExec("INSERT INTO t VALUES (1, 'A', 10, 1) ON DUPLICATE KEY UPDATE c = 5;")
	tk.MustQuery("SELECT * FROM t FORCE INDEX(idx_bc) WHERE b = 'A';").Check(testkit.Rows("1 A 5 1"))
	tk.MustExec("ROLLBACK;")
	tk.MustQuery("SELECT * FROM t FORCE INDEX(idx_bc);").Check(testkit.Rows("1 A 10 1", "2 B 20 1"))

	tk.MustExec("BEGIN;")
	tk.MustExec("INSERT INTO t VALUES (1, 'A', 10, 1) ON DUPLICATE KEY UPDATE b = 'C'")
	tk.MustQuery("SELECT * FROM t FORCE INDEX(idx_bc) WHERE b = 'c';").Check(testkit.Rows("1 C 10 1"))
	tk.MustExec("ROLLBACK;")
	tk.MustQuery("SELECT * FROM t FORCE INDEX(idx_bc);").Check(testkit.Rows("1 A 10 1", "2 B 20 1"))

	// test update handle
	tk.MustExec("BEGIN;")
	tk.MustExec("INSERT INTO t VALUES (1, 'A', 10, 1) ON DUPLICATE KEY UPDATE a = 3")
	tk.MustQuery("SELECT * FROM t FORCE INDEX(idx_bc) WHERE b = 'A';").Check(testkit.Rows("3 A 10 1"))
	tk.MustExec("ROLLBACK;")
	tk.MustQuery("SELECT * FROM t FORCE INDEX(idx_bc);").Check(testkit.Rows("1 A 10 1", "2 B 20 1"))

	// test with REPLACE INTO
	tk.MustExec("BEGIN;")
	tk.MustExec("REPLACE INTO t VALUES (1, 'A', 5, 1);")
	tk.MustQuery("SELECT * FROM t FORCE INDEX(idx_bc) WHERE b = 'A';").Check(testkit.Rows("1 A 5 1"))
	tk.MustExec("ROLLBACK;")
	tk.MustQuery("SELECT * FROM t FORCE INDEX(idx_bc);").Check(testkit.Rows("1 A 10 1", "2 B 20 1"))

	// test update handle
	tk.MustExec("BEGIN;")
	tk.MustExec("REPLACE INTO t VALUES (3, 'A', 10, 1);")
	tk.MustQuery("SELECT * FROM t FORCE INDEX(idx_bc) WHERE b = 'A';").Check(testkit.Rows("1 A 10 1", "3 A 10 1"))
	tk.MustExec("ROLLBACK;")
	tk.MustQuery("SELECT * FROM t FORCE INDEX(idx_bc);").Check(testkit.Rows("1 A 10 1", "2 B 20 1"))
}

func (s *testIntegrationSuite) TestIssue18850(c *C) {
	tk := testkit.NewTestKit(c, s.store)
	tk.MustExec("use test")
	tk.MustExec("drop table if exists t, t1")
	tk.MustExec("create table t(a int, b enum('A', 'B'));")
	tk.MustExec("create table t1(a1 int, b1 enum('B', 'A'));")
	tk.MustExec("insert into t values (1, 'A');")
	tk.MustExec("insert into t1 values (1, 'A');")
	tk.MustQuery("select /*+ HASH_JOIN(t, t1) */ * from t join t1 on t.b = t1.b1;").Check(testkit.Rows("1 A 1 A"))

	tk.MustExec("drop table t, t1")
	tk.MustExec("create table t(a int, b set('A', 'B'));")
	tk.MustExec("create table t1(a1 int, b1 set('B', 'A'));")
	tk.MustExec("insert into t values (1, 'A');")
	tk.MustExec("insert into t1 values (1, 'A');")
	tk.MustQuery("select /*+ HASH_JOIN(t, t1) */ * from t join t1 on t.b = t1.b1;").Check(testkit.Rows("1 A 1 A"))
}

func (s *testIntegrationSerialSuite) TestIssue18662(c *C) {
	collate.SetNewCollationEnabledForTest(true)
	defer collate.SetNewCollationEnabledForTest(false)

	tk := testkit.NewTestKit(c, s.store)
	tk.MustExec("use test")
	tk.MustExec("drop table if exists t")
	tk.MustExec("create table t(a varchar(10) collate utf8mb4_bin, b varchar(10) collate utf8mb4_general_ci);")
	tk.MustExec("insert into t (a, b) values ('a', 'A');")
	tk.MustQuery("select * from t where field('A', a collate utf8mb4_general_ci, b) > 1;").Check(testkit.Rows())
	tk.MustQuery("select * from t where field('A', a, b collate utf8mb4_general_ci) > 1;").Check(testkit.Rows())
	tk.MustQuery("select * from t where field('A' collate utf8mb4_general_ci, a, b) > 1;").Check(testkit.Rows())
	tk.MustQuery("select * from t where field('A', a, b) > 1;").Check(testkit.Rows("a A"))
}

func (s *testIntegrationSerialSuite) TestIssue19045(c *C) {
	tk := testkit.NewTestKit(c, s.store)
	tk.MustExec("use test")
	tk.MustExec("drop table if exists t, t1, t2")
	tk.MustExec(`CREATE TABLE t (
  id int(11) NOT NULL AUTO_INCREMENT,
  a char(10) DEFAULT NULL,
  PRIMARY KEY (id)
);`)
	tk.MustExec(`CREATE TABLE t1 (
  id int(11) NOT NULL AUTO_INCREMENT,
  a char(10) DEFAULT NULL,
  b char(10) DEFAULT NULL,
  c char(10) DEFAULT NULL,
  PRIMARY KEY (id)
);`)
	tk.MustExec(`CREATE TABLE t2 (
  id int(11) NOT NULL AUTO_INCREMENT,
  a char(10) DEFAULT NULL,
  b char(10) DEFAULT NULL,
  PRIMARY KEY (id),
  UNIQUE KEY b (b)
);`)
	tk.MustExec(`insert into t1(a,b,c) values('hs4_0004', "04", "101"), ('a01', "01", "101"),('a011', "02", "101");`)
	tk.MustExec(`insert into t2(a,b) values("02","03");`)
	tk.MustExec(`insert into t(a) values('101'),('101');`)
	tk.MustQuery(`select  ( SELECT t1.a FROM  t1,  t2 WHERE t1.b = t2.a AND  t2.b = '03' AND t1.c = a.a) invode from t a ;`).Check(testkit.Rows("a011", "a011"))
}

<<<<<<< HEAD
func (s *testIntegrationSerialSuite) TestIssue19315(c *C) {
	tk := testkit.NewTestKit(c, s.store)
	tk.MustExec("use test")
	tk.MustExec("drop table if exists t")
	tk.MustExec("drop table if exists t1")
	tk.MustExec("CREATE TABLE `t` (`a` bit(10) DEFAULT NULL,`b` int(11) DEFAULT NULL) ENGINE=InnoDB DEFAULT CHARSET=utf8mb4 COLLATE=utf8mb4_bin")
	tk.MustExec("INSERT INTO `t` VALUES (_binary '\\0',1),(_binary '\\0',2),(_binary '\\0',5),(_binary '\\0',4),(_binary '\\0',2),(_binary '\\0	',4)")
	tk.MustExec("CREATE TABLE `t1` (`a` int(11) DEFAULT NULL, `b` int(11) DEFAULT NULL) ENGINE=InnoDB DEFAULT CHARSET=utf8mb4 COLLATE=utf8mb4_bin")
	tk.MustExec("INSERT INTO `t1` VALUES (1,1),(1,5),(2,3),(2,4),(3,3)")
	err := tk.QueryToErr("select * from t where t.b > (select min(t1.b) from t1 where t1.a > t.a)")
	c.Assert(err, IsNil)
=======
func (s *testIntegrationSerialSuite) TestIssue18674(c *C) {
	tk := testkit.NewTestKit(c, s.store)
	tk.MustQuery("select -1.0 % -1.0").Check(testkit.Rows("0.0"))
	tk.MustExec("use test")
	tk.MustExec("drop table if exists t1")
	tk.MustExec("create table t1(`pk` int primary key,`col_float_key_signed` float  ,key (`col_float_key_signed`))")
	tk.MustExec("insert into t1 values (0, null), (1, 0), (2, -0), (3, 1), (-1,-1)")
	tk.MustQuery("select * from t1 where ( `col_float_key_signed` % `col_float_key_signed`) IS FALSE").Sort().Check(testkit.Rows("-1 -1", "3 1"))
	tk.MustQuery("select  `col_float_key_signed` , `col_float_key_signed` % `col_float_key_signed` from t1").Sort().Check(testkit.Rows(
		"-1 -0", "0 <nil>", "0 <nil>", "1 0", "<nil> <nil>"))
	tk.MustQuery("select  `col_float_key_signed` , (`col_float_key_signed` % `col_float_key_signed`) IS FALSE from t1").Sort().Check(testkit.Rows(
		"-1 1", "0 0", "0 0", "1 1", "<nil> 0"))
>>>>>>> f3c573b7
}

func (s *testIntegrationSuite) TestIssue19504(c *C) {
	tk := testkit.NewTestKit(c, s.store)
	tk.MustExec("use test")
	tk.MustExec("drop table if exists t1;")
	tk.MustExec("create table t1 (c_int int, primary key (c_int));")
	tk.MustExec("insert into t1 values (1), (2), (3);")
	tk.MustExec("drop table if exists t2;")
	tk.MustExec("create table t2 (c_int int, primary key (c_int));")
	tk.MustExec("insert into t2 values (1);")
	tk.MustQuery("select (select count(c_int) from t2 where c_int = t1.c_int) c1, (select count(1) from t2 where c_int = t1.c_int) c2 from t1;").
		Check(testkit.Rows("1 1", "0 0", "0 0"))
}<|MERGE_RESOLUTION|>--- conflicted
+++ resolved
@@ -6787,7 +6787,6 @@
 	tk.MustQuery(`select  ( SELECT t1.a FROM  t1,  t2 WHERE t1.b = t2.a AND  t2.b = '03' AND t1.c = a.a) invode from t a ;`).Check(testkit.Rows("a011", "a011"))
 }
 
-<<<<<<< HEAD
 func (s *testIntegrationSerialSuite) TestIssue19315(c *C) {
 	tk := testkit.NewTestKit(c, s.store)
 	tk.MustExec("use test")
@@ -6799,7 +6798,8 @@
 	tk.MustExec("INSERT INTO `t1` VALUES (1,1),(1,5),(2,3),(2,4),(3,3)")
 	err := tk.QueryToErr("select * from t where t.b > (select min(t1.b) from t1 where t1.a > t.a)")
 	c.Assert(err, IsNil)
-=======
+}
+
 func (s *testIntegrationSerialSuite) TestIssue18674(c *C) {
 	tk := testkit.NewTestKit(c, s.store)
 	tk.MustQuery("select -1.0 % -1.0").Check(testkit.Rows("0.0"))
@@ -6812,7 +6812,6 @@
 		"-1 -0", "0 <nil>", "0 <nil>", "1 0", "<nil> <nil>"))
 	tk.MustQuery("select  `col_float_key_signed` , (`col_float_key_signed` % `col_float_key_signed`) IS FALSE from t1").Sort().Check(testkit.Rows(
 		"-1 1", "0 0", "0 0", "1 1", "<nil> 0"))
->>>>>>> f3c573b7
 }
 
 func (s *testIntegrationSuite) TestIssue19504(c *C) {
