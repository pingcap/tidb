--- conflicted
+++ resolved
@@ -7109,7 +7109,6 @@
 	tk.MustQuery("select coercibility(1=1);").Check(testkit.Rows("5"))
 }
 
-<<<<<<< HEAD
 func (s *testIntegrationSerialSuite) TestIssue14448and19383(c *C) {
 	tk := testkit.NewTestKit(c, s.store)
 	tk.MustExec("use test")
@@ -7125,7 +7124,8 @@
 	tk.MustExec("SET tidb_enable_noop_functions=1")
 	tk.MustExec("SELECT SQL_CALC_FOUND_ROWS * FROM t1 LIMIT 1")
 	tk.MustExec("SELECT * FROM t1 LOCK IN SHARE MODE")
-=======
+}
+
 func (s *testIntegrationSerialSuite) TestIssue19315(c *C) {
 	tk := testkit.NewTestKit(c, s.store)
 	tk.MustExec("use test")
@@ -7151,7 +7151,6 @@
 		"-1 -0", "0 <nil>", "0 <nil>", "1 0", "<nil> <nil>"))
 	tk.MustQuery("select  `col_float_key_signed` , (`col_float_key_signed` % `col_float_key_signed`) IS FALSE from t1").Sort().Check(testkit.Rows(
 		"-1 1", "0 0", "0 0", "1 1", "<nil> 0"))
->>>>>>> 5f9301b1
 }
 
 func (s *testIntegrationSerialSuite) TestIssue17063(c *C) {
