// Copyright 2017 PingCAP, Inc.
//
// Licensed under the Apache License, Version 2.0 (the "License");
// you may not use this file except in compliance with the License.
// You may obtain a copy of the License at
//
//     http://www.apache.org/licenses/LICENSE-2.0
//
// Unless required by applicable law or agreed to in writing, software
// distributed under the License is distributed on an "AS IS" BASIS,
// See the License for the specific language governing permissions and
// limitations under the License.

package expression_test

import (
	"bytes"
	"context"
	"fmt"
	"math"
	"sort"
	"strconv"
	"strings"
	"time"

	. "github.com/pingcap/check"
	"github.com/pingcap/errors"
	"github.com/pingcap/parser/auth"
	"github.com/pingcap/parser/model"
	"github.com/pingcap/parser/mysql"
	"github.com/pingcap/parser/terror"
	"github.com/pingcap/tidb/domain"
	"github.com/pingcap/tidb/expression"
	"github.com/pingcap/tidb/kv"
	plannercore "github.com/pingcap/tidb/planner/core"
	"github.com/pingcap/tidb/session"
	"github.com/pingcap/tidb/sessionctx"
	"github.com/pingcap/tidb/sessionctx/variable"
	"github.com/pingcap/tidb/store/mockstore"
	"github.com/pingcap/tidb/table"
	"github.com/pingcap/tidb/types"
	"github.com/pingcap/tidb/util/collate"
	"github.com/pingcap/tidb/util/kvcache"
	"github.com/pingcap/tidb/util/mock"
	"github.com/pingcap/tidb/util/sqlexec"
	"github.com/pingcap/tidb/util/testkit"
	"github.com/pingcap/tidb/util/testutil"
)

var _ = Suite(&testIntegrationSuite{})
var _ = Suite(&testIntegrationSuite2{})
var _ = SerialSuites(&testIntegrationSerialSuite{})

type testIntegrationSuiteBase struct {
	store kv.Storage
	dom   *domain.Domain
	ctx   sessionctx.Context
}

type testIntegrationSuite struct {
	testIntegrationSuiteBase
}

type testIntegrationSuite2 struct {
	testIntegrationSuiteBase
}

type testIntegrationSerialSuite struct {
	testIntegrationSuiteBase
}

func (s *testIntegrationSuiteBase) cleanEnv(c *C) {
	tk := testkit.NewTestKit(c, s.store)
	tk.MustExec("use test")
	r := tk.MustQuery("show tables")
	for _, tb := range r.Rows() {
		tableName := tb[0]
		tk.MustExec(fmt.Sprintf("drop table %v", tableName))
	}
}

func (s *testIntegrationSuiteBase) SetUpSuite(c *C) {
	var err error
	s.store, s.dom, err = newStoreWithBootstrap()
	c.Assert(err, IsNil)
	s.ctx = mock.NewContext()
}

func (s *testIntegrationSuiteBase) TearDownSuite(c *C) {
	s.dom.Close()
	s.store.Close()
}

func (s *testIntegrationSuite) TestFuncREPEAT(c *C) {
	tk := testkit.NewTestKit(c, s.store)
	defer s.cleanEnv(c)
	tk.MustExec("USE test;")
	tk.MustExec("DROP TABLE IF EXISTS table_string;")
	tk.MustExec("CREATE TABLE table_string(a CHAR(20), b VARCHAR(20), c TINYTEXT, d TEXT(20), e MEDIUMTEXT, f LONGTEXT, g BIGINT);")
	tk.MustExec("INSERT INTO table_string (a, b, c, d, e, f, g) VALUES ('a', 'b', 'c', 'd', 'e', 'f', 2);")
	tk.CheckExecResult(1, 0)

	r := tk.MustQuery("SELECT REPEAT(a, g), REPEAT(b, g), REPEAT(c, g), REPEAT(d, g), REPEAT(e, g), REPEAT(f, g) FROM table_string;")
	r.Check(testkit.Rows("aa bb cc dd ee ff"))

	r = tk.MustQuery("SELECT REPEAT(NULL, g), REPEAT(NULL, g), REPEAT(NULL, g), REPEAT(NULL, g), REPEAT(NULL, g), REPEAT(NULL, g) FROM table_string;")
	r.Check(testkit.Rows("<nil> <nil> <nil> <nil> <nil> <nil>"))

	r = tk.MustQuery("SELECT REPEAT(a, NULL), REPEAT(b, NULL), REPEAT(c, NULL), REPEAT(d, NULL), REPEAT(e, NULL), REPEAT(f, NULL) FROM table_string;")
	r.Check(testkit.Rows("<nil> <nil> <nil> <nil> <nil> <nil>"))

	r = tk.MustQuery("SELECT REPEAT(a, 2), REPEAT(b, 2), REPEAT(c, 2), REPEAT(d, 2), REPEAT(e, 2), REPEAT(f, 2) FROM table_string;")
	r.Check(testkit.Rows("aa bb cc dd ee ff"))

	r = tk.MustQuery("SELECT REPEAT(NULL, 2), REPEAT(NULL, 2), REPEAT(NULL, 2), REPEAT(NULL, 2), REPEAT(NULL, 2), REPEAT(NULL, 2) FROM table_string;")
	r.Check(testkit.Rows("<nil> <nil> <nil> <nil> <nil> <nil>"))

	r = tk.MustQuery("SELECT REPEAT(a, -1), REPEAT(b, -2), REPEAT(c, -2), REPEAT(d, -2), REPEAT(e, -2), REPEAT(f, -2) FROM table_string;")
	r.Check(testkit.Rows("     "))

	r = tk.MustQuery("SELECT REPEAT(a, 0), REPEAT(b, 0), REPEAT(c, 0), REPEAT(d, 0), REPEAT(e, 0), REPEAT(f, 0) FROM table_string;")
	r.Check(testkit.Rows("     "))

	r = tk.MustQuery("SELECT REPEAT(a, 16777217), REPEAT(b, 16777217), REPEAT(c, 16777217), REPEAT(d, 16777217), REPEAT(e, 16777217), REPEAT(f, 16777217) FROM table_string;")
	r.Check(testkit.Rows("<nil> <nil> <nil> <nil> <nil> <nil>"))
}

func (s *testIntegrationSuite) TestFuncLpadAndRpad(c *C) {
	tk := testkit.NewTestKit(c, s.store)
	defer s.cleanEnv(c)
	tk.MustExec(`USE test;`)
	tk.MustExec(`DROP TABLE IF EXISTS t;`)
	tk.MustExec(`CREATE TABLE t(a BINARY(10), b CHAR(10));`)
	tk.MustExec(`INSERT INTO t SELECT "中文", "abc";`)
	result := tk.MustQuery(`SELECT LPAD(a, 11, "a"), LPAD(b, 2, "xx") FROM t;`)
	result.Check(testkit.Rows("a中文\x00\x00\x00\x00 ab"))
	result = tk.MustQuery(`SELECT RPAD(a, 11, "a"), RPAD(b, 2, "xx") FROM t;`)
	result.Check(testkit.Rows("中文\x00\x00\x00\x00a ab"))
	result = tk.MustQuery(`SELECT LPAD("中文", 5, "字符"), LPAD("中文", 1, "a");`)
	result.Check(testkit.Rows("字符字中文 中"))
	result = tk.MustQuery(`SELECT RPAD("中文", 5, "字符"), RPAD("中文", 1, "a");`)
	result.Check(testkit.Rows("中文字符字 中"))
	result = tk.MustQuery(`SELECT RPAD("中文", -5, "字符"), RPAD("中文", 10, "");`)
	result.Check(testkit.Rows("<nil> <nil>"))
	result = tk.MustQuery(`SELECT LPAD("中文", -5, "字符"), LPAD("中文", 10, "");`)
	result.Check(testkit.Rows("<nil> <nil>"))
}

func (s *testIntegrationSuite) TestMiscellaneousBuiltin(c *C) {
	ctx := context.Background()
	defer s.cleanEnv(c)

	tk := testkit.NewTestKit(c, s.store)
	tk.MustExec("use test")
	// for uuid
	r := tk.MustQuery("select uuid(), uuid(), uuid(), uuid(), uuid(), uuid();")
	for _, it := range r.Rows() {
		for _, item := range it {
			uuid, ok := item.(string)
			c.Assert(ok, Equals, true)
			list := strings.Split(uuid, "-")
			c.Assert(len(list), Equals, 5)
			c.Assert(len(list[0]), Equals, 8)
			c.Assert(len(list[1]), Equals, 4)
			c.Assert(len(list[2]), Equals, 4)
			c.Assert(len(list[3]), Equals, 4)
			c.Assert(len(list[4]), Equals, 12)
		}
	}
	tk.MustQuery("select sleep(1);").Check(testkit.Rows("0"))
	tk.MustQuery("select sleep(0);").Check(testkit.Rows("0"))
	tk.MustQuery("select sleep('a');").Check(testkit.Rows("0"))
	tk.MustQuery("show warnings;").Check(testkit.Rows("Warning 1292 Truncated incorrect FLOAT value: 'a'"))
	rs, err := tk.Exec("select sleep(-1);")
	c.Assert(err, IsNil)
	c.Assert(rs, NotNil)
	_, err = session.GetRows4Test(ctx, tk.Se, rs)
	c.Assert(err, NotNil)
	c.Assert(rs.Close(), IsNil)

	tk.MustQuery("SELECT INET_ATON('10.0.5.9');").Check(testkit.Rows("167773449"))
	tk.MustQuery("SELECT INET_NTOA(167773449);").Check(testkit.Rows("10.0.5.9"))
	tk.MustQuery("SELECT HEX(INET6_ATON('fdfe::5a55:caff:fefa:9089'));").Check(testkit.Rows("FDFE0000000000005A55CAFFFEFA9089"))
	tk.MustQuery("SELECT HEX(INET6_ATON('10.0.5.9'));").Check(testkit.Rows("0A000509"))
	tk.MustQuery("SELECT INET6_NTOA(INET6_ATON('fdfe::5a55:caff:fefa:9089'));").Check(testkit.Rows("fdfe::5a55:caff:fefa:9089"))
	tk.MustQuery("SELECT INET6_NTOA(INET6_ATON('10.0.5.9'));").Check(testkit.Rows("10.0.5.9"))
	tk.MustQuery("SELECT INET6_NTOA(UNHEX('FDFE0000000000005A55CAFFFEFA9089'));").Check(testkit.Rows("fdfe::5a55:caff:fefa:9089"))
	tk.MustQuery("SELECT INET6_NTOA(UNHEX('0A000509'));").Check(testkit.Rows("10.0.5.9"))

	tk.MustQuery(`SELECT IS_IPV4('10.0.5.9'), IS_IPV4('10.0.5.256');`).Check(testkit.Rows("1 0"))
	tk.MustQuery(`SELECT IS_IPV4_COMPAT(INET6_ATON('::10.0.5.9'));`).Check(testkit.Rows("1"))
	tk.MustQuery(`SELECT IS_IPV4_COMPAT(INET6_ATON('::ffff:10.0.5.9'));`).Check(testkit.Rows("0"))
	tk.MustQuery(`SELECT
	  IS_IPV4_COMPAT(INET6_ATON('::192.168.0.1')),
	  IS_IPV4_COMPAT(INET6_ATON('::c0a8:0001')),
	  IS_IPV4_COMPAT(INET6_ATON('::c0a8:1'));`).Check(testkit.Rows("1 1 1"))
	tk.MustQuery(`SELECT IS_IPV4_MAPPED(INET6_ATON('::10.0.5.9'));`).Check(testkit.Rows("0"))
	tk.MustQuery(`SELECT IS_IPV4_MAPPED(INET6_ATON('::ffff:10.0.5.9'));`).Check(testkit.Rows("1"))
	tk.MustQuery(`SELECT
	  IS_IPV4_MAPPED(INET6_ATON('::ffff:192.168.0.1')),
	  IS_IPV4_MAPPED(INET6_ATON('::ffff:c0a8:0001')),
	  IS_IPV4_MAPPED(INET6_ATON('::ffff:c0a8:1'));`).Check(testkit.Rows("1 1 1"))
	tk.MustQuery(`SELECT IS_IPV6('10.0.5.9'), IS_IPV6('::1');`).Check(testkit.Rows("0 1"))

	tk.MustExec("drop table if exists t1;")
	tk.MustExec(`create table t1(
        a int,
        b int not null,
        c int not null default 0,
        d int default 0,
        unique key(b,c),
        unique key(b,d)
);`)
	tk.MustExec("insert into t1 (a,b) values(1,10),(1,20),(2,30),(2,40);")
	tk.MustQuery("select any_value(a), sum(b) from t1;").Check(testkit.Rows("1 100"))
	tk.MustQuery("select a,any_value(b),sum(c) from t1 group by a order by a;").Check(testkit.Rows("1 10 0", "2 30 0"))

	// for locks
	tk.MustExec(`set tidb_enable_noop_functions=1;`)
	result := tk.MustQuery(`SELECT GET_LOCK('test_lock1', 10);`)
	result.Check(testkit.Rows("1"))
	result = tk.MustQuery(`SELECT GET_LOCK('test_lock2', 10);`)
	result.Check(testkit.Rows("1"))

	result = tk.MustQuery(`SELECT RELEASE_LOCK('test_lock2');`)
	result.Check(testkit.Rows("1"))
	result = tk.MustQuery(`SELECT RELEASE_LOCK('test_lock1');`)
	result.Check(testkit.Rows("1"))
}

func (s *testIntegrationSuite) TestConvertToBit(c *C) {
	defer s.cleanEnv(c)
	tk := testkit.NewTestKit(c, s.store)
	tk.MustExec("use test")
	tk.MustExec("drop table if exists t, t1")
	tk.MustExec("create table t (a bit(64))")
	tk.MustExec("create table t1 (a varchar(2))")
	tk.MustExec(`insert t1 value ('10')`)
	tk.MustExec(`insert t select a from t1`)
	tk.MustQuery("select a+0 from t").Check(testkit.Rows("12592"))

	tk.MustExec("drop table if exists t, t1")
	tk.MustExec("create table t (a bit(64))")
	tk.MustExec("create table t1 (a binary(2))")
	tk.MustExec(`insert t1 value ('10')`)
	tk.MustExec(`insert t select a from t1`)
	tk.MustQuery("select a+0 from t").Check(testkit.Rows("12592"))

	tk.MustExec("drop table if exists t, t1")
	tk.MustExec("create table t (a bit(64))")
	tk.MustExec("create table t1 (a datetime)")
	tk.MustExec(`insert t1 value ('09-01-01')`)
	tk.MustExec(`insert t select a from t1`)
	tk.MustQuery("select a+0 from t").Check(testkit.Rows("20090101000000"))
}

func (s *testIntegrationSuite2) TestMathBuiltin(c *C) {
	ctx := context.Background()
	defer s.cleanEnv(c)
	tk := testkit.NewTestKit(c, s.store)
	tk.MustExec("use test")

	// for degrees
	result := tk.MustQuery("select degrees(0), degrees(1)")
	result.Check(testkit.Rows("0 57.29577951308232"))
	result = tk.MustQuery("select degrees(2), degrees(5)")
	result.Check(testkit.Rows("114.59155902616465 286.4788975654116"))

	// for sin
	result = tk.MustQuery("select sin(0), sin(1.5707963267949)")
	result.Check(testkit.Rows("0 1"))
	result = tk.MustQuery("select sin(1), sin(100)")
	result.Check(testkit.Rows("0.8414709848078965 -0.5063656411097588"))
	result = tk.MustQuery("select sin('abcd')")
	result.Check(testkit.Rows("0"))

	// for cos
	result = tk.MustQuery("select cos(0), cos(3.1415926535898)")
	result.Check(testkit.Rows("1 -1"))
	result = tk.MustQuery("select cos('abcd')")
	result.Check(testkit.Rows("1"))

	// for tan
	result = tk.MustQuery("select tan(0.00), tan(PI()/4)")
	result.Check(testkit.Rows("0 1"))
	result = tk.MustQuery("select tan('abcd')")
	result.Check(testkit.Rows("0"))

	// for log2
	result = tk.MustQuery("select log2(0.0)")
	result.Check(testkit.Rows("<nil>"))
	result = tk.MustQuery("select log2(4)")
	result.Check(testkit.Rows("2"))
	result = tk.MustQuery("select log2('8.0abcd')")
	result.Check(testkit.Rows("3"))
	result = tk.MustQuery("select log2(-1)")
	result.Check(testkit.Rows("<nil>"))
	result = tk.MustQuery("select log2(NULL)")
	result.Check(testkit.Rows("<nil>"))

	// for log10
	result = tk.MustQuery("select log10(0.0)")
	result.Check(testkit.Rows("<nil>"))
	result = tk.MustQuery("select log10(100)")
	result.Check(testkit.Rows("2"))
	result = tk.MustQuery("select log10('1000.0abcd')")
	result.Check(testkit.Rows("3"))
	result = tk.MustQuery("select log10(-1)")
	result.Check(testkit.Rows("<nil>"))
	result = tk.MustQuery("select log10(NULL)")
	result.Check(testkit.Rows("<nil>"))

	//for log
	result = tk.MustQuery("select log(0.0)")
	result.Check(testkit.Rows("<nil>"))
	result = tk.MustQuery("select log(100)")
	result.Check(testkit.Rows("4.605170185988092"))
	result = tk.MustQuery("select log('100.0abcd')")
	result.Check(testkit.Rows("4.605170185988092"))
	result = tk.MustQuery("select log(-1)")
	result.Check(testkit.Rows("<nil>"))
	result = tk.MustQuery("select log(NULL)")
	result.Check(testkit.Rows("<nil>"))
	result = tk.MustQuery("select log(NULL, NULL)")
	result.Check(testkit.Rows("<nil>"))
	result = tk.MustQuery("select log(1, 100)")
	result.Check(testkit.Rows("<nil>"))
	result = tk.MustQuery("select log(0.5, 0.25)")
	result.Check(testkit.Rows("2"))
	result = tk.MustQuery("select log(-1, 0.25)")
	result.Check(testkit.Rows("<nil>"))

	// for atan
	result = tk.MustQuery("select atan(0), atan(-1), atan(1), atan(1,2)")
	result.Check(testkit.Rows("0 -0.7853981633974483 0.7853981633974483 0.4636476090008061"))
	result = tk.MustQuery("select atan('tidb')")
	result.Check(testkit.Rows("0"))

	// for asin
	result = tk.MustQuery("select asin(0), asin(-2), asin(2), asin(1)")
	result.Check(testkit.Rows("0 <nil> <nil> 1.5707963267948966"))
	result = tk.MustQuery("select asin('tidb')")
	result.Check(testkit.Rows("0"))

	// for acos
	result = tk.MustQuery("select acos(0), acos(-2), acos(2), acos(1)")
	result.Check(testkit.Rows("1.5707963267948966 <nil> <nil> 0"))
	result = tk.MustQuery("select acos('tidb')")
	result.Check(testkit.Rows("1.5707963267948966"))

	// for pi
	result = tk.MustQuery("select pi()")
	result.Check(testkit.Rows("3.141592653589793"))

	// for floor
	result = tk.MustQuery("select floor(0), floor(null), floor(1.23), floor(-1.23), floor(1)")
	result.Check(testkit.Rows("0 <nil> 1 -2 1"))
	result = tk.MustQuery("select floor('tidb'), floor('1tidb'), floor('tidb1')")
	result.Check(testkit.Rows("0 1 0"))
	result = tk.MustQuery("SELECT floor(t.c_datetime) FROM (select CAST('2017-07-19 00:00:00' AS DATETIME) AS c_datetime) AS t")
	result.Check(testkit.Rows("20170719000000"))
	result = tk.MustQuery("SELECT floor(t.c_time) FROM (select CAST('12:34:56' AS TIME) AS c_time) AS t")
	result.Check(testkit.Rows("123456"))
	result = tk.MustQuery("SELECT floor(t.c_time) FROM (select CAST('00:34:00' AS TIME) AS c_time) AS t")
	result.Check(testkit.Rows("3400"))
	result = tk.MustQuery("SELECT floor(t.c_time) FROM (select CAST('00:00:00' AS TIME) AS c_time) AS t")
	result.Check(testkit.Rows("0"))
	result = tk.MustQuery("SELECT floor(t.c_decimal) FROM (SELECT CAST('-10.01' AS DECIMAL(10,2)) AS c_decimal) AS t")
	result.Check(testkit.Rows("-11"))
	result = tk.MustQuery("SELECT floor(t.c_decimal) FROM (SELECT CAST('-10.01' AS DECIMAL(10,1)) AS c_decimal) AS t")
	result.Check(testkit.Rows("-10"))

	// for ceil/ceiling
	result = tk.MustQuery("select ceil(0), ceil(null), ceil(1.23), ceil(-1.23), ceil(1)")
	result.Check(testkit.Rows("0 <nil> 2 -1 1"))
	result = tk.MustQuery("select ceiling(0), ceiling(null), ceiling(1.23), ceiling(-1.23), ceiling(1)")
	result.Check(testkit.Rows("0 <nil> 2 -1 1"))
	result = tk.MustQuery("select ceil('tidb'), ceil('1tidb'), ceil('tidb1'), ceiling('tidb'), ceiling('1tidb'), ceiling('tidb1')")
	result.Check(testkit.Rows("0 1 0 0 1 0"))
	result = tk.MustQuery("select ceil(t.c_datetime), ceiling(t.c_datetime) from (select cast('2017-07-20 00:00:00' as datetime) as c_datetime) as t")
	result.Check(testkit.Rows("20170720000000 20170720000000"))
	result = tk.MustQuery("select ceil(t.c_time), ceiling(t.c_time) from (select cast('12:34:56' as time) as c_time) as t")
	result.Check(testkit.Rows("123456 123456"))
	result = tk.MustQuery("select ceil(t.c_time), ceiling(t.c_time) from (select cast('00:34:00' as time) as c_time) as t")
	result.Check(testkit.Rows("3400 3400"))
	result = tk.MustQuery("select ceil(t.c_time), ceiling(t.c_time) from (select cast('00:00:00' as time) as c_time) as t")
	result.Check(testkit.Rows("0 0"))
	result = tk.MustQuery("select ceil(t.c_decimal), ceiling(t.c_decimal) from (select cast('-10.01' as decimal(10,2)) as c_decimal) as t")
	result.Check(testkit.Rows("-10 -10"))
	result = tk.MustQuery("select ceil(t.c_decimal), ceiling(t.c_decimal) from (select cast('-10.01' as decimal(10,1)) as c_decimal) as t")
	result.Check(testkit.Rows("-10 -10"))
	result = tk.MustQuery("select floor(18446744073709551615), ceil(18446744073709551615)")
	result.Check(testkit.Rows("18446744073709551615 18446744073709551615"))
	result = tk.MustQuery("select floor(18446744073709551615.1233), ceil(18446744073709551615.1233)")
	result.Check(testkit.Rows("18446744073709551615 18446744073709551616"))
	result = tk.MustQuery("select floor(-18446744073709551617), ceil(-18446744073709551617), floor(-18446744073709551617.11), ceil(-18446744073709551617.11)")
	result.Check(testkit.Rows("-18446744073709551617 -18446744073709551617 -18446744073709551618 -18446744073709551617"))
	tk.MustExec("drop table if exists t;")
	tk.MustExec("create table t(a decimal(40,20) UNSIGNED);")
	tk.MustExec("insert into t values(2.99999999900000000000), (12), (0);")
	tk.MustQuery("select a, ceil(a) from t where ceil(a) > 1;").Check(testkit.Rows("2.99999999900000000000 3", "12.00000000000000000000 12"))
	tk.MustQuery("select a, ceil(a) from t;").Check(testkit.Rows("2.99999999900000000000 3", "12.00000000000000000000 12", "0.00000000000000000000 0"))
	tk.MustQuery("select ceil(-29464);").Check(testkit.Rows("-29464"))
	tk.MustQuery("select a, floor(a) from t where floor(a) > 1;").Check(testkit.Rows("2.99999999900000000000 2", "12.00000000000000000000 12"))
	tk.MustQuery("select a, floor(a) from t;").Check(testkit.Rows("2.99999999900000000000 2", "12.00000000000000000000 12", "0.00000000000000000000 0"))
	tk.MustQuery("select floor(-29464);").Check(testkit.Rows("-29464"))

	tk.MustExec(`drop table if exists t;`)
	tk.MustExec(`create table t(a decimal(40,20), b bigint);`)
	tk.MustExec(`insert into t values(-2.99999990000000000000, -1);`)
	tk.MustQuery(`select floor(a), floor(a), floor(a) from t;`).Check(testkit.Rows(`-3 -3 -3`))
	tk.MustQuery(`select b, floor(b) from t;`).Check(testkit.Rows(`-1 -1`))

	// for cot
	result = tk.MustQuery("select cot(1), cot(-1), cot(NULL)")
	result.Check(testkit.Rows("0.6420926159343308 -0.6420926159343308 <nil>"))
	result = tk.MustQuery("select cot('1tidb')")
	result.Check(testkit.Rows("0.6420926159343308"))
	rs, err := tk.Exec("select cot(0)")
	c.Assert(err, IsNil)
	_, err = session.GetRows4Test(ctx, tk.Se, rs)
	c.Assert(err, NotNil)
	terr := errors.Cause(err).(*terror.Error)
	c.Assert(terr.Code(), Equals, terror.ErrCode(mysql.ErrDataOutOfRange))
	c.Assert(rs.Close(), IsNil)

	//for exp
	result = tk.MustQuery("select exp(0), exp(1), exp(-1), exp(1.2), exp(NULL)")
	result.Check(testkit.Rows("1 2.718281828459045 0.36787944117144233 3.3201169227365472 <nil>"))
	result = tk.MustQuery("select exp('tidb'), exp('1tidb')")
	result.Check(testkit.Rows("1 2.718281828459045"))
	rs, err = tk.Exec("select exp(1000000)")
	c.Assert(err, IsNil)
	_, err = session.GetRows4Test(ctx, tk.Se, rs)
	c.Assert(err, NotNil)
	terr = errors.Cause(err).(*terror.Error)
	c.Assert(terr.Code(), Equals, terror.ErrCode(mysql.ErrDataOutOfRange))
	c.Assert(rs.Close(), IsNil)
	tk.MustExec("drop table if exists t")
	tk.MustExec("create table t(a float)")
	tk.MustExec("insert into t values(1000000)")
	rs, err = tk.Exec("select exp(a) from t")
	c.Assert(err, IsNil)
	_, err = session.GetRows4Test(ctx, tk.Se, rs)
	c.Assert(err, NotNil)
	terr = errors.Cause(err).(*terror.Error)
	c.Assert(terr.Code(), Equals, terror.ErrCode(mysql.ErrDataOutOfRange))
	c.Assert(err.Error(), Equals, "[types:1690]DOUBLE value is out of range in 'exp(test.t.a)'")
	c.Assert(rs.Close(), IsNil)

	// for conv
	result = tk.MustQuery("SELECT CONV('a', 16, 2);")
	result.Check(testkit.Rows("1010"))
	result = tk.MustQuery("SELECT CONV('6E', 18, 8);")
	result.Check(testkit.Rows("172"))
	result = tk.MustQuery("SELECT CONV(-17, 10, -18);")
	result.Check(testkit.Rows("-H"))
	result = tk.MustQuery("SELECT CONV(10+'10'+'10'+X'0a', 10, 10);")
	result.Check(testkit.Rows("40"))
	result = tk.MustQuery("SELECT CONV('a', 1, 10);")
	result.Check(testkit.Rows("<nil>"))
	result = tk.MustQuery("SELECT CONV('a', 37, 10);")
	result.Check(testkit.Rows("<nil>"))

	// for abs
	result = tk.MustQuery("SELECT ABS(-1);")
	result.Check(testkit.Rows("1"))
	result = tk.MustQuery("SELECT ABS('abc');")
	result.Check(testkit.Rows("0"))
	result = tk.MustQuery("SELECT ABS(18446744073709551615);")
	result.Check(testkit.Rows("18446744073709551615"))
	result = tk.MustQuery("SELECT ABS(123.4);")
	result.Check(testkit.Rows("123.4"))
	result = tk.MustQuery("SELECT ABS(-123.4);")
	result.Check(testkit.Rows("123.4"))
	result = tk.MustQuery("SELECT ABS(1234E-1);")
	result.Check(testkit.Rows("123.4"))
	result = tk.MustQuery("SELECT ABS(-9223372036854775807);")
	result.Check(testkit.Rows("9223372036854775807"))
	result = tk.MustQuery("SELECT ABS(NULL);")
	result.Check(testkit.Rows("<nil>"))
	rs, err = tk.Exec("SELECT ABS(-9223372036854775808);")
	c.Assert(err, IsNil)
	_, err = session.GetRows4Test(ctx, tk.Se, rs)
	c.Assert(err, NotNil)
	terr = errors.Cause(err).(*terror.Error)
	c.Assert(terr.Code(), Equals, terror.ErrCode(mysql.ErrDataOutOfRange))
	c.Assert(rs.Close(), IsNil)

	// for round
	result = tk.MustQuery("SELECT ROUND(2.5), ROUND(-2.5), ROUND(25E-1);")
	result.Check(testkit.Rows("3 -3 3")) // TODO: Should be 3 -3 2
	result = tk.MustQuery("SELECT ROUND(2.5, NULL), ROUND(NULL, 4), ROUND(NULL, NULL), ROUND(NULL);")
	result.Check(testkit.Rows("<nil> <nil> <nil> <nil>"))
	result = tk.MustQuery("SELECT ROUND('123.4'), ROUND('123e-2');")
	result.Check(testkit.Rows("123 1"))
	result = tk.MustQuery("SELECT ROUND(-9223372036854775808);")
	result.Check(testkit.Rows("-9223372036854775808"))
	result = tk.MustQuery("SELECT ROUND(123.456, 0), ROUND(123.456, 1), ROUND(123.456, 2), ROUND(123.456, 3), ROUND(123.456, 4), ROUND(123.456, -1), ROUND(123.456, -2), ROUND(123.456, -3), ROUND(123.456, -4);")
	result.Check(testkit.Rows("123 123.5 123.46 123.456 123.4560 120 100 0 0"))
	result = tk.MustQuery("SELECT ROUND(123456E-3, 0), ROUND(123456E-3, 1), ROUND(123456E-3, 2), ROUND(123456E-3, 3), ROUND(123456E-3, 4), ROUND(123456E-3, -1), ROUND(123456E-3, -2), ROUND(123456E-3, -3), ROUND(123456E-3, -4);")
	result.Check(testkit.Rows("123 123.5 123.46 123.456 123.456 120 100 0 0")) // TODO: Column 5 should be 123.4560

	// for truncate
	result = tk.MustQuery("SELECT truncate(123, -2), truncate(123, 2), truncate(123, 1), truncate(123, -1);")
	result.Check(testkit.Rows("100 123 123 120"))
	result = tk.MustQuery("SELECT truncate(123.456, -2), truncate(123.456, 2), truncate(123.456, 1), truncate(123.456, 3), truncate(1.23, 100), truncate(123456E-3, 2);")
	result.Check(testkit.Rows("100 123.45 123.4 123.456 1.230000000000000000000000000000 123.45"))
	result = tk.MustQuery("SELECT truncate(9223372036854775807, -7), truncate(9223372036854775808, -10), truncate(cast(-1 as unsigned), -10);")
	result.Check(testkit.Rows("9223372036850000000 9223372030000000000 18446744070000000000"))

	tk.MustExec(`drop table if exists t;`)
	tk.MustExec(`create table t(a date, b datetime, c timestamp, d varchar(20));`)
	tk.MustExec(`insert into t select "1234-12-29", "1234-12-29 16:24:13.9912", "2014-12-29 16:19:28", "12.34567";`)

	// NOTE: the actually result is: 12341220 12341229.0 12341200 12341229.00,
	// but Datum.ToString() don't format decimal length for float numbers.
	result = tk.MustQuery(`select truncate(a, -1), truncate(a, 1), truncate(a, -2), truncate(a, 2) from t;`)
	result.Check(testkit.Rows("12341220 12341229 12341200 12341229"))

	// NOTE: the actually result is: 12341229162410 12341229162414.0 12341229162400 12341229162414.00,
	// but Datum.ToString() don't format decimal length for float numbers.
	result = tk.MustQuery(`select truncate(b, -1), truncate(b, 1), truncate(b, -2), truncate(b, 2) from t;`)
	result.Check(testkit.Rows("12341229162410 12341229162414 12341229162400 12341229162414"))

	// NOTE: the actually result is: 20141229161920 20141229161928.0 20141229161900 20141229161928.00,
	// but Datum.ToString() don't format decimal length for float numbers.
	result = tk.MustQuery(`select truncate(c, -1), truncate(c, 1), truncate(c, -2), truncate(c, 2) from t;`)
	result.Check(testkit.Rows("20141229161920 20141229161928 20141229161900 20141229161928"))

	result = tk.MustQuery(`select truncate(d, -1), truncate(d, 1), truncate(d, -2), truncate(d, 2) from t;`)
	result.Check(testkit.Rows("10 12.3 0 12.34"))

	result = tk.MustQuery(`select truncate(json_array(), 1), truncate("cascasc", 1);`)
	result.Check(testkit.Rows("0 0"))

	// for pow
	result = tk.MustQuery("SELECT POW('12', 2), POW(1.2e1, '2.0'), POW(12, 2.0);")
	result.Check(testkit.Rows("144 144 144"))
	result = tk.MustQuery("SELECT POW(null, 2), POW(2, null), POW(null, null);")
	result.Check(testkit.Rows("<nil> <nil> <nil>"))
	result = tk.MustQuery("SELECT POW(0, 0);")
	result.Check(testkit.Rows("1"))
	result = tk.MustQuery("SELECT POW(0, 0.1), POW(0, 0.5), POW(0, 1);")
	result.Check(testkit.Rows("0 0 0"))
	rs, err = tk.Exec("SELECT POW(0, -1);")
	c.Assert(err, IsNil)
	_, err = session.GetRows4Test(ctx, tk.Se, rs)
	c.Assert(err, NotNil)
	terr = errors.Cause(err).(*terror.Error)
	c.Assert(terr.Code(), Equals, terror.ErrCode(mysql.ErrDataOutOfRange))
	c.Assert(rs.Close(), IsNil)

	// for sign
	result = tk.MustQuery("SELECT SIGN('12'), SIGN(1.2e1), SIGN(12), SIGN(0.0000012);")
	result.Check(testkit.Rows("1 1 1 1"))
	result = tk.MustQuery("SELECT SIGN('-12'), SIGN(-1.2e1), SIGN(-12), SIGN(-0.0000012);")
	result.Check(testkit.Rows("-1 -1 -1 -1"))
	result = tk.MustQuery("SELECT SIGN('0'), SIGN('-0'), SIGN(0);")
	result.Check(testkit.Rows("0 0 0"))
	result = tk.MustQuery("SELECT SIGN(NULL);")
	result.Check(testkit.Rows("<nil>"))
	result = tk.MustQuery("SELECT SIGN(-9223372036854775808), SIGN(9223372036854775808);")
	result.Check(testkit.Rows("-1 1"))

	// for sqrt
	result = tk.MustQuery("SELECT SQRT(-10), SQRT(144), SQRT(4.84), SQRT(0.04), SQRT(0);")
	result.Check(testkit.Rows("<nil> 12 2.2 0.2 0"))

	// for crc32
	result = tk.MustQuery("SELECT crc32(0), crc32(-0), crc32('0'), crc32('abc'), crc32('ABC'), crc32(NULL), crc32(''), crc32('hello world!')")
	result.Check(testkit.Rows("4108050209 4108050209 4108050209 891568578 2743272264 <nil> 0 62177901"))

	// for radians
	result = tk.MustQuery("SELECT radians(1.0), radians(pi()), radians(pi()/2), radians(180), radians(1.009);")
	result.Check(testkit.Rows("0.017453292519943295 0.05483113556160754 0.02741556778080377 3.141592653589793 0.01761037215262278"))

	// for rand
	tk.MustExec("drop table if exists t")
	tk.MustExec("create table t(a int)")
	tk.MustExec("insert into t values(1),(2),(3)")
	tk.Se.GetSessionVars().MaxChunkSize = 1
	tk.MustQuery("select rand(1) from t").Sort().Check(testkit.Rows("0.1418603212962489", "0.40540353712197724", "0.8716141803857071"))
	tk.MustQuery("select rand(a) from t").Check(testkit.Rows("0.40540353712197724", "0.6555866465490187", "0.9057697559760601"))
	tk.MustQuery("select rand(1), rand(2), rand(3)").Check(testkit.Rows("0.40540353712197724 0.6555866465490187 0.9057697559760601"))
}

func (s *testIntegrationSuite2) TestStringBuiltin(c *C) {
	defer s.cleanEnv(c)
	tk := testkit.NewTestKit(c, s.store)
	tk.MustExec("use test")
	ctx := context.Background()
	var err error

	// for length
	tk.MustExec("drop table if exists t")
	tk.MustExec("create table t(a int, b double, c datetime, d time, e char(20), f bit(10))")
	tk.MustExec(`insert into t values(1, 1.1, "2017-01-01 12:01:01", "12:01:01", "abcdef", 0b10101)`)
	result := tk.MustQuery("select length(a), length(b), length(c), length(d), length(e), length(f), length(null) from t")
	result.Check(testkit.Rows("1 3 19 8 6 2 <nil>"))
	tk.MustExec("drop table if exists t")
	tk.MustExec("create table t(a char(20))")
	tk.MustExec(`insert into t values("tidb  "), (concat("a  ", "b  "))`)
	result = tk.MustQuery("select a, length(a) from t")
	result.Check(testkit.Rows("tidb 4", "a  b 4"))

	// for concat
	tk.MustExec("drop table if exists t")
	tk.MustExec("create table t(a int, b double, c datetime, d time, e char(20))")
	tk.MustExec(`insert into t values(1, 1.1, "2017-01-01 12:01:01", "12:01:01", "abcdef")`)
	result = tk.MustQuery("select concat(a, b, c, d, e) from t")
	result.Check(testkit.Rows("11.12017-01-01 12:01:0112:01:01abcdef"))
	result = tk.MustQuery("select concat(null)")
	result.Check(testkit.Rows("<nil>"))
	result = tk.MustQuery("select concat(null, a, b) from t")
	result.Check(testkit.Rows("<nil>"))
	tk.MustExec("drop table if exists t")
	// Fix issue 9123
	tk.MustExec("create table t(a char(32) not null, b float default '0') engine=innodb default charset=utf8mb4")
	tk.MustExec("insert into t value('0a6f9d012f98467f8e671e9870044528', 208.867)")
	result = tk.MustQuery("select concat_ws( ',', b) from t where a = '0a6f9d012f98467f8e671e9870044528';")
	result.Check(testkit.Rows("208.867"))

	// for concat_ws
	tk.MustExec("drop table if exists t")
	tk.MustExec("create table t(a int, b double, c datetime, d time, e char(20))")
	tk.MustExec(`insert into t values(1, 1.1, "2017-01-01 12:01:01", "12:01:01", "abcdef")`)
	result = tk.MustQuery("select concat_ws('|', a, b, c, d, e) from t")
	result.Check(testkit.Rows("1|1.1|2017-01-01 12:01:01|12:01:01|abcdef"))
	result = tk.MustQuery("select concat_ws(null, null)")
	result.Check(testkit.Rows("<nil>"))
	result = tk.MustQuery("select concat_ws(null, a, b) from t")
	result.Check(testkit.Rows("<nil>"))
	result = tk.MustQuery("select concat_ws(',', 'a', 'b')")
	result.Check(testkit.Rows("a,b"))
	result = tk.MustQuery("select concat_ws(',','First name',NULL,'Last Name')")
	result.Check(testkit.Rows("First name,Last Name"))

	tk.MustExec(`drop table if exists t;`)
	tk.MustExec(`create table t(a tinyint(2), b varchar(10));`)
	tk.MustExec(`insert into t values (1, 'a'), (12, 'a'), (126, 'a'), (127, 'a')`)
	tk.MustQuery(`select concat_ws('#', a, b) from t;`).Check(testkit.Rows(
		`1#a`,
		`12#a`,
		`126#a`,
		`127#a`,
	))

	tk.MustExec("drop table if exists t")
	tk.MustExec("create table t(a binary(3))")
	tk.MustExec("insert into t values('a')")
	result = tk.MustQuery(`select concat_ws(',', a, 'test') = 'a\0\0,test' from t`)
	result.Check(testkit.Rows("1"))

	// for ascii
	tk.MustExec("drop table if exists t")
	tk.MustExec("create table t(a char(10), b int, c double, d datetime, e time, f bit(4))")
	tk.MustExec(`insert into t values('2', 2, 2.3, "2017-01-01 12:01:01", "12:01:01", 0b1010)`)
	result = tk.MustQuery("select ascii(a), ascii(b), ascii(c), ascii(d), ascii(e), ascii(f) from t")
	result.Check(testkit.Rows("50 50 50 50 49 10"))
	result = tk.MustQuery("select ascii('123'), ascii(123), ascii(''), ascii('你好'), ascii(NULL)")
	result.Check(testkit.Rows("49 49 0 228 <nil>"))

	// for lower
	tk.MustExec("drop table if exists t")
	tk.MustExec("create table t(a int, b double, c datetime, d time, e char(20), f binary(3), g binary(3))")
	tk.MustExec(`insert into t values(1, 1.1, "2017-01-01 12:01:01", "12:01:01", "abcdef", 'aa', 'BB')`)
	result = tk.MustQuery("select lower(a), lower(b), lower(c), lower(d), lower(e), lower(f), lower(g), lower(null) from t")
	result.Check(testkit.Rows("1 1.1 2017-01-01 12:01:01 12:01:01 abcdef aa\x00 BB\x00 <nil>"))

	// for upper
	result = tk.MustQuery("select upper(a), upper(b), upper(c), upper(d), upper(e), upper(f), upper(g), upper(null) from t")
	result.Check(testkit.Rows("1 1.1 2017-01-01 12:01:01 12:01:01 ABCDEF aa\x00 BB\x00 <nil>"))

	// for strcmp
	tk.MustExec("drop table if exists t")
	tk.MustExec("create table t(a char(10), b int, c double, d datetime, e time)")
	tk.MustExec(`insert into t values("123", 123, 12.34, "2017-01-01 12:01:01", "12:01:01")`)
	result = tk.MustQuery(`select strcmp(a, "123"), strcmp(b, "123"), strcmp(c, "12.34"), strcmp(d, "2017-01-01 12:01:01"), strcmp(e, "12:01:01") from t`)
	result.Check(testkit.Rows("0 0 0 0 0"))
	result = tk.MustQuery(`select strcmp("1", "123"), strcmp("123", "1"), strcmp("123", "45"), strcmp("123", null), strcmp(null, "123")`)
	result.Check(testkit.Rows("-1 1 -1 <nil> <nil>"))
	result = tk.MustQuery(`select strcmp("", "123"), strcmp("123", ""), strcmp("", ""), strcmp("", null), strcmp(null, "")`)
	result.Check(testkit.Rows("-1 1 0 <nil> <nil>"))

	// for left
	tk.MustExec("drop table if exists t")
	tk.MustExec("create table t(a char(10), b int, c double, d datetime, e time)")
	tk.MustExec(`insert into t values('abcde', 1234, 12.34, "2017-01-01 12:01:01", "12:01:01")`)
	result = tk.MustQuery("select left(a, 2), left(b, 2), left(c, 2), left(d, 2), left(e, 2) from t")
	result.Check(testkit.Rows("ab 12 12 20 12"))
	result = tk.MustQuery(`select left("abc", 0), left("abc", -1), left(NULL, 1), left("abc", NULL)`)
	result.Check(testkit.Rows("  <nil> <nil>"))
	result = tk.MustQuery(`select left("abc", "a"), left("abc", 1.9), left("abc", 1.2)`)
	result.Check(testkit.Rows(" ab a"))
	result = tk.MustQuery(`select left("中文abc", 2), left("中文abc", 3), left("中文abc", 4)`)
	result.Check(testkit.Rows("中文 中文a 中文ab"))
	// for right, reuse the table created for left
	result = tk.MustQuery("select right(a, 3), right(b, 3), right(c, 3), right(d, 3), right(e, 3) from t")
	result.Check(testkit.Rows("cde 234 .34 :01 :01"))
	result = tk.MustQuery(`select right("abcde", 0), right("abcde", -1), right("abcde", 100), right(NULL, 1), right("abcde", NULL)`)
	result.Check(testkit.Rows("  abcde <nil> <nil>"))
	result = tk.MustQuery(`select right("abcde", "a"), right("abcde", 1.9), right("abcde", 1.2)`)
	result.Check(testkit.Rows(" de e"))
	result = tk.MustQuery(`select right("中文abc", 2), right("中文abc", 4), right("中文abc", 5)`)
	result.Check(testkit.Rows("bc 文abc 中文abc"))
	tk.MustExec("drop table if exists t")
	tk.MustExec("create table t(a binary(10))")
	tk.MustExec(`insert into t select "中文abc"`)
	result = tk.MustQuery(`select left(a, 3), left(a, 6), left(a, 7) from t`)
	result.Check(testkit.Rows("中 中文 中文a"))
	result = tk.MustQuery(`select right(a, 2), right(a, 7) from t`)
	result.Check(testkit.Rows("c\x00 文abc\x00"))

	// for ord
	tk.MustExec("drop table if exists t")
	tk.MustExec("create table t(a char(10), b int, c double, d datetime, e time, f bit(4), g binary(20), h blob(10), i text(30))")
	tk.MustExec(`insert into t values('2', 2, 2.3, "2017-01-01 12:01:01", "12:01:01", 0b1010, "512", "48", "tidb")`)
	result = tk.MustQuery("select ord(a), ord(b), ord(c), ord(d), ord(e), ord(f), ord(g), ord(h), ord(i) from t")
	result.Check(testkit.Rows("50 50 50 50 49 10 53 52 116"))
	result = tk.MustQuery("select ord('123'), ord(123), ord(''), ord('你好'), ord(NULL), ord('👍')")
	result.Check(testkit.Rows("49 49 0 14990752 <nil> 4036989325"))
	result = tk.MustQuery("select ord(X''), ord(X'6161'), ord(X'e4bd'), ord(X'e4bda0'), ord(_ascii'你'), ord(_latin1'你')")
	result.Check(testkit.Rows("0 97 228 228 228 228"))

	// for space
	result = tk.MustQuery(`select space(0), space(2), space(-1), space(1.1), space(1.9)`)
	result.Check(testutil.RowsWithSep(",", ",  ,, ,  "))
	result = tk.MustQuery(`select space("abc"), space("2"), space("1.1"), space(''), space(null)`)
	result.Check(testutil.RowsWithSep(",", ",  , ,,<nil>"))

	// for replace
	tk.MustExec("drop table if exists t")
	tk.MustExec("create table t(a char(20), b int, c double, d datetime, e time)")
	tk.MustExec(`insert into t values('www.mysql.com', 1234, 12.34, "2017-01-01 12:01:01", "12:01:01")`)
	result = tk.MustQuery(`select replace(a, 'mysql', 'pingcap'), replace(b, 2, 55), replace(c, 34, 0), replace(d, '-', '/'), replace(e, '01', '22') from t`)
	result.Check(testutil.RowsWithSep(",", "www.pingcap.com,15534,12.0,2017/01/01 12:01:01,12:22:22"))
	result = tk.MustQuery(`select replace('aaa', 'a', ''), replace(null, 'a', 'b'), replace('a', null, 'b'), replace('a', 'b', null)`)
	result.Check(testkit.Rows(" <nil> <nil> <nil>"))

	// for tobase64
	tk.MustExec("drop table if exists t")
	tk.MustExec("create table t(a int, b double, c datetime, d time, e char(20), f bit(10), g binary(20), h blob(10))")
	tk.MustExec(`insert into t values(1, 1.1, "2017-01-01 12:01:01", "12:01:01", "abcdef", 0b10101, "512", "abc")`)
	result = tk.MustQuery("select to_base64(a), to_base64(b), to_base64(c), to_base64(d), to_base64(e), to_base64(f), to_base64(g), to_base64(h), to_base64(null) from t")
	result.Check(testkit.Rows("MQ== MS4x MjAxNy0wMS0wMSAxMjowMTowMQ== MTI6MDE6MDE= YWJjZGVm ABU= NTEyAAAAAAAAAAAAAAAAAAAAAAA= YWJj <nil>"))

	// for from_base64
	result = tk.MustQuery(`select from_base64("abcd"), from_base64("asc")`)
	result.Check(testkit.Rows("i\xb7\x1d <nil>"))
	result = tk.MustQuery(`select from_base64("MQ=="), from_base64(1234)`)
	result.Check(testkit.Rows("1 \xd7m\xf8"))

	// for substr
	tk.MustExec("drop table if exists t")
	tk.MustExec("create table t(a char(10), b int, c double, d datetime, e time)")
	tk.MustExec(`insert into t values('Sakila', 12345, 123.45, "2017-01-01 12:01:01", "12:01:01")`)
	result = tk.MustQuery(`select substr(a, 3), substr(b, 2, 3), substr(c, -3), substr(d, -8), substr(e, -3, 100) from t`)
	result.Check(testkit.Rows("kila 234 .45 12:01:01 :01"))
	result = tk.MustQuery(`select substr('Sakila', 100), substr('Sakila', -100), substr('Sakila', -5, 3), substr('Sakila', 2, -1)`)
	result.Check(testutil.RowsWithSep(",", ",,aki,"))
	result = tk.MustQuery(`select substr('foobarbar' from 4), substr('Sakila' from -4 for 2)`)
	result.Check(testkit.Rows("barbar ki"))
	result = tk.MustQuery(`select substr(null, 2, 3), substr('foo', null, 3), substr('foo', 2, null)`)
	result.Check(testkit.Rows("<nil> <nil> <nil>"))
	result = tk.MustQuery(`select substr('中文abc', 2), substr('中文abc', 3), substr("中文abc", 1, 2)`)
	result.Check(testkit.Rows("文abc abc 中文"))
	tk.MustExec("drop table if exists t")
	tk.MustExec("create table t(a binary(10))")
	tk.MustExec(`insert into t select "中文abc"`)
	result = tk.MustQuery(`select substr(a, 4), substr(a, 1, 3), substr(a, 1, 6) from t`)
	result.Check(testkit.Rows("文abc\x00 中 中文"))
	result = tk.MustQuery(`select substr("string", -1), substr("string", -2), substr("中文", -1), substr("中文", -2) from t`)
	result.Check(testkit.Rows("g ng 文 中文"))

	// for bit_length
	tk.MustExec("drop table if exists t")
	tk.MustExec("create table t(a int, b double, c datetime, d time, e char(20), f bit(10), g binary(20), h varbinary(20))")
	tk.MustExec(`insert into t values(1, 1.1, "2017-01-01 12:01:01", "12:01:01", "abcdef", 0b10101, "g", "h")`)
	result = tk.MustQuery("select bit_length(a), bit_length(b), bit_length(c), bit_length(d), bit_length(e), bit_length(f), bit_length(g), bit_length(h), bit_length(null) from t")
	result.Check(testkit.Rows("8 24 152 64 48 16 160 8 <nil>"))

	// for substring_index
	tk.MustExec("drop table if exists t")
	tk.MustExec("create table t(a char(20), b int, c double, d datetime, e time)")
	tk.MustExec(`insert into t values('www.pingcap.com', 12345, 123.45, "2017-01-01 12:01:01", "12:01:01")`)
	result = tk.MustQuery(`select substring_index(a, '.', 2), substring_index(b, '.', 2), substring_index(c, '.', -1), substring_index(d, '-', 1), substring_index(e, ':', -2) from t`)
	result.Check(testkit.Rows("www.pingcap 12345 45 2017 01:01"))
	result = tk.MustQuery(`select substring_index('www.pingcap.com', '.', 0), substring_index('www.pingcap.com', '.', 100), substring_index('www.pingcap.com', '.', -100)`)
	result.Check(testkit.Rows(" www.pingcap.com www.pingcap.com"))
	tk.MustQuery(`select substring_index('xyz', 'abc', 9223372036854775808)`).Check(testkit.Rows(``))
	result = tk.MustQuery(`select substring_index('www.pingcap.com', 'd', 1), substring_index('www.pingcap.com', '', 1), substring_index('', '.', 1)`)
	result.Check(testutil.RowsWithSep(",", "www.pingcap.com,,"))
	result = tk.MustQuery(`select substring_index(null, '.', 1), substring_index('www.pingcap.com', null, 1), substring_index('www.pingcap.com', '.', null)`)
	result.Check(testkit.Rows("<nil> <nil> <nil>"))

	// for hex
	tk.MustExec("drop table if exists t")
	tk.MustExec("create table t(a char(20), b int, c double, d datetime, e time, f decimal(5, 2), g bit(4))")
	tk.MustExec(`insert into t values('www.pingcap.com', 12345, 123.45, "2017-01-01 12:01:01", "12:01:01", 123.45, 0b1100)`)
	result = tk.MustQuery(`select hex(a), hex(b), hex(c), hex(d), hex(e), hex(f), hex(g) from t`)
	result.Check(testkit.Rows("7777772E70696E676361702E636F6D 3039 7B 323031372D30312D30312031323A30313A3031 31323A30313A3031 7B C"))
	result = tk.MustQuery(`select hex('abc'), hex('你好'), hex(12), hex(12.3), hex(12.8)`)
	result.Check(testkit.Rows("616263 E4BDA0E5A5BD C C D"))
	result = tk.MustQuery(`select hex(-1), hex(-12.3), hex(-12.8), hex(0x12), hex(null)`)
	result.Check(testkit.Rows("FFFFFFFFFFFFFFFF FFFFFFFFFFFFFFF4 FFFFFFFFFFFFFFF3 12 <nil>"))
	tk.MustExec("drop table if exists t")
	tk.MustExec("CREATE TABLE t(i int primary key auto_increment, a binary, b binary(0), c binary(20), d binary(255)) character set utf8 collate utf8_bin;")
	tk.MustExec("insert into t(a, b, c, d) values ('a', NULL, 'a','a');")
	tk.MustQuery("select i, hex(a), hex(b), hex(c), hex(d) from t;").Check(testkit.Rows("1 61 <nil> 6100000000000000000000000000000000000000 610000000000000000000000000000000000000000000000000000000000000000000000000000000000000000000000000000000000000000000000000000000000000000000000000000000000000000000000000000000000000000000000000000000000000000000000000000000000000000000000000000000000000000000000000000000000000000000000000000000000000000000000000000000000000000000000000000000000000000000000000000000000000000000000000000000000000000000000000000000000000000000000000000000000000000000000000000000000000000000000000000000000000000000000000000"))

	// for unhex
	result = tk.MustQuery(`select unhex('4D7953514C'), unhex('313233'), unhex(313233), unhex('')`)
	result.Check(testkit.Rows("MySQL 123 123 "))
	result = tk.MustQuery(`select unhex('string'), unhex('你好'), unhex(123.4), unhex(null)`)
	result.Check(testkit.Rows("<nil> <nil> <nil> <nil>"))

	// for ltrim and rtrim
	result = tk.MustQuery(`select ltrim('   bar   '), ltrim('bar'), ltrim(''), ltrim(null)`)
	result.Check(testutil.RowsWithSep(",", "bar   ,bar,,<nil>"))
	result = tk.MustQuery(`select rtrim('   bar   '), rtrim('bar'), rtrim(''), rtrim(null)`)
	result.Check(testutil.RowsWithSep(",", "   bar,bar,,<nil>"))
	result = tk.MustQuery(`select ltrim("\t   bar   "), ltrim("   \tbar"), ltrim("\n  bar"), ltrim("\r  bar")`)
	result.Check(testutil.RowsWithSep(",", "\t   bar   ,\tbar,\n  bar,\r  bar"))
	result = tk.MustQuery(`select rtrim("   bar   \t"), rtrim("bar\t   "), rtrim("bar   \n"), rtrim("bar   \r")`)
	result.Check(testutil.RowsWithSep(",", "   bar   \t,bar\t,bar   \n,bar   \r"))

	// for reverse
	tk.MustExec(`DROP TABLE IF EXISTS t;`)
	tk.MustExec(`CREATE TABLE t(a BINARY(6));`)
	tk.MustExec(`INSERT INTO t VALUES("中文");`)
	result = tk.MustQuery(`SELECT a, REVERSE(a), REVERSE("中文"), REVERSE("123 ") FROM t;`)
	result.Check(testkit.Rows("中文 \x87\x96歸\xe4 文中  321"))
	result = tk.MustQuery(`SELECT REVERSE(123), REVERSE(12.09) FROM t;`)
	result.Check(testkit.Rows("321 90.21"))

	// for trim
	result = tk.MustQuery(`select trim('   bar   '), trim(leading 'x' from 'xxxbarxxx'), trim(trailing 'xyz' from 'barxxyz'), trim(both 'x' from 'xxxbarxxx')`)
	result.Check(testkit.Rows("bar barxxx barx bar"))
	result = tk.MustQuery(`select trim('\t   bar\n   '), trim('   \rbar   \t')`)
	result.Check(testutil.RowsWithSep(",", "\t   bar\n,\rbar   \t"))
	result = tk.MustQuery(`select trim(leading from '   bar'), trim('x' from 'xxxbarxxx'), trim('x' from 'bar'), trim('' from '   bar   ')`)
	result.Check(testutil.RowsWithSep(",", "bar,bar,bar,   bar   "))
	result = tk.MustQuery(`select trim(''), trim('x' from '')`)
	result.Check(testutil.RowsWithSep(",", ","))
	result = tk.MustQuery(`select trim(null from 'bar'), trim('x' from null), trim(null), trim(leading null from 'bar')`)
	// FIXME: the result for trim(leading null from 'bar') should be <nil>, current is 'bar'
	result.Check(testkit.Rows("<nil> <nil> <nil> bar"))

	// for locate
	tk.MustExec("drop table if exists t")
	tk.MustExec("create table t(a char(20), b int, c double, d datetime, e time, f binary(5))")
	tk.MustExec(`insert into t values('www.pingcap.com', 12345, 123.45, "2017-01-01 12:01:01", "12:01:01", "HelLo")`)
	result = tk.MustQuery(`select locate(".ping", a), locate(".ping", a, 5) from t`)
	result.Check(testkit.Rows("4 0"))
	result = tk.MustQuery(`select locate("234", b), locate("235", b, 10) from t`)
	result.Check(testkit.Rows("2 0"))
	result = tk.MustQuery(`select locate(".45", c), locate(".35", b) from t`)
	result.Check(testkit.Rows("4 0"))
	result = tk.MustQuery(`select locate("El", f), locate("ll", f), locate("lL", f), locate("Lo", f), locate("lo", f) from t`)
	result.Check(testkit.Rows("0 0 3 4 0"))
	result = tk.MustQuery(`select locate("01 12", d) from t`)
	result.Check(testkit.Rows("9"))
	result = tk.MustQuery(`select locate("文", "中文字符串", 2)`)
	result.Check(testkit.Rows("2"))
	result = tk.MustQuery(`select locate("文", "中文字符串", 3)`)
	result.Check(testkit.Rows("0"))
	result = tk.MustQuery(`select locate("文", "中文字符串")`)
	result.Check(testkit.Rows("2"))

	// for bin
	result = tk.MustQuery(`select bin(-1);`)
	result.Check(testkit.Rows("1111111111111111111111111111111111111111111111111111111111111111"))
	result = tk.MustQuery(`select bin(5);`)
	result.Check(testkit.Rows("101"))
	result = tk.MustQuery(`select bin("中文");`)
	result.Check(testkit.Rows("0"))

	// for character_length
	result = tk.MustQuery(`select character_length(null), character_length("Hello"), character_length("a中b文c"),
	character_length(123), character_length(12.3456);`)
	result.Check(testkit.Rows("<nil> 5 5 3 7"))

	// for char_length
	result = tk.MustQuery(`select char_length(null), char_length("Hello"), char_length("a中b文c"), char_length(123),char_length(12.3456);`)
	result.Check(testkit.Rows("<nil> 5 5 3 7"))
	result = tk.MustQuery(`select char_length(null), char_length("Hello"), char_length("a 中 b 文 c"), char_length("НОЧЬ НА ОКРАИНЕ МОСКВЫ");`)
	result.Check(testkit.Rows("<nil> 5 9 22"))
	// for char_length, binary string type
	result = tk.MustQuery(`select char_length(null), char_length(binary("Hello")), char_length(binary("a 中 b 文 c")), char_length(binary("НОЧЬ НА ОКРАИНЕ МОСКВЫ"));`)
	result.Check(testkit.Rows("<nil> 5 13 41"))

	// for elt
	result = tk.MustQuery(`select elt(0, "abc", "def"), elt(2, "hello", "中文", "tidb"), elt(4, "hello", "中文",
	"tidb");`)
	result.Check(testkit.Rows("<nil> 中文 <nil>"))

	// for instr
	result = tk.MustQuery(`select instr("中国", "国"), instr("中国", ""), instr("abc", ""), instr("", ""), instr("", "abc");`)
	result.Check(testkit.Rows("2 1 1 1 0"))
	result = tk.MustQuery(`select instr("中国", null), instr(null, ""), instr(null, null);`)
	result.Check(testkit.Rows("<nil> <nil> <nil>"))
	tk.MustExec(`drop table if exists t;`)
	tk.MustExec(`create table t(a binary(20), b char(20));`)
	tk.MustExec(`insert into t values("中国", cast("国" as binary)), ("中国", ""), ("abc", ""), ("", ""), ("", "abc");`)
	result = tk.MustQuery(`select instr(a, b) from t;`)
	result.Check(testkit.Rows("4", "1", "1", "1", "0"))

	// for oct
	result = tk.MustQuery(`select oct("aaaa"), oct("-1.9"),  oct("-9999999999999999999999999"), oct("9999999999999999999999999");`)
	result.Check(testkit.Rows("0 1777777777777777777777 1777777777777777777777 1777777777777777777777"))
	result = tk.MustQuery(`select oct(-1.9), oct(1.9), oct(-1), oct(1), oct(-9999999999999999999999999), oct(9999999999999999999999999);`)
	result.Check(testkit.Rows("1777777777777777777777 1 1777777777777777777777 1 1777777777777777777777 1777777777777777777777"))

	// #issue 4356
	tk.MustExec("drop table if exists t")
	tk.MustExec("CREATE TABLE t (b BIT(8));")
	tk.MustExec(`INSERT INTO t SET b = b'11111111';`)
	tk.MustExec(`INSERT INTO t SET b = b'1010';`)
	tk.MustExec(`INSERT INTO t SET b = b'0101';`)
	result = tk.MustQuery(`SELECT b+0, BIN(b), OCT(b), HEX(b) FROM t;`)
	result.Check(testkit.Rows("255 11111111 377 FF", "10 1010 12 A", "5 101 5 5"))

	// for find_in_set
	result = tk.MustQuery(`select find_in_set("", ""), find_in_set("", ","), find_in_set("中文", "字符串,中文"), find_in_set("b,", "a,b,c,d");`)
	result.Check(testkit.Rows("0 1 2 0"))
	result = tk.MustQuery(`select find_in_set(NULL, ""), find_in_set("", NULL), find_in_set(1, "2,3,1");`)
	result.Check(testkit.Rows("<nil> <nil> 3"))

	// for make_set
	result = tk.MustQuery(`select make_set(0, "12"), make_set(3, "aa", "11"), make_set(3, NULL, "中文"), make_set(NULL, "aa");`)
	result.Check(testkit.Rows(" aa,11 中文 <nil>"))

	// for quote
	result = tk.MustQuery(`select quote("aaaa"), quote(""), quote("\"\""), quote("\n\n");`)
	result.Check(testkit.Rows("'aaaa' '' '\"\"' '\n\n'"))
	result = tk.MustQuery(`select quote(0121), quote(0000), quote("中文"), quote(NULL);`)
	result.Check(testkit.Rows("'121' '0' '中文' NULL"))
	tk.MustQuery(`select quote(null) is NULL;`).Check(testkit.Rows(`0`))
	tk.MustQuery(`select quote(null) is NOT NULL;`).Check(testkit.Rows(`1`))
	tk.MustQuery(`select length(quote(null));`).Check(testkit.Rows(`4`))
	tk.MustQuery(`select quote(null) REGEXP binary 'null'`).Check(testkit.Rows(`0`))
	tk.MustQuery(`select quote(null) REGEXP binary 'NULL'`).Check(testkit.Rows(`1`))
	tk.MustQuery(`select quote(null) REGEXP 'NULL'`).Check(testkit.Rows(`1`))
	tk.MustQuery(`select quote(null) REGEXP 'null'`).Check(testkit.Rows(`0`))

	// for convert
	result = tk.MustQuery(`select convert("123" using "binary"), convert("中文" using "binary"), convert("中文" using "utf8"), convert("中文" using "utf8mb4"), convert(cast("中文" as binary) using "utf8");`)
	result.Check(testkit.Rows("123 中文 中文 中文 中文"))
	// Charset 866 does not have a default collation configured currently, so this will return error.
	err = tk.ExecToErr(`select convert("123" using "866");`)
	c.Assert(err.Error(), Equals, "[parser:1115]Unknown character set: '866'")
	// Test case in issue #4436.
	tk.MustExec("drop table if exists t;")
	tk.MustExec("create table t(a char(20));")
	err = tk.ExecToErr("select convert(a using a) from t;")
	c.Assert(err.Error(), Equals, "[parser:1115]Unknown character set: 'a'")

	// for insert
	result = tk.MustQuery(`select insert("中文", 1, 1, cast("aaa" as binary)), insert("ba", -1, 1, "aaa"), insert("ba", 1, 100, "aaa"), insert("ba", 100, 1, "aaa");`)
	result.Check(testkit.Rows("aaa文 ba aaa ba"))
	result = tk.MustQuery(`select insert("bb", NULL, 1, "aa"), insert("bb", 1, NULL, "aa"), insert(NULL, 1, 1, "aaa"), insert("bb", 1, 1, NULL);`)
	result.Check(testkit.Rows("<nil> <nil> <nil> <nil>"))
	result = tk.MustQuery(`SELECT INSERT("bb", 0, 1, NULL), INSERT("bb", 0, NULL, "aaa");`)
	result.Check(testkit.Rows("<nil> <nil>"))
	result = tk.MustQuery(`SELECT INSERT("中文", 0, 1, NULL), INSERT("中文", 0, NULL, "aaa");`)
	result.Check(testkit.Rows("<nil> <nil>"))

	// for export_set
	result = tk.MustQuery(`select export_set(7, "1", "0", ",", 65);`)
	result.Check(testkit.Rows("1,1,1,0,0,0,0,0,0,0,0,0,0,0,0,0,0,0,0,0,0,0,0,0,0,0,0,0,0,0,0,0,0,0,0,0,0,0,0,0,0,0,0,0,0,0,0,0,0,0,0,0,0,0,0,0,0,0,0,0,0,0,0,0"))
	result = tk.MustQuery(`select export_set(7, "1", "0", ",", -1);`)
	result.Check(testkit.Rows("1,1,1,0,0,0,0,0,0,0,0,0,0,0,0,0,0,0,0,0,0,0,0,0,0,0,0,0,0,0,0,0,0,0,0,0,0,0,0,0,0,0,0,0,0,0,0,0,0,0,0,0,0,0,0,0,0,0,0,0,0,0,0,0"))
	result = tk.MustQuery(`select export_set(7, "1", "0", ",");`)
	result.Check(testkit.Rows("1,1,1,0,0,0,0,0,0,0,0,0,0,0,0,0,0,0,0,0,0,0,0,0,0,0,0,0,0,0,0,0,0,0,0,0,0,0,0,0,0,0,0,0,0,0,0,0,0,0,0,0,0,0,0,0,0,0,0,0,0,0,0,0"))
	result = tk.MustQuery(`select export_set(7, "1", "0");`)
	result.Check(testkit.Rows("1,1,1,0,0,0,0,0,0,0,0,0,0,0,0,0,0,0,0,0,0,0,0,0,0,0,0,0,0,0,0,0,0,0,0,0,0,0,0,0,0,0,0,0,0,0,0,0,0,0,0,0,0,0,0,0,0,0,0,0,0,0,0,0"))
	result = tk.MustQuery(`select export_set(NULL, "1", "0", ",", 65);`)
	result.Check(testkit.Rows("<nil>"))
	result = tk.MustQuery(`select export_set(7, "1", "0", ",", 1);`)
	result.Check(testkit.Rows("1"))

	// for format
	result = tk.MustQuery(`select format(12332.1, 4), format(12332.2, 0), format(12332.2, 2,'en_US');`)
	result.Check(testkit.Rows("12,332.1000 12,332 12,332.20"))
	result = tk.MustQuery(`select format(NULL, 4), format(12332.2, NULL);`)
	result.Check(testkit.Rows("<nil> <nil>"))
	rs, err := tk.Exec(`select format(12332.2, 2,'es_EC');`)
	c.Assert(err, IsNil)
	_, err = session.GetRows4Test(ctx, tk.Se, rs)
	c.Assert(err, NotNil)
	c.Assert(err.Error(), Matches, "not support for the specific locale")
	c.Assert(rs.Close(), IsNil)

	// for field
	result = tk.MustQuery(`select field(1, 2, 1), field(1, 0, NULL), field(1, NULL, 2, 1), field(NULL, 1, 2, NULL);`)
	result.Check(testkit.Rows("2 0 3 0"))
	result = tk.MustQuery(`select field("1", 2, 1), field(1, "0", NULL), field("1", NULL, 2, 1), field(NULL, 1, "2", NULL);`)
	result.Check(testkit.Rows("2 0 3 0"))
	result = tk.MustQuery(`select field("1", 2, 1), field(1, "abc", NULL), field("1", NULL, 2, 1), field(NULL, 1, "2", NULL);`)
	result.Check(testkit.Rows("2 0 3 0"))
	result = tk.MustQuery(`select field("abc", "a", 1), field(1.3, "1.3", 1.5);`)
	result.Check(testkit.Rows("1 1"))

	tk.MustExec("drop table if exists t")
	tk.MustExec("create table t(a decimal(11, 8), b decimal(11,8))")
	tk.MustExec("insert into t values('114.57011441','38.04620115'), ('-38.04620119', '38.04620115');")
	result = tk.MustQuery("select a,b,concat_ws(',',a,b) from t")
	result.Check(testkit.Rows("114.57011441 38.04620115 114.57011441,38.04620115",
		"-38.04620119 38.04620115 -38.04620119,38.04620115"))
}

func (s *testIntegrationSuite2) TestEncryptionBuiltin(c *C) {
	defer s.cleanEnv(c)
	tk := testkit.NewTestKit(c, s.store)
	tk.MustExec("use test")
	ctx := context.Background()

	// for password
	tk.MustExec("drop table if exists t")
	tk.MustExec("create table t(a char(41), b char(41), c char(41))")
	tk.MustExec(`insert into t values(NULL, '', 'abc')`)
	result := tk.MustQuery("select password(a) from t")
	result.Check(testkit.Rows(""))
	result = tk.MustQuery("select password(b) from t")
	result.Check(testkit.Rows(""))
	result = tk.MustQuery("select password(c) from t")
	result.Check(testkit.Rows("*0D3CED9BEC10A777AEC23CCC353A8C08A633045E"))

	// for md5
	tk.MustExec("drop table if exists t")
	tk.MustExec("create table t(a char(10), b int, c double, d datetime, e time, f bit(4), g binary(20), h blob(10), i text(30))")
	tk.MustExec(`insert into t values('2', 2, 2.3, "2017-01-01 12:01:01", "12:01:01", 0b1010, "512", "48", "tidb")`)
	result = tk.MustQuery("select md5(a), md5(b), md5(c), md5(d), md5(e), md5(f), md5(g), md5(h), md5(i) from t")
	result.Check(testkit.Rows("c81e728d9d4c2f636f067f89cc14862c c81e728d9d4c2f636f067f89cc14862c 1a18da63cbbfb49cb9616e6bfd35f662 bad2fa88e1f35919ec7584cc2623a310 991f84d41d7acff6471e536caa8d97db 68b329da9893e34099c7d8ad5cb9c940 5c9f0e9b3b36276731bfba852a73ccc6 642e92efb79421734881b53e1e1b18b6 c337e11bfca9f12ae9b1342901e04379"))
	result = tk.MustQuery("select md5('123'), md5(123), md5(''), md5('你好'), md5(NULL), md5('👍')")
	result.Check(testkit.Rows(`202cb962ac59075b964b07152d234b70 202cb962ac59075b964b07152d234b70 d41d8cd98f00b204e9800998ecf8427e 7eca689f0d3389d9dea66ae112e5cfd7 <nil> 0215ac4dab1ecaf71d83f98af5726984`))

	// for sha/sha1
	tk.MustExec("drop table if exists t")
	tk.MustExec("create table t(a char(10), b int, c double, d datetime, e time, f bit(4), g binary(20), h blob(10), i text(30))")
	tk.MustExec(`insert into t values('2', 2, 2.3, "2017-01-01 12:01:01", "12:01:01", 0b1010, "512", "48", "tidb")`)
	result = tk.MustQuery("select sha1(a), sha1(b), sha1(c), sha1(d), sha1(e), sha1(f), sha1(g), sha1(h), sha1(i) from t")
	result.Check(testkit.Rows("da4b9237bacccdf19c0760cab7aec4a8359010b0 da4b9237bacccdf19c0760cab7aec4a8359010b0 ce0d88c5002b6cf7664052f1fc7d652cbdadccec 6c6956de323692298e4e5ad3028ff491f7ad363c 1906f8aeb5a717ca0f84154724045839330b0ea9 adc83b19e793491b1c6ea0fd8b46cd9f32e592fc 9aadd14ceb737b28697b8026f205f4b3e31de147 64e095fe763fc62418378753f9402623bea9e227 4df56fc09a3e66b48fb896e90b0a6fc02c978e9e"))
	result = tk.MustQuery("select sha1('123'), sha1(123), sha1(''), sha1('你好'), sha1(NULL)")
	result.Check(testkit.Rows(`40bd001563085fc35165329ea1ff5c5ecbdbbeef 40bd001563085fc35165329ea1ff5c5ecbdbbeef da39a3ee5e6b4b0d3255bfef95601890afd80709 440ee0853ad1e99f962b63e459ef992d7c211722 <nil>`))
	tk.MustExec("drop table if exists t")
	tk.MustExec("create table t(a char(10), b int, c double, d datetime, e time, f bit(4), g binary(20), h blob(10), i text(30))")
	tk.MustExec(`insert into t values('2', 2, 2.3, "2017-01-01 12:01:01", "12:01:01", 0b1010, "512", "48", "tidb")`)
	result = tk.MustQuery("select sha(a), sha(b), sha(c), sha(d), sha(e), sha(f), sha(g), sha(h), sha(i) from t")
	result.Check(testkit.Rows("da4b9237bacccdf19c0760cab7aec4a8359010b0 da4b9237bacccdf19c0760cab7aec4a8359010b0 ce0d88c5002b6cf7664052f1fc7d652cbdadccec 6c6956de323692298e4e5ad3028ff491f7ad363c 1906f8aeb5a717ca0f84154724045839330b0ea9 adc83b19e793491b1c6ea0fd8b46cd9f32e592fc 9aadd14ceb737b28697b8026f205f4b3e31de147 64e095fe763fc62418378753f9402623bea9e227 4df56fc09a3e66b48fb896e90b0a6fc02c978e9e"))
	result = tk.MustQuery("select sha('123'), sha(123), sha(''), sha('你好'), sha(NULL)")
	result.Check(testkit.Rows(`40bd001563085fc35165329ea1ff5c5ecbdbbeef 40bd001563085fc35165329ea1ff5c5ecbdbbeef da39a3ee5e6b4b0d3255bfef95601890afd80709 440ee0853ad1e99f962b63e459ef992d7c211722 <nil>`))

	// for sha2
	tk.MustExec("drop table if exists t")
	tk.MustExec("create table t(a char(10), b int, c double, d datetime, e time, f bit(4), g binary(20), h blob(10), i text(30))")
	tk.MustExec(`insert into t values('2', 2, 2.3, "2017-01-01 12:01:01", "12:01:01", 0b1010, "512", "48", "tidb")`)
	result = tk.MustQuery("select sha2(a, 224), sha2(b, 0), sha2(c, 512), sha2(d, 256), sha2(e, 384), sha2(f, 0), sha2(g, 512), sha2(h, 256), sha2(i, 224) from t")
	result.Check(testkit.Rows("58b2aaa0bfae7acc021b3260e941117b529b2e69de878fd7d45c61a9 d4735e3a265e16eee03f59718b9b5d03019c07d8b6c51f90da3a666eec13ab35 42415572557b0ca47e14fa928e83f5746d33f90c74270172cc75c61a78db37fe1485159a4fd75f33ab571b154572a5a300938f7d25969bdd05d8ac9dd6c66123 8c2fa3f276952c92b0b40ed7d27454e44b8399a19769e6bceb40da236e45a20a b11d35f1a37e54d5800d210d8e6b80b42c9f6d20ea7ae548c762383ebaa12c5954c559223c6c7a428e37af96bb4f1e0d 01ba4719c80b6fe911b091a7c05124b64eeece964e09c058ef8f9805daca546b 9550da35ea1683abaf5bfa8de68fe02b9c6d756c64589d1ef8367544c254f5f09218a6466cadcee8d74214f0c0b7fb342d1a9f3bd4d406aacf7be59c327c9306 98010bd9270f9b100b6214a21754fd33bdc8d41b2bc9f9dd16ff54d3c34ffd71 a7cddb7346fbc66ab7f803e865b74cbd99aace8e7dabbd8884c148cb"))
	result = tk.MustQuery("select sha2('123', 512), sha2(123, 512), sha2('', 512), sha2('你好', 224), sha2(NULL, 256), sha2('foo', 123)")
	result.Check(testkit.Rows(`3c9909afec25354d551dae21590bb26e38d53f2173b8d3dc3eee4c047e7ab1c1eb8b85103e3be7ba613b31bb5c9c36214dc9f14a42fd7a2fdb84856bca5c44c2 3c9909afec25354d551dae21590bb26e38d53f2173b8d3dc3eee4c047e7ab1c1eb8b85103e3be7ba613b31bb5c9c36214dc9f14a42fd7a2fdb84856bca5c44c2 cf83e1357eefb8bdf1542850d66d8007d620e4050b5715dc83f4a921d36ce9ce47d0d13c5d85f2b0ff8318d2877eec2f63b931bd47417a81a538327af927da3e e91f006ed4e0882de2f6a3c96ec228a6a5c715f356d00091bce842b5 <nil> <nil>`))

	// for AES_ENCRYPT
	tk.MustExec("drop table if exists t")
	tk.MustExec("create table t(a char(10), b int, c double, d datetime, e time, f bit(4), g binary(20), h blob(10), i text(30))")
	tk.MustExec(`insert into t values('2', 2, 2.3, "2017-01-01 12:01:01", "12:01:01", 0b1010, "512", "48", "tidb")`)
	tk.MustExec("SET block_encryption_mode='aes-128-ecb';")
	result = tk.MustQuery("select HEX(AES_ENCRYPT(a, 'key')), HEX(AES_ENCRYPT(b, 'key')), HEX(AES_ENCRYPT(c, 'key')), HEX(AES_ENCRYPT(d, 'key')), HEX(AES_ENCRYPT(e, 'key')), HEX(AES_ENCRYPT(f, 'key')), HEX(AES_ENCRYPT(g, 'key')), HEX(AES_ENCRYPT(h, 'key')), HEX(AES_ENCRYPT(i, 'key')) from t")
	result.Check(testkit.Rows("B3800B3A3CB4ECE2051A3E80FE373EAC B3800B3A3CB4ECE2051A3E80FE373EAC 9E018F7F2838DBA23C57F0E4CCF93287 E764D3E9D4AF8F926CD0979DDB1D0AF40C208B20A6C39D5D028644885280973A C452FFEEB76D3F5E9B26B8D48F7A228C 181BD5C81CBD36779A3C9DD5FF486B35 CE15F14AC7FF4E56ECCF148DE60E4BEDBDB6900AD51383970A5F32C59B3AC6E3 E1B29995CCF423C75519790F54A08CD2 84525677E95AC97698D22E1125B67E92"))
	result = tk.MustQuery("select HEX(AES_ENCRYPT('123', 'foobar')), HEX(AES_ENCRYPT(123, 'foobar')), HEX(AES_ENCRYPT('', 'foobar')), HEX(AES_ENCRYPT('你好', 'foobar')), AES_ENCRYPT(NULL, 'foobar')")
	result.Check(testkit.Rows(`45ABDD5C4802EFA6771A94C43F805208 45ABDD5C4802EFA6771A94C43F805208 791F1AEB6A6B796E6352BF381895CA0E D0147E2EB856186F146D9F6DE33F9546 <nil>`))
	result = tk.MustQuery("select HEX(AES_ENCRYPT(a, 'key', 'iv')), HEX(AES_ENCRYPT(b, 'key', 'iv')) from t")
	result.Check(testkit.Rows("B3800B3A3CB4ECE2051A3E80FE373EAC B3800B3A3CB4ECE2051A3E80FE373EAC"))
	tk.MustQuery("show warnings").Check(testutil.RowsWithSep("|", "Warning|1618|<IV> option ignored", "Warning|1618|<IV> option ignored"))
	tk.MustExec("SET block_encryption_mode='aes-128-cbc';")
	result = tk.MustQuery("select HEX(AES_ENCRYPT(a, 'key', '1234567890123456')), HEX(AES_ENCRYPT(b, 'key', '1234567890123456')), HEX(AES_ENCRYPT(c, 'key', '1234567890123456')), HEX(AES_ENCRYPT(d, 'key', '1234567890123456')), HEX(AES_ENCRYPT(e, 'key', '1234567890123456')), HEX(AES_ENCRYPT(f, 'key', '1234567890123456')), HEX(AES_ENCRYPT(g, 'key', '1234567890123456')), HEX(AES_ENCRYPT(h, 'key', '1234567890123456')), HEX(AES_ENCRYPT(i, 'key', '1234567890123456')) from t")
	result.Check(testkit.Rows("341672829F84CB6B0BE690FEC4C4DAE9 341672829F84CB6B0BE690FEC4C4DAE9 D43734E147A12BB96C6897C4BBABA283 16F2C972411948DCEF3659B726D2CCB04AD1379A1A367FA64242058A50211B67 41E71D0C58967C1F50EEC074523946D1 1117D292E2D39C3EAA3B435371BE56FC 8ACB7ECC0883B672D7BD1CFAA9FA5FAF5B731ADE978244CD581F114D591C2E7E D2B13C30937E3251AEDA73859BA32E4B 2CF4A6051FF248A67598A17AA2C17267"))
	result = tk.MustQuery("select HEX(AES_ENCRYPT('123', 'foobar', '1234567890123456')), HEX(AES_ENCRYPT(123, 'foobar', '1234567890123456')), HEX(AES_ENCRYPT('', 'foobar', '1234567890123456')), HEX(AES_ENCRYPT('你好', 'foobar', '1234567890123456')), AES_ENCRYPT(NULL, 'foobar', '1234567890123456')")
	result.Check(testkit.Rows(`80D5646F07B4654B05A02D9085759770 80D5646F07B4654B05A02D9085759770 B3C14BA15030D2D7E99376DBE011E752 0CD2936EE4FEC7A8CDF6208438B2BC05 <nil>`))
	tk.MustExec("SET block_encryption_mode='aes-128-ofb';")
	result = tk.MustQuery("select HEX(AES_ENCRYPT(a, 'key', '1234567890123456')), HEX(AES_ENCRYPT(b, 'key', '1234567890123456')), HEX(AES_ENCRYPT(c, 'key', '1234567890123456')), HEX(AES_ENCRYPT(d, 'key', '1234567890123456')), HEX(AES_ENCRYPT(e, 'key', '1234567890123456')), HEX(AES_ENCRYPT(f, 'key', '1234567890123456')), HEX(AES_ENCRYPT(g, 'key', '1234567890123456')), HEX(AES_ENCRYPT(h, 'key', '1234567890123456')), HEX(AES_ENCRYPT(i, 'key', '1234567890123456')) from t")
	result.Check(testkit.Rows("40 40 40C35C 40DD5EBDFCAA397102386E27DDF97A39ECCEC5 43DF55BAE0A0386D 78 47DC5D8AD19A085C32094E16EFC34A08D6FEF459 46D5 06840BE8"))
	result = tk.MustQuery("select HEX(AES_ENCRYPT('123', 'foobar', '1234567890123456')), HEX(AES_ENCRYPT(123, 'foobar', '1234567890123456')), HEX(AES_ENCRYPT('', 'foobar', '1234567890123456')), HEX(AES_ENCRYPT('你好', 'foobar', '1234567890123456')), AES_ENCRYPT(NULL, 'foobar', '1234567890123456')")
	result.Check(testkit.Rows(`48E38A 48E38A  9D6C199101C3 <nil>`))
	tk.MustExec("SET block_encryption_mode='aes-192-ofb';")
	result = tk.MustQuery("select HEX(AES_ENCRYPT(a, 'key', '1234567890123456')), HEX(AES_ENCRYPT(b, 'key', '1234567890123456')), HEX(AES_ENCRYPT(c, 'key', '1234567890123456')), HEX(AES_ENCRYPT(d, 'key', '1234567890123456')), HEX(AES_ENCRYPT(e, 'key', '1234567890123456')), HEX(AES_ENCRYPT(f, 'key', '1234567890123456')), HEX(AES_ENCRYPT(g, 'key', '1234567890123456')), HEX(AES_ENCRYPT(h, 'key', '1234567890123456')), HEX(AES_ENCRYPT(i, 'key', '1234567890123456')) from t")
	result.Check(testkit.Rows("4B 4B 4B573F 4B493D42572E6477233A429BF3E0AD39DB816D 484B36454B24656B 73 4C483E757A1E555A130B62AAC1DA9D08E1B15C47 4D41 0D106817"))
	result = tk.MustQuery("select HEX(AES_ENCRYPT('123', 'foobar', '1234567890123456')), HEX(AES_ENCRYPT(123, 'foobar', '1234567890123456')), HEX(AES_ENCRYPT('', 'foobar', '1234567890123456')), HEX(AES_ENCRYPT('你好', 'foobar', '1234567890123456')), AES_ENCRYPT(NULL, 'foobar', '1234567890123456')")
	result.Check(testkit.Rows(`3A76B0 3A76B0  EFF92304268E <nil>`))
	tk.MustExec("SET block_encryption_mode='aes-256-ofb';")
	result = tk.MustQuery("select HEX(AES_ENCRYPT(a, 'key', '1234567890123456')), HEX(AES_ENCRYPT(b, 'key', '1234567890123456')), HEX(AES_ENCRYPT(c, 'key', '1234567890123456')), HEX(AES_ENCRYPT(d, 'key', '1234567890123456')), HEX(AES_ENCRYPT(e, 'key', '1234567890123456')), HEX(AES_ENCRYPT(f, 'key', '1234567890123456')), HEX(AES_ENCRYPT(g, 'key', '1234567890123456')), HEX(AES_ENCRYPT(h, 'key', '1234567890123456')), HEX(AES_ENCRYPT(i, 'key', '1234567890123456')) from t")
	result.Check(testkit.Rows("16 16 16D103 16CF01CBC95D33E2ED721CBD930262415A69AD 15CD0ACCD55732FE 2E 11CE02FCE46D02CFDD433C8CA138527060599C35 10C7 5096549E"))
	result = tk.MustQuery("select HEX(AES_ENCRYPT('123', 'foobar', '1234567890123456')), HEX(AES_ENCRYPT(123, 'foobar', '1234567890123456')), HEX(AES_ENCRYPT('', 'foobar', '1234567890123456')), HEX(AES_ENCRYPT('你好', 'foobar', '1234567890123456')), AES_ENCRYPT(NULL, 'foobar', '1234567890123456')")
	result.Check(testkit.Rows(`E842C5 E842C5  3DCD5646767D <nil>`))

	// for AES_DECRYPT
	tk.MustExec("SET block_encryption_mode='aes-128-ecb';")
	result = tk.MustQuery("select AES_DECRYPT(AES_ENCRYPT('foo', 'bar'), 'bar')")
	result.Check(testkit.Rows("foo"))
	result = tk.MustQuery("select AES_DECRYPT(UNHEX('45ABDD5C4802EFA6771A94C43F805208'), 'foobar'), AES_DECRYPT(UNHEX('791F1AEB6A6B796E6352BF381895CA0E'), 'foobar'), AES_DECRYPT(UNHEX('D0147E2EB856186F146D9F6DE33F9546'), 'foobar'), AES_DECRYPT(NULL, 'foobar'), AES_DECRYPT('SOME_THING_STRANGE', 'foobar')")
	result.Check(testkit.Rows(`123  你好 <nil> <nil>`))
	tk.MustExec("SET block_encryption_mode='aes-128-cbc';")
	result = tk.MustQuery("select AES_DECRYPT(AES_ENCRYPT('foo', 'bar', '1234567890123456'), 'bar', '1234567890123456')")
	result.Check(testkit.Rows("foo"))
	result = tk.MustQuery("select AES_DECRYPT(UNHEX('80D5646F07B4654B05A02D9085759770'), 'foobar', '1234567890123456'), AES_DECRYPT(UNHEX('B3C14BA15030D2D7E99376DBE011E752'), 'foobar', '1234567890123456'), AES_DECRYPT(UNHEX('0CD2936EE4FEC7A8CDF6208438B2BC05'), 'foobar', '1234567890123456'), AES_DECRYPT(NULL, 'foobar', '1234567890123456'), AES_DECRYPT('SOME_THING_STRANGE', 'foobar', '1234567890123456')")
	result.Check(testkit.Rows(`123  你好 <nil> <nil>`))
	tk.MustExec("SET block_encryption_mode='aes-128-ofb';")
	result = tk.MustQuery("select AES_DECRYPT(AES_ENCRYPT('foo', 'bar', '1234567890123456'), 'bar', '1234567890123456')")
	result.Check(testkit.Rows("foo"))
	result = tk.MustQuery("select AES_DECRYPT(UNHEX('48E38A'), 'foobar', '1234567890123456'), AES_DECRYPT(UNHEX(''), 'foobar', '1234567890123456'), AES_DECRYPT(UNHEX('9D6C199101C3'), 'foobar', '1234567890123456'), AES_DECRYPT(NULL, 'foobar', '1234567890123456'), HEX(AES_DECRYPT('SOME_THING_STRANGE', 'foobar', '1234567890123456'))")
	result.Check(testkit.Rows(`123  你好 <nil> 2A9EF431FB2ACB022D7F2E7C71EEC48C7D2B`))
	tk.MustExec("SET block_encryption_mode='aes-192-ofb';")
	result = tk.MustQuery("select AES_DECRYPT(AES_ENCRYPT('foo', 'bar', '1234567890123456'), 'bar', '1234567890123456')")
	result.Check(testkit.Rows("foo"))
	result = tk.MustQuery("select AES_DECRYPT(UNHEX('3A76B0'), 'foobar', '1234567890123456'), AES_DECRYPT(UNHEX(''), 'foobar', '1234567890123456'), AES_DECRYPT(UNHEX('EFF92304268E'), 'foobar', '1234567890123456'), AES_DECRYPT(NULL, 'foobar', '1234567890123456'), HEX(AES_DECRYPT('SOME_THING_STRANGE', 'foobar', '1234567890123456'))")
	result.Check(testkit.Rows(`123  你好 <nil> 580BCEA4DC67CF33FF2C7C570D36ECC89437`))
	tk.MustExec("SET block_encryption_mode='aes-256-ofb';")
	result = tk.MustQuery("select AES_DECRYPT(AES_ENCRYPT('foo', 'bar', '1234567890123456'), 'bar', '1234567890123456')")
	result.Check(testkit.Rows("foo"))
	result = tk.MustQuery("select AES_DECRYPT(UNHEX('E842C5'), 'foobar', '1234567890123456'), AES_DECRYPT(UNHEX(''), 'foobar', '1234567890123456'), AES_DECRYPT(UNHEX('3DCD5646767D'), 'foobar', '1234567890123456'), AES_DECRYPT(NULL, 'foobar', '1234567890123456'), HEX(AES_DECRYPT('SOME_THING_STRANGE', 'foobar', '1234567890123456'))")
	result.Check(testkit.Rows(`123  你好 <nil> 8A3FBBE68C9465834584430E3AEEBB04B1F5`))

	// for COMPRESS
	tk.MustExec("DROP TABLE IF EXISTS t1;")
	tk.MustExec("CREATE TABLE t1(a VARCHAR(1000));")
	tk.MustExec("INSERT INTO t1 VALUES('12345'), ('23456');")
	result = tk.MustQuery("SELECT HEX(COMPRESS(a)) FROM t1;")
	result.Check(testkit.Rows("05000000789C323432363105040000FFFF02F80100", "05000000789C323236313503040000FFFF03070105"))
	tk.MustExec("DROP TABLE IF EXISTS t2;")
	tk.MustExec("CREATE TABLE t2(a VARCHAR(1000), b VARBINARY(1000));")
	tk.MustExec("INSERT INTO t2 (a, b) SELECT a, COMPRESS(a) from t1;")
	result = tk.MustQuery("SELECT a, HEX(b) FROM t2;")
	result.Check(testkit.Rows("12345 05000000789C323432363105040000FFFF02F80100", "23456 05000000789C323236313503040000FFFF03070105"))

	// for UNCOMPRESS
	result = tk.MustQuery("SELECT UNCOMPRESS(COMPRESS('123'))")
	result.Check(testkit.Rows("123"))
	result = tk.MustQuery("SELECT UNCOMPRESS(UNHEX('03000000789C3334320600012D0097'))")
	result.Check(testkit.Rows("123"))
	result = tk.MustQuery("SELECT UNCOMPRESS(UNHEX('03000000789C32343206040000FFFF012D0097'))")
	result.Check(testkit.Rows("123"))
	tk.MustExec("INSERT INTO t2 VALUES ('12345', UNHEX('05000000789C3334323631050002F80100'))")
	result = tk.MustQuery("SELECT UNCOMPRESS(a), UNCOMPRESS(b) FROM t2;")
	result.Check(testkit.Rows("<nil> 12345", "<nil> 23456", "<nil> 12345"))

	// for UNCOMPRESSED_LENGTH
	result = tk.MustQuery("SELECT UNCOMPRESSED_LENGTH(COMPRESS('123'))")
	result.Check(testkit.Rows("3"))
	result = tk.MustQuery("SELECT UNCOMPRESSED_LENGTH(UNHEX('03000000789C3334320600012D0097'))")
	result.Check(testkit.Rows("3"))
	result = tk.MustQuery("SELECT UNCOMPRESSED_LENGTH(UNHEX('03000000789C32343206040000FFFF012D0097'))")
	result.Check(testkit.Rows("3"))
	result = tk.MustQuery("SELECT UNCOMPRESSED_LENGTH('')")
	result.Check(testkit.Rows("0"))
	result = tk.MustQuery("SELECT UNCOMPRESSED_LENGTH(UNHEX('0100'))")
	result.Check(testkit.Rows("0"))
	result = tk.MustQuery("SELECT UNCOMPRESSED_LENGTH(a), UNCOMPRESSED_LENGTH(b) FROM t2;")
	result.Check(testkit.Rows("875770417 5", "892613426 5", "875770417 5"))

	// for RANDOM_BYTES
	lengths := []int{0, -5, 1025, 4000}
	for _, len := range lengths {
		rs, err := tk.Exec(fmt.Sprintf("SELECT RANDOM_BYTES(%d);", len))
		c.Assert(err, IsNil, Commentf("%v", len))
		_, err = session.GetRows4Test(ctx, tk.Se, rs)
		c.Assert(err, NotNil, Commentf("%v", len))
		terr := errors.Cause(err).(*terror.Error)
		c.Assert(terr.Code(), Equals, terror.ErrCode(mysql.ErrDataOutOfRange), Commentf("%v", len))
		c.Assert(rs.Close(), IsNil)
	}
	tk.MustQuery("SELECT RANDOM_BYTES('1');")
	tk.MustQuery("SELECT RANDOM_BYTES(1024);")
	result = tk.MustQuery("SELECT RANDOM_BYTES(NULL);")
	result.Check(testkit.Rows("<nil>"))
}

func (s *testIntegrationSuite2) TestTimeBuiltin(c *C) {
	originSQLMode := s.ctx.GetSessionVars().StrictSQLMode
	s.ctx.GetSessionVars().StrictSQLMode = true
	defer func() {
		s.ctx.GetSessionVars().StrictSQLMode = originSQLMode
		s.cleanEnv(c)
	}()
	tk := testkit.NewTestKit(c, s.store)
	tk.MustExec("use test")

	// for makeDate
	tk.MustExec("drop table if exists t")
	tk.MustExec("create table t(a int, b double, c datetime, d time, e char(20), f bit(10))")
	tk.MustExec(`insert into t values(1, 1.1, "2017-01-01 12:01:01", "12:01:01", "abcdef", 0b10101)`)
	result := tk.MustQuery("select makedate(a,a), makedate(b,b), makedate(c,c), makedate(d,d), makedate(e,e), makedate(f,f), makedate(null,null), makedate(a,b) from t")
	result.Check(testkit.Rows("2001-01-01 2001-01-01 <nil> <nil> <nil> 2021-01-21 <nil> 2001-01-01"))

	// for date
	result = tk.MustQuery(`select date("2019-09-12"), date("2019-09-12 12:12:09"), date("2019-09-12 12:12:09.121212");`)
	result.Check(testkit.Rows("2019-09-12 2019-09-12 2019-09-12"))
	result = tk.MustQuery(`select date("0000-00-00"), date("0000-00-00 12:12:09"), date("0000-00-00 00:00:00.121212"), date("0000-00-00 00:00:00.000000");`)
	result.Check(testkit.Rows("<nil> 0000-00-00 0000-00-00 <nil>"))
	result = tk.MustQuery(`select date("aa"), date(12.1), date("");`)
	result.Check(testkit.Rows("<nil> <nil> <nil>"))

	// for year
	result = tk.MustQuery(`select year("2013-01-09"), year("2013-00-09"), year("000-01-09"), year("1-01-09"), year("20131-01-09"), year(null);`)
	result.Check(testkit.Rows("2013 2013 0 1 <nil> <nil>"))
	result = tk.MustQuery(`select year("2013-00-00"), year("2013-00-00 00:00:00"), year("0000-00-00 12:12:12"), year("2017-00-00 12:12:12");`)
	result.Check(testkit.Rows("2013 2013 0 2017"))
	result = tk.MustQuery(`select year("aa"), year(2013), year(2012.09), year("1-01"), year("-09");`)
	result.Check(testkit.Rows("<nil> <nil> <nil> <nil> <nil>"))
	tk.MustExec(`drop table if exists t`)
	tk.MustExec(`create table t(a bigint)`)
	_, err := tk.Exec(`insert into t select year("aa")`)
	c.Assert(err, NotNil)
	c.Assert(terror.ErrorEqual(err, types.ErrWrongValue), IsTrue, Commentf("err %v", err))
	tk.MustExec(`set sql_mode='STRICT_TRANS_TABLES'`) // without zero date
	tk.MustExec(`insert into t select year("0000-00-00 00:00:00")`)
	tk.MustExec(`set sql_mode="NO_ZERO_DATE";`) // with zero date
	tk.MustExec(`insert into t select year("0000-00-00 00:00:00")`)
	tk.MustQuery("show warnings").Check(testutil.RowsWithSep("|", "Warning|1292|Incorrect datetime value: '0000-00-00 00:00:00.000000'"))
	tk.MustExec(`set sql_mode="NO_ZERO_DATE,STRICT_TRANS_TABLES";`)
	_, err = tk.Exec(`insert into t select year("0000-00-00 00:00:00");`)
	c.Assert(err, NotNil)
	c.Assert(types.ErrWrongValue.Equal(err), IsTrue, Commentf("err %v", err))
	tk.MustExec(`insert into t select 1`)
	tk.MustExec(`set sql_mode="STRICT_TRANS_TABLES,NO_ENGINE_SUBSTITUTION";`)
	_, err = tk.Exec(`update t set a = year("aa")`)
	c.Assert(terror.ErrorEqual(err, types.ErrWrongValue), IsTrue, Commentf("err %v", err))
	_, err = tk.Exec(`delete from t where a = year("aa")`)
	// Only `code` can be used to compare because the error `class` information
	// will be lost after expression push-down
	c.Assert(errors.Cause(err).(*terror.Error).Code(), Equals, types.ErrWrongValue.Code(), Commentf("err %v", err))

	// for month
	result = tk.MustQuery(`select month("2013-01-09"), month("2013-00-09"), month("000-01-09"), month("1-01-09"), month("20131-01-09"), month(null);`)
	result.Check(testkit.Rows("1 0 1 1 <nil> <nil>"))
	result = tk.MustQuery(`select month("2013-00-00"), month("2013-00-00 00:00:00"), month("0000-00-00 12:12:12"), month("2017-00-00 12:12:12");`)
	result.Check(testkit.Rows("0 0 0 0"))
	result = tk.MustQuery(`select month("aa"), month(2013), month(2012.09), month("1-01"), month("-09");`)
	result.Check(testkit.Rows("<nil> <nil> <nil> <nil> <nil>"))
	result = tk.MustQuery(`select month("2013-012-09"), month("2013-0000000012-09"), month("2013-30-09"), month("000-41-09");`)
	result.Check(testkit.Rows("12 12 <nil> <nil>"))
	tk.MustExec(`drop table if exists t`)
	tk.MustExec(`create table t(a bigint)`)
	_, err = tk.Exec(`insert into t select month("aa")`)
	c.Assert(err, NotNil)
	c.Assert(terror.ErrorEqual(err, types.ErrWrongValue), IsTrue, Commentf("err: %v", err))
	tk.MustExec(`insert into t select month("0000-00-00 00:00:00")`)
	tk.MustExec(`set sql_mode="NO_ZERO_DATE";`)
	tk.MustExec(`insert into t select month("0000-00-00 00:00:00")`)
	tk.MustQuery("show warnings").Check(testutil.RowsWithSep("|", "Warning|1292|Incorrect datetime value: '0000-00-00 00:00:00.000000'"))
	tk.MustExec(`set sql_mode="NO_ZERO_DATE,STRICT_TRANS_TABLES";`)
	_, err = tk.Exec(`insert into t select month("0000-00-00 00:00:00");`)
	c.Assert(err, NotNil)
	c.Assert(types.ErrWrongValue.Equal(err), IsTrue, Commentf("err %v", err))
	tk.MustExec(`insert into t select 1`)
	tk.MustExec(`set sql_mode="STRICT_TRANS_TABLES,NO_ENGINE_SUBSTITUTION";`)
	tk.MustExec(`insert into t select 1`)
	_, err = tk.Exec(`update t set a = month("aa")`)
	c.Assert(terror.ErrorEqual(err, types.ErrWrongValue), IsTrue)
	_, err = tk.Exec(`delete from t where a = month("aa")`)
	c.Assert(errors.Cause(err).(*terror.Error).Code(), Equals, types.ErrWrongValue.Code(), Commentf("err %v", err))

	// for week
	result = tk.MustQuery(`select week("2012-12-22"), week("2012-12-22", -2), week("2012-12-22", 0), week("2012-12-22", 1), week("2012-12-22", 2), week("2012-12-22", 200);`)
	result.Check(testkit.Rows("51 51 51 51 51 51"))
	result = tk.MustQuery(`select week("2008-02-20"), week("2008-02-20", 0), week("2008-02-20", 1), week("2009-02-20", 2), week("2008-02-20", 3), week("2008-02-20", 4);`)
	result.Check(testkit.Rows("7 7 8 7 8 8"))
	result = tk.MustQuery(`select week("2008-02-20", 5), week("2008-02-20", 6), week("2009-02-20", 7), week("2008-02-20", 8), week("2008-02-20", 9);`)
	result.Check(testkit.Rows("7 8 7 7 8"))
	result = tk.MustQuery(`select week("aa", 1), week(null, 2), week(11, 2), week(12.99, 2);`)
	result.Check(testkit.Rows("<nil> <nil> <nil> <nil>"))
	result = tk.MustQuery(`select week("aa"), week(null), week(11), week(12.99);`)
	result.Check(testkit.Rows("<nil> <nil> <nil> <nil>"))
	tk.MustExec(`drop table if exists t`)
	tk.MustExec(`create table t(a datetime)`)
	_, err = tk.Exec(`insert into t select week("aa", 1)`)
	c.Assert(err, NotNil)
	c.Assert(terror.ErrorEqual(err, types.ErrWrongValue), IsTrue)
	tk.MustExec(`insert into t select now()`)
	_, err = tk.Exec(`update t set a = week("aa", 1)`)
	c.Assert(terror.ErrorEqual(err, types.ErrWrongValue), IsTrue)
	_, err = tk.Exec(`delete from t where a = week("aa", 1)`)
	c.Assert(terror.ErrorEqual(err, types.ErrWrongValue), IsTrue)

	// for weekofyear
	result = tk.MustQuery(`select weekofyear("2012-12-22"), weekofyear("2008-02-20"), weekofyear("aa"), weekofyear(null), weekofyear(11), weekofyear(12.99);`)
	result.Check(testkit.Rows("51 8 <nil> <nil> <nil> <nil>"))
	tk.MustExec(`drop table if exists t`)
	tk.MustExec(`create table t(a bigint)`)
	_, err = tk.Exec(`insert into t select weekofyear("aa")`)
	c.Assert(err, NotNil)
	c.Assert(terror.ErrorEqual(err, types.ErrWrongValue), IsTrue)
	tk.MustExec(`insert into t select 1`)
	_, err = tk.Exec(`update t set a = weekofyear("aa")`)
	c.Assert(terror.ErrorEqual(err, types.ErrWrongValue), IsTrue)
	_, err = tk.Exec(`delete from t where a = weekofyear("aa")`)
	c.Assert(terror.ErrorEqual(err, types.ErrWrongValue), IsTrue)

	// for weekday
	result = tk.MustQuery(`select weekday("2012-12-20"), weekday("2012-12-21"), weekday("2012-12-22"), weekday("2012-12-23"), weekday("2012-12-24"), weekday("2012-12-25"), weekday("2012-12-26"), weekday("2012-12-27");`)
	result.Check(testkit.Rows("3 4 5 6 0 1 2 3"))
	result = tk.MustQuery(`select weekday("2012-12-90"), weekday("0000-00-00"), weekday("aa"), weekday(null), weekday(11), weekday(12.99);`)
	result.Check(testkit.Rows("<nil> <nil> <nil> <nil> <nil> <nil>"))

	// for quarter
	result = tk.MustQuery(`select quarter("2012-00-20"), quarter("2012-01-21"), quarter("2012-03-22"), quarter("2012-05-23"), quarter("2012-08-24"), quarter("2012-09-25"), quarter("2012-11-26"), quarter("2012-12-27");`)
	result.Check(testkit.Rows("0 1 1 2 3 3 4 4"))
	result = tk.MustQuery(`select quarter("2012-14-20"), quarter("aa"), quarter(null), quarter(11), quarter(12.99);`)
	result.Check(testkit.Rows("<nil> <nil> <nil> <nil> <nil>"))
	result = tk.MustQuery(`select quarter("0000-00-00"), quarter("0000-00-00 00:00:00");`)
	result.Check(testkit.Rows("<nil> <nil>"))
	tk.MustQuery("show warnings").Check(testutil.RowsWithSep("|",
		"Warning|1292|Incorrect datetime value: '0000-00-00 00:00:00.000000'",
		"Warning|1292|Incorrect datetime value: '0000-00-00 00:00:00.000000'"))
	result = tk.MustQuery(`select quarter(0), quarter(0.0), quarter(0e1), quarter(0.00);`)
	result.Check(testkit.Rows("0 0 0 0"))
	tk.MustQuery("show warnings").Check(testkit.Rows())

	// for from_days
	result = tk.MustQuery(`select from_days(0), from_days(-199), from_days(1111), from_days(120), from_days(1), from_days(1111111), from_days(9999999), from_days(22222);`)
	result.Check(testkit.Rows("0000-00-00 0000-00-00 0003-01-16 0000-00-00 0000-00-00 3042-02-13 0000-00-00 0060-11-03"))
	result = tk.MustQuery(`select from_days("2012-14-20"), from_days("111a"), from_days("aa"), from_days(null), from_days("123asf"), from_days(12.99);`)
	result.Check(testkit.Rows("0005-07-05 0000-00-00 0000-00-00 <nil> 0000-00-00 0000-00-00"))

	// Fix issue #3923
	result = tk.MustQuery("select timediff(cast('2004-12-30 12:00:00' as time), '12:00:00');")
	result.Check(testkit.Rows("00:00:00"))
	result = tk.MustQuery("select timediff('12:00:00', cast('2004-12-30 12:00:00' as time));")
	result.Check(testkit.Rows("00:00:00"))
	result = tk.MustQuery("select timediff(cast('2004-12-30 12:00:00' as time), '2004-12-30 12:00:00');")
	result.Check(testkit.Rows("<nil>"))
	result = tk.MustQuery("select timediff('2004-12-30 12:00:00', cast('2004-12-30 12:00:00' as time));")
	result.Check(testkit.Rows("<nil>"))
	result = tk.MustQuery("select timediff(cast('2004-12-30 12:00:01' as datetime), '2004-12-30 12:00:00');")
	result.Check(testkit.Rows("00:00:01"))
	result = tk.MustQuery("select timediff('2004-12-30 12:00:00', cast('2004-12-30 12:00:01' as datetime));")
	result.Check(testkit.Rows("-00:00:01"))
	result = tk.MustQuery("select timediff(cast('2004-12-30 12:00:01' as time), '-34 00:00:00');")
	result.Check(testkit.Rows("828:00:01"))
	result = tk.MustQuery("select timediff('-34 00:00:00', cast('2004-12-30 12:00:01' as time));")
	result.Check(testkit.Rows("-828:00:01"))
	result = tk.MustQuery("select timediff(cast('2004-12-30 12:00:01' as datetime), cast('2004-12-30 11:00:01' as datetime));")
	result.Check(testkit.Rows("01:00:00"))
	result = tk.MustQuery("select timediff(cast('2004-12-30 12:00:01' as datetime), '2004-12-30 12:00:00.1');")
	result.Check(testkit.Rows("00:00:00.9"))
	result = tk.MustQuery("select timediff('2004-12-30 12:00:00.1', cast('2004-12-30 12:00:01' as datetime));")
	result.Check(testkit.Rows("-00:00:00.9"))
	result = tk.MustQuery("select timediff(cast('2004-12-30 12:00:01' as datetime), '-34 124:00:00');")
	result.Check(testkit.Rows("<nil>"))
	result = tk.MustQuery("select timediff('-34 124:00:00', cast('2004-12-30 12:00:01' as datetime));")
	result.Check(testkit.Rows("<nil>"))
	result = tk.MustQuery("select timediff(cast('2004-12-30 12:00:01' as time), '-34 124:00:00');")
	result.Check(testkit.Rows("838:59:59"))
	result = tk.MustQuery("select timediff('-34 124:00:00', cast('2004-12-30 12:00:01' as time));")
	result.Check(testkit.Rows("-838:59:59"))
	result = tk.MustQuery("select timediff(cast('2004-12-30' as datetime), '12:00:00');")
	result.Check(testkit.Rows("<nil>"))
	result = tk.MustQuery("select timediff('12:00:00', cast('2004-12-30' as datetime));")
	result.Check(testkit.Rows("<nil>"))
	result = tk.MustQuery("select timediff('12:00:00', '-34 12:00:00');")
	result.Check(testkit.Rows("838:59:59"))
	result = tk.MustQuery("select timediff('12:00:00', '34 12:00:00');")
	result.Check(testkit.Rows("-816:00:00"))
	result = tk.MustQuery("select timediff('2014-1-2 12:00:00', '-34 12:00:00');")
	result.Check(testkit.Rows("<nil>"))
	result = tk.MustQuery("select timediff('-34 12:00:00', '2014-1-2 12:00:00');")
	result.Check(testkit.Rows("<nil>"))
	result = tk.MustQuery("select timediff('2014-1-2 12:00:00', '12:00:00');")
	result.Check(testkit.Rows("<nil>"))
	result = tk.MustQuery("select timediff('12:00:00', '2014-1-2 12:00:00');")
	result.Check(testkit.Rows("<nil>"))
	result = tk.MustQuery("select timediff('2014-1-2 12:00:00', '2014-1-1 12:00:00');")
	result.Check(testkit.Rows("24:00:00"))
	tk.MustQuery("select timediff(cast('10:10:10' as time), cast('10:10:11' as time))").Check(testkit.Rows("-00:00:01"))

	result = tk.MustQuery("select timestampadd(MINUTE, 1, '2003-01-02'), timestampadd(WEEK, 1, '2003-01-02 23:59:59')" +
		", timestampadd(MICROSECOND, 1, 950501);")
	result.Check(testkit.Rows("2003-01-02 00:01:00 2003-01-09 23:59:59 1995-05-01 00:00:00.000001"))
	result = tk.MustQuery("select timestampadd(day, 2, 950501), timestampadd(MINUTE, 37.5,'2003-01-02'), timestampadd(MINUTE, 37.49,'2003-01-02')," +
		" timestampadd(YeAr, 1, '2003-01-02');")
	result.Check(testkit.Rows("1995-05-03 00:00:00 2003-01-02 00:38:00 2003-01-02 00:37:00 2004-01-02 00:00:00"))
	result = tk.MustQuery("select to_seconds(950501), to_seconds('2009-11-29'), to_seconds('2009-11-29 13:43:32'), to_seconds('09-11-29 13:43:32');")
	result.Check(testkit.Rows("62966505600 63426672000 63426721412 63426721412"))
	result = tk.MustQuery("select to_days(950501), to_days('2007-10-07'), to_days('2007-10-07 00:00:59'), to_days('0000-01-01')")
	result.Check(testkit.Rows("728779 733321 733321 1"))

	result = tk.MustQuery("select last_day('2003-02-05'), last_day('2004-02-05'), last_day('2004-01-01 01:01:01'), last_day(950501);")
	result.Check(testkit.Rows("2003-02-28 2004-02-29 2004-01-31 1995-05-31"))

	tk.MustExec("SET SQL_MODE='';")
	result = tk.MustQuery("select last_day('0000-00-00');")
	result.Check(testkit.Rows("<nil>"))
	result = tk.MustQuery("select to_days('0000-00-00');")
	result.Check(testkit.Rows("<nil>"))
	result = tk.MustQuery("select to_seconds('0000-00-00');")
	result.Check(testkit.Rows("<nil>"))

	result = tk.MustQuery("select timestamp('2003-12-31'), timestamp('2003-12-31 12:00:00','12:00:00');")
	result.Check(testkit.Rows("2003-12-31 00:00:00 2004-01-01 00:00:00"))
	result = tk.MustQuery("select timestamp(20170118123950.123), timestamp(20170118123950.999);")
	result.Check(testkit.Rows("2017-01-18 12:39:50.123 2017-01-18 12:39:50.999"))
	result = tk.MustQuery("select timestamp('2003-12-31', '01:01:01.01'), timestamp('2003-12-31 12:34', '01:01:01.01')," +
		" timestamp('2008-12-31','00:00:00.0'), timestamp('2008-12-31 00:00:00.000');")

	tk.MustQuery(`select timestampadd(second, 1, cast("2001-01-01" as date))`).Check(testkit.Rows("2001-01-01 00:00:01"))
	tk.MustQuery(`select timestampadd(hour, 1, cast("2001-01-01" as date))`).Check(testkit.Rows("2001-01-01 01:00:00"))
	tk.MustQuery(`select timestampadd(day, 1, cast("2001-01-01" as date))`).Check(testkit.Rows("2001-01-02"))
	tk.MustQuery(`select timestampadd(month, 1, cast("2001-01-01" as date))`).Check(testkit.Rows("2001-02-01"))
	tk.MustQuery(`select timestampadd(year, 1, cast("2001-01-01" as date))`).Check(testkit.Rows("2002-01-01"))
	tk.MustQuery(`select timestampadd(second, 1, cast("2001-01-01" as datetime))`).Check(testkit.Rows("2001-01-01 00:00:01"))
	tk.MustQuery(`select timestampadd(hour, 1, cast("2001-01-01" as datetime))`).Check(testkit.Rows("2001-01-01 01:00:00"))
	tk.MustQuery(`select timestampadd(day, 1, cast("2001-01-01" as datetime))`).Check(testkit.Rows("2001-01-02 00:00:00"))
	tk.MustQuery(`select timestampadd(month, 1, cast("2001-01-01" as datetime))`).Check(testkit.Rows("2001-02-01 00:00:00"))
	tk.MustQuery(`select timestampadd(year, 1, cast("2001-01-01" as datetime))`).Check(testkit.Rows("2002-01-01 00:00:00"))

	result.Check(testkit.Rows("2003-12-31 01:01:01.01 2003-12-31 13:35:01.01 2008-12-31 00:00:00.0 2008-12-31 00:00:00.000"))
	result = tk.MustQuery("select timestamp('2003-12-31', 1), timestamp('2003-12-31', -1);")
	result.Check(testkit.Rows("2003-12-31 00:00:01 2003-12-30 23:59:59"))
	result = tk.MustQuery("select timestamp('2003-12-31', '2000-12-12 01:01:01.01'), timestamp('2003-14-31','01:01:01.01');")
	result.Check(testkit.Rows("<nil> <nil>"))

	result = tk.MustQuery("select TIMESTAMPDIFF(MONTH,'2003-02-01','2003-05-01'), TIMESTAMPDIFF(yEaR,'2002-05-01', " +
		"'2001-01-01'), TIMESTAMPDIFF(minute,binary('2003-02-01'),'2003-05-01 12:05:55'), TIMESTAMPDIFF(day," +
		"'1995-05-02', 950501);")
	result.Check(testkit.Rows("3 -1 128885 -1"))

	result = tk.MustQuery("select datediff('2007-12-31 23:59:59','2007-12-30'), datediff('2010-11-30 23:59:59', " +
		"'2010-12-31'), datediff(950501,'2016-01-13'), datediff(950501.9,'2016-01-13'), datediff(binary(950501), '2016-01-13');")
	result.Check(testkit.Rows("1 -31 -7562 -7562 -7562"))
	result = tk.MustQuery("select datediff('0000-01-01','0001-01-01'), datediff('0001-00-01', '0001-00-01'), datediff('0001-01-00','0001-01-00'), datediff('2017-01-01','2017-01-01');")
	result.Check(testkit.Rows("-365 <nil> <nil> 0"))

	// for ADDTIME
	result = tk.MustQuery("select addtime('01:01:11', '00:00:01.013'), addtime('01:01:11.00', '00:00:01'), addtime" +
		"('2017-01-01 01:01:11.12', '00:00:01'), addtime('2017-01-01 01:01:11.12', '00:00:01.88');")
	result.Check(testkit.Rows("01:01:12.013000 01:01:12 2017-01-01 01:01:12.120000 2017-01-01 01:01:13"))
	result = tk.MustQuery("select addtime(cast('01:01:11' as time(4)), '00:00:01.013'), addtime(cast('01:01:11.00' " +
		"as datetime(3)), '00:00:01')," + " addtime(cast('2017-01-01 01:01:11.12' as date), '00:00:01'), addtime(cast" +
		"(cast('2017-01-01 01:01:11.12' as date) as datetime(2)), '00:00:01.88');")
	result.Check(testkit.Rows("01:01:12.0130 2001-01-11 00:00:01.000 00:00:01 2017-01-01 00:00:01.88"))
	result = tk.MustQuery("select addtime('2017-01-01 01:01:01', 5), addtime('2017-01-01 01:01:01', -5), addtime('2017-01-01 01:01:01', 0.0), addtime('2017-01-01 01:01:01', 1.34);")
	result.Check(testkit.Rows("2017-01-01 01:01:06 2017-01-01 01:00:56 2017-01-01 01:01:01 2017-01-01 01:01:02.340000"))
	result = tk.MustQuery("select addtime(cast('01:01:11.00' as datetime(3)), cast('00:00:01' as time)), addtime(cast('01:01:11.00' as datetime(3)), cast('00:00:01' as time(5)))")
	result.Check(testkit.Rows("2001-01-11 00:00:01.000 2001-01-11 00:00:01.00000"))
	result = tk.MustQuery("select addtime(cast('01:01:11.00' as date), cast('00:00:01' as time));")
	result.Check(testkit.Rows("00:00:01"))
	tk.MustExec("drop table if exists t")
	tk.MustExec("create table t(a datetime, b timestamp, c time)")
	tk.MustExec(`insert into t values("2017-01-01 12:30:31", "2017-01-01 12:30:31", "01:01:01")`)
	result = tk.MustQuery("select addtime(a, b), addtime(cast(a as date), b), addtime(b,a), addtime(a,c), addtime(b," +
		"c), addtime(c,a), addtime(c,b)" +
		" from t;")
	result.Check(testkit.Rows("<nil> <nil> <nil> 2017-01-01 13:31:32 2017-01-01 13:31:32 <nil> <nil>"))
	result = tk.MustQuery("select addtime('01:01:11', cast('1' as time))")
	result.Check(testkit.Rows("01:01:12"))
	tk.MustQuery("select addtime(cast(null as char(20)), cast('1' as time))").Check(testkit.Rows("<nil>"))
	c.Assert(tk.QueryToErr(`select addtime("01:01:11", cast('sdf' as time))`), IsNil)
	tk.MustQuery(`select addtime("01:01:11", cast(null as char(20)))`).Check(testkit.Rows("<nil>"))
	tk.MustQuery(`select addtime(cast(1 as time), cast(1 as time))`).Check(testkit.Rows("00:00:02"))
	tk.MustQuery(`select addtime(cast(null as time), cast(1 as time))`).Check(testkit.Rows("<nil>"))
	tk.MustQuery(`select addtime(cast(1 as time), cast(null as time))`).Check(testkit.Rows("<nil>"))

	// for SUBTIME
	result = tk.MustQuery("select subtime('01:01:11', '00:00:01.013'), subtime('01:01:11.00', '00:00:01'), subtime" +
		"('2017-01-01 01:01:11.12', '00:00:01'), subtime('2017-01-01 01:01:11.12', '00:00:01.88');")
	result.Check(testkit.Rows("01:01:09.987000 01:01:10 2017-01-01 01:01:10.120000 2017-01-01 01:01:09.240000"))
	result = tk.MustQuery("select subtime(cast('01:01:11' as time(4)), '00:00:01.013'), subtime(cast('01:01:11.00' " +
		"as datetime(3)), '00:00:01')," + " subtime(cast('2017-01-01 01:01:11.12' as date), '00:00:01'), subtime(cast" +
		"(cast('2017-01-01 01:01:11.12' as date) as datetime(2)), '00:00:01.88');")
	result.Check(testkit.Rows("01:01:09.9870 2001-01-10 23:59:59.000 -00:00:01 2016-12-31 23:59:58.12"))
	result = tk.MustQuery("select subtime('2017-01-01 01:01:01', 5), subtime('2017-01-01 01:01:01', -5), subtime('2017-01-01 01:01:01', 0.0), subtime('2017-01-01 01:01:01', 1.34);")
	result.Check(testkit.Rows("2017-01-01 01:00:56 2017-01-01 01:01:06 2017-01-01 01:01:01 2017-01-01 01:00:59.660000"))
	result = tk.MustQuery("select subtime('01:01:11', '0:0:1.013'), subtime('01:01:11.00', '0:0:1'), subtime('2017-01-01 01:01:11.12', '0:0:1'), subtime('2017-01-01 01:01:11.12', '0:0:1.120000');")
	result.Check(testkit.Rows("01:01:09.987000 01:01:10 2017-01-01 01:01:10.120000 2017-01-01 01:01:10"))
	result = tk.MustQuery("select subtime(cast('01:01:11.00' as datetime(3)), cast('00:00:01' as time)), subtime(cast('01:01:11.00' as datetime(3)), cast('00:00:01' as time(5)))")
	result.Check(testkit.Rows("2001-01-10 23:59:59.000 2001-01-10 23:59:59.00000"))
	result = tk.MustQuery("select subtime(cast('01:01:11.00' as date), cast('00:00:01' as time));")
	result.Check(testkit.Rows("-00:00:01"))
	result = tk.MustQuery("select subtime(a, b), subtime(cast(a as date), b), subtime(b,a), subtime(a,c), subtime(b," +
		"c), subtime(c,a), subtime(c,b) from t;")
	result.Check(testkit.Rows("<nil> <nil> <nil> 2017-01-01 11:29:30 2017-01-01 11:29:30 <nil> <nil>"))
	tk.MustQuery("select subtime(cast('10:10:10' as time), cast('9:10:10' as time))").Check(testkit.Rows("01:00:00"))
	tk.MustQuery("select subtime('10:10:10', cast('9:10:10' as time))").Check(testkit.Rows("01:00:00"))

	// ADDTIME & SUBTIME issue #5966
	tk.MustExec("drop table if exists t")
	tk.MustExec("create table t(a datetime, b timestamp, c time, d date, e bit(1))")
	tk.MustExec(`insert into t values("2017-01-01 12:30:31", "2017-01-01 12:30:31", "01:01:01", "2017-01-01", 0b1)`)

	result = tk.MustQuery("select addtime(a, e), addtime(b, e), addtime(c, e), addtime(d, e) from t")
	result.Check(testkit.Rows("<nil> <nil> <nil> <nil>"))
	result = tk.MustQuery("select addtime('2017-01-01 01:01:01', 0b1), addtime('2017-01-01', b'1'), addtime('01:01:01', 0b1011)")
	result.Check(testkit.Rows("<nil> <nil> <nil>"))
	result = tk.MustQuery("select addtime('2017-01-01', 1), addtime('2017-01-01 01:01:01', 1), addtime(cast('2017-01-01' as date), 1)")
	result.Check(testkit.Rows("2017-01-01 00:00:01 2017-01-01 01:01:02 00:00:01"))
	result = tk.MustQuery("select subtime(a, e), subtime(b, e), subtime(c, e), subtime(d, e) from t")
	result.Check(testkit.Rows("<nil> <nil> <nil> <nil>"))
	result = tk.MustQuery("select subtime('2017-01-01 01:01:01', 0b1), subtime('2017-01-01', b'1'), subtime('01:01:01', 0b1011)")
	result.Check(testkit.Rows("<nil> <nil> <nil>"))
	result = tk.MustQuery("select subtime('2017-01-01', 1), subtime('2017-01-01 01:01:01', 1), subtime(cast('2017-01-01' as date), 1)")
	result.Check(testkit.Rows("2016-12-31 23:59:59 2017-01-01 01:01:00 -00:00:01"))

	result = tk.MustQuery("select addtime(-32073, 0), addtime(0, -32073);")
	result.Check(testkit.Rows("<nil> <nil>"))
	tk.MustQuery("show warnings").Check(testutil.RowsWithSep("|",
		"Warning|1292|Truncated incorrect time value: '-32073'",
		"Warning|1292|Truncated incorrect time value: '-32073'"))
	result = tk.MustQuery("select addtime(-32073, c), addtime(c, -32073) from t;")
	result.Check(testkit.Rows("<nil> <nil>"))
	tk.MustQuery("show warnings").Check(testutil.RowsWithSep("|",
		"Warning|1292|Truncated incorrect time value: '-32073'",
		"Warning|1292|Truncated incorrect time value: '-32073'"))
	result = tk.MustQuery("select addtime(a, -32073), addtime(b, -32073), addtime(d, -32073) from t;")
	result.Check(testkit.Rows("<nil> <nil> <nil>"))
	tk.MustQuery("show warnings").Check(testutil.RowsWithSep("|",
		"Warning|1292|Truncated incorrect time value: '-32073'",
		"Warning|1292|Truncated incorrect time value: '-32073'",
		"Warning|1292|Truncated incorrect time value: '-32073'"))

	result = tk.MustQuery("select subtime(-32073, 0), subtime(0, -32073);")
	result.Check(testkit.Rows("<nil> <nil>"))
	tk.MustQuery("show warnings").Check(testutil.RowsWithSep("|",
		"Warning|1292|Truncated incorrect time value: '-32073'",
		"Warning|1292|Truncated incorrect time value: '-32073'"))
	result = tk.MustQuery("select subtime(-32073, c), subtime(c, -32073) from t;")
	result.Check(testkit.Rows("<nil> <nil>"))
	tk.MustQuery("show warnings").Check(testutil.RowsWithSep("|",
		"Warning|1292|Truncated incorrect time value: '-32073'",
		"Warning|1292|Truncated incorrect time value: '-32073'"))
	result = tk.MustQuery("select subtime(a, -32073), subtime(b, -32073), subtime(d, -32073) from t;")
	result.Check(testkit.Rows("<nil> <nil> <nil>"))
	tk.MustQuery("show warnings").Check(testutil.RowsWithSep("|",
		"Warning|1292|Truncated incorrect time value: '-32073'",
		"Warning|1292|Truncated incorrect time value: '-32073'",
		"Warning|1292|Truncated incorrect time value: '-32073'"))

	// fixed issue #3986
	tk.MustExec("SET SQL_MODE='NO_ENGINE_SUBSTITUTION';")
	tk.MustExec("SET TIME_ZONE='+03:00';")
	tk.MustExec("DROP TABLE IF EXISTS t;")
	tk.MustExec("CREATE TABLE t (ix TIMESTAMP NOT NULL DEFAULT CURRENT_TIMESTAMP ON UPDATE CURRENT_TIMESTAMP);")
	tk.MustExec("INSERT INTO t VALUES (0), (20030101010160), (20030101016001), (20030101240101), (20030132010101), (20031301010101), (20031200000000), (20030000000000);")
	result = tk.MustQuery("SELECT CAST(ix AS SIGNED) FROM t;")
	result.Check(testkit.Rows("0", "0", "0", "0", "0", "0", "0", "0"))

	// test time
	result = tk.MustQuery("select time('2003-12-31 01:02:03')")
	result.Check(testkit.Rows("01:02:03"))
	result = tk.MustQuery("select time('2003-12-31 01:02:03.000123')")
	result.Check(testkit.Rows("01:02:03.000123"))
	result = tk.MustQuery("select time('01:02:03.000123')")
	result.Check(testkit.Rows("01:02:03.000123"))
	result = tk.MustQuery("select time('01:02:03')")
	result.Check(testkit.Rows("01:02:03"))
	result = tk.MustQuery("select time('-838:59:59.000000')")
	result.Check(testkit.Rows("-838:59:59.000000"))
	result = tk.MustQuery("select time('-838:59:59.000001')")
	result.Check(testkit.Rows("-838:59:59.000000"))
	result = tk.MustQuery("select time('-839:59:59.000000')")
	result.Check(testkit.Rows("-838:59:59.000000"))
	result = tk.MustQuery("select time('840:59:59.000000')")
	result.Check(testkit.Rows("838:59:59.000000"))
	// FIXME: #issue 4193
	// result = tk.MustQuery("select time('840:59:60.000000')")
	// result.Check(testkit.Rows("<nil>"))
	// result = tk.MustQuery("select time('800:59:59.9999999')")
	// result.Check(testkit.Rows("801:00:00.000000"))
	// result = tk.MustQuery("select time('12003-12-10 01:02:03.000123')")
	// result.Check(testkit.Rows("<nil>")
	// result = tk.MustQuery("select time('')")
	// result.Check(testkit.Rows("<nil>")
	// result = tk.MustQuery("select time('2003-12-10-10 01:02:03.000123')")
	// result.Check(testkit.Rows("00:20:03")

	//for hour
	result = tk.MustQuery(`SELECT hour("12:13:14.123456"), hour("12:13:14.000010"), hour("272:59:55"), hour(020005), hour(null), hour("27aaaa2:59:55");`)
	result.Check(testkit.Rows("12 12 272 2 <nil> <nil>"))

	// for hour, issue #4340
	result = tk.MustQuery(`SELECT HOUR(20171222020005);`)
	result.Check(testkit.Rows("2"))
	result = tk.MustQuery(`SELECT HOUR(20171222020005.1);`)
	result.Check(testkit.Rows("2"))
	result = tk.MustQuery(`SELECT HOUR(20171222020005.1e0);`)
	result.Check(testkit.Rows("2"))
	result = tk.MustQuery(`SELECT HOUR("20171222020005");`)
	result.Check(testkit.Rows("2"))
	result = tk.MustQuery(`SELECT HOUR("20171222020005.1");`)
	result.Check(testkit.Rows("2"))
	result = tk.MustQuery(`select hour(20171222);`)
	result.Check(testkit.Rows("<nil>"))
	result = tk.MustQuery(`select hour(8381222);`)
	result.Check(testkit.Rows("838"))
	result = tk.MustQuery(`select hour(10000000000);`)
	result.Check(testkit.Rows("<nil>"))
	result = tk.MustQuery(`select hour(10100000000);`)
	result.Check(testkit.Rows("<nil>"))
	result = tk.MustQuery(`select hour(10001000000);`)
	result.Check(testkit.Rows("<nil>"))
	result = tk.MustQuery(`select hour(10101000000);`)
	result.Check(testkit.Rows("0"))

	// for minute
	result = tk.MustQuery(`SELECT minute("12:13:14.123456"), minute("12:13:14.000010"), minute("272:59:55"), minute(null), minute("27aaaa2:59:55");`)
	result.Check(testkit.Rows("13 13 59 <nil> <nil>"))

	// for second
	result = tk.MustQuery(`SELECT second("12:13:14.123456"), second("12:13:14.000010"), second("272:59:55"), second(null), second("27aaaa2:59:55");`)
	result.Check(testkit.Rows("14 14 55 <nil> <nil>"))

	// for microsecond
	result = tk.MustQuery(`SELECT microsecond("12:00:00.123456"), microsecond("12:00:00.000010"), microsecond(null), microsecond("27aaaa2:59:55");`)
	result.Check(testkit.Rows("123456 10 <nil> <nil>"))

	// for period_add
	result = tk.MustQuery(`SELECT period_add(200807, 2), period_add(200807, -2);`)
	result.Check(testkit.Rows("200809 200805"))
	result = tk.MustQuery(`SELECT period_add(NULL, 2), period_add(-191, NULL), period_add(NULL, NULL), period_add(12.09, -2), period_add("200207aa", "1aa");`)
	result.Check(testkit.Rows("<nil> <nil> <nil> 200010 200208"))
	for _, errPeriod := range []string{
		"period_add(0, 20)", "period_add(0, 0)", "period_add(-1, 1)", "period_add(200013, 1)", "period_add(-200012, 1)", "period_add('', '')",
	} {
		err := tk.QueryToErr(fmt.Sprintf("SELECT %v;", errPeriod))
		c.Assert(err.Error(), Equals, "[expression:1210]Incorrect arguments to period_add")
	}

	// for period_diff
	result = tk.MustQuery(`SELECT period_diff(200807, 200705), period_diff(200807, 200908);`)
	result.Check(testkit.Rows("14 -13"))
	result = tk.MustQuery(`SELECT period_diff(NULL, 2), period_diff(-191, NULL), period_diff(NULL, NULL), period_diff(12.09, 2), period_diff("12aa", "11aa");`)
	result.Check(testkit.Rows("<nil> <nil> <nil> 10 1"))
	for _, errPeriod := range []string{
		"period_diff(-00013,1)", "period_diff(00013,1)", "period_diff(0, 0)", "period_diff(200013, 1)", "period_diff(5612, 4513)", "period_diff('', '')",
	} {
		err := tk.QueryToErr(fmt.Sprintf("SELECT %v;", errPeriod))
		c.Assert(err.Error(), Equals, "[expression:1210]Incorrect arguments to period_diff")
	}

	// TODO: fix `CAST(xx as duration)` and release the test below:
	// result = tk.MustQuery(`SELECT hour("aaa"), hour(123456), hour(1234567);`)
	// result = tk.MustQuery(`SELECT minute("aaa"), minute(123456), minute(1234567);`)
	// result = tk.MustQuery(`SELECT second("aaa"), second(123456), second(1234567);`)
	// result = tk.MustQuery(`SELECT microsecond("aaa"), microsecond(123456), microsecond(1234567);`)

	// for time_format
	result = tk.MustQuery("SELECT TIME_FORMAT('150:02:28', '%H:%i:%s %p');")
	result.Check(testkit.Rows("150:02:28 AM"))
	result = tk.MustQuery("SELECT TIME_FORMAT('bad string', '%H:%i:%s %p');")
	result.Check(testkit.Rows("<nil>"))
	result = tk.MustQuery("SELECT TIME_FORMAT(null, '%H:%i:%s %p');")
	result.Check(testkit.Rows("<nil>"))
	result = tk.MustQuery("SELECT TIME_FORMAT(123, '%H:%i:%s %p');")
	result.Check(testkit.Rows("00:01:23 AM"))
	result = tk.MustQuery("SELECT TIME_FORMAT('24:00:00', '%r');")
	result.Check(testkit.Rows("12:00:00 AM"))
	result = tk.MustQuery("SELECT TIME_FORMAT('25:00:00', '%r');")
	result.Check(testkit.Rows("01:00:00 AM"))
	result = tk.MustQuery("SELECT TIME_FORMAT('24:00:00', '%l %p');")
	result.Check(testkit.Rows("12 AM"))

	// for date_format
	result = tk.MustQuery(`SELECT DATE_FORMAT('2017-06-15', '%W %M %e %Y %r %y');`)
	result.Check(testkit.Rows("Thursday June 15 2017 12:00:00 AM 17"))
	result = tk.MustQuery(`SELECT DATE_FORMAT(151113102019.12, '%W %M %e %Y %r %y');`)
	result.Check(testkit.Rows("Friday November 13 2015 10:20:19 AM 15"))
	result = tk.MustQuery(`SELECT DATE_FORMAT('0000-00-00', '%W %M %e %Y %r %y');`)
	result.Check(testkit.Rows("<nil>"))
	tk.MustQuery("show warnings").Check(testutil.RowsWithSep("|",
		"Warning|1292|Incorrect datetime value: '0000-00-00 00:00:00.000000'"))
	result = tk.MustQuery(`SELECT DATE_FORMAT('0', '%W %M %e %Y %r %y'), DATE_FORMAT('0.0', '%W %M %e %Y %r %y'), DATE_FORMAT(0, 0);`)
	result.Check(testkit.Rows("<nil> <nil> 0"))
	tk.MustQuery("show warnings").Check(testutil.RowsWithSep("|",
		"Warning|1292|Incorrect time value: '0'",
		"Warning|1292|Incorrect time value: '0.0'"))
	result = tk.MustQuery(`SELECT DATE_FORMAT(0, '%W %M %e %Y %r %y'), DATE_FORMAT(0.0, '%W %M %e %Y %r %y');`)
	result.Check(testkit.Rows("<nil> <nil>"))
	tk.MustQuery("show warnings").Check(testkit.Rows())

	// for yearweek
	result = tk.MustQuery(`select yearweek("2014-12-27"), yearweek("2014-29-27"), yearweek("2014-00-27"), yearweek("2014-12-27 12:38:32"), yearweek("2014-12-27 12:38:32.1111111"), yearweek("2014-12-27 12:90:32"), yearweek("2014-12-27 89:38:32.1111111");`)
	result.Check(testkit.Rows("201451 <nil> <nil> 201451 201451 <nil> <nil>"))
	result = tk.MustQuery(`select yearweek(12121), yearweek(1.00009), yearweek("aaaaa"), yearweek(""), yearweek(NULL);`)
	result.Check(testkit.Rows("<nil> <nil> <nil> <nil> <nil>"))
	result = tk.MustQuery(`select yearweek("0000-00-00"), yearweek("2019-01-29", "aa"), yearweek("2011-01-01", null);`)
	result.Check(testkit.Rows("<nil> 201904 201052"))

	// for dayOfWeek, dayOfMonth, dayOfYear
	result = tk.MustQuery(`select dayOfWeek(null), dayOfWeek("2017-08-12"), dayOfWeek("0000-00-00"), dayOfWeek("2017-00-00"), dayOfWeek("0000-00-00 12:12:12"), dayOfWeek("2017-00-00 12:12:12")`)
	result.Check(testkit.Rows("<nil> 7 <nil> <nil> <nil> <nil>"))
	result = tk.MustQuery(`select dayOfYear(null), dayOfYear("2017-08-12"), dayOfYear("0000-00-00"), dayOfYear("2017-00-00"), dayOfYear("0000-00-00 12:12:12"), dayOfYear("2017-00-00 12:12:12")`)
	result.Check(testkit.Rows("<nil> 224 <nil> <nil> <nil> <nil>"))
	result = tk.MustQuery(`select dayOfMonth(null), dayOfMonth("2017-08-12"), dayOfMonth("0000-00-00"), dayOfMonth("2017-00-00"), dayOfMonth("0000-00-00 12:12:12"), dayOfMonth("2017-00-00 12:12:12")`)
	result.Check(testkit.Rows("<nil> 12 0 0 0 0"))

	tk.MustExec("set sql_mode = 'NO_ZERO_DATE'")
	result = tk.MustQuery(`select dayOfWeek(null), dayOfWeek("2017-08-12"), dayOfWeek("0000-00-00"), dayOfWeek("2017-00-00"), dayOfWeek("0000-00-00 12:12:12"), dayOfWeek("2017-00-00 12:12:12")`)
	result.Check(testkit.Rows("<nil> 7 <nil> <nil> <nil> <nil>"))
	result = tk.MustQuery(`select dayOfYear(null), dayOfYear("2017-08-12"), dayOfYear("0000-00-00"), dayOfYear("2017-00-00"), dayOfYear("0000-00-00 12:12:12"), dayOfYear("2017-00-00 12:12:12")`)
	result.Check(testkit.Rows("<nil> 224 <nil> <nil> <nil> <nil>"))
	result = tk.MustQuery(`select dayOfMonth(null), dayOfMonth("2017-08-12"), dayOfMonth("0000-00-00"), dayOfMonth("2017-00-00"), dayOfMonth("0000-00-00 12:12:12"), dayOfMonth("2017-00-00 12:12:12")`)
	result.Check(testkit.Rows("<nil> 12 <nil> 0 0 0"))

	tk.MustExec(`drop table if exists t`)
	tk.MustExec(`create table t(a bigint)`)
	tk.MustExec(`insert into t value(1)`)
	tk.MustExec("set sql_mode = 'STRICT_TRANS_TABLES'")

	_, err = tk.Exec("insert into t value(dayOfWeek('0000-00-00'))")
	c.Assert(table.ErrTruncatedWrongValueForField.Equal(err), IsTrue, Commentf("%v", err))
	_, err = tk.Exec(`update t set a = dayOfWeek("0000-00-00")`)
	c.Assert(types.ErrWrongValue.Equal(err), IsTrue)
	_, err = tk.Exec(`delete from t where a = dayOfWeek(123)`)
	c.Assert(err, IsNil)

	_, err = tk.Exec("insert into t value(dayOfMonth('2017-00-00'))")
	c.Assert(table.ErrTruncatedWrongValueForField.Equal(err), IsTrue)
	tk.MustExec("insert into t value(dayOfMonth('0000-00-00'))")
	tk.MustExec(`update t set a = dayOfMonth("0000-00-00")`)
	tk.MustExec("set sql_mode = 'NO_ZERO_DATE';")
	tk.MustExec("insert into t value(dayOfMonth('0000-00-00'))")
	tk.MustQuery("show warnings").Check(testutil.RowsWithSep("|", "Warning|1292|Incorrect datetime value: '0000-00-00 00:00:00.000000'"))
	tk.MustExec(`update t set a = dayOfMonth("0000-00-00")`)
	tk.MustExec("set sql_mode = 'NO_ZERO_DATE,STRICT_TRANS_TABLES';")
	_, err = tk.Exec("insert into t value(dayOfMonth('0000-00-00'))")
	c.Assert(table.ErrTruncatedWrongValueForField.Equal(err), IsTrue)
	tk.MustExec("insert into t value(0)")
	_, err = tk.Exec(`update t set a = dayOfMonth("0000-00-00")`)
	c.Assert(types.ErrWrongValue.Equal(err), IsTrue)
	_, err = tk.Exec(`delete from t where a = dayOfMonth(123)`)
	c.Assert(err, IsNil)

	_, err = tk.Exec("insert into t value(dayOfYear('0000-00-00'))")
	c.Assert(table.ErrTruncatedWrongValueForField.Equal(err), IsTrue)
	_, err = tk.Exec(`update t set a = dayOfYear("0000-00-00")`)
	c.Assert(types.ErrWrongValue.Equal(err), IsTrue)
	_, err = tk.Exec(`delete from t where a = dayOfYear(123)`)
	c.Assert(err, IsNil)

	tk.MustExec("set sql_mode = ''")

	// for unix_timestamp
	tk.MustExec("SET time_zone = '+00:00';")
	result = tk.MustQuery("SELECT UNIX_TIMESTAMP(151113);")
	result.Check(testkit.Rows("1447372800"))
	result = tk.MustQuery("SELECT UNIX_TIMESTAMP(20151113);")
	result.Check(testkit.Rows("1447372800"))
	result = tk.MustQuery("SELECT UNIX_TIMESTAMP(151113102019);")
	result.Check(testkit.Rows("1447410019"))
	result = tk.MustQuery("SELECT UNIX_TIMESTAMP(151113102019e0);")
	result.Check(testkit.Rows("1447410019.000000"))
	result = tk.MustQuery("SELECT UNIX_TIMESTAMP(15111310201912e-2);")
	result.Check(testkit.Rows("1447410019.120000"))
	result = tk.MustQuery("SELECT UNIX_TIMESTAMP(151113102019.12);")
	result.Check(testkit.Rows("1447410019.12"))
	result = tk.MustQuery("SELECT UNIX_TIMESTAMP(151113102019.1234567);")
	result.Check(testkit.Rows("1447410019.123457"))
	result = tk.MustQuery("SELECT UNIX_TIMESTAMP(20151113102019);")
	result.Check(testkit.Rows("1447410019"))
	result = tk.MustQuery("SELECT UNIX_TIMESTAMP('2015-11-13 10:20:19');")
	result.Check(testkit.Rows("1447410019"))
	result = tk.MustQuery("SELECT UNIX_TIMESTAMP('2015-11-13 10:20:19.012');")
	result.Check(testkit.Rows("1447410019.012"))
	result = tk.MustQuery("SELECT UNIX_TIMESTAMP('1970-01-01 00:00:00');")
	result.Check(testkit.Rows("0"))
	result = tk.MustQuery("SELECT UNIX_TIMESTAMP('1969-12-31 23:59:59');")
	result.Check(testkit.Rows("0"))
	result = tk.MustQuery("SELECT UNIX_TIMESTAMP('1970-13-01 00:00:00');")
	// FIXME: MySQL returns 0 here.
	result.Check(testkit.Rows("<nil>"))
	result = tk.MustQuery("SELECT UNIX_TIMESTAMP('2038-01-19 03:14:07.999999');")
	result.Check(testkit.Rows("2147483647.999999"))
	result = tk.MustQuery("SELECT UNIX_TIMESTAMP('2038-01-19 03:14:08');")
	result.Check(testkit.Rows("0"))
	result = tk.MustQuery("SELECT UNIX_TIMESTAMP(0);")
	result.Check(testkit.Rows("0"))
	//result = tk.MustQuery("SELECT UNIX_TIMESTAMP(-1);")
	//result.Check(testkit.Rows("0"))
	//result = tk.MustQuery("SELECT UNIX_TIMESTAMP(12345);")
	//result.Check(testkit.Rows("0"))
	result = tk.MustQuery("SELECT UNIX_TIMESTAMP('2017-01-01')")
	result.Check(testkit.Rows("1483228800"))
	// Test different time zone.
	tk.MustExec("SET time_zone = '+08:00';")
	result = tk.MustQuery("SELECT UNIX_TIMESTAMP('1970-01-01 00:00:00');")
	result.Check(testkit.Rows("0"))
	result = tk.MustQuery("SELECT UNIX_TIMESTAMP('1970-01-01 08:00:00');")
	result.Check(testkit.Rows("0"))
	result = tk.MustQuery("SELECT UNIX_TIMESTAMP('2015-11-13 18:20:19.012'), UNIX_TIMESTAMP('2015-11-13 18:20:19.0123');")
	result.Check(testkit.Rows("1447410019.012 1447410019.0123"))
	result = tk.MustQuery("SELECT UNIX_TIMESTAMP('2038-01-19 11:14:07.999999');")
	result.Check(testkit.Rows("2147483647.999999"))

	result = tk.MustQuery("SELECT TIME_FORMAT('bad string', '%H:%i:%s %p');")
	result.Check(testkit.Rows("<nil>"))
	result = tk.MustQuery("SELECT TIME_FORMAT(null, '%H:%i:%s %p');")
	result.Check(testkit.Rows("<nil>"))
	result = tk.MustQuery("SELECT TIME_FORMAT(123, '%H:%i:%s %p');")
	result.Check(testkit.Rows("00:01:23 AM"))

	// for monthname
	tk.MustExec(`drop table if exists t`)
	tk.MustExec(`create table t(a varchar(10))`)
	tk.MustExec(`insert into t value("abc")`)
	tk.MustExec("set sql_mode = 'STRICT_TRANS_TABLES'")

	tk.MustExec("insert into t value(monthname('0000-00-00'))")
	tk.MustExec(`update t set a = monthname("0000-00-00")`)
	tk.MustExec("set sql_mode = 'NO_ZERO_DATE'")
	tk.MustExec("insert into t value(monthname('0000-00-00'))")
	tk.MustQuery("show warnings").Check(testutil.RowsWithSep("|", "Warning|1292|Incorrect datetime value: '0000-00-00 00:00:00.000000'"))
	tk.MustExec(`update t set a = monthname("0000-00-00")`)
	tk.MustExec("set sql_mode = ''")
	tk.MustExec("insert into t value(monthname('0000-00-00'))")
	tk.MustExec("set sql_mode = 'STRICT_TRANS_TABLES,NO_ZERO_DATE'")
	_, err = tk.Exec(`update t set a = monthname("0000-00-00")`)
	c.Assert(types.ErrWrongValue.Equal(err), IsTrue)
	_, err = tk.Exec(`delete from t where a = monthname(123)`)
	c.Assert(err, IsNil)
	result = tk.MustQuery(`select monthname("2017-12-01"), monthname("0000-00-00"), monthname("0000-01-00"), monthname("0000-01-00 00:00:00")`)
	result.Check(testkit.Rows("December <nil> January January"))
	tk.MustQuery("show warnings").Check(testutil.RowsWithSep("|", "Warning|1292|Incorrect datetime value: '0000-00-00 00:00:00.000000'"))

	// for dayname
	tk.MustExec(`drop table if exists t`)
	tk.MustExec(`create table t(a varchar(10))`)
	tk.MustExec(`insert into t value("abc")`)
	tk.MustExec("set sql_mode = 'STRICT_TRANS_TABLES'")

	_, err = tk.Exec("insert into t value(dayname('0000-00-00'))")
	c.Assert(table.ErrTruncatedWrongValueForField.Equal(err), IsTrue)
	_, err = tk.Exec(`update t set a = dayname("0000-00-00")`)
	c.Assert(types.ErrWrongValue.Equal(err), IsTrue)
	_, err = tk.Exec(`delete from t where a = dayname(123)`)
	c.Assert(err, IsNil)
	result = tk.MustQuery(`select dayname("2017-12-01"), dayname("0000-00-00"), dayname("0000-01-00"), dayname("0000-01-00 00:00:00")`)
	result.Check(testkit.Rows("Friday <nil> <nil> <nil>"))
	tk.MustQuery("show warnings").Check(testutil.RowsWithSep("|",
		"Warning|1292|Incorrect datetime value: '0000-00-00 00:00:00.000000'",
		"Warning|1292|Incorrect datetime value: '0000-01-00 00:00:00.000000'",
		"Warning|1292|Incorrect datetime value: '0000-01-00 00:00:00.000000'"))

	// for sec_to_time
	result = tk.MustQuery("select sec_to_time(NULL)")
	result.Check(testkit.Rows("<nil>"))
	result = tk.MustQuery("select sec_to_time(2378), sec_to_time(3864000), sec_to_time(-3864000)")
	result.Check(testkit.Rows("00:39:38 838:59:59 -838:59:59"))
	result = tk.MustQuery("select sec_to_time(86401.4), sec_to_time(-86401.4), sec_to_time(864014e-1), sec_to_time(-864014e-1), sec_to_time('86401.4'), sec_to_time('-86401.4')")
	result.Check(testkit.Rows("24:00:01.4 -24:00:01.4 24:00:01.400000 -24:00:01.400000 24:00:01.400000 -24:00:01.400000"))
	result = tk.MustQuery("select sec_to_time(86401.54321), sec_to_time(86401.543212345)")
	result.Check(testkit.Rows("24:00:01.54321 24:00:01.543212"))
	result = tk.MustQuery("select sec_to_time('123.4'), sec_to_time('123.4567891'), sec_to_time('123')")
	result.Check(testkit.Rows("00:02:03.400000 00:02:03.456789 00:02:03.000000"))

	// for time_to_sec
	result = tk.MustQuery("select time_to_sec(NULL)")
	result.Check(testkit.Rows("<nil>"))
	result = tk.MustQuery("select time_to_sec('22:23:00'), time_to_sec('00:39:38'), time_to_sec('23:00'), time_to_sec('00:00'), time_to_sec('00:00:00'), time_to_sec('23:59:59')")
	result.Check(testkit.Rows("80580 2378 82800 0 0 86399"))
	result = tk.MustQuery("select time_to_sec('1:0'), time_to_sec('1:00'), time_to_sec('1:0:0'), time_to_sec('-02:00'), time_to_sec('-02:00:05'), time_to_sec('020005')")
	result.Check(testkit.Rows("3600 3600 3600 -7200 -7205 7205"))
	result = tk.MustQuery("select time_to_sec('20171222020005'), time_to_sec(020005), time_to_sec(20171222020005), time_to_sec(171222020005)")
	result.Check(testkit.Rows("7205 7205 7205 7205"))

	// for str_to_date
	result = tk.MustQuery("select str_to_date('01-01-2017', '%d-%m-%Y'), str_to_date('59:20:12 01-01-2017', '%s:%i:%H %d-%m-%Y'), str_to_date('59:20:12', '%s:%i:%H')")
	result.Check(testkit.Rows("2017-01-01 2017-01-01 12:20:59 12:20:59"))
	result = tk.MustQuery("select str_to_date('aaa01-01-2017', 'aaa%d-%m-%Y'), str_to_date('59:20:12 aaa01-01-2017', '%s:%i:%H aaa%d-%m-%Y'), str_to_date('59:20:12aaa', '%s:%i:%Haaa')")
	result.Check(testkit.Rows("2017-01-01 2017-01-01 12:20:59 12:20:59"))
	result = tk.MustQuery("select str_to_date('01-01-2017', '%d'), str_to_date('59', '%d-%Y')")
	// TODO: MySQL returns "<nil> <nil>".
	result.Check(testkit.Rows("0000-00-01 <nil>"))
	tk.MustQuery("show warnings").Check(testutil.RowsWithSep("|", "Warning|1292|Incorrect datetime value: '0000-00-00 00:00:00'"))
	result = tk.MustQuery("select str_to_date('2018-6-1', '%Y-%m-%d'), str_to_date('2018-6-1', '%Y-%c-%d'), str_to_date('59:20:1', '%s:%i:%k'), str_to_date('59:20:1', '%s:%i:%l')")
	result.Check(testkit.Rows("2018-06-01 2018-06-01 01:20:59 01:20:59"))

	// for maketime
	tk.MustExec(`drop table if exists t`)
	tk.MustExec(`create table t(a double, b float, c decimal(10,4));`)
	tk.MustExec(`insert into t value(1.23, 2.34, 3.1415)`)
	result = tk.MustQuery("select maketime(1,1,a), maketime(2,2,b), maketime(3,3,c) from t;")
	result.Check(testkit.Rows("01:01:01.230000 02:02:02.340000 03:03:03.1415"))
	result = tk.MustQuery("select maketime(12, 13, 14), maketime('12', '15', 30.1), maketime(0, 1, 59.1), maketime(0, 1, '59.1'), maketime(0, 1, 59.5)")
	result.Check(testkit.Rows("12:13:14 12:15:30.1 00:01:59.1 00:01:59.100000 00:01:59.5"))
	result = tk.MustQuery("select maketime(12, 15, 60), maketime(12, 15, '60'), maketime(12, 60, 0), maketime(12, 15, null)")
	result.Check(testkit.Rows("<nil> <nil> <nil> <nil>"))
	result = tk.MustQuery("select maketime('', '', ''), maketime('h', 'm', 's');")
	result.Check(testkit.Rows("00:00:00.000000 00:00:00.000000"))

	// for get_format
	result = tk.MustQuery(`select GET_FORMAT(DATE,'USA'), GET_FORMAT(DATE,'JIS'), GET_FORMAT(DATE,'ISO'), GET_FORMAT(DATE,'EUR'),
	GET_FORMAT(DATE,'INTERNAL'), GET_FORMAT(DATETIME,'USA') , GET_FORMAT(DATETIME,'JIS'), GET_FORMAT(DATETIME,'ISO'),
	GET_FORMAT(DATETIME,'EUR') , GET_FORMAT(DATETIME,'INTERNAL'), GET_FORMAT(TIME,'USA') , GET_FORMAT(TIME,'JIS'),
	GET_FORMAT(TIME,'ISO'), GET_FORMAT(TIME,'EUR'), GET_FORMAT(TIME,'INTERNAL')`)
	result.Check(testkit.Rows("%m.%d.%Y %Y-%m-%d %Y-%m-%d %d.%m.%Y %Y%m%d %Y-%m-%d %H.%i.%s %Y-%m-%d %H:%i:%s %Y-%m-%d %H:%i:%s %Y-%m-%d %H.%i.%s %Y%m%d%H%i%s %h:%i:%s %p %H:%i:%s %H:%i:%s %H.%i.%s %H%i%s"))

	// for convert_tz
	result = tk.MustQuery(`select convert_tz("2004-01-01 12:00:00", "+00:00", "+10:32"), convert_tz("2004-01-01 12:00:00.01", "+00:00", "+10:32"), convert_tz("2004-01-01 12:00:00.01234567", "+00:00", "+10:32");`)
	result.Check(testkit.Rows("2004-01-01 22:32:00 2004-01-01 22:32:00.01 2004-01-01 22:32:00.012346"))
	result = tk.MustQuery(`select convert_tz(20040101, "+00:00", "+10:32"), convert_tz(20040101.01, "+00:00", "+10:32"), convert_tz(20040101.01234567, "+00:00", "+10:32");`)
	result.Check(testkit.Rows("2004-01-01 10:32:00 2004-01-01 10:32:00.00 2004-01-01 10:32:00.000000"))
	result = tk.MustQuery(`select convert_tz(NULL, "+00:00", "+10:32"), convert_tz("2004-01-01 12:00:00", NULL, "+10:32"), convert_tz("2004-01-01 12:00:00", "+00:00", NULL);`)
	result.Check(testkit.Rows("<nil> <nil> <nil>"))
	result = tk.MustQuery(`select convert_tz("a", "+00:00", "+10:32"), convert_tz("2004-01-01 12:00:00", "a", "+10:32"), convert_tz("2004-01-01 12:00:00", "+00:00", "a");`)
	result.Check(testkit.Rows("<nil> <nil> <nil>"))
	result = tk.MustQuery(`select convert_tz("", "+00:00", "+10:32"), convert_tz("2004-01-01 12:00:00", "", "+10:32"), convert_tz("2004-01-01 12:00:00", "+00:00", "");`)
	result.Check(testkit.Rows("<nil> <nil> <nil>"))
	result = tk.MustQuery(`select convert_tz("0", "+00:00", "+10:32"), convert_tz("2004-01-01 12:00:00", "0", "+10:32"), convert_tz("2004-01-01 12:00:00", "+00:00", "0");`)
	result.Check(testkit.Rows("<nil> <nil> <nil>"))

	// for from_unixtime
	tk.MustExec(`set @@session.time_zone = "+08:00"`)
	result = tk.MustQuery(`select from_unixtime(20170101), from_unixtime(20170101.9999999), from_unixtime(20170101.999), from_unixtime(20170101.999, "%Y %D %M %h:%i:%s %x"), from_unixtime(20170101.999, "%Y %D %M %h:%i:%s %x")`)
	result.Check(testkit.Rows("1970-08-22 18:48:21 1970-08-22 18:48:22.000000 1970-08-22 18:48:21.999 1970 22nd August 06:48:21 1970 1970 22nd August 06:48:21 1970"))
	tk.MustExec(`set @@session.time_zone = "+00:00"`)
	result = tk.MustQuery(`select from_unixtime(20170101), from_unixtime(20170101.9999999), from_unixtime(20170101.999), from_unixtime(20170101.999, "%Y %D %M %h:%i:%s %x"), from_unixtime(20170101.999, "%Y %D %M %h:%i:%s %x")`)
	result.Check(testkit.Rows("1970-08-22 10:48:21 1970-08-22 10:48:22.000000 1970-08-22 10:48:21.999 1970 22nd August 10:48:21 1970 1970 22nd August 10:48:21 1970"))
	tk.MustExec(`set @@session.time_zone = @@global.time_zone`)

	// for extract
	result = tk.MustQuery(`select extract(day from '800:12:12'), extract(hour from '800:12:12'), extract(month from 20170101), extract(day_second from '2017-01-01 12:12:12')`)
	result.Check(testkit.Rows("12 800 1 1121212"))

	// for adddate, subdate
	dateArithmeticalTests := []struct {
		Date      string
		Interval  string
		Unit      string
		AddResult string
		SubResult string
	}{
		{"\"2011-11-11\"", "1", "DAY", "2011-11-12", "2011-11-10"},
		{"NULL", "1", "DAY", "<nil>", "<nil>"},
		{"\"2011-11-11\"", "NULL", "DAY", "<nil>", "<nil>"},
		{"\"2011-11-11 10:10:10\"", "1000", "MICROSECOND", "2011-11-11 10:10:10.001000", "2011-11-11 10:10:09.999000"},
		{"\"2011-11-11 10:10:10\"", "\"10\"", "SECOND", "2011-11-11 10:10:20", "2011-11-11 10:10:00"},
		{"\"2011-11-11 10:10:10\"", "\"10\"", "MINUTE", "2011-11-11 10:20:10", "2011-11-11 10:00:10"},
		{"\"2011-11-11 10:10:10\"", "\"10\"", "HOUR", "2011-11-11 20:10:10", "2011-11-11 00:10:10"},
		{"\"2011-11-11 10:10:10\"", "\"11\"", "DAY", "2011-11-22 10:10:10", "2011-10-31 10:10:10"},
		{"\"2011-11-11 10:10:10\"", "\"2\"", "WEEK", "2011-11-25 10:10:10", "2011-10-28 10:10:10"},
		{"\"2011-11-11 10:10:10\"", "\"2\"", "MONTH", "2012-01-11 10:10:10", "2011-09-11 10:10:10"},
		{"\"2011-11-11 10:10:10\"", "\"4\"", "QUARTER", "2012-11-11 10:10:10", "2010-11-11 10:10:10"},
		{"\"2011-11-11 10:10:10\"", "\"2\"", "YEAR", "2013-11-11 10:10:10", "2009-11-11 10:10:10"},
		{"\"2011-11-11 10:10:10\"", "\"10.00100000\"", "SECOND_MICROSECOND", "2011-11-11 10:10:20.100000", "2011-11-11 10:09:59.900000"},
		{"\"2011-11-11 10:10:10\"", "\"10.0010000000\"", "SECOND_MICROSECOND", "2011-11-11 10:10:30", "2011-11-11 10:09:50"},
		{"\"2011-11-11 10:10:10\"", "\"10.0010000010\"", "SECOND_MICROSECOND", "2011-11-11 10:10:30.000010", "2011-11-11 10:09:49.999990"},
		{"\"2011-11-11 10:10:10\"", "\"10:10.100\"", "MINUTE_MICROSECOND", "2011-11-11 10:20:20.100000", "2011-11-11 09:59:59.900000"},
		{"\"2011-11-11 10:10:10\"", "\"10:10\"", "MINUTE_SECOND", "2011-11-11 10:20:20", "2011-11-11 10:00:00"},
		{"\"2011-11-11 10:10:10\"", "\"10:10:10.100\"", "HOUR_MICROSECOND", "2011-11-11 20:20:20.100000", "2011-11-10 23:59:59.900000"},
		{"\"2011-11-11 10:10:10\"", "\"10:10:10\"", "HOUR_SECOND", "2011-11-11 20:20:20", "2011-11-11 00:00:00"},
		{"\"2011-11-11 10:10:10\"", "\"10:10\"", "HOUR_MINUTE", "2011-11-11 20:20:10", "2011-11-11 00:00:10"},
		{"\"2011-11-11 10:10:10\"", "\"11 10:10:10.100\"", "DAY_MICROSECOND", "2011-11-22 20:20:20.100000", "2011-10-30 23:59:59.900000"},
		{"\"2011-11-11 10:10:10\"", "\"11 10:10:10\"", "DAY_SECOND", "2011-11-22 20:20:20", "2011-10-31 00:00:00"},
		{"\"2011-11-11 10:10:10\"", "\"11 10:10\"", "DAY_MINUTE", "2011-11-22 20:20:10", "2011-10-31 00:00:10"},
		{"\"2011-11-11 10:10:10\"", "\"11 10\"", "DAY_HOUR", "2011-11-22 20:10:10", "2011-10-31 00:10:10"},
		{"\"2011-11-11 10:10:10\"", "\"11-1\"", "YEAR_MONTH", "2022-12-11 10:10:10", "2000-10-11 10:10:10"},
		{"\"2011-11-11 10:10:10\"", "\"11-11\"", "YEAR_MONTH", "2023-10-11 10:10:10", "1999-12-11 10:10:10"},
		{"\"2011-11-11 10:10:10\"", "\"20\"", "DAY", "2011-12-01 10:10:10", "2011-10-22 10:10:10"},
		{"\"2011-11-11 10:10:10\"", "19.88", "DAY", "2011-12-01 10:10:10", "2011-10-22 10:10:10"},
		{"\"2011-11-11 10:10:10\"", "\"19.88\"", "DAY", "2011-11-30 10:10:10", "2011-10-23 10:10:10"},
		{"\"2011-11-11 10:10:10\"", "\"prefix19suffix\"", "DAY", "2011-11-30 10:10:10", "2011-10-23 10:10:10"},
		{"\"2011-11-11 10:10:10\"", "\"20-11\"", "DAY", "2011-12-01 10:10:10", "2011-10-22 10:10:10"},
		{"\"2011-11-11 10:10:10\"", "\"20,11\"", "daY", "2011-12-01 10:10:10", "2011-10-22 10:10:10"},
		{"\"2011-11-11 10:10:10\"", "\"1000\"", "dAy", "2014-08-07 10:10:10", "2009-02-14 10:10:10"},
		{"\"2011-11-11 10:10:10\"", "\"true\"", "Day", "2011-11-12 10:10:10", "2011-11-10 10:10:10"},
		{"\"2011-11-11 10:10:10\"", "true", "Day", "2011-11-12 10:10:10", "2011-11-10 10:10:10"},
		{"\"2011-11-11\"", "1", "DAY", "2011-11-12", "2011-11-10"},
		{"\"2011-11-11\"", "10", "HOUR", "2011-11-11 10:00:00", "2011-11-10 14:00:00"},
		{"\"2011-11-11\"", "10", "MINUTE", "2011-11-11 00:10:00", "2011-11-10 23:50:00"},
		{"\"2011-11-11\"", "10", "SECOND", "2011-11-11 00:00:10", "2011-11-10 23:59:50"},
		{"\"2011-11-11\"", "\"10:10\"", "HOUR_MINUTE", "2011-11-11 10:10:00", "2011-11-10 13:50:00"},
		{"\"2011-11-11\"", "\"10:10:10\"", "HOUR_SECOND", "2011-11-11 10:10:10", "2011-11-10 13:49:50"},
		{"\"2011-11-11\"", "\"10:10:10.101010\"", "HOUR_MICROSECOND", "2011-11-11 10:10:10.101010", "2011-11-10 13:49:49.898990"},
		{"\"2011-11-11\"", "\"10:10\"", "MINUTE_SECOND", "2011-11-11 00:10:10", "2011-11-10 23:49:50"},
		{"\"2011-11-11\"", "\"10:10.101010\"", "MINUTE_MICROSECOND", "2011-11-11 00:10:10.101010", "2011-11-10 23:49:49.898990"},
		{"\"2011-11-11\"", "\"10.101010\"", "SECOND_MICROSECOND", "2011-11-11 00:00:10.101010", "2011-11-10 23:59:49.898990"},
		{"\"2011-11-11 00:00:00\"", "1", "DAY", "2011-11-12 00:00:00", "2011-11-10 00:00:00"},
		{"\"2011-11-11 00:00:00\"", "10", "HOUR", "2011-11-11 10:00:00", "2011-11-10 14:00:00"},
		{"\"2011-11-11 00:00:00\"", "10", "MINUTE", "2011-11-11 00:10:00", "2011-11-10 23:50:00"},
		{"\"2011-11-11 00:00:00\"", "10", "SECOND", "2011-11-11 00:00:10", "2011-11-10 23:59:50"},

		{"\"2011-11-11\"", "\"abc1000\"", "MICROSECOND", "2011-11-11 00:00:00", "2011-11-11 00:00:00"},
		{"\"20111111 10:10:10\"", "\"1\"", "DAY", "<nil>", "<nil>"},
		{"\"2011-11-11\"", "\"10\"", "SECOND_MICROSECOND", "2011-11-11 00:00:00.100000", "2011-11-10 23:59:59.900000"},
		{"\"2011-11-11\"", "\"10.0000\"", "MINUTE_MICROSECOND", "2011-11-11 00:00:10", "2011-11-10 23:59:50"},
		{"\"2011-11-11\"", "\"10:10:10\"", "MINUTE_MICROSECOND", "2011-11-11 00:10:10.100000", "2011-11-10 23:49:49.900000"},

		{"cast(\"2011-11-11\" as datetime)", "\"10:10:10\"", "MINUTE_MICROSECOND", "2011-11-11 00:10:10.100000", "2011-11-10 23:49:49.900000"},
		{"cast(\"2011-11-11 00:00:00\" as datetime)", "1", "DAY", "2011-11-12 00:00:00", "2011-11-10 00:00:00"},
		{"cast(\"2011-11-11 00:00:00\" as datetime)", "10", "HOUR", "2011-11-11 10:00:00", "2011-11-10 14:00:00"},
		{"cast(\"2011-11-11 00:00:00\" as datetime)", "10", "MINUTE", "2011-11-11 00:10:00", "2011-11-10 23:50:00"},
		{"cast(\"2011-11-11 00:00:00\" as datetime)", "10", "SECOND", "2011-11-11 00:00:10", "2011-11-10 23:59:50"},

		{"cast(\"2011-11-11 00:00:00\" as datetime)", "\"1\"", "DAY", "2011-11-12 00:00:00", "2011-11-10 00:00:00"},
		{"cast(\"2011-11-11 00:00:00\" as datetime)", "\"10\"", "HOUR", "2011-11-11 10:00:00", "2011-11-10 14:00:00"},
		{"cast(\"2011-11-11 00:00:00\" as datetime)", "\"10\"", "MINUTE", "2011-11-11 00:10:00", "2011-11-10 23:50:00"},
		{"cast(\"2011-11-11 00:00:00\" as datetime)", "\"10\"", "SECOND", "2011-11-11 00:00:10", "2011-11-10 23:59:50"},

		{"cast(\"2011-11-11\" as date)", "\"10:10:10\"", "MINUTE_MICROSECOND", "2011-11-11 00:10:10.100000", "2011-11-10 23:49:49.900000"},
		{"cast(\"2011-11-11 00:00:00\" as date)", "1", "DAY", "2011-11-12", "2011-11-10"},
		{"cast(\"2011-11-11 00:00:00\" as date)", "10", "HOUR", "2011-11-11 10:00:00", "2011-11-10 14:00:00"},
		{"cast(\"2011-11-11 00:00:00\" as date)", "10", "MINUTE", "2011-11-11 00:10:00", "2011-11-10 23:50:00"},
		{"cast(\"2011-11-11 00:00:00\" as date)", "10", "SECOND", "2011-11-11 00:00:10", "2011-11-10 23:59:50"},

		{"cast(\"2011-11-11 00:00:00\" as date)", "\"1\"", "DAY", "2011-11-12", "2011-11-10"},
		{"cast(\"2011-11-11 00:00:00\" as date)", "\"10\"", "HOUR", "2011-11-11 10:00:00", "2011-11-10 14:00:00"},
		{"cast(\"2011-11-11 00:00:00\" as date)", "\"10\"", "MINUTE", "2011-11-11 00:10:00", "2011-11-10 23:50:00"},
		{"cast(\"2011-11-11 00:00:00\" as date)", "\"10\"", "SECOND", "2011-11-11 00:00:10", "2011-11-10 23:59:50"},

		// interval decimal support
		{"\"2011-01-01 00:00:00\"", "10.10", "YEAR_MONTH", "2021-11-01 00:00:00", "2000-03-01 00:00:00"},
		{"\"2011-01-01 00:00:00\"", "10.10", "DAY_HOUR", "2011-01-11 10:00:00", "2010-12-21 14:00:00"},
		{"\"2011-01-01 00:00:00\"", "10.10", "HOUR_MINUTE", "2011-01-01 10:10:00", "2010-12-31 13:50:00"},
		{"\"2011-01-01 00:00:00\"", "10.10", "DAY_MINUTE", "2011-01-01 10:10:00", "2010-12-31 13:50:00"},
		{"\"2011-01-01 00:00:00\"", "10.10", "DAY_SECOND", "2011-01-01 00:10:10", "2010-12-31 23:49:50"},
		{"\"2011-01-01 00:00:00\"", "10.10", "HOUR_SECOND", "2011-01-01 00:10:10", "2010-12-31 23:49:50"},
		{"\"2011-01-01 00:00:00\"", "10.10", "MINUTE_SECOND", "2011-01-01 00:10:10", "2010-12-31 23:49:50"},
		{"\"2011-01-01 00:00:00\"", "10.10", "DAY_MICROSECOND", "2011-01-01 00:00:10.100000", "2010-12-31 23:59:49.900000"},
		{"\"2011-01-01 00:00:00\"", "10.10", "HOUR_MICROSECOND", "2011-01-01 00:00:10.100000", "2010-12-31 23:59:49.900000"},
		{"\"2011-01-01 00:00:00\"", "10.10", "MINUTE_MICROSECOND", "2011-01-01 00:00:10.100000", "2010-12-31 23:59:49.900000"},
		{"\"2011-01-01 00:00:00\"", "10.10", "SECOND_MICROSECOND", "2011-01-01 00:00:10.100000", "2010-12-31 23:59:49.900000"},
		{"\"2011-01-01 00:00:00\"", "10.10", "YEAR", "2021-01-01 00:00:00", "2001-01-01 00:00:00"},
		{"\"2011-01-01 00:00:00\"", "10.10", "QUARTER", "2013-07-01 00:00:00", "2008-07-01 00:00:00"},
		{"\"2011-01-01 00:00:00\"", "10.10", "MONTH", "2011-11-01 00:00:00", "2010-03-01 00:00:00"},
		{"\"2011-01-01 00:00:00\"", "10.10", "WEEK", "2011-03-12 00:00:00", "2010-10-23 00:00:00"},
		{"\"2011-01-01 00:00:00\"", "10.10", "DAY", "2011-01-11 00:00:00", "2010-12-22 00:00:00"},
		{"\"2011-01-01 00:00:00\"", "10.10", "HOUR", "2011-01-01 10:00:00", "2010-12-31 14:00:00"},
		{"\"2011-01-01 00:00:00\"", "10.10", "MINUTE", "2011-01-01 00:10:00", "2010-12-31 23:50:00"},
		{"\"2011-01-01 00:00:00\"", "10.10", "SECOND", "2011-01-01 00:00:10.100000", "2010-12-31 23:59:49.900000"},
		{"\"2011-01-01 00:00:00\"", "10.10", "MICROSECOND", "2011-01-01 00:00:00.000010", "2010-12-31 23:59:59.999990"},
		{"\"2011-01-01 00:00:00\"", "10.90", "MICROSECOND", "2011-01-01 00:00:00.000011", "2010-12-31 23:59:59.999989"},

		{"\"2009-01-01\"", "6/4", "HOUR_MINUTE", "2009-01-04 12:20:00", "2008-12-28 11:40:00"},
		{"\"2009-01-01\"", "6/0", "HOUR_MINUTE", "<nil>", "<nil>"},
		{"\"1970-01-01 12:00:00\"", "CAST(6/4 AS DECIMAL(3,1))", "HOUR_MINUTE", "1970-01-01 13:05:00", "1970-01-01 10:55:00"},
		//for issue #8077
		{"\"2012-01-02\"", "\"prefix8\"", "HOUR", "2012-01-02 08:00:00", "2012-01-01 16:00:00"},
		{"\"2012-01-02\"", "\"prefix8prefix\"", "HOUR", "2012-01-02 08:00:00", "2012-01-01 16:00:00"},
		{"\"2012-01-02\"", "\"8:00\"", "HOUR", "2012-01-02 08:00:00", "2012-01-01 16:00:00"},
		{"\"2012-01-02\"", "\"8:00:00\"", "HOUR", "2012-01-02 08:00:00", "2012-01-01 16:00:00"},
	}
	for _, tc := range dateArithmeticalTests {
		addDate := fmt.Sprintf("select adddate(%s, interval %s %s);", tc.Date, tc.Interval, tc.Unit)
		subDate := fmt.Sprintf("select subdate(%s, interval %s %s);", tc.Date, tc.Interval, tc.Unit)
		result = tk.MustQuery(addDate)
		result.Check(testkit.Rows(tc.AddResult))
		result = tk.MustQuery(subDate)
		result.Check(testkit.Rows(tc.SubResult))
	}
	tk.MustQuery(`select subdate(cast("2000-02-01" as datetime), cast(1 as decimal))`).Check(testkit.Rows("2000-01-31 00:00:00"))
	tk.MustQuery(`select subdate(cast("2000-02-01" as datetime), cast(null as decimal))`).Check(testkit.Rows("<nil>"))
	tk.MustQuery(`select subdate(cast(null as datetime), cast(1 as decimal))`).Check(testkit.Rows("<nil>"))
	tk.MustQuery(`select subdate(cast("2000-02-01" as datetime), cast("xxx" as decimal))`).Check(testkit.Rows("2000-02-01 00:00:00"))
	tk.MustQuery(`select subdate(cast("xxx" as datetime), cast(1 as decimal))`).Check(testkit.Rows("<nil>"))
	tk.MustQuery(`select subdate(cast(20000101 as SIGNED), cast("1" as decimal))`).Check(testkit.Rows("1999-12-31"))
	tk.MustQuery(`select subdate(cast(20000101 as SIGNED), cast("xxx" as decimal))`).Check(testkit.Rows("2000-01-01"))
	tk.MustQuery(`select subdate(cast("abc" as SIGNED), cast("1" as decimal))`).Check(testkit.Rows("<nil>"))
	tk.MustQuery(`select subdate(cast(null as SIGNED), cast("1" as decimal))`).Check(testkit.Rows("<nil>"))
	tk.MustQuery(`select subdate(cast(20000101 as SIGNED), cast(null as decimal))`).Check(testkit.Rows("<nil>"))
	tk.MustQuery(`select adddate(cast("2000-02-01" as datetime), cast(1 as decimal))`).Check(testkit.Rows("2000-02-02 00:00:00"))
	tk.MustQuery(`select adddate(cast("2000-02-01" as datetime), cast(null as decimal))`).Check(testkit.Rows("<nil>"))
	tk.MustQuery(`select adddate(cast(null as datetime), cast(1 as decimal))`).Check(testkit.Rows("<nil>"))
	tk.MustQuery(`select adddate(cast("2000-02-01" as datetime), cast("xxx" as decimal))`).Check(testkit.Rows("2000-02-01 00:00:00"))
	tk.MustQuery(`select adddate(cast("xxx" as datetime), cast(1 as decimal))`).Check(testkit.Rows("<nil>"))
	tk.MustQuery(`select adddate(cast("2000-02-01" as datetime), cast(1 as SIGNED))`).Check(testkit.Rows("2000-02-02 00:00:00"))
	tk.MustQuery(`select adddate(cast("2000-02-01" as datetime), cast(null as SIGNED))`).Check(testkit.Rows("<nil>"))
	tk.MustQuery(`select adddate(cast(null as datetime), cast(1 as SIGNED))`).Check(testkit.Rows("<nil>"))
	tk.MustQuery(`select adddate(cast("2000-02-01" as datetime), cast("xxx" as SIGNED))`).Check(testkit.Rows("2000-02-01 00:00:00"))
	tk.MustQuery(`select adddate(cast("xxx" as datetime), cast(1 as SIGNED))`).Check(testkit.Rows("<nil>"))
	tk.MustQuery(`select adddate(20100101, cast(1 as decimal))`).Check(testkit.Rows("2010-01-02"))
	tk.MustQuery(`select adddate(cast('10:10:10' as time), 1)`).Check(testkit.Rows("34:10:10"))
	tk.MustQuery(`select adddate(cast('10:10:10' as time), cast(1 as decimal))`).Check(testkit.Rows("34:10:10"))

	// for localtime, localtimestamp
	result = tk.MustQuery(`select localtime() = now(), localtime = now(), localtimestamp() = now(), localtimestamp = now()`)
	result.Check(testkit.Rows("1 1 1 1"))

	// for current_timestamp, current_timestamp()
	result = tk.MustQuery(`select current_timestamp() = now(), current_timestamp = now()`)
	result.Check(testkit.Rows("1 1"))

	// for tidb_parse_tso
	tk.MustExec("SET time_zone = '+00:00';")
	result = tk.MustQuery(`select tidb_parse_tso(404411537129996288)`)
	result.Check(testkit.Rows("2018-11-20 09:53:04.877000"))
	result = tk.MustQuery(`select tidb_parse_tso("404411537129996288")`)
	result.Check(testkit.Rows("2018-11-20 09:53:04.877000"))
	result = tk.MustQuery(`select tidb_parse_tso(1)`)
	result.Check(testkit.Rows("1970-01-01 00:00:00.000000"))
	result = tk.MustQuery(`select tidb_parse_tso(0)`)
	result.Check(testkit.Rows("<nil>"))
	result = tk.MustQuery(`select tidb_parse_tso(-1)`)
	result.Check(testkit.Rows("<nil>"))

	// fix issue 10308
	result = tk.MustQuery("select time(\"- -\");")
	result.Check(testkit.Rows("00:00:00"))
	tk.MustQuery("show warnings;").Check(testkit.Rows("Warning 1292 Truncated incorrect time value: '- -'"))
	result = tk.MustQuery("select time(\"---1\");")
	result.Check(testkit.Rows("00:00:00"))
	tk.MustQuery("show warnings;").Check(testkit.Rows("Warning 1292 Truncated incorrect time value: '---1'"))
	result = tk.MustQuery("select time(\"-- --1\");")
	result.Check(testkit.Rows("00:00:00"))
	tk.MustQuery("show warnings;").Check(testkit.Rows("Warning 1292 Truncated incorrect time value: '-- --1'"))
}

func (s *testIntegrationSuite) TestOpBuiltin(c *C) {
	defer s.cleanEnv(c)
	tk := testkit.NewTestKit(c, s.store)
	tk.MustExec("use test")

	// for logicAnd
	result := tk.MustQuery("select 1 && 1, 1 && 0, 0 && 1, 0 && 0, 2 && -1, null && 1, '1a' && 'a'")
	result.Check(testkit.Rows("1 0 0 0 1 <nil> 0"))
	// for bitNeg
	result = tk.MustQuery("select ~123, ~-123, ~null")
	result.Check(testkit.Rows("18446744073709551492 122 <nil>"))
	// for logicNot
	result = tk.MustQuery("select !1, !123, !0, !null")
	result.Check(testkit.Rows("0 0 1 <nil>"))
	// for logicalXor
	result = tk.MustQuery("select 1 xor 1, 1 xor 0, 0 xor 1, 0 xor 0, 2 xor -1, null xor 1, '1a' xor 'a'")
	result.Check(testkit.Rows("0 1 1 0 0 <nil> 1"))
	// for bitAnd
	result = tk.MustQuery("select 123 & 321, -123 & 321, null & 1")
	result.Check(testkit.Rows("65 257 <nil>"))
	// for bitOr
	result = tk.MustQuery("select 123 | 321, -123 | 321, null | 1")
	result.Check(testkit.Rows("379 18446744073709551557 <nil>"))
	// for bitXor
	result = tk.MustQuery("select 123 ^ 321, -123 ^ 321, null ^ 1")
	result.Check(testkit.Rows("314 18446744073709551300 <nil>"))
	// for leftShift
	result = tk.MustQuery("select 123 << 2, -123 << 2, null << 1")
	result.Check(testkit.Rows("492 18446744073709551124 <nil>"))
	// for rightShift
	result = tk.MustQuery("select 123 >> 2, -123 >> 2, null >> 1")
	result.Check(testkit.Rows("30 4611686018427387873 <nil>"))
	// for logicOr
	result = tk.MustQuery("select 1 || 1, 1 || 0, 0 || 1, 0 || 0, 2 || -1, null || 1, '1a' || 'a'")
	result.Check(testkit.Rows("1 1 1 0 1 1 1"))
	// for unaryPlus
	result = tk.MustQuery(`select +1, +0, +(-9), +(-0.001), +0.999, +null, +"aaa"`)
	result.Check(testkit.Rows("1 0 -9 -0.001 0.999 <nil> aaa"))
	// for unaryMinus
	tk.MustExec("drop table if exists f")
	tk.MustExec("create table f(a decimal(65,0))")
	tk.MustExec("insert into f value (-17000000000000000000)")
	result = tk.MustQuery("select a from f")
	result.Check(testkit.Rows("-17000000000000000000"))
}

func (s *testIntegrationSuite) TestDatetimeOverflow(c *C) {
	defer s.cleanEnv(c)
	tk := testkit.NewTestKit(c, s.store)
	tk.MustExec("use test")

	tk.MustExec("create table t1 (d date)")
	tk.MustExec("set sql_mode='traditional'")
	overflowSQLs := []string{
		"insert into t1 (d) select date_add('2000-01-01',interval 8000 year)",
		"insert into t1 (d) select date_sub('2000-01-01', INTERVAL 2001 YEAR)",
		"insert into t1 (d) select date_add('9999-12-31',interval 1 year)",
		"insert into t1 (d) select date_sub('1000-01-01', INTERVAL 1 YEAR)",
		"insert into t1 (d) select date_add('9999-12-31',interval 1 day)",
		"insert into t1 (d) select date_sub('1000-01-01', INTERVAL 1 day)",
		"insert into t1 (d) select date_sub('1000-01-01', INTERVAL 1 second)",
	}

	for _, sql := range overflowSQLs {
		_, err := tk.Exec(sql)
		c.Assert(err.Error(), Equals, "[types:1441]Datetime function: datetime field overflow")
	}

	tk.MustExec("set sql_mode=''")
	for _, sql := range overflowSQLs {
		tk.MustExec(sql)
	}

	rows := make([]string, 0, len(overflowSQLs))
	for range overflowSQLs {
		rows = append(rows, "<nil>")
	}
	tk.MustQuery("select * from t1").Check(testkit.Rows(rows...))

	//Fix ISSUE 11256
	tk.MustQuery(`select DATE_ADD('2000-04-13 07:17:02',INTERVAL -1465647104 YEAR);`).Check(testkit.Rows("<nil>"))
	tk.MustQuery(`select DATE_ADD('2008-11-23 22:47:31',INTERVAL 266076160 QUARTER);`).Check(testkit.Rows("<nil>"))
	tk.MustQuery(`select DATE_SUB('2000-04-13 07:17:02',INTERVAL 1465647104 YEAR);`).Check(testkit.Rows("<nil>"))
	tk.MustQuery(`select DATE_SUB('2008-11-23 22:47:31',INTERVAL -266076160 QUARTER);`).Check(testkit.Rows("<nil>"))
}

func (s *testIntegrationSuite2) TestBuiltin(c *C) {
	defer s.cleanEnv(c)
	tk := testkit.NewTestKit(c, s.store)
	tk.MustExec("use test")
	ctx := context.Background()

	// for is true && is false
	tk.MustExec("drop table if exists t")
	tk.MustExec("create table t (a int, b int, index idx_b (b))")
	tk.MustExec("insert t values (1, 1)")
	tk.MustExec("insert t values (2, 2)")
	tk.MustExec("insert t values (3, 2)")
	result := tk.MustQuery("select * from t where b is true")
	result.Check(testkit.Rows("1 1", "2 2", "3 2"))
	result = tk.MustQuery("select all + a from t where a = 1")
	result.Check(testkit.Rows("1"))
	result = tk.MustQuery("select * from t where a is false")
	result.Check(nil)
	result = tk.MustQuery("select * from t where a is not true")
	result.Check(nil)
	result = tk.MustQuery(`select 1 is true, 0 is true, null is true, "aaa" is true, "" is true, -12.00 is true, 0.0 is true, 0.0000001 is true;`)
	result.Check(testkit.Rows("1 0 0 0 0 1 0 1"))
	result = tk.MustQuery(`select 1 is false, 0 is false, null is false, "aaa" is false, "" is false, -12.00 is false, 0.0 is false, 0.0000001 is false;`)
	result.Check(testkit.Rows("0 1 0 1 1 0 1 0"))

	// for in
	result = tk.MustQuery("select * from t where b in (a)")
	result.Check(testkit.Rows("1 1", "2 2"))
	result = tk.MustQuery("select * from t where b not in (a)")
	result.Check(testkit.Rows("3 2"))

	// test cast
	result = tk.MustQuery("select cast(1 as decimal(3,2))")
	result.Check(testkit.Rows("1.00"))
	result = tk.MustQuery("select cast('1991-09-05 11:11:11' as datetime)")
	result.Check(testkit.Rows("1991-09-05 11:11:11"))
	result = tk.MustQuery("select cast(cast('1991-09-05 11:11:11' as datetime) as char)")
	result.Check(testkit.Rows("1991-09-05 11:11:11"))
	result = tk.MustQuery("select cast('11:11:11' as time)")
	result.Check(testkit.Rows("11:11:11"))
	result = tk.MustQuery("select * from t where a > cast(2 as decimal)")
	result.Check(testkit.Rows("3 2"))
	result = tk.MustQuery("select cast(-1 as unsigned)")
	result.Check(testkit.Rows("18446744073709551615"))
	tk.MustExec("drop table if exists t")
	tk.MustExec("create table t(a decimal(3, 1), b double, c datetime, d time, e int)")
	tk.MustExec("insert into t value(12.3, 1.23, '2017-01-01 12:12:12', '12:12:12', 123)")
	result = tk.MustQuery("select cast(a as json), cast(b as json), cast(c as json), cast(d as json), cast(e as json) from t")
	result.Check(testkit.Rows(`12.3 1.23 "2017-01-01 12:12:12.000000" "12:12:12.000000" 123`))
	result = tk.MustQuery(`select cast(10101000000 as time);`)
	result.Check(testkit.Rows("00:00:00"))
	result = tk.MustQuery(`select cast(10101001000 as time);`)
	result.Check(testkit.Rows("00:10:00"))
	result = tk.MustQuery(`select cast(10000000000 as time);`)
	result.Check(testkit.Rows("<nil>"))
	result = tk.MustQuery(`select cast(20171222020005 as time);`)
	result.Check(testkit.Rows("02:00:05"))
	result = tk.MustQuery(`select cast(8380000 as time);`)
	result.Check(testkit.Rows("838:00:00"))
	result = tk.MustQuery(`select cast(8390000 as time);`)
	result.Check(testkit.Rows("<nil>"))
	result = tk.MustQuery(`select cast(8386000 as time);`)
	result.Check(testkit.Rows("<nil>"))
	result = tk.MustQuery(`select cast(8385960 as time);`)
	result.Check(testkit.Rows("<nil>"))
	result = tk.MustQuery(`select cast(cast('2017-01-01 01:01:11.12' as date) as datetime(2));`)
	result.Check(testkit.Rows("2017-01-01 00:00:00.00"))
	result = tk.MustQuery(`select cast(20170118.999 as datetime);`)
	result.Check(testkit.Rows("2017-01-18 00:00:00"))
	tk.MustQuery(`select convert(a2.a, unsigned int) from (select cast('"9223372036854775808"' as json) as a) as a2;`)

	tk.MustExec(`create table tb5(a bigint(64) unsigned, b double);`)
	tk.MustExec(`insert into tb5 (a, b) values (9223372036854776000, 9223372036854776000);`)
	tk.MustExec(`insert into tb5 (a, b) select * from (select cast(a as json) as a1, b from tb5) as t where t.a1 = t.b;`)
	tk.MustExec(`drop table tb5;`)

	tk.MustExec(`create table tb5(a float(64));`)
	tk.MustExec(`insert into tb5(a) values (13835058055282163712);`)
	tk.MustQuery(`select convert(t.a1, signed int) from (select convert(a, json) as a1 from tb5) as t`)
	tk.MustExec(`drop table tb5;`)

	// test builtinCastIntAsIntSig
	// Cast MaxUint64 to unsigned should be -1
	tk.MustQuery("select cast(0xffffffffffffffff as signed);").Check(testkit.Rows("-1"))
	tk.MustQuery("select cast(0x9999999999999999999999999999999999999999999 as signed);").Check(testkit.Rows("-1"))
	tk.MustExec("create table tb5(a bigint);")
	tk.MustExec("set sql_mode=''")
	tk.MustExec("insert into tb5(a) values (0xfffffffffffffffffffffffff);")
	tk.MustQuery("select * from tb5;").Check(testkit.Rows("9223372036854775807"))
	tk.MustExec("drop table tb5;")

	tk.MustExec(`create table tb5(a double);`)
	tk.MustExec(`insert into test.tb5 (a) values (18446744073709551616);`)
	tk.MustExec(`insert into test.tb5 (a) values (184467440737095516160);`)
	result = tk.MustQuery(`select cast(a as unsigned) from test.tb5;`)
	// Note: MySQL will return 9223372036854775807, and it should be a bug.
	result.Check(testkit.Rows("18446744073709551615", "18446744073709551615"))
	tk.MustExec(`drop table tb5;`)

	// test builtinCastIntAsDecimalSig
	tk.MustExec(`create table tb5(a bigint(64) unsigned, b decimal(64, 10));`)
	tk.MustExec(`insert into tb5 (a, b) values (9223372036854775808, 9223372036854775808);`)
	tk.MustExec(`insert into tb5 (select * from tb5 where a = b);`)
	result = tk.MustQuery(`select * from tb5;`)
	result.Check(testkit.Rows("9223372036854775808 9223372036854775808.0000000000", "9223372036854775808 9223372036854775808.0000000000"))
	tk.MustExec(`drop table tb5;`)

	// test builtinCastIntAsRealSig
	tk.MustExec(`create table tb5(a bigint(64) unsigned, b double(64, 10));`)
	tk.MustExec(`insert into tb5 (a, b) values (13835058000000000000, 13835058000000000000);`)
	tk.MustExec(`insert into tb5 (select * from tb5 where a = b);`)
	result = tk.MustQuery(`select * from tb5;`)
	result.Check(testkit.Rows("13835058000000000000 13835058000000000000", "13835058000000000000 13835058000000000000"))
	tk.MustExec(`drop table tb5;`)

	// test builtinCastRealAsIntSig
	tk.MustExec(`create table tb5(a double, b float);`)
	tk.MustExec(`insert into tb5 (a, b) values (184467440737095516160, 184467440737095516160);`)
	tk.MustQuery(`select * from tb5 where cast(a as unsigned int)=0;`).Check(testkit.Rows())
	tk.MustQuery("show warnings;").Check(testkit.Rows("Warning 1690 constant 1.844674407370955e+20 overflows bigint"))
	_ = tk.MustQuery(`select * from tb5 where cast(b as unsigned int)=0;`)
	tk.MustQuery("show warnings;").Check(testkit.Rows("Warning 1690 constant 1.844674407370955e+20 overflows bigint"))
	tk.MustExec(`drop table tb5;`)
	tk.MustExec(`create table tb5(a double, b bigint unsigned);`)
	tk.MustExec(`insert into tb5 (a, b) values (18446744073709551616, 18446744073709551615);`)
	_ = tk.MustQuery(`select * from tb5 where cast(a as unsigned int)=b;`)
	// TODO `obtained string = "[18446744073709552000 18446744073709551615]`
	// result.Check(testkit.Rows("18446744073709551616 18446744073709551615"))
	tk.MustQuery("show warnings;").Check(testkit.Rows())
	tk.MustExec(`drop table tb5;`)

	// test builtinCastJSONAsIntSig
	tk.MustExec(`create table tb5(a json, b bigint unsigned);`)
	tk.MustExec(`insert into tb5 (a, b) values ('184467440737095516160', 18446744073709551615);`)
	_ = tk.MustQuery(`select * from tb5 where cast(a as unsigned int)=b;`)
	tk.MustQuery("show warnings;").Check(testkit.Rows("Warning 1690 constant 1.844674407370955e+20 overflows bigint"))
	_ = tk.MustQuery(`select * from tb5 where cast(b as unsigned int)=0;`)
	tk.MustQuery("show warnings;").Check(testkit.Rows())
	tk.MustExec(`drop table tb5;`)
	tk.MustExec(`create table tb5(a json, b bigint unsigned);`)
	tk.MustExec(`insert into tb5 (a, b) values ('92233720368547758080', 18446744073709551615);`)
	_ = tk.MustQuery(`select * from tb5 where cast(a as signed int)=b;`)
	tk.MustQuery("show warnings;").Check(testkit.Rows("Warning 1690 constant 9.223372036854776e+19 overflows bigint"))
	tk.MustExec(`drop table tb5;`)

	// test builtinCastIntAsStringSig
	tk.MustExec(`create table tb5(a bigint(64) unsigned,b varchar(50));`)
	tk.MustExec(`insert into tb5(a, b) values (9223372036854775808, '9223372036854775808');`)
	tk.MustExec(`insert into tb5(select * from tb5 where a = b);`)
	result = tk.MustQuery(`select * from tb5;`)
	result.Check(testkit.Rows("9223372036854775808 9223372036854775808", "9223372036854775808 9223372036854775808"))
	tk.MustExec(`drop table tb5;`)

	// test builtinCastIntAsDecimalSig
	tk.MustExec(`drop table if exists tb5`)
	tk.MustExec(`create table tb5 (a decimal(65), b bigint(64) unsigned);`)
	tk.MustExec(`insert into tb5 (a, b) values (9223372036854775808, 9223372036854775808);`)
	result = tk.MustQuery(`select cast(b as decimal(64)) from tb5 union all select b from tb5;`)
	result.Check(testkit.Rows("9223372036854775808", "9223372036854775808"))
	tk.MustExec(`drop table tb5`)

	// test builtinCastIntAsRealSig
	tk.MustExec(`drop table if exists tb5`)
	tk.MustExec(`create table tb5 (a bigint(64) unsigned, b double(64, 10));`)
	tk.MustExec(`insert into tb5 (a, b) values (9223372036854775808, 9223372036854775808);`)
	result = tk.MustQuery(`select a from tb5 where a = b union all select b from tb5;`)
	result.Check(testkit.Rows("9223372036854776000", "9223372036854776000"))
	tk.MustExec(`drop table tb5`)

	// Test corner cases of cast string as datetime
	result = tk.MustQuery(`select cast("170102034" as datetime);`)
	result.Check(testkit.Rows("2017-01-02 03:04:00"))
	result = tk.MustQuery(`select cast("1701020304" as datetime);`)
	result.Check(testkit.Rows("2017-01-02 03:04:00"))
	result = tk.MustQuery(`select cast("1701020304." as datetime);`)
	result.Check(testkit.Rows("2017-01-02 03:04:00"))
	result = tk.MustQuery(`select cast("1701020304.1" as datetime);`)
	result.Check(testkit.Rows("2017-01-02 03:04:01"))
	result = tk.MustQuery(`select cast("1701020304.111" as datetime);`)
	result.Check(testkit.Rows("2017-01-02 03:04:11"))
	tk.MustQuery("show warnings;").Check(testkit.Rows("Warning 1292 Truncated incorrect datetime value: '1701020304.111'"))
	result = tk.MustQuery(`select cast("17011" as datetime);`)
	result.Check(testkit.Rows("2017-01-01 00:00:00"))
	result = tk.MustQuery(`select cast("150101." as datetime);`)
	result.Check(testkit.Rows("2015-01-01 00:00:00"))
	result = tk.MustQuery(`select cast("150101.a" as datetime);`)
	result.Check(testkit.Rows("2015-01-01 00:00:00"))
	tk.MustQuery("show warnings;").Check(testkit.Rows("Warning 1292 Truncated incorrect datetime value: '150101.a'"))
	result = tk.MustQuery(`select cast("150101.1a" as datetime);`)
	result.Check(testkit.Rows("2015-01-01 01:00:00"))
	tk.MustQuery("show warnings;").Check(testkit.Rows("Warning 1292 Truncated incorrect datetime value: '150101.1a'"))
	result = tk.MustQuery(`select cast("150101.1a1" as datetime);`)
	result.Check(testkit.Rows("2015-01-01 01:00:00"))
	tk.MustQuery("show warnings;").Check(testkit.Rows("Warning 1292 Truncated incorrect datetime value: '150101.1a1'"))
	result = tk.MustQuery(`select cast("1101010101.111" as datetime);`)
	result.Check(testkit.Rows("2011-01-01 01:01:11"))
	tk.MustQuery("show warnings;").Check(testkit.Rows("Warning 1292 Truncated incorrect datetime value: '1101010101.111'"))
	result = tk.MustQuery(`select cast("1101010101.11aaaaa" as datetime);`)
	result.Check(testkit.Rows("2011-01-01 01:01:11"))
	tk.MustQuery("show warnings;").Check(testkit.Rows("Warning 1292 Truncated incorrect datetime value: '1101010101.11aaaaa'"))
	result = tk.MustQuery(`select cast("1101010101.a1aaaaa" as datetime);`)
	result.Check(testkit.Rows("2011-01-01 01:01:00"))
	tk.MustQuery("show warnings;").Check(testkit.Rows("Warning 1292 Truncated incorrect datetime value: '1101010101.a1aaaaa'"))
	result = tk.MustQuery(`select cast("1101010101.11" as datetime);`)
	result.Check(testkit.Rows("2011-01-01 01:01:11"))
	tk.MustQuery("select @@warning_count;").Check(testkit.Rows("0"))
	result = tk.MustQuery(`select cast("1101010101.111" as datetime);`)
	result.Check(testkit.Rows("2011-01-01 01:01:11"))
	tk.MustQuery("show warnings;").Check(testkit.Rows("Warning 1292 Truncated incorrect datetime value: '1101010101.111'"))
	result = tk.MustQuery(`select cast("970101.111" as datetime);`)
	result.Check(testkit.Rows("1997-01-01 11:01:00"))
	tk.MustQuery("select @@warning_count;").Check(testkit.Rows("0"))
	result = tk.MustQuery(`select cast("970101.11111" as datetime);`)
	result.Check(testkit.Rows("1997-01-01 11:11:01"))
	tk.MustQuery("select @@warning_count;").Check(testkit.Rows("0"))
	result = tk.MustQuery(`select cast("970101.111a1" as datetime);`)
	result.Check(testkit.Rows("1997-01-01 11:01:00"))
	tk.MustQuery("show warnings;").Check(testkit.Rows("Warning 1292 Truncated incorrect datetime value: '970101.111a1'"))

	// for ISNULL
	tk.MustExec("drop table if exists t")
	tk.MustExec("create table t (a int, b int, c int, d char(10), e datetime, f float, g decimal(10, 3))")
	tk.MustExec("insert t values (1, 0, null, null, null, null, null)")
	result = tk.MustQuery("select ISNULL(a), ISNULL(b), ISNULL(c), ISNULL(d), ISNULL(e), ISNULL(f), ISNULL(g) from t")
	result.Check(testkit.Rows("0 0 1 1 1 1 1"))

	// fix issue #3942
	result = tk.MustQuery("select cast('-24 100:00:00' as time);")
	result.Check(testkit.Rows("-676:00:00"))
	result = tk.MustQuery("select cast('12:00:00.000000' as datetime);")
	result.Check(testkit.Rows("2012-00-00 00:00:00"))
	result = tk.MustQuery("select cast('-34 100:00:00' as time);")
	result.Check(testkit.Rows("-838:59:59"))

	// fix issue #4324. cast decimal/int/string to time compatibility.
	invalidTimes := []string{
		"10009010",
		"239010",
		"233070",
		"23:90:10",
		"23:30:70",
		"239010.2",
		"233070.8",
	}
	tk.MustExec("DROP TABLE IF EXISTS t;")
	tk.MustExec("CREATE TABLE t (ix TIME);")
	tk.MustExec("SET SQL_MODE='';")
	for _, invalidTime := range invalidTimes {
		msg := fmt.Sprintf("Warning 1292 Truncated incorrect time value: '%s'", invalidTime)
		result = tk.MustQuery(fmt.Sprintf("select cast('%s' as time);", invalidTime))
		result.Check(testkit.Rows("<nil>"))
		result = tk.MustQuery("show warnings")
		result.Check(testkit.Rows(msg))
		_, err := tk.Exec(fmt.Sprintf("insert into t select cast('%s' as time);", invalidTime))
		c.Assert(err, IsNil)
		result = tk.MustQuery("show warnings")
		result.Check(testkit.Rows(msg))
	}
	tk.MustExec("set sql_mode = 'STRICT_TRANS_TABLES'")
	for _, invalidTime := range invalidTimes {
		msg := fmt.Sprintf("Warning 1292 Truncated incorrect time value: '%s'", invalidTime)
		result = tk.MustQuery(fmt.Sprintf("select cast('%s' as time);", invalidTime))
		result.Check(testkit.Rows("<nil>"))
		result = tk.MustQuery("show warnings")
		result.Check(testkit.Rows(msg))
		_, err := tk.Exec(fmt.Sprintf("insert into t select cast('%s' as time);", invalidTime))
		c.Assert(err.Error(), Equals, fmt.Sprintf("[types:1292]Truncated incorrect time value: '%s'", invalidTime))
	}

	// Fix issue #3691, cast compatibility.
	result = tk.MustQuery("select cast('18446744073709551616' as unsigned);")
	result.Check(testkit.Rows("18446744073709551615"))
	result = tk.MustQuery("select cast('18446744073709551616' as signed);")
	result.Check(testkit.Rows("-1"))
	result = tk.MustQuery("select cast('9223372036854775808' as signed);")
	result.Check(testkit.Rows("-9223372036854775808"))
	result = tk.MustQuery("select cast('9223372036854775809' as signed);")
	result.Check(testkit.Rows("-9223372036854775807"))
	result = tk.MustQuery("select cast('9223372036854775807' as signed);")
	result.Check(testkit.Rows("9223372036854775807"))
	result = tk.MustQuery("select cast('18446744073709551615' as signed);")
	result.Check(testkit.Rows("-1"))
	result = tk.MustQuery("select cast('18446744073709551614' as signed);")
	result.Check(testkit.Rows("-2"))
	result = tk.MustQuery("select cast(18446744073709551615 as unsigned);")
	result.Check(testkit.Rows("18446744073709551615"))
	result = tk.MustQuery("select cast(18446744073709551616 as unsigned);")
	result.Check(testkit.Rows("18446744073709551615"))
	result = tk.MustQuery("select cast(18446744073709551616 as signed);")
	result.Check(testkit.Rows("9223372036854775807"))
	result = tk.MustQuery("select cast(18446744073709551617 as signed);")
	result.Check(testkit.Rows("9223372036854775807"))
	result = tk.MustQuery("select cast(18446744073709551615 as signed);")
	result.Check(testkit.Rows("-1"))
	result = tk.MustQuery("select cast(18446744073709551614 as signed);")
	result.Check(testkit.Rows("-2"))
	result = tk.MustQuery("select cast(-18446744073709551616 as signed);")
	result.Check(testkit.Rows("-9223372036854775808"))
	result = tk.MustQuery("select cast(18446744073709551614.9 as unsigned);") // Round up
	result.Check(testkit.Rows("18446744073709551615"))
	result = tk.MustQuery("select cast(18446744073709551614.4 as unsigned);") // Round down
	result.Check(testkit.Rows("18446744073709551614"))
	result = tk.MustQuery("select cast(-9223372036854775809 as signed);")
	result.Check(testkit.Rows("-9223372036854775808"))
	result = tk.MustQuery("select cast(-9223372036854775809 as unsigned);")
	result.Check(testkit.Rows("0"))
	result = tk.MustQuery("select cast(-9223372036854775808 as unsigned);")
	result.Check(testkit.Rows("9223372036854775808"))
	result = tk.MustQuery("select cast('-9223372036854775809' as unsigned);")
	result.Check(testkit.Rows("9223372036854775808"))
	result = tk.MustQuery("select cast('-9223372036854775807' as unsigned);")
	result.Check(testkit.Rows("9223372036854775809"))
	result = tk.MustQuery("select cast('-2' as unsigned);")
	result.Check(testkit.Rows("18446744073709551614"))
	result = tk.MustQuery("select cast(cast(1-2 as unsigned) as signed integer);")
	result.Check(testkit.Rows("-1"))
	result = tk.MustQuery("select cast(1 as signed int)")
	result.Check(testkit.Rows("1"))

	// test cast as double
	result = tk.MustQuery("select cast(1 as double)")
	result.Check(testkit.Rows("1"))
	result = tk.MustQuery("select cast(cast(12345 as unsigned) as double)")
	result.Check(testkit.Rows("12345"))
	result = tk.MustQuery("select cast(1.1 as double)")
	result.Check(testkit.Rows("1.1"))
	result = tk.MustQuery("select cast(-1.1 as double)")
	result.Check(testkit.Rows("-1.1"))
	result = tk.MustQuery("select cast('123.321' as double)")
	result.Check(testkit.Rows("123.321"))
	result = tk.MustQuery("select cast('12345678901234567890' as double) = 1.2345678901234567e19")
	result.Check(testkit.Rows("1"))
	result = tk.MustQuery("select cast(-1 as double)")
	result.Check(testkit.Rows("-1"))
	result = tk.MustQuery("select cast(null as double)")
	result.Check(testkit.Rows("<nil>"))
	result = tk.MustQuery("select cast(12345678901234567890 as double) = 1.2345678901234567e19")
	result.Check(testkit.Rows("1"))
	result = tk.MustQuery("select cast(cast(-1 as unsigned) as double) = 1.8446744073709552e19")
	result.Check(testkit.Rows("1"))
	result = tk.MustQuery("select cast(1e100 as double) = 1e100")
	result.Check(testkit.Rows("1"))
	result = tk.MustQuery("select cast(123456789012345678901234567890 as double) = 1.2345678901234568e29")
	result.Check(testkit.Rows("1"))
	result = tk.MustQuery("select cast(0x12345678 as double)")
	result.Check(testkit.Rows("305419896"))

	// test cast as float
	result = tk.MustQuery("select cast(1 as float)")
	result.Check(testkit.Rows("1"))
	result = tk.MustQuery("select cast(cast(12345 as unsigned) as float)")
	result.Check(testkit.Rows("12345"))
	result = tk.MustQuery("select cast(1.1 as float) = 1.1")
	result.Check(testkit.Rows("1"))
	result = tk.MustQuery("select cast(-1.1 as float) = -1.1")
	result.Check(testkit.Rows("1"))
	result = tk.MustQuery("select cast('123.321' as float) =123.321")
	result.Check(testkit.Rows("1"))
	result = tk.MustQuery("select cast('12345678901234567890' as float) = 1.2345678901234567e19")
	result.Check(testkit.Rows("1"))
	result = tk.MustQuery("select cast(-1 as float)")
	result.Check(testkit.Rows("-1"))
	result = tk.MustQuery("select cast(null as float)")
	result.Check(testkit.Rows("<nil>"))
	result = tk.MustQuery("select cast(12345678901234567890 as float) = 1.2345678901234567e19")
	result.Check(testkit.Rows("1"))
	result = tk.MustQuery("select cast(cast(-1 as unsigned) as float) = 1.8446744073709552e19")
	result.Check(testkit.Rows("1"))
	result = tk.MustQuery("select cast(1e100 as float(40)) = 1e100")
	result.Check(testkit.Rows("1"))
	result = tk.MustQuery("select cast(123456789012345678901234567890 as float(40)) = 1.2345678901234568e29")
	result.Check(testkit.Rows("1"))
	result = tk.MustQuery("select cast(0x12345678 as float(40)) = 305419896")
	result.Check(testkit.Rows("1"))

	// test cast as real
	result = tk.MustQuery("select cast(1 as real)")
	result.Check(testkit.Rows("1"))
	result = tk.MustQuery("select cast(cast(12345 as unsigned) as real)")
	result.Check(testkit.Rows("12345"))
	result = tk.MustQuery("select cast(1.1 as real) = 1.1")
	result.Check(testkit.Rows("1"))
	result = tk.MustQuery("select cast(-1.1 as real) = -1.1")
	result.Check(testkit.Rows("1"))
	result = tk.MustQuery("select cast('123.321' as real) =123.321")
	result.Check(testkit.Rows("1"))
	result = tk.MustQuery("select cast('12345678901234567890' as real) = 1.2345678901234567e19")
	result.Check(testkit.Rows("1"))
	result = tk.MustQuery("select cast(-1 as real)")
	result.Check(testkit.Rows("-1"))
	result = tk.MustQuery("select cast(null as real)")
	result.Check(testkit.Rows("<nil>"))
	result = tk.MustQuery("select cast(12345678901234567890 as real) = 1.2345678901234567e19")
	result.Check(testkit.Rows("1"))
	result = tk.MustQuery("select cast(cast(-1 as unsigned) as real) = 1.8446744073709552e19")
	result.Check(testkit.Rows("1"))
	result = tk.MustQuery("select cast(1e100 as real) = 1e100")
	result.Check(testkit.Rows("1"))
	result = tk.MustQuery("select cast(123456789012345678901234567890 as real) = 1.2345678901234568e29")
	result.Check(testkit.Rows("1"))
	result = tk.MustQuery("select cast(0x12345678 as real) = 305419896")
	result.Check(testkit.Rows("1"))

	// test cast time as decimal overflow
	tk.MustExec("drop table if exists t1")
	tk.MustExec("create table t1(s1 time);")
	tk.MustExec("insert into t1 values('11:11:11');")
	result = tk.MustQuery("select cast(s1 as decimal(7, 2)) from t1;")
	result.Check(testkit.Rows("99999.99"))
	result = tk.MustQuery("select cast(s1 as decimal(8, 2)) from t1;")
	result.Check(testkit.Rows("111111.00"))
	_, err := tk.Exec("insert into t1 values(cast('111111.00' as decimal(7, 2)));")
	c.Assert(err, NotNil)

	result = tk.MustQuery(`select CAST(0x8fffffffffffffff as signed) a,
	CAST(0xfffffffffffffffe as signed) b,
	CAST(0xffffffffffffffff as unsigned) c;`)
	result.Check(testkit.Rows("-8070450532247928833 -2 18446744073709551615"))

	result = tk.MustQuery(`select cast("1:2:3" as TIME) = "1:02:03"`)
	result.Check(testkit.Rows("0"))

	// fixed issue #3471
	tk.MustExec("drop table if exists t")
	tk.MustExec("create table t(a time(6));")
	tk.MustExec("insert into t value('12:59:59.999999')")
	result = tk.MustQuery("select cast(a as signed) from t")
	result.Check(testkit.Rows("130000"))

	// fixed issue #3762
	result = tk.MustQuery("select -9223372036854775809;")
	result.Check(testkit.Rows("-9223372036854775809"))
	result = tk.MustQuery("select --9223372036854775809;")
	result.Check(testkit.Rows("9223372036854775809"))
	result = tk.MustQuery("select -9223372036854775808;")
	result.Check(testkit.Rows("-9223372036854775808"))

	tk.MustExec("drop table if exists t")
	tk.MustExec("create table t(a bigint(30));")
	_, err = tk.Exec("insert into t values(-9223372036854775809)")
	c.Assert(err, NotNil)

	// test case decimal precision less than the scale.
	rs, err := tk.Exec("select cast(12.1 as decimal(3, 4));")
	c.Assert(err, IsNil)
	_, err = session.GetRows4Test(ctx, tk.Se, rs)
	c.Assert(err, NotNil)
	c.Assert(err.Error(), Equals, "[types:1427]For float(M,D), double(M,D) or decimal(M,D), M must be >= D (column '').")
	c.Assert(rs.Close(), IsNil)

	// test unhex and hex
	result = tk.MustQuery("select unhex('4D7953514C')")
	result.Check(testkit.Rows("MySQL"))
	result = tk.MustQuery("select unhex(hex('string'))")
	result.Check(testkit.Rows("string"))
	result = tk.MustQuery("select unhex('ggg')")
	result.Check(testkit.Rows("<nil>"))
	result = tk.MustQuery("select unhex(-1)")
	result.Check(testkit.Rows("<nil>"))
	result = tk.MustQuery("select hex(unhex('1267'))")
	result.Check(testkit.Rows("1267"))
	result = tk.MustQuery("select hex(unhex(1267))")
	result.Check(testkit.Rows("1267"))
	tk.MustExec("drop table if exists t")
	tk.MustExec("create table t(a binary(8))")
	tk.MustExec(`insert into t values('test')`)
	result = tk.MustQuery("select hex(a) from t")
	result.Check(testkit.Rows("7465737400000000"))
	result = tk.MustQuery("select unhex(a) from t")
	result.Check(testkit.Rows("<nil>"))

	// select from_unixtime
	result = tk.MustQuery("select from_unixtime(1451606400)")
	unixTime := time.Unix(1451606400, 0).String()[:19]
	result.Check(testkit.Rows(unixTime))
	result = tk.MustQuery("select from_unixtime(14516064000/10)")
	result.Check(testkit.Rows("2016-01-01 08:00:00.0000"))
	result = tk.MustQuery("select from_unixtime('14516064000'/10)")
	result.Check(testkit.Rows("2016-01-01 08:00:00.000000"))
	result = tk.MustQuery("select from_unixtime(cast(1451606400 as double))")
	result.Check(testkit.Rows("2016-01-01 08:00:00.000000"))
	result = tk.MustQuery("select from_unixtime(cast(cast(1451606400 as double) as DECIMAL))")
	result.Check(testkit.Rows("2016-01-01 08:00:00"))
	result = tk.MustQuery("select from_unixtime(cast(cast(1451606400 as double) as DECIMAL(65,1)))")
	result.Check(testkit.Rows("2016-01-01 08:00:00.0"))
	result = tk.MustQuery("select from_unixtime(1451606400.123456)")
	unixTime = time.Unix(1451606400, 123456000).String()[:26]
	result.Check(testkit.Rows(unixTime))
	result = tk.MustQuery("select from_unixtime(1451606400.1234567)")
	unixTime = time.Unix(1451606400, 123456700).Round(time.Microsecond).Format("2006-01-02 15:04:05.000000")[:26]
	result.Check(testkit.Rows(unixTime))
	result = tk.MustQuery("select from_unixtime(1451606400.999999)")
	unixTime = time.Unix(1451606400, 999999000).String()[:26]
	result.Check(testkit.Rows(unixTime))
	result = tk.MustQuery("select from_unixtime(1511247196661)")
	result.Check(testkit.Rows("<nil>"))
	result = tk.MustQuery("select from_unixtime('1451606400.123');")
	result.Check(testkit.Rows("2016-01-01 08:00:00.123000"))

	tk.MustExec("drop table if exists t;")
	tk.MustExec("create table t(a int);")
	tk.MustExec("insert into t value(1451606400);")
	result = tk.MustQuery("select from_unixtime(a) from t;")
	result.Check(testkit.Rows("2016-01-01 08:00:00"))

	// test strcmp
	result = tk.MustQuery("select strcmp('abc', 'def')")
	result.Check(testkit.Rows("-1"))
	result = tk.MustQuery("select strcmp('abc', 'aba')")
	result.Check(testkit.Rows("1"))
	result = tk.MustQuery("select strcmp('abc', 'abc')")
	result.Check(testkit.Rows("0"))
	result = tk.MustQuery("select substr(null, 1, 2)")
	result.Check(testkit.Rows("<nil>"))
	result = tk.MustQuery("select substr('123', null, 2)")
	result.Check(testkit.Rows("<nil>"))
	result = tk.MustQuery("select substr('123', 1, null)")
	result.Check(testkit.Rows("<nil>"))

	// for case
	tk.MustExec("drop table if exists t")
	tk.MustExec("create table t (a varchar(255), b int)")
	tk.MustExec("insert t values ('str1', 1)")
	result = tk.MustQuery("select * from t where a = case b when 1 then 'str1' when 2 then 'str2' end")
	result.Check(testkit.Rows("str1 1"))
	result = tk.MustQuery("select * from t where a = case b when 1 then 'str2' when 2 then 'str3' end")
	result.Check(nil)
	tk.MustExec("insert t values ('str2', 2)")
	result = tk.MustQuery("select * from t where a = case b when 2 then 'str2' when 3 then 'str3' end")
	result.Check(testkit.Rows("str2 2"))
	tk.MustExec("insert t values ('str3', 3)")
	result = tk.MustQuery("select * from t where a = case b when 4 then 'str4' when 5 then 'str5' else 'str3' end")
	result.Check(testkit.Rows("str3 3"))
	result = tk.MustQuery("select * from t where a = case b when 4 then 'str4' when 5 then 'str5' else 'str6' end")
	result.Check(nil)
	result = tk.MustQuery("select * from t where a = case  when b then 'str3' when 1 then 'str1' else 'str2' end")
	result.Check(testkit.Rows("str3 3"))
	tk.MustExec("delete from t")
	tk.MustExec("insert t values ('str2', 0)")
	result = tk.MustQuery("select * from t where a = case  when b then 'str3' when 0 then 'str1' else 'str2' end")
	result.Check(testkit.Rows("str2 0"))
	tk.MustExec("insert t values ('str1', null)")
	result = tk.MustQuery("select * from t where a = case b when null then 'str3' when 10 then 'str1' else 'str2' end")
	result.Check(testkit.Rows("str2 0"))
	result = tk.MustQuery("select * from t where a = case null when b then 'str3' when 10 then 'str1' else 'str2' end")
	result.Check(testkit.Rows("str2 0"))
	tk.MustExec("insert t values (null, 4)")
	result = tk.MustQuery("select * from t where b < case a when null then 0 when 'str2' then 0 else 9 end")
	result.Check(testkit.Rows("<nil> 4"))
	result = tk.MustQuery("select * from t where b = case when a is null then 4 when  a = 'str5' then 7 else 9 end")
	result.Check(testkit.Rows("<nil> 4"))

	tk.MustQuery("select case 2.0 when 2.0 then 3.0 when 3.0 then 2.0 end").Check(testkit.Rows("3.0"))
	tk.MustQuery("select case 2.0 when 3.0 then 2.0 when 4.0 then 3.0 else 5.0 end").Check(testkit.Rows("5.0"))
	tk.MustQuery("select case cast('2011-01-01' as date) when cast('2011-01-01' as date) then cast('2011-02-02' as date) end").Check(testkit.Rows("2011-02-02"))
	tk.MustQuery("select case cast('2012-01-01' as date) when cast('2011-01-01' as date) then cast('2011-02-02' as date) else cast('2011-03-03' as date) end").Check(testkit.Rows("2011-03-03"))
	tk.MustQuery("select case cast('10:10:10' as time) when cast('10:10:10' as time) then cast('11:11:11' as time) end").Check(testkit.Rows("11:11:11"))
	tk.MustQuery("select case cast('10:10:13' as time) when cast('10:10:10' as time) then cast('11:11:11' as time) else cast('22:22:22' as time) end").Check(testkit.Rows("22:22:22"))

	// for cast
	result = tk.MustQuery("select cast(1234 as char(3))")
	result.Check(testkit.Rows("123"))
	result = tk.MustQuery("select cast(1234 as char(0))")
	result.Check(testkit.Rows(""))
	result = tk.MustQuery("show warnings")
	result.Check(testkit.Rows("Warning 1406 Data Too Long, field len 0, data len 4"))
	result = tk.MustQuery("select CAST( - 8 AS DECIMAL ) * + 52 + 87 < - 86")
	result.Check(testkit.Rows("1"))

	// for char
	result = tk.MustQuery("select char(97, 100, 256, 89)")
	result.Check(testkit.Rows("ad\x01\x00Y"))
	result = tk.MustQuery("select char(97, null, 100, 256, 89)")
	result.Check(testkit.Rows("ad\x01\x00Y"))
	result = tk.MustQuery("select char(97, null, 100, 256, 89 using utf8)")
	result.Check(testkit.Rows("ad\x01\x00Y"))
	result = tk.MustQuery("select char(97, null, 100, 256, 89 using ascii)")
	result.Check(testkit.Rows("ad\x01\x00Y"))
	err = tk.ExecToErr("select char(97, null, 100, 256, 89 using tidb)")
	c.Assert(err.Error(), Equals, "[parser:1115]Unknown character set: 'tidb'")

	// issue 3884
	tk.MustExec("drop table if exists t")
	tk.MustExec("CREATE TABLE t (c1 date, c2 datetime, c3 timestamp, c4 time, c5 year);")
	tk.MustExec("INSERT INTO t values ('2000-01-01', '2000-01-01 12:12:12', '2000-01-01 12:12:12', '12:12:12', '2000');")
	tk.MustExec("INSERT INTO t values ('2000-02-01', '2000-02-01 12:12:12', '2000-02-01 12:12:12', '13:12:12', 2000);")
	tk.MustExec("INSERT INTO t values ('2000-03-01', '2000-03-01', '2000-03-01 12:12:12', '1 12:12:12', 2000);")
	tk.MustExec("INSERT INTO t SET c1 = '2000-04-01', c2 = '2000-04-01', c3 = '2000-04-01 12:12:12', c4 = '-1 13:12:12', c5 = 2000;")
	result = tk.MustQuery("SELECT c4 FROM t where c4 < '-13:12:12';")
	result.Check(testkit.Rows("-37:12:12"))
	result = tk.MustQuery(`SELECT 1 DIV - - 28 + ( - SUM( - + 25 ) ) * - CASE - 18 WHEN 44 THEN NULL ELSE - 41 + 32 + + - 70 - + COUNT( - 95 ) * 15 END + 92`)
	result.Check(testkit.Rows("2442"))

	// for regexp, rlike
	// https://github.com/pingcap/tidb/issues/4080
	tk.MustExec(`drop table if exists t;`)
	tk.MustExec(`create table t (a char(10), b varchar(10), c binary(10), d varbinary(10));`)
	tk.MustExec(`insert into t values ('text','text','text','text');`)
	result = tk.MustQuery(`select a regexp 'xt' from t;`)
	result.Check(testkit.Rows("1"))
	result = tk.MustQuery(`select b regexp 'xt' from t;`)
	result.Check(testkit.Rows("1"))
	result = tk.MustQuery(`select b regexp binary 'Xt' from t;`)
	result.Check(testkit.Rows("0"))
	result = tk.MustQuery(`select c regexp 'Xt' from t;`)
	result.Check(testkit.Rows("0"))
	result = tk.MustQuery(`select d regexp 'Xt' from t;`)
	result.Check(testkit.Rows("0"))
	result = tk.MustQuery(`select a rlike 'xt' from t;`)
	result.Check(testkit.Rows("1"))
	result = tk.MustQuery(`select a rlike binary 'Xt' from t;`)
	result.Check(testkit.Rows("0"))
	result = tk.MustQuery(`select b rlike 'xt' from t;`)
	result.Check(testkit.Rows("1"))
	result = tk.MustQuery(`select c rlike 'Xt' from t;`)
	result.Check(testkit.Rows("0"))
	result = tk.MustQuery(`select d rlike 'Xt' from t;`)
	result.Check(testkit.Rows("0"))
	result = tk.MustQuery(`select 'a' regexp 'A', 'a' regexp binary 'A'`)
	result.Check(testkit.Rows("0 0"))

	// testCase is for like and regexp
	type testCase struct {
		pattern string
		val     string
		result  int
	}
	patternMatching := func(c *C, tk *testkit.TestKit, queryOp string, data []testCase) {
		tk.MustExec("drop table if exists t")
		tk.MustExec("create table t (a varchar(255), b int)")
		for i, d := range data {
			tk.MustExec(fmt.Sprintf("insert into t values('%s', %d)", d.val, i))
			result = tk.MustQuery(fmt.Sprintf("select * from t where a %s '%s'", queryOp, d.pattern))
			if d.result == 1 {
				rowStr := fmt.Sprintf("%s %d", d.val, i)
				result.Check(testkit.Rows(rowStr))
			} else {
				result.Check(nil)
			}
			tk.MustExec(fmt.Sprintf("delete from t where b = %d", i))
		}
	}
	// for like
	likeTests := []testCase{
		{"a", "a", 1},
		{"a", "b", 0},
		{"aA", "Aa", 0},
		{`aA%`, "aAab", 1},
		{"aA_", "Aaab", 0},
		{"Aa_", "Aab", 1},
		{"", "", 1},
		{"", "a", 0},
	}
	patternMatching(c, tk, "like", likeTests)
	// for regexp
	likeTests = []testCase{
		{"^$", "a", 0},
		{"a", "a", 1},
		{"a", "b", 0},
		{"aA", "aA", 1},
		{".", "a", 1},
		{"^.$", "ab", 0},
		{"..", "b", 0},
		{".ab", "aab", 1},
		{"ab.", "abcd", 1},
		{".*", "abcd", 1},
	}
	patternMatching(c, tk, "regexp", likeTests)

	// for #9838
	result = tk.MustQuery("select cast(1 as signed) + cast(9223372036854775807 as unsigned);")
	result.Check(testkit.Rows("9223372036854775808"))
	result = tk.MustQuery("select cast(9223372036854775807 as unsigned) + cast(1 as signed);")
	result.Check(testkit.Rows("9223372036854775808"))
	err = tk.QueryToErr("select cast(9223372036854775807 as signed) + cast(9223372036854775809 as unsigned);")
	c.Assert(err, NotNil)
	err = tk.QueryToErr("select cast(9223372036854775809 as unsigned) + cast(9223372036854775807 as signed);")
	c.Assert(err, NotNil)
	err = tk.QueryToErr("select cast(-9223372036854775807 as signed) + cast(9223372036854775806 as unsigned);")
	c.Assert(err, NotNil)
	err = tk.QueryToErr("select cast(9223372036854775806 as unsigned) + cast(-9223372036854775807 as signed);")
	c.Assert(err, NotNil)

	result = tk.MustQuery(`select 1 / '2007' div 1;`)
	result.Check(testkit.Rows("0"))
}

func (s *testIntegrationSuite) TestInfoBuiltin(c *C) {
	defer s.cleanEnv(c)
	tk := testkit.NewTestKit(c, s.store)
	tk.MustExec("use test")

	// for last_insert_id
	tk.MustExec("drop table if exists t")
	tk.MustExec("create table t (id int auto_increment, a int, PRIMARY KEY (id))")
	tk.MustExec("insert into t(a) values(1)")
	result := tk.MustQuery("select last_insert_id();")
	result.Check(testkit.Rows("1"))
	tk.MustExec("insert into t values(2, 1)")
	result = tk.MustQuery("select last_insert_id();")
	result.Check(testkit.Rows("1"))
	tk.MustExec("insert into t(a) values(1)")
	result = tk.MustQuery("select last_insert_id();")
	result.Check(testkit.Rows("3"))

	result = tk.MustQuery("select last_insert_id(5);")
	result.Check(testkit.Rows("5"))
	result = tk.MustQuery("select last_insert_id();")
	result.Check(testkit.Rows("5"))

	// for found_rows
	tk.MustExec("drop table if exists t")
	tk.MustExec("create table t (a int)")
	tk.MustQuery("select * from t") // Test XSelectTableExec
	result = tk.MustQuery("select found_rows()")
	result.Check(testkit.Rows("0"))
	result = tk.MustQuery("select found_rows()")
	result.Check(testkit.Rows("1")) // Last query is found_rows(), it returns 1 row with value 0
	tk.MustExec("insert t values (1),(2),(2)")
	tk.MustQuery("select * from t")
	result = tk.MustQuery("select found_rows()")
	result.Check(testkit.Rows("3"))
	tk.MustQuery("select * from t where a = 0")
	result = tk.MustQuery("select found_rows()")
	result.Check(testkit.Rows("0"))
	tk.MustQuery("select * from t where a = 1")
	result = tk.MustQuery("select found_rows()")
	result.Check(testkit.Rows("1"))
	tk.MustQuery("select * from t where a like '2'") // Test SelectionExec
	result = tk.MustQuery("select found_rows()")
	result.Check(testkit.Rows("2"))
	tk.MustQuery("show tables like 't'")
	result = tk.MustQuery("select found_rows()")
	result.Check(testkit.Rows("1"))
	tk.MustQuery("select count(*) from t") // Test ProjectionExec
	result = tk.MustQuery("select found_rows()")
	result.Check(testkit.Rows("1"))

	// for database
	result = tk.MustQuery("select database()")
	result.Check(testkit.Rows("test"))
	tk.MustExec("drop database test")
	result = tk.MustQuery("select database()")
	result.Check(testkit.Rows("<nil>"))
	tk.MustExec("create database test")
	tk.MustExec("use test")

	// for current_user
	sessionVars := tk.Se.GetSessionVars()
	originUser := sessionVars.User
	sessionVars.User = &auth.UserIdentity{Username: "root", Hostname: "localhost", AuthUsername: "root", AuthHostname: "127.0.%%"}
	result = tk.MustQuery("select current_user()")
	result.Check(testkit.Rows("root@127.0.%%"))
	sessionVars.User = originUser

	// for user
	sessionVars.User = &auth.UserIdentity{Username: "root", Hostname: "localhost", AuthUsername: "root", AuthHostname: "127.0.%%"}
	result = tk.MustQuery("select user()")
	result.Check(testkit.Rows("root@localhost"))
	sessionVars.User = originUser

	// for connection_id
	originConnectionID := sessionVars.ConnectionID
	sessionVars.ConnectionID = uint64(1)
	result = tk.MustQuery("select connection_id()")
	result.Check(testkit.Rows("1"))
	sessionVars.ConnectionID = originConnectionID

	// for version
	result = tk.MustQuery("select version()")
	result.Check(testkit.Rows(mysql.ServerVersion))

	// for row_count
	tk.MustExec("drop table if exists t")
	tk.MustExec("create table t (a int, b int, PRIMARY KEY (a))")
	result = tk.MustQuery("select row_count();")
	result.Check(testkit.Rows("0"))
	tk.MustExec("insert into t(a, b) values(1, 11), (2, 22), (3, 33)")
	result = tk.MustQuery("select row_count();")
	result.Check(testkit.Rows("3"))
	tk.MustExec("select * from t")
	result = tk.MustQuery("select row_count();")
	result.Check(testkit.Rows("-1"))
	tk.MustExec("update t set b=22 where a=1")
	result = tk.MustQuery("select row_count();")
	result.Check(testkit.Rows("1"))
	tk.MustExec("update t set b=22 where a=1")
	result = tk.MustQuery("select row_count();")
	result.Check(testkit.Rows("0"))
	tk.MustExec("delete from t where a=2")
	result = tk.MustQuery("select row_count();")
	result.Check(testkit.Rows("1"))
	result = tk.MustQuery("select row_count();")
	result.Check(testkit.Rows("-1"))

	// for benchmark
	success := testkit.Rows("0")
	tk.MustExec("drop table if exists t")
	tk.MustExec("create table t (a int, b int)")
	result = tk.MustQuery(`select benchmark(3, benchmark(2, length("abc")))`)
	result.Check(success)
	err := tk.ExecToErr(`select benchmark(3, length("a", "b"))`)
	c.Assert(err, NotNil)
	// Quoted from https://dev.mysql.com/doc/refman/5.7/en/information-functions.html#function_benchmark
	// Although the expression can be a subquery, it must return a single column and at most a single row.
	// For example, BENCHMARK(10, (SELECT * FROM t)) will fail if the table t has more than one column or
	// more than one row.
	oneColumnQuery := "select benchmark(10, (select a from t))"
	twoColumnQuery := "select benchmark(10, (select * from t))"
	// rows * columns:
	// 0 * 1, success;
	result = tk.MustQuery(oneColumnQuery)
	result.Check(success)
	// 0 * 2, error;
	err = tk.ExecToErr(twoColumnQuery)
	c.Assert(err, NotNil)
	// 1 * 1, success;
	tk.MustExec("insert t values (1, 2)")
	result = tk.MustQuery(oneColumnQuery)
	result.Check(success)
	// 1 * 2, error;
	err = tk.ExecToErr(twoColumnQuery)
	c.Assert(err, NotNil)
	// 2 * 1, error;
	tk.MustExec("insert t values (3, 4)")
	err = tk.ExecToErr(oneColumnQuery)
	c.Assert(err, NotNil)
	// 2 * 2, error.
	err = tk.ExecToErr(twoColumnQuery)
	c.Assert(err, NotNil)
}

func (s *testIntegrationSuite) TestControlBuiltin(c *C) {
	defer s.cleanEnv(c)
	tk := testkit.NewTestKit(c, s.store)
	tk.MustExec("use test")

	// for ifnull
	result := tk.MustQuery("select ifnull(1, 2)")
	result.Check(testkit.Rows("1"))
	result = tk.MustQuery("select ifnull(null, 2)")
	result.Check(testkit.Rows("2"))
	result = tk.MustQuery("select ifnull(1, null)")
	result.Check(testkit.Rows("1"))
	result = tk.MustQuery("select ifnull(null, null)")
	result.Check(testkit.Rows("<nil>"))

	tk.MustExec("drop table if exists t1")
	tk.MustExec("create table t1(a bigint not null)")
	result = tk.MustQuery("select ifnull(max(a),0) from t1")
	result.Check(testkit.Rows("0"))

	tk.MustExec("drop table if exists t1")
	tk.MustExec("drop table if exists t2")
	tk.MustExec("create table t1(a decimal(20,4))")
	tk.MustExec("create table t2(a decimal(20,4))")
	tk.MustExec("insert into t1 select 1.2345")
	tk.MustExec("insert into t2 select 1.2345")

	result = tk.MustQuery(`select sum(ifnull(a, 0)) from (
	select ifnull(a, 0) as a from t1
	union all
	select ifnull(a, 0) as a from t2
	) t;`)
	result.Check(testkit.Rows("2.4690"))

	// for if
	result = tk.MustQuery(`select IF(0,"ERROR","this"),IF(1,"is","ERROR"),IF(NULL,"ERROR","a"),IF(1,2,3)|0,IF(1,2.0,3.0)+0;`)
	result.Check(testkit.Rows("this is a 2 2.0"))
	tk.MustExec("drop table if exists t1;")
	tk.MustExec("CREATE TABLE t1 (st varchar(255) NOT NULL, u int(11) NOT NULL);")
	tk.MustExec("INSERT INTO t1 VALUES ('a',1),('A',1),('aa',1),('AA',1),('a',1),('aaa',0),('BBB',0);")
	result = tk.MustQuery("select if(1,st,st) s from t1 order by s;")
	result.Check(testkit.Rows("A", "AA", "BBB", "a", "a", "aa", "aaa"))
	result = tk.MustQuery("select if(u=1,st,st) s from t1 order by s;")
	result.Check(testkit.Rows("A", "AA", "BBB", "a", "a", "aa", "aaa"))
	tk.MustExec("drop table if exists t1;")
	tk.MustExec("CREATE TABLE t1 (a varchar(255), b time, c int)")
	tk.MustExec("INSERT INTO t1 VALUE('abc', '12:00:00', 0)")
	tk.MustExec("INSERT INTO t1 VALUE('1abc', '00:00:00', 1)")
	tk.MustExec("INSERT INTO t1 VALUE('0abc', '12:59:59', 0)")
	result = tk.MustQuery("select if(a, b, c), if(b, a, c), if(c, a, b) from t1")
	result.Check(testkit.Rows("0 abc 12:00:00", "00:00:00 1 1abc", "0 0abc 12:59:59"))
	result = tk.MustQuery("select if(1, 1.0, 1)")
	result.Check(testkit.Rows("1.0"))
	// FIXME: MySQL returns `1.0`.
	result = tk.MustQuery("select if(1, 1, 1.0)")
	result.Check(testkit.Rows("1"))
	tk.MustQuery("select if(count(*), cast('2000-01-01' as date), cast('2011-01-01' as date)) from t1").Check(testkit.Rows("2000-01-01"))
	tk.MustQuery("select if(count(*)=0, cast('2000-01-01' as date), cast('2011-01-01' as date)) from t1").Check(testkit.Rows("2011-01-01"))
	tk.MustQuery("select if(count(*), cast('[]' as json), cast('{}' as json)) from t1").Check(testkit.Rows("[]"))
	tk.MustQuery("select if(count(*)=0, cast('[]' as json), cast('{}' as json)) from t1").Check(testkit.Rows("{}"))

	result = tk.MustQuery("SELECT 79 + + + CASE -87 WHEN -30 THEN COALESCE(COUNT(*), +COALESCE(+15, -33, -12 ) + +72) WHEN +COALESCE(+AVG(DISTINCT(60)), 21) THEN NULL ELSE NULL END AS col0;")
	result.Check(testkit.Rows("<nil>"))

	result = tk.MustQuery("SELECT -63 + COALESCE ( - 83, - 61 + - + 72 * - CAST( NULL AS SIGNED ) + + 3 );")
	result.Check(testkit.Rows("-146"))
}

func (s *testIntegrationSuite) TestArithmeticBuiltin(c *C) {
	defer s.cleanEnv(c)
	tk := testkit.NewTestKit(c, s.store)
	tk.MustExec("use test")
	ctx := context.Background()

	// for plus
	tk.MustExec("DROP TABLE IF EXISTS t;")
	tk.MustExec("CREATE TABLE t(a DECIMAL(4, 2), b DECIMAL(5, 3));")
	tk.MustExec("INSERT INTO t(a, b) VALUES(1.09, 1.999), (-1.1, -0.1);")
	result := tk.MustQuery("SELECT a+b FROM t;")
	result.Check(testkit.Rows("3.089", "-1.200"))
	result = tk.MustQuery("SELECT b+12, b+0.01, b+0.00001, b+12.00001 FROM t;")
	result.Check(testkit.Rows("13.999 2.009 1.99901 13.99901", "11.900 -0.090 -0.09999 11.90001"))
	result = tk.MustQuery("SELECT 1+12, 21+0.01, 89+\"11\", 12+\"a\", 12+NULL, NULL+1, NULL+NULL;")
	result.Check(testkit.Rows("13 21.01 100 12 <nil> <nil> <nil>"))
	tk.MustExec("DROP TABLE IF EXISTS t;")
	tk.MustExec("CREATE TABLE t(a BIGINT UNSIGNED, b BIGINT UNSIGNED);")
	tk.MustExec("INSERT INTO t SELECT 1<<63, 1<<63;")
	rs, err := tk.Exec("SELECT a+b FROM t;")
	c.Assert(errors.ErrorStack(err), Equals, "")
	c.Assert(rs, NotNil)
	rows, err := session.GetRows4Test(ctx, tk.Se, rs)
	c.Assert(rows, IsNil)
	c.Assert(err, NotNil)
	c.Assert(err.Error(), Equals, "[types:1690]BIGINT UNSIGNED value is out of range in '(test.t.a + test.t.b)'")
	c.Assert(rs.Close(), IsNil)
	rs, err = tk.Exec("select cast(-3 as signed) + cast(2 as unsigned);")
	c.Assert(errors.ErrorStack(err), Equals, "")
	c.Assert(rs, NotNil)
	rows, err = session.GetRows4Test(ctx, tk.Se, rs)
	c.Assert(rows, IsNil)
	c.Assert(err, NotNil)
	c.Assert(err.Error(), Equals, "[types:1690]BIGINT UNSIGNED value is out of range in '(-3 + 2)'")
	c.Assert(rs.Close(), IsNil)
	rs, err = tk.Exec("select cast(2 as unsigned) + cast(-3 as signed);")
	c.Assert(errors.ErrorStack(err), Equals, "")
	c.Assert(rs, NotNil)
	rows, err = session.GetRows4Test(ctx, tk.Se, rs)
	c.Assert(rows, IsNil)
	c.Assert(err, NotNil)
	c.Assert(err.Error(), Equals, "[types:1690]BIGINT UNSIGNED value is out of range in '(2 + -3)'")
	c.Assert(rs.Close(), IsNil)

	// for minus
	tk.MustExec("DROP TABLE IF EXISTS t;")
	tk.MustExec("CREATE TABLE t(a DECIMAL(4, 2), b DECIMAL(5, 3));")
	tk.MustExec("INSERT INTO t(a, b) VALUES(1.09, 1.999), (-1.1, -0.1);")
	result = tk.MustQuery("SELECT a-b FROM t;")
	result.Check(testkit.Rows("-0.909", "-1.000"))
	result = tk.MustQuery("SELECT b-12, b-0.01, b-0.00001, b-12.00001 FROM t;")
	result.Check(testkit.Rows("-10.001 1.989 1.99899 -10.00101", "-12.100 -0.110 -0.10001 -12.10001"))
	result = tk.MustQuery("SELECT 1-12, 21-0.01, 89-\"11\", 12-\"a\", 12-NULL, NULL-1, NULL-NULL;")
	result.Check(testkit.Rows("-11 20.99 78 12 <nil> <nil> <nil>"))
	tk.MustExec("DROP TABLE IF EXISTS t;")
	tk.MustExec("CREATE TABLE t(a BIGINT UNSIGNED, b BIGINT UNSIGNED);")
	tk.MustExec("INSERT INTO t SELECT 1, 4;")
	rs, err = tk.Exec("SELECT a-b FROM t;")
	c.Assert(errors.ErrorStack(err), Equals, "")
	c.Assert(rs, NotNil)
	rows, err = session.GetRows4Test(ctx, tk.Se, rs)
	c.Assert(rows, IsNil)
	c.Assert(err, NotNil)
	c.Assert(err.Error(), Equals, "[types:1690]BIGINT UNSIGNED value is out of range in '(test.t.a - test.t.b)'")
	c.Assert(rs.Close(), IsNil)
	rs, err = tk.Exec("select cast(-1 as signed) - cast(-1 as unsigned);")
	c.Assert(errors.ErrorStack(err), Equals, "")
	c.Assert(rs, NotNil)
	rows, err = session.GetRows4Test(ctx, tk.Se, rs)
	c.Assert(rows, IsNil)
	c.Assert(err, NotNil)
	c.Assert(err.Error(), Equals, "[types:1690]BIGINT UNSIGNED value is out of range in '(-1 - 18446744073709551615)'")
	c.Assert(rs.Close(), IsNil)
	rs, err = tk.Exec("select cast(-1 as unsigned) - cast(-1 as signed);")
	c.Assert(errors.ErrorStack(err), Equals, "")
	c.Assert(rs, NotNil)
	rows, err = session.GetRows4Test(ctx, tk.Se, rs)
	c.Assert(rows, IsNil)
	c.Assert(err, NotNil)
	c.Assert(err.Error(), Equals, "[types:1690]BIGINT UNSIGNED value is out of range in '(18446744073709551615 - -1)'")
	c.Assert(rs.Close(), IsNil)
	tk.MustQuery(`select cast(-3 as unsigned) - cast(-1 as signed);`).Check(testkit.Rows("18446744073709551614"))
	tk.MustQuery("select 1.11 - 1.11;").Check(testkit.Rows("0.00"))
	tk.MustExec(`create table tb5(a int(10));`)
	tk.MustExec(`insert into tb5 (a) values (10);`)
	e := tk.QueryToErr(`select * from tb5 where a - -9223372036854775808;`)
	c.Assert(e, NotNil)
	c.Assert(strings.HasSuffix(e.Error(), `BIGINT value is out of range in '(Column#0 - -9223372036854775808)'`), IsTrue, Commentf("err: %v", err))
	tk.MustExec(`drop table tb5`)

	// for multiply
	tk.MustQuery("select 1234567890 * 1234567890").Check(testkit.Rows("1524157875019052100"))
	rs, err = tk.Exec("select 1234567890 * 12345671890")
	c.Assert(err, IsNil)
	_, err = session.GetRows4Test(ctx, tk.Se, rs)
	c.Assert(terror.ErrorEqual(err, types.ErrOverflow), IsTrue)
	c.Assert(rs.Close(), IsNil)
	tk.MustQuery("select cast(1234567890 as unsigned int) * 12345671890").Check(testkit.Rows("15241570095869612100"))
	tk.MustQuery("select 123344532434234234267890.0 * 1234567118923479823749823749.230").Check(testkit.Rows("152277104042296270209916846800130443726237424001224.7000"))
	rs, err = tk.Exec("select 123344532434234234267890.0 * 12345671189234798237498232384982309489238402830480239849238048239084749.230")
	c.Assert(err, IsNil)
	_, err = session.GetRows4Test(ctx, tk.Se, rs)
	c.Assert(terror.ErrorEqual(err, types.ErrOverflow), IsTrue)
	c.Assert(rs.Close(), IsNil)
	// FIXME: There is something wrong in showing float number.
	//tk.MustQuery("select 1.797693134862315708145274237317043567981e+308 * 1").Check(testkit.Rows("1.7976931348623157e308"))
	//tk.MustQuery("select 1.797693134862315708145274237317043567981e+308 * -1").Check(testkit.Rows("-1.7976931348623157e308"))
	rs, err = tk.Exec("select 1.797693134862315708145274237317043567981e+308 * 1.1")
	c.Assert(err, IsNil)
	_, err = session.GetRows4Test(ctx, tk.Se, rs)
	c.Assert(terror.ErrorEqual(err, types.ErrOverflow), IsTrue)
	c.Assert(rs.Close(), IsNil)
	rs, err = tk.Exec("select 1.797693134862315708145274237317043567981e+308 * -1.1")
	c.Assert(err, IsNil)
	_, err = session.GetRows4Test(ctx, tk.Se, rs)
	c.Assert(terror.ErrorEqual(err, types.ErrOverflow), IsTrue)
	c.Assert(rs.Close(), IsNil)
	tk.MustQuery("select 0.0 * -1;").Check(testkit.Rows("0.0"))

	tk.MustExec("DROP TABLE IF EXISTS t;")
	tk.MustExec("CREATE TABLE t(a DECIMAL(4, 2), b DECIMAL(5, 3));")
	tk.MustExec("INSERT INTO t(a, b) VALUES(-1.09, 1.999);")
	result = tk.MustQuery("SELECT a/b, a/12, a/-0.01, b/12, b/-0.01, b/0.000, NULL/b, b/NULL, NULL/NULL FROM t;")
	result.Check(testkit.Rows("-0.545273 -0.090833 109.000000 0.1665833 -199.9000000 <nil> <nil> <nil> <nil>"))
	tk.MustQuery("show warnings;").Check(testkit.Rows("Warning 1365 Division by 0"))
	rs, err = tk.Exec("select 1e200/1e-200")
	c.Assert(err, IsNil)
	_, err = session.GetRows4Test(ctx, tk.Se, rs)
	c.Assert(terror.ErrorEqual(err, types.ErrOverflow), IsTrue)
	c.Assert(rs.Close(), IsNil)

	// for intDiv
	result = tk.MustQuery("SELECT 13 DIV 12, 13 DIV 0.01, -13 DIV 2, 13 DIV NULL, NULL DIV 13, NULL DIV NULL;")
	result.Check(testkit.Rows("1 1300 -6 <nil> <nil> <nil>"))
	result = tk.MustQuery("SELECT 2.4 div 1.1, 2.4 div 1.2, 2.4 div 1.3;")
	result.Check(testkit.Rows("2 2 1"))
	result = tk.MustQuery("SELECT 1.175494351E-37 div 1.7976931348623157E+308, 1.7976931348623157E+308 div -1.7976931348623157E+307, 1 div 1e-82;")
	result.Check(testkit.Rows("0 -1 <nil>"))
	tk.MustQuery("show warnings").Check(testutil.RowsWithSep("|",
		"Warning|1292|Truncated incorrect DECIMAL value: 'cast(1.7976931348623157e+308, decimal(309,0) BINARY)'",
		"Warning|1292|Truncated incorrect DECIMAL value: 'cast(1.7976931348623157e+308, decimal(309,0) BINARY)'",
		"Warning|1292|Truncated incorrect DECIMAL value: 'cast(-1.7976931348623158e+307, decimal(309,0) BINARY)'",
		"Warning|1365|Division by 0"))
	rs, err = tk.Exec("select 1e300 DIV 1.5")
	c.Assert(err, IsNil)
	_, err = session.GetRows4Test(ctx, tk.Se, rs)
	c.Assert(terror.ErrorEqual(err, types.ErrOverflow), IsTrue)
	c.Assert(rs.Close(), IsNil)

	tk.MustExec("drop table if exists t;")
	tk.MustExec("CREATE TABLE t (c_varchar varchar(255), c_time time, nonzero int, zero int, c_int_unsigned int unsigned, c_timestamp timestamp, c_enum enum('a','b','c'));")
	tk.MustExec("INSERT INTO t VALUE('abc', '12:00:00', 12, 0, 5, '2017-08-05 18:19:03', 'b');")
	result = tk.MustQuery("select c_varchar div nonzero, c_time div nonzero, c_time div zero, c_timestamp div nonzero, c_timestamp div zero, c_varchar div zero from t;")
	result.Check(testkit.Rows("0 10000 <nil> 1680900431825 <nil> <nil>"))
	result = tk.MustQuery("select c_enum div nonzero from t;")
	result.Check(testkit.Rows("0"))
	tk.MustQuery("select c_enum div zero from t").Check(testkit.Rows("<nil>"))
	tk.MustQuery("select nonzero div zero from t").Check(testkit.Rows("<nil>"))
	tk.MustQuery("show warnings;").Check(testkit.Rows("Warning 1365 Division by 0"))
	result = tk.MustQuery("select c_time div c_enum, c_timestamp div c_time, c_timestamp div c_enum from t;")
	result.Check(testkit.Rows("60000 168090043 10085402590951"))
	result = tk.MustQuery("select c_int_unsigned div nonzero, nonzero div c_int_unsigned, c_int_unsigned div zero from t;")
	result.Check(testkit.Rows("0 2 <nil>"))
	tk.MustQuery("show warnings;").Check(testkit.Rows("Warning 1365 Division by 0"))

	// for mod
	result = tk.MustQuery("SELECT CAST(1 AS UNSIGNED) MOD -9223372036854775808, -9223372036854775808 MOD CAST(1 AS UNSIGNED);")
	result.Check(testkit.Rows("1 0"))
	result = tk.MustQuery("SELECT 13 MOD 12, 13 MOD 0.01, -13 MOD 2, 13 MOD NULL, NULL MOD 13, NULL DIV NULL;")
	result.Check(testkit.Rows("1 0.00 -1 <nil> <nil> <nil>"))
	result = tk.MustQuery("SELECT 2.4 MOD 1.1, 2.4 MOD 1.2, 2.4 mod 1.30;")
	result.Check(testkit.Rows("0.2 0.0 1.10"))
	tk.MustExec("drop table if exists t;")
	tk.MustExec("CREATE TABLE t (c_varchar varchar(255), c_time time, nonzero int, zero int, c_timestamp timestamp, c_enum enum('a','b','c'));")
	tk.MustExec("INSERT INTO t VALUE('abc', '12:00:00', 12, 0, '2017-08-05 18:19:03', 'b');")
	result = tk.MustQuery("select c_varchar MOD nonzero, c_time MOD nonzero, c_timestamp MOD nonzero, c_enum MOD nonzero from t;")
	result.Check(testkit.Rows("0 0 3 2"))
	result = tk.MustQuery("select c_time MOD c_enum, c_timestamp MOD c_time, c_timestamp MOD c_enum from t;")
	result.Check(testkit.Rows("0 21903 1"))
	tk.MustQuery("select c_enum MOD zero from t;").Check(testkit.Rows("<nil>"))
	tk.MustQuery("show warnings;").Check(testkit.Rows("Warning 1365 Division by 0"))
	tk.MustExec("SET SQL_MODE='ERROR_FOR_DIVISION_BY_ZERO,STRICT_ALL_TABLES';")
	tk.MustExec("drop table if exists t;")
	tk.MustExec("CREATE TABLE t (v int);")
	tk.MustExec("INSERT IGNORE INTO t VALUE(12 MOD 0);")
	tk.MustQuery("show warnings;").Check(testkit.Rows("Warning 1365 Division by 0"))
	tk.MustQuery("select v from t;").Check(testkit.Rows("<nil>"))
	tk.MustQuery("select 0.000 % 0.11234500000000000000;").Check(testkit.Rows("0.00000000000000000000"))

	_, err = tk.Exec("INSERT INTO t VALUE(12 MOD 0);")
	c.Assert(terror.ErrorEqual(err, expression.ErrDivisionByZero), IsTrue)

	tk.MustQuery("select sum(1.2e2) * 0.1").Check(testkit.Rows("12"))
	tk.MustExec("drop table if exists t")
	tk.MustExec("create table t(a double)")
	tk.MustExec("insert into t value(1.2)")
	tk.MustQuery("select sum(a) * 0.1 from t").Check(testkit.Rows("0.12"))

	tk.MustExec("drop table if exists t")
	tk.MustExec("create table t(a double)")
	tk.MustExec("insert into t value(1.2)")
	result = tk.MustQuery("select * from t where a/0 > 1")
	result.Check(testkit.Rows())
	tk.MustQuery("show warnings").Check(testutil.RowsWithSep("|", "Warning|1365|Division by 0"))

	tk.MustExec("USE test;")
	tk.MustExec("DROP TABLE IF EXISTS t;")
	tk.MustExec("CREATE TABLE t(a BIGINT, b DECIMAL(6, 2));")
	tk.MustExec("INSERT INTO t VALUES(0, 1.12), (1, 1.21);")
	tk.MustQuery("SELECT a/b FROM t;").Check(testkit.Rows("0.0000", "0.8264"))
}

func (s *testIntegrationSuite) TestCompareBuiltin(c *C) {
	defer s.cleanEnv(c)
	tk := testkit.NewTestKit(c, s.store)
	tk.MustExec("use test")

	// compare as JSON
	tk.MustExec("drop table if exists t")
	tk.MustExec("CREATE TABLE t (pk int  NOT NULL PRIMARY KEY AUTO_INCREMENT, i INT, j JSON);")
	tk.MustExec(`INSERT INTO t(i, j) VALUES (0, NULL)`)
	tk.MustExec(`INSERT INTO t(i, j) VALUES (1, '{"a": 2}')`)
	tk.MustExec(`INSERT INTO t(i, j) VALUES (2, '[1,2]')`)
	tk.MustExec(`INSERT INTO t(i, j) VALUES (3, '{"a":"b", "c":"d","ab":"abc", "bc": ["x", "y"]}')`)
	tk.MustExec(`INSERT INTO t(i, j) VALUES (4, '["here", ["I", "am"], "!!!"]')`)
	tk.MustExec(`INSERT INTO t(i, j) VALUES (5, '"scalar string"')`)
	tk.MustExec(`INSERT INTO t(i, j) VALUES (6, 'true')`)
	tk.MustExec(`INSERT INTO t(i, j) VALUES (7, 'false')`)
	tk.MustExec(`INSERT INTO t(i, j) VALUES (8, 'null')`)
	tk.MustExec(`INSERT INTO t(i, j) VALUES (9, '-1')`)
	tk.MustExec(`INSERT INTO t(i, j) VALUES (10, CAST(CAST(1 AS UNSIGNED) AS JSON))`)
	tk.MustExec(`INSERT INTO t(i, j) VALUES (11, '32767')`)
	tk.MustExec(`INSERT INTO t(i, j) VALUES (12, '32768')`)
	tk.MustExec(`INSERT INTO t(i, j) VALUES (13, '-32768')`)
	tk.MustExec(`INSERT INTO t(i, j) VALUES (14, '-32769')`)
	tk.MustExec(`INSERT INTO t(i, j) VALUES (15, '2147483647')`)
	tk.MustExec(`INSERT INTO t(i, j) VALUES (16, '2147483648')`)
	tk.MustExec(`INSERT INTO t(i, j) VALUES (17, '-2147483648')`)
	tk.MustExec(`INSERT INTO t(i, j) VALUES (18, '-2147483649')`)
	tk.MustExec(`INSERT INTO t(i, j) VALUES (19, '18446744073709551615')`)
	tk.MustExec(`INSERT INTO t(i, j) VALUES (20, '18446744073709551616')`)
	tk.MustExec(`INSERT INTO t(i, j) VALUES (21, '3.14')`)
	tk.MustExec(`INSERT INTO t(i, j) VALUES (22, '{}')`)
	tk.MustExec(`INSERT INTO t(i, j) VALUES (23, '[]')`)
	tk.MustExec(`INSERT INTO t(i, j) VALUES (24, CAST(CAST('2015-01-15 23:24:25' AS DATETIME) AS JSON))`)
	tk.MustExec(`INSERT INTO t(i, j) VALUES (25, CAST(CAST('23:24:25' AS TIME) AS JSON))`)
	tk.MustExec(`INSERT INTO t(i, j) VALUES (26, CAST(CAST('2015-01-15' AS DATE) AS JSON))`)
	tk.MustExec(`INSERT INTO t(i, j) VALUES (27, CAST(TIMESTAMP('2015-01-15 23:24:25') AS JSON))`)
	tk.MustExec(`INSERT INTO t(i, j) VALUES (28, CAST('[]' AS CHAR CHARACTER SET 'ascii'))`)

	result := tk.MustQuery(`SELECT i,
		(j = '"scalar string"') AS c1,
		(j = 'scalar string') AS c2,
		(j = CAST('"scalar string"' AS JSON)) AS c3,
		(j = CAST(CAST(j AS CHAR CHARACTER SET 'utf8mb4') AS JSON)) AS c4,
		(j = CAST(NULL AS JSON)) AS c5,
		(j = NULL) AS c6,
		(j <=> NULL) AS c7,
		(j <=> CAST(NULL AS JSON)) AS c8,
		(j IN (-1, 2, 32768, 3.14)) AS c9,
		(j IN (CAST('[1, 2]' AS JSON), CAST('{}' AS JSON), CAST(3.14 AS JSON))) AS c10,
		(j = (SELECT j FROM t WHERE j = CAST('null' AS JSON))) AS c11,
		(j = (SELECT j FROM t WHERE j IS NULL)) AS c12,
		(j = (SELECT j FROM t WHERE 1<>1)) AS c13,
		(j = DATE('2015-01-15')) AS c14,
		(j = TIME('23:24:25')) AS c15,
		(j = TIMESTAMP('2015-01-15 23:24:25')) AS c16,
		(j = CURRENT_TIMESTAMP) AS c17,
		(JSON_EXTRACT(j, '$.a') = 2) AS c18
		FROM t
		ORDER BY i;`)
	result.Check(testkit.Rows("0 <nil> <nil> <nil> <nil> <nil> <nil> 1 1 <nil> <nil> <nil> <nil> <nil> <nil> <nil> <nil> <nil> <nil>",
		"1 0 0 0 1 <nil> <nil> 0 0 0 0 0 <nil> <nil> 0 0 0 0 1",
		"2 0 0 0 1 <nil> <nil> 0 0 0 1 0 <nil> <nil> 0 0 0 0 <nil>",
		"3 0 0 0 1 <nil> <nil> 0 0 0 0 0 <nil> <nil> 0 0 0 0 0",
		"4 0 0 0 1 <nil> <nil> 0 0 0 0 0 <nil> <nil> 0 0 0 0 <nil>",
		"5 0 1 1 1 <nil> <nil> 0 0 0 0 0 <nil> <nil> 0 0 0 0 <nil>",
		"6 0 0 0 1 <nil> <nil> 0 0 0 0 0 <nil> <nil> 0 0 0 0 <nil>",
		"7 0 0 0 1 <nil> <nil> 0 0 0 0 0 <nil> <nil> 0 0 0 0 <nil>",
		"8 0 0 0 1 <nil> <nil> 0 0 0 0 1 <nil> <nil> 0 0 0 0 <nil>",
		"9 0 0 0 1 <nil> <nil> 0 0 1 0 0 <nil> <nil> 0 0 0 0 <nil>",
		"10 0 0 0 1 <nil> <nil> 0 0 0 0 0 <nil> <nil> 0 0 0 0 <nil>",
		"11 0 0 0 1 <nil> <nil> 0 0 0 0 0 <nil> <nil> 0 0 0 0 <nil>",
		"12 0 0 0 1 <nil> <nil> 0 0 1 0 0 <nil> <nil> 0 0 0 0 <nil>",
		"13 0 0 0 1 <nil> <nil> 0 0 0 0 0 <nil> <nil> 0 0 0 0 <nil>",
		"14 0 0 0 1 <nil> <nil> 0 0 0 0 0 <nil> <nil> 0 0 0 0 <nil>",
		"15 0 0 0 1 <nil> <nil> 0 0 0 0 0 <nil> <nil> 0 0 0 0 <nil>",
		"16 0 0 0 1 <nil> <nil> 0 0 0 0 0 <nil> <nil> 0 0 0 0 <nil>",
		"17 0 0 0 1 <nil> <nil> 0 0 0 0 0 <nil> <nil> 0 0 0 0 <nil>",
		"18 0 0 0 1 <nil> <nil> 0 0 0 0 0 <nil> <nil> 0 0 0 0 <nil>",
		"19 0 0 0 1 <nil> <nil> 0 0 0 0 0 <nil> <nil> 0 0 0 0 <nil>",
		"20 0 0 0 1 <nil> <nil> 0 0 0 0 0 <nil> <nil> 0 0 0 0 <nil>",
		"21 0 0 0 1 <nil> <nil> 0 0 1 1 0 <nil> <nil> 0 0 0 0 <nil>",
		"22 0 0 0 1 <nil> <nil> 0 0 0 1 0 <nil> <nil> 0 0 0 0 <nil>",
		"23 0 0 0 1 <nil> <nil> 0 0 0 0 0 <nil> <nil> 0 0 0 0 <nil>",
		"24 0 0 0 1 <nil> <nil> 0 0 0 0 0 <nil> <nil> 0 0 1 0 <nil>",
		"25 0 0 0 1 <nil> <nil> 0 0 0 0 0 <nil> <nil> 0 1 0 0 <nil>",
		"26 0 0 0 1 <nil> <nil> 0 0 0 0 0 <nil> <nil> 1 0 0 0 <nil>",
		"27 0 0 0 1 <nil> <nil> 0 0 0 0 0 <nil> <nil> 0 0 1 0 <nil>",
		"28 0 0 0 1 <nil> <nil> 0 0 0 0 0 <nil> <nil> 0 0 0 0 <nil>"))

	// for coalesce
	result = tk.MustQuery("select coalesce(NULL), coalesce(NULL, NULL), coalesce(NULL, NULL, NULL);")
	result.Check(testkit.Rows("<nil> <nil> <nil>"))
	tk.MustQuery(`select coalesce(cast(1 as json), cast(2 as json));`).Check(testkit.Rows(`1`))
	tk.MustQuery(`select coalesce(NULL, cast(2 as json));`).Check(testkit.Rows(`2`))
	tk.MustQuery(`select coalesce(cast(1 as json), NULL);`).Check(testkit.Rows(`1`))
	tk.MustQuery(`select coalesce(NULL, NULL);`).Check(testkit.Rows(`<nil>`))

	tk.MustExec("drop table if exists t2")
	tk.MustExec("create table t2(a int, b double, c datetime, d time, e char(20), f bit(10))")
	tk.MustExec(`insert into t2 values(1, 1.1, "2017-08-01 12:01:01", "12:01:01", "abcdef", 0b10101)`)

	result = tk.MustQuery("select coalesce(NULL, a), coalesce(NULL, b, a), coalesce(c, NULL, a, b), coalesce(d, NULL), coalesce(d, c), coalesce(NULL, NULL, e, 1), coalesce(f), coalesce(1, a, b, c, d, e, f) from t2")
	result.Check(testkit.Rows(fmt.Sprintf("1 1.1 2017-08-01 12:01:01 12:01:01 %s 12:01:01 abcdef 21 1", time.Now().In(tk.Se.GetSessionVars().Location()).Format("2006-01-02"))))

	// nullif
	result = tk.MustQuery(`SELECT NULLIF(NULL, 1), NULLIF(1, NULL), NULLIF(1, 1), NULLIF(NULL, NULL);`)
	result.Check(testkit.Rows("<nil> 1 <nil> <nil>"))

	result = tk.MustQuery(`SELECT NULLIF(1, 1.0), NULLIF(1, "1.0");`)
	result.Check(testkit.Rows("<nil> <nil>"))

	result = tk.MustQuery(`SELECT NULLIF("abc", 1);`)
	result.Check(testkit.Rows("abc"))

	result = tk.MustQuery(`SELECT NULLIF(1+2, 1);`)
	result.Check(testkit.Rows("3"))

	result = tk.MustQuery(`SELECT NULLIF(1, 1+2);`)
	result.Check(testkit.Rows("1"))

	result = tk.MustQuery(`SELECT NULLIF(2+3, 1+2);`)
	result.Check(testkit.Rows("5"))

	result = tk.MustQuery(`SELECT HEX(NULLIF("abc", 1));`)
	result.Check(testkit.Rows("616263"))

	tk.MustExec("drop table if exists t;")
	tk.MustExec("create table t(a date)")
	result = tk.MustQuery("desc select a = a from t")
	result.Check(testkit.Rows(
		"Projection_3 10000.00 root  eq(test.t.a, test.t.a)->Column#3",
		"└─TableReader_5 10000.00 root  data:TableFullScan_4",
		"  └─TableFullScan_4 10000.00 cop[tikv] table:t keep order:false, stats:pseudo",
	))

	// for interval
	result = tk.MustQuery(`select interval(null, 1, 2), interval(1, 2, 3), interval(2, 1, 3)`)
	result.Check(testkit.Rows("-1 0 1"))
	result = tk.MustQuery(`select interval(3, 1, 2), interval(0, "b", "1", "2"), interval("a", "b", "1", "2")`)
	result.Check(testkit.Rows("2 1 1"))
	result = tk.MustQuery(`select interval(23, 1, 23, 23, 23, 30, 44, 200), interval(23, 1.7, 15.3, 23.1, 30, 44, 200), interval(9007199254740992, 9007199254740993)`)
	result.Check(testkit.Rows("4 2 0"))
	result = tk.MustQuery(`select interval(cast(9223372036854775808 as unsigned), cast(9223372036854775809 as unsigned)), interval(9223372036854775807, cast(9223372036854775808 as unsigned)), interval(-9223372036854775807, cast(9223372036854775808 as unsigned))`)
	result.Check(testkit.Rows("0 0 0"))
	result = tk.MustQuery(`select interval(cast(9223372036854775806 as unsigned), 9223372036854775807), interval(cast(9223372036854775806 as unsigned), -9223372036854775807), interval("9007199254740991", "9007199254740992")`)
	result.Check(testkit.Rows("0 1 0"))
	result = tk.MustQuery(`select interval(9007199254740992, "9007199254740993"), interval("9007199254740992", 9007199254740993), interval("9007199254740992", "9007199254740993")`)
	result.Check(testkit.Rows("1 1 1"))
	result = tk.MustQuery(`select INTERVAL(100, NULL, NULL, NULL, NULL, NULL, 100);`)
	result.Check(testkit.Rows("6"))

	// for greatest
	result = tk.MustQuery(`select greatest(1, 2, 3), greatest("a", "b", "c"), greatest(1.1, 1.2, 1.3), greatest("123a", 1, 2)`)
	result.Check(testkit.Rows("3 c 1.3 123"))
	tk.MustQuery("show warnings").Check(testutil.RowsWithSep("|", "Warning|1292|Truncated incorrect FLOAT value: '123a'"))
	result = tk.MustQuery(`select greatest(cast("2017-01-01" as datetime), "123", "234", cast("2018-01-01" as date)), greatest(cast("2017-01-01" as date), "123", null)`)
	// todo: MySQL returns "2018-01-01 <nil>"
	result.Check(testkit.Rows("2018-01-01 00:00:00 <nil>"))
	tk.MustQuery("show warnings").Check(testutil.RowsWithSep("|", "Warning|1292|Incorrect time value: '123'", "Warning|1292|Incorrect time value: '234'", "Warning|1292|Incorrect time value: '123'"))
	// for least
	result = tk.MustQuery(`select least(1, 2, 3), least("a", "b", "c"), least(1.1, 1.2, 1.3), least("123a", 1, 2)`)
	result.Check(testkit.Rows("1 a 1.1 1"))
	tk.MustQuery("show warnings").Check(testutil.RowsWithSep("|", "Warning|1292|Truncated incorrect FLOAT value: '123a'"))
	result = tk.MustQuery(`select least(cast("2017-01-01" as datetime), "123", "234", cast("2018-01-01" as date)), least(cast("2017-01-01" as date), "123", null)`)
	result.Check(testkit.Rows("123 <nil>"))
	tk.MustQuery("show warnings").Check(testutil.RowsWithSep("|", "Warning|1292|Incorrect time value: '123'", "Warning|1292|Incorrect time value: '234'", "Warning|1292|Incorrect time value: '123'"))
	tk.MustQuery(`select 1 < 17666000000000000000, 1 > 17666000000000000000, 1 = 17666000000000000000`).Check(testkit.Rows("1 0 0"))

	tk.MustExec("drop table if exists t")
	// insert value at utc timezone
	tk.MustExec("set time_zone = '+00:00'")
	tk.MustExec("create table t(a timestamp)")
	tk.MustExec("insert into t value('1991-05-06 04:59:28')")
	// check daylight saving time in Asia/Shanghai
	tk.MustExec("set time_zone='Asia/Shanghai'")
	tk.MustQuery("select * from t").Check(testkit.Rows("1991-05-06 13:59:28"))
	// insert an nonexistent time
	tk.MustExec("set time_zone = 'America/Los_Angeles'")
	_, err := tk.Exec("insert into t value('2011-03-13 02:00:00')")
	c.Assert(err, NotNil)
	// reset timezone to a +8 offset
	tk.MustExec("set time_zone = '+08:00'")
	tk.MustQuery("select * from t").Check(testkit.Rows("1991-05-06 12:59:28"))

	tk.MustExec("drop table if exists t")
	tk.MustExec("create table t(a bigint unsigned)")
	tk.MustExec("insert into t value(17666000000000000000)")
	tk.MustQuery("select * from t where a = 17666000000000000000").Check(testkit.Rows("17666000000000000000"))

	// test for compare row
	result = tk.MustQuery(`select row(1,2,3)=row(1,2,3)`)
	result.Check(testkit.Rows("1"))
	result = tk.MustQuery(`select row(1,2,3)=row(1+3,2,3)`)
	result.Check(testkit.Rows("0"))
	result = tk.MustQuery(`select row(1,2,3)<>row(1,2,3)`)
	result.Check(testkit.Rows("0"))
	result = tk.MustQuery(`select row(1,2,3)<>row(1+3,2,3)`)
	result.Check(testkit.Rows("1"))
	result = tk.MustQuery(`select row(1+3,2,3)<>row(1+3,2,3)`)
	result.Check(testkit.Rows("0"))
}

func (s *testIntegrationSuite) TestAggregationBuiltin(c *C) {
	defer s.cleanEnv(c)
	tk := testkit.NewTestKit(c, s.store)
	tk.MustExec("use test")
	tk.MustExec("create table t(a decimal(7, 6))")
	tk.MustExec("insert into t values(1.123456), (1.123456)")
	result := tk.MustQuery("select avg(a) from t")
	result.Check(testkit.Rows("1.1234560000"))

	tk.MustExec("use test")
	tk.MustExec("drop table t")
	tk.MustExec("CREATE TABLE `t` (	`a` int, KEY `idx_a` (`a`))")
	result = tk.MustQuery("select avg(a) from t")
	result.Check(testkit.Rows("<nil>"))
	result = tk.MustQuery("select max(a), min(a) from t")
	result.Check(testkit.Rows("<nil> <nil>"))
	result = tk.MustQuery("select distinct a from t")
	result.Check(testkit.Rows())
	result = tk.MustQuery("select sum(a) from t")
	result.Check(testkit.Rows("<nil>"))
	result = tk.MustQuery("select count(a) from t")
	result.Check(testkit.Rows("0"))
	result = tk.MustQuery("select bit_or(a) from t")
	result.Check(testkit.Rows("0"))
	result = tk.MustQuery("select bit_xor(a) from t")
	result.Check(testkit.Rows("0"))
	result = tk.MustQuery("select bit_and(a) from t")
	result.Check(testkit.Rows("18446744073709551615"))
}

func (s *testIntegrationSuite) TestAggregationBuiltinBitOr(c *C) {
	defer s.cleanEnv(c)
	tk := testkit.NewTestKit(c, s.store)
	tk.MustExec("use test")
	tk.MustExec("drop table if exists t;")
	tk.MustExec("create table t(a bigint)")
	tk.MustExec("insert into t values(null);")
	result := tk.MustQuery("select bit_or(a) from t")
	result.Check(testkit.Rows("0"))
	tk.MustExec("insert into t values(1);")
	result = tk.MustQuery("select bit_or(a) from t")
	result.Check(testkit.Rows("1"))
	tk.MustExec("insert into t values(2);")
	result = tk.MustQuery("select bit_or(a) from t")
	result.Check(testkit.Rows("3"))
	tk.MustExec("insert into t values(4);")
	result = tk.MustQuery("select bit_or(a) from t")
	result.Check(testkit.Rows("7"))
	result = tk.MustQuery("select a, bit_or(a) from t group by a order by a")
	result.Check(testkit.Rows("<nil> 0", "1 1", "2 2", "4 4"))
	tk.MustExec("insert into t values(-1);")
	result = tk.MustQuery("select bit_or(a) from t")
	result.Check(testkit.Rows("18446744073709551615"))
}

func (s *testIntegrationSuite) TestAggregationBuiltinBitXor(c *C) {
	defer s.cleanEnv(c)
	tk := testkit.NewTestKit(c, s.store)
	tk.MustExec("use test")
	tk.MustExec("drop table if exists t;")
	tk.MustExec("create table t(a bigint)")
	tk.MustExec("insert into t values(null);")
	result := tk.MustQuery("select bit_xor(a) from t")
	result.Check(testkit.Rows("0"))
	tk.MustExec("insert into t values(1);")
	result = tk.MustQuery("select bit_xor(a) from t")
	result.Check(testkit.Rows("1"))
	tk.MustExec("insert into t values(2);")
	result = tk.MustQuery("select bit_xor(a) from t")
	result.Check(testkit.Rows("3"))
	tk.MustExec("insert into t values(3);")
	result = tk.MustQuery("select bit_xor(a) from t")
	result.Check(testkit.Rows("0"))
	tk.MustExec("insert into t values(3);")
	result = tk.MustQuery("select bit_xor(a) from t")
	result.Check(testkit.Rows("3"))
	result = tk.MustQuery("select a, bit_xor(a) from t group by a order by a")
	result.Check(testkit.Rows("<nil> 0", "1 1", "2 2", "3 0"))
}

func (s *testIntegrationSuite) TestAggregationBuiltinBitAnd(c *C) {
	defer s.cleanEnv(c)
	tk := testkit.NewTestKit(c, s.store)
	tk.MustExec("use test")
	tk.MustExec("drop table if exists t;")
	tk.MustExec("create table t(a bigint)")
	tk.MustExec("insert into t values(null);")
	result := tk.MustQuery("select bit_and(a) from t")
	result.Check(testkit.Rows("18446744073709551615"))
	tk.MustExec("insert into t values(7);")
	result = tk.MustQuery("select bit_and(a) from t")
	result.Check(testkit.Rows("7"))
	tk.MustExec("insert into t values(5);")
	result = tk.MustQuery("select bit_and(a) from t")
	result.Check(testkit.Rows("5"))
	tk.MustExec("insert into t values(3);")
	result = tk.MustQuery("select bit_and(a) from t")
	result.Check(testkit.Rows("1"))
	tk.MustExec("insert into t values(2);")
	result = tk.MustQuery("select bit_and(a) from t")
	result.Check(testkit.Rows("0"))
	result = tk.MustQuery("select a, bit_and(a) from t group by a order by a desc")
	result.Check(testkit.Rows("7 7", "5 5", "3 3", "2 2", "<nil> 18446744073709551615"))
}

func (s *testIntegrationSuite) TestAggregationBuiltinGroupConcat(c *C) {
	defer s.cleanEnv(c)
	tk := testkit.NewTestKit(c, s.store)
	tk.MustExec("use test")
	tk.MustExec("create table t(a varchar(100))")
	tk.MustExec("create table d(a varchar(100))")
	tk.MustExec("insert into t values('hello'), ('hello')")
	result := tk.MustQuery("select group_concat(a) from t")
	result.Check(testkit.Rows("hello,hello"))

	tk.MustExec("set @@group_concat_max_len=7")
	result = tk.MustQuery("select group_concat(a) from t")
	result.Check(testkit.Rows("hello,h"))
	tk.MustQuery("show warnings").Check(testutil.RowsWithSep("|", "Warning 1260 Some rows were cut by GROUPCONCAT(test.t.a)"))

	_, err := tk.Exec("insert into d select group_concat(a) from t")
	c.Assert(errors.Cause(err).(*terror.Error).Code(), Equals, terror.ErrCode(mysql.ErrCutValueGroupConcat))

	tk.Exec("set sql_mode=''")
	tk.MustExec("insert into d select group_concat(a) from t")
	tk.MustQuery("show warnings").Check(testutil.RowsWithSep("|", "Warning 1260 Some rows were cut by GROUPCONCAT(test.t.a)"))
	tk.MustQuery("select * from d").Check(testkit.Rows("hello,h"))
}

func (s *testIntegrationSuite) TestAggregationBuiltinJSONObjectAgg(c *C) {
	defer s.cleanEnv(c)
	tk := testkit.NewTestKit(c, s.store)
	tk.MustExec("use test")

	tk.MustExec("drop table if exists t;")
	tk.MustExec(`CREATE TABLE t (
		a int(11),
		b varchar(100),
		c decimal(3,2),
		d json,
		e date,
		f time,
		g datetime DEFAULT '2012-01-01',
		h timestamp NOT NULL DEFAULT CURRENT_TIMESTAMP,
		i char(36),
		j text(50));`)

	tk.MustExec(`insert into t values(1, 'ab', 5.5, '{"id": 1}', '2020-01-10', '11:12:13', '2020-01-11', '0000-00-00 00:00:00', 'first', 'json_objectagg_test');`)

	result := tk.MustQuery("select json_objectagg(a, b) from t group by a order by a;")
	result.Check(testkit.Rows(`{"1": "ab"}`))
	result = tk.MustQuery("select json_objectagg(b, c) from t group by b order by b;")
	result.Check(testkit.Rows(`{"ab": 5.5}`))
	result = tk.MustQuery("select json_objectagg(e, f) from t group by e order by e;")
	result.Check(testkit.Rows(`{"2020-01-10": "11:12:13"}`))
	result = tk.MustQuery("select json_objectagg(f, g) from t group by f order by f;")
	result.Check(testkit.Rows(`{"11:12:13": "2020-01-11 00:00:00"}`))
	result = tk.MustQuery("select json_objectagg(g, h) from t group by g order by g;")
	result.Check(testkit.Rows(`{"2020-01-11 00:00:00": "0000-00-00 00:00:00"}`))
	result = tk.MustQuery("select json_objectagg(h, i) from t group by h order by h;")
	result.Check(testkit.Rows(`{"0000-00-00 00:00:00": "first"}`))
	result = tk.MustQuery("select json_objectagg(i, j) from t group by i order by i;")
	result.Check(testkit.Rows(`{"first": "json_objectagg_test"}`))
	result = tk.MustQuery("select json_objectagg(a, null) from t group by a order by a;")
	result.Check(testkit.Rows(`{"1": null}`))
}

func (s *testIntegrationSuite2) TestOtherBuiltin(c *C) {
	defer s.cleanEnv(c)
	tk := testkit.NewTestKit(c, s.store)
	tk.MustExec("use test")

	tk.MustExec("drop table if exists t")
	tk.MustExec("create table t(a int, b double, c varchar(20), d datetime, e time)")
	tk.MustExec("insert into t value(1, 2, 'string', '2017-01-01 12:12:12', '12:12:12')")

	// for in
	result := tk.MustQuery("select 1 in (a, b, c), 'string' in (a, b, c), '2017-01-01 12:12:12' in (c, d, e), '12:12:12' in (c, d, e) from t")
	result.Check(testkit.Rows("1 1 1 1"))
	result = tk.MustQuery("select 1 in (null, c), 2 in (null, c) from t")
	result.Check(testkit.Rows("<nil> <nil>"))
	result = tk.MustQuery("select 0 in (a, b, c), 0 in (a, b, c), 3 in (a, b, c), 4 in (a, b, c) from t")
	result.Check(testkit.Rows("1 1 0 0"))
	result = tk.MustQuery("select (0,1) in ((0,1), (0,2)), (0,1) in ((0,0), (0,2))")
	result.Check(testkit.Rows("1 0"))

	result = tk.MustQuery(`select bit_count(121), bit_count(-1), bit_count(null), bit_count("1231aaa");`)
	result.Check(testkit.Rows("5 64 <nil> 7"))

	tk.MustExec("drop table if exists t")
	tk.MustExec("create table t(a int primary key, b time, c double, d varchar(10))")
	tk.MustExec(`insert into t values(1, '01:01:01', 1.1, "1"), (2, '02:02:02', 2.2, "2")`)
	tk.MustExec(`insert into t(a, b) values(1, '12:12:12') on duplicate key update a = values(b)`)
	result = tk.MustQuery(`select a from t order by a`)
	result.Check(testkit.Rows("2", "121212"))
	tk.MustExec(`insert into t values(2, '12:12:12', 1.1, "3.3") on duplicate key update a = values(c) + values(d)`)
	result = tk.MustQuery(`select a from t order by a`)
	result.Check(testkit.Rows("4", "121212"))

	// for setvar, getvar
	tk.MustExec(`set @varname = "Abc"`)
	result = tk.MustQuery(`select @varname, @VARNAME`)
	result.Check(testkit.Rows("Abc Abc"))

	// for values
	tk.MustExec("drop table t")
	tk.MustExec("CREATE TABLE `t` (`id` varchar(32) NOT NULL, `count` decimal(18,2), PRIMARY KEY (`id`));")
	tk.MustExec("INSERT INTO t (id,count)VALUES('abc',2) ON DUPLICATE KEY UPDATE count=if(VALUES(count) > count,VALUES(count),count)")
	result = tk.MustQuery("select count from t where id = 'abc'")
	result.Check(testkit.Rows("2.00"))
	tk.MustExec("INSERT INTO t (id,count)VALUES('abc',265.0) ON DUPLICATE KEY UPDATE count=if(VALUES(count) > count,VALUES(count),count)")
	result = tk.MustQuery("select count from t where id = 'abc'")
	result.Check(testkit.Rows("265.00"))

	// for values(issue #4884)
	tk.MustExec("drop table if exists t;")
	tk.MustExec("create table test(id int not null, val text, primary key(id));")
	tk.MustExec("insert into test values(1,'hello');")
	result = tk.MustQuery("select * from test;")
	result.Check(testkit.Rows("1 hello"))
	tk.MustExec("insert into test values(1, NULL) on duplicate key update val = VALUES(val);")
	result = tk.MustQuery("select * from test;")
	result.Check(testkit.Rows("1 <nil>"))

	tk.MustExec("drop table if exists test;")
	tk.MustExec(`create table test(
		id int not null,
		a text,
		b blob,
		c varchar(20),
		d int,
		e float,
		f DECIMAL(6,4),
		g JSON,
		primary key(id));`)

	tk.MustExec(`insert into test values(1,'txt hello', 'blb hello', 'vc hello', 1, 1.1, 1.0, '{"key1": "value1", "key2": "value2"}');`)
	tk.MustExec(`insert into test values(1, NULL, NULL, NULL, NULL, NULL, NULL, NULL)
	on duplicate key update
	a = values(a),
	b = values(b),
	c = values(c),
	d = values(d),
	e = values(e),
	f = values(f),
	g = values(g);`)

	result = tk.MustQuery("select * from test;")
	result.Check(testkit.Rows("1 <nil> <nil> <nil> <nil> <nil> <nil> <nil>"))
}

func (s *testIntegrationSuite) TestDateBuiltin(c *C) {
	ctx := context.Background()
	defer s.cleanEnv(c)
	tk := testkit.NewTestKit(c, s.store)
	tk.MustExec("USE test;")
	tk.MustExec("DROP TABLE IF EXISTS t;")
	tk.MustExec("create table t (d date);")
	tk.MustExec("insert into t values ('1997-01-02')")
	tk.MustExec("insert into t values ('1998-01-02')")
	r := tk.MustQuery("select * from t where d < date '1998-01-01';")
	r.Check(testkit.Rows("1997-01-02"))

	r = tk.MustQuery("select date'20171212'")
	r.Check(testkit.Rows("2017-12-12"))

	r = tk.MustQuery("select date'2017/12/12'")
	r.Check(testkit.Rows("2017-12-12"))

	r = tk.MustQuery("select date'2017/12-12'")
	r.Check(testkit.Rows("2017-12-12"))

	tk.MustExec("set sql_mode = ''")
	r = tk.MustQuery("select date '0000-00-00';")
	r.Check(testkit.Rows("0000-00-00"))

	tk.MustExec("set sql_mode = 'NO_ZERO_IN_DATE'")
	r = tk.MustQuery("select date '0000-00-00';")
	r.Check(testkit.Rows("0000-00-00"))

	tk.MustExec("set sql_mode = 'NO_ZERO_DATE'")
	rs, err := tk.Exec("select date '0000-00-00';")
	c.Assert(err, IsNil)
	_, err = session.GetRows4Test(ctx, tk.Se, rs)
	c.Assert(err, NotNil)
	c.Assert(terror.ErrorEqual(err, types.ErrWrongValue.GenWithStackByArgs(types.DateTimeStr, "0000-00-00")), IsTrue)
	c.Assert(rs.Close(), IsNil)

	tk.MustExec("set sql_mode = ''")
	r = tk.MustQuery("select date '2007-10-00';")
	r.Check(testkit.Rows("2007-10-00"))

	tk.MustExec("set sql_mode = 'NO_ZERO_IN_DATE'")
	rs, _ = tk.Exec("select date '2007-10-00';")
	_, err = session.GetRows4Test(ctx, tk.Se, rs)
	c.Assert(err, NotNil)
	c.Assert(terror.ErrorEqual(err, types.ErrWrongValue.GenWithStackByArgs(types.DateTimeStr, "2017-10-00")), IsTrue)
	c.Assert(rs.Close(), IsNil)

	tk.MustExec("set sql_mode = 'NO_ZERO_DATE'")
	r = tk.MustQuery("select date '2007-10-00';")
	r.Check(testkit.Rows("2007-10-00"))

	tk.MustExec("set sql_mode = 'NO_ZERO_IN_DATE,NO_ZERO_DATE'")

	rs, _ = tk.Exec("select date '2007-10-00';")
	_, err = session.GetRows4Test(ctx, tk.Se, rs)
	c.Assert(err, NotNil)
	c.Assert(terror.ErrorEqual(err, types.ErrWrongValue.GenWithStackByArgs(types.DateTimeStr, "2017-10-00")), IsTrue)
	c.Assert(rs.Close(), IsNil)

	rs, err = tk.Exec("select date '0000-00-00';")
	c.Assert(err, IsNil)
	_, err = session.GetRows4Test(ctx, tk.Se, rs)
	c.Assert(err, NotNil)
	c.Assert(terror.ErrorEqual(err, types.ErrWrongValue.GenWithStackByArgs(types.DateTimeStr, "0000-00-00")), IsTrue)
	c.Assert(rs.Close(), IsNil)

	r = tk.MustQuery("select date'1998~01~02'")
	r.Check(testkit.Rows("1998-01-02"))

	r = tk.MustQuery("select date'731124', date '011124'")
	r.Check(testkit.Rows("1973-11-24 2001-11-24"))

	_, err = tk.Exec("select date '0000-00-00 00:00:00';")
	c.Assert(err, NotNil)
	c.Assert(terror.ErrorEqual(err, types.ErrWrongValue.GenWithStackByArgs(types.DateTimeStr, "0000-00-00 00:00:00")), IsTrue)

	_, err = tk.Exec("select date '2017-99-99';")
	c.Assert(err, NotNil)
	c.Assert(terror.ErrorEqual(err, types.ErrWrongValue), IsTrue, Commentf("err: %v", err))

	_, err = tk.Exec("select date '2017-2-31';")
	c.Assert(err, NotNil)
	c.Assert(terror.ErrorEqual(err, types.ErrWrongValue), IsTrue, Commentf("err: %v", err))

	_, err = tk.Exec("select date '201712-31';")
	c.Assert(err, NotNil)
	c.Assert(terror.ErrorEqual(err, types.ErrWrongValue.GenWithStackByArgs(types.DateTimeStr, "201712-31")), IsTrue, Commentf("err: %v", err))

	_, err = tk.Exec("select date 'abcdefg';")
	c.Assert(err, NotNil)
	c.Assert(terror.ErrorEqual(err, types.ErrWrongValue.GenWithStackByArgs(types.DateTimeStr, "abcdefg")), IsTrue, Commentf("err: %v", err))
}

func (s *testIntegrationSuite) TestJSONBuiltin(c *C) {
	defer s.cleanEnv(c)
	tk := testkit.NewTestKit(c, s.store)
	tk.MustExec("USE test;")
	tk.MustExec("DROP TABLE IF EXISTS t;")
	tk.MustExec("CREATE TABLE `my_collection` (	`doc` json DEFAULT NULL, `_id` varchar(32) GENERATED ALWAYS AS (JSON_UNQUOTE(JSON_EXTRACT(doc,'$._id'))) STORED NOT NULL, PRIMARY KEY (`_id`))")
	_, err := tk.Exec("UPDATE `test`.`my_collection` SET doc=JSON_SET(doc) WHERE (JSON_EXTRACT(doc,'$.name') = 'clare');")
	c.Assert(err, NotNil)

	r := tk.MustQuery("select json_valid(null);")
	r.Check(testkit.Rows("<nil>"))

	r = tk.MustQuery(`select json_valid("null");`)
	r.Check(testkit.Rows("1"))

	r = tk.MustQuery("select json_valid(0);")
	r.Check(testkit.Rows("0"))

	r = tk.MustQuery(`select json_valid("0");`)
	r.Check(testkit.Rows("1"))

	r = tk.MustQuery(`select json_valid("hello");`)
	r.Check(testkit.Rows("0"))

	r = tk.MustQuery(`select json_valid('"hello"');`)
	r.Check(testkit.Rows("1"))

	r = tk.MustQuery(`select json_valid('{"a":1}');`)
	r.Check(testkit.Rows("1"))

	r = tk.MustQuery("select json_valid('{}');")
	r.Check(testkit.Rows("1"))

	r = tk.MustQuery(`select json_valid('[]');`)
	r.Check(testkit.Rows("1"))

	r = tk.MustQuery("select json_valid('2019-8-19');")
	r.Check(testkit.Rows("0"))

	r = tk.MustQuery(`select json_valid('"2019-8-19"');`)
	r.Check(testkit.Rows("1"))
}

func (s *testIntegrationSuite) TestTimeLiteral(c *C) {
	defer s.cleanEnv(c)
	tk := testkit.NewTestKit(c, s.store)

	r := tk.MustQuery("select time '117:01:12';")
	r.Check(testkit.Rows("117:01:12"))

	r = tk.MustQuery("select time '01:00:00.999999';")
	r.Check(testkit.Rows("01:00:00.999999"))

	r = tk.MustQuery("select time '1 01:00:00';")
	r.Check(testkit.Rows("25:00:00"))

	r = tk.MustQuery("select time '110:00:00';")
	r.Check(testkit.Rows("110:00:00"))

	r = tk.MustQuery("select time'-1:1:1.123454656';")
	r.Check(testkit.Rows("-01:01:01.123455"))

	r = tk.MustQuery("select time '33:33';")
	r.Check(testkit.Rows("33:33:00"))

	r = tk.MustQuery("select time '1.1';")
	r.Check(testkit.Rows("00:00:01.1"))

	r = tk.MustQuery("select time '21';")
	r.Check(testkit.Rows("00:00:21"))

	r = tk.MustQuery("select time '20 20:20';")
	r.Check(testkit.Rows("500:20:00"))

	_, err := tk.Exec("select time '2017-01-01 00:00:00';")
	c.Assert(err, NotNil)
	c.Assert(terror.ErrorEqual(err, types.ErrWrongValue.GenWithStackByArgs(types.DateTimeStr, "2017-01-01 00:00:00")), IsTrue)

	_, err = tk.Exec("select time '071231235959.999999';")
	c.Assert(err, NotNil)
	c.Assert(terror.ErrorEqual(err, types.ErrWrongValue.GenWithStackByArgs(types.DateTimeStr, "071231235959.999999")), IsTrue)

	_, err = tk.Exec("select time '20171231235959.999999';")
	c.Assert(err, NotNil)
	c.Assert(terror.ErrorEqual(err, types.ErrWrongValue.GenWithStackByArgs(types.DateTimeStr, "20171231235959.999999")), IsTrue)

	_, err = tk.Exec("select ADDDATE('2008-01-34', -1);")
	c.Assert(err, IsNil)
	tk.MustQuery("Show warnings;").Check(testutil.RowsWithSep("|",
		"Warning|1292|Incorrect datetime value: '2008-01-34'"))
}

func (s *testIntegrationSuite) TestIssue13822(c *C) {
	tk := testkit.NewTestKitWithInit(c, s.store)
	tk.MustQuery("select ADDDATE(20111111, interval '-123' DAY);").Check(testkit.Rows("2011-07-11"))
	tk.MustQuery("select SUBDATE(20111111, interval '-123' DAY);").Check(testkit.Rows("2012-03-13"))
}

func (s *testIntegrationSuite) TestTimestampLiteral(c *C) {
	defer s.cleanEnv(c)
	tk := testkit.NewTestKit(c, s.store)

	r := tk.MustQuery("select timestamp '2017-01-01 00:00:00';")
	r.Check(testkit.Rows("2017-01-01 00:00:00"))

	r = tk.MustQuery("select timestamp '2017@01@01 00:00:00';")
	r.Check(testkit.Rows("2017-01-01 00:00:00"))

	r = tk.MustQuery("select timestamp '2017@01@01 00~00~00';")
	r.Check(testkit.Rows("2017-01-01 00:00:00"))

	r = tk.MustQuery("select timestamp '2017@01@0001 00~00~00.333';")
	r.Check(testkit.Rows("2017-01-01 00:00:00.333"))

	_, err := tk.Exec("select timestamp '00:00:00';")
	c.Assert(err, NotNil)
	c.Assert(terror.ErrorEqual(err, types.ErrWrongValue.GenWithStackByArgs(types.DateTimeStr, "00:00:00")), IsTrue)

	_, err = tk.Exec("select timestamp '1992-01-03';")
	c.Assert(err, NotNil)
	c.Assert(terror.ErrorEqual(err, types.ErrWrongValue.GenWithStackByArgs(types.DateTimeStr, "1992-01-03")), IsTrue)

	_, err = tk.Exec("select timestamp '20171231235959.999999';")
	c.Assert(err, NotNil)
	c.Assert(terror.ErrorEqual(err, types.ErrWrongValue.GenWithStackByArgs(types.DateTimeStr, "20171231235959.999999")), IsTrue)
}

func (s *testIntegrationSuite) TestLiterals(c *C) {
	defer s.cleanEnv(c)
	tk := testkit.NewTestKit(c, s.store)
	r := tk.MustQuery("SELECT LENGTH(b''), LENGTH(B''), b''+1, b''-1, B''+1;")
	r.Check(testkit.Rows("0 0 1 -1 1"))
}

func (s *testIntegrationSuite) TestFuncJSON(c *C) {
	tk := testkit.NewTestKit(c, s.store)
	defer s.cleanEnv(c)
	tk.MustExec("USE test;")
	tk.MustExec("DROP TABLE IF EXISTS table_json;")
	tk.MustExec("CREATE TABLE table_json(a json, b VARCHAR(255));")

	j1 := `{"\\"hello\\"": "world", "a": [1, "2", {"aa": "bb"}, 4.0, {"aa": "cc"}], "b": true, "c": ["d"]}`
	j2 := `[{"a": 1, "b": true}, 3, 3.5, "hello, world", null, true]`
	for _, j := range []string{j1, j2} {
		tk.MustExec(fmt.Sprintf(`INSERT INTO table_json values('%s', '%s')`, j, j))
	}

	r := tk.MustQuery(`select json_type(a), json_type(b) from table_json`)
	r.Check(testkit.Rows("OBJECT OBJECT", "ARRAY ARRAY"))

	tk.MustGetErrCode("select json_quote();", mysql.ErrWrongParamcountToNativeFct)
	tk.MustGetErrCode("select json_quote('abc', 'def');", mysql.ErrWrongParamcountToNativeFct)
	tk.MustGetErrCode("select json_quote(NULL, 'def');", mysql.ErrWrongParamcountToNativeFct)
	tk.MustGetErrCode("select json_quote('abc', NULL);", mysql.ErrWrongParamcountToNativeFct)

	tk.MustGetErrCode("select json_unquote();", mysql.ErrWrongParamcountToNativeFct)
	tk.MustGetErrCode("select json_unquote('abc', 'def');", mysql.ErrWrongParamcountToNativeFct)
	tk.MustGetErrCode("select json_unquote(NULL, 'def');", mysql.ErrWrongParamcountToNativeFct)
	tk.MustGetErrCode("select json_unquote('abc', NULL);", mysql.ErrWrongParamcountToNativeFct)

	tk.MustQuery("select json_quote(NULL);").Check(testkit.Rows("<nil>"))
	tk.MustQuery("select json_unquote(NULL);").Check(testkit.Rows("<nil>"))

	tk.MustQuery("select json_quote('abc');").Check(testkit.Rows(`"abc"`))
	tk.MustQuery(`select json_quote(convert('"abc"' using ascii));`).Check(testkit.Rows(`"\"abc\""`))
	tk.MustQuery(`select json_quote(convert('"abc"' using latin1));`).Check(testkit.Rows(`"\"abc\""`))
	tk.MustQuery(`select json_quote(convert('"abc"' using utf8));`).Check(testkit.Rows(`"\"abc\""`))
	tk.MustQuery(`select json_quote(convert('"abc"' using utf8mb4));`).Check(testkit.Rows(`"\"abc\""`))

	tk.MustQuery("select json_unquote('abc');").Check(testkit.Rows("abc"))
	tk.MustQuery(`select json_unquote('"abc"');`).Check(testkit.Rows("abc"))
	tk.MustQuery(`select json_unquote(convert('"abc"' using ascii));`).Check(testkit.Rows("abc"))
	tk.MustQuery(`select json_unquote(convert('"abc"' using latin1));`).Check(testkit.Rows("abc"))
	tk.MustQuery(`select json_unquote(convert('"abc"' using utf8));`).Check(testkit.Rows("abc"))
	tk.MustQuery(`select json_unquote(convert('"abc"' using utf8mb4));`).Check(testkit.Rows("abc"))

	tk.MustQuery(`select json_quote('"');`).Check(testkit.Rows(`"\""`))
	tk.MustQuery(`select json_unquote('"');`).Check(testkit.Rows(`"`))

	tk.MustQuery(`select json_unquote('""');`).Check(testkit.Rows(``))
	tk.MustQuery(`select char_length(json_unquote('""'));`).Check(testkit.Rows(`0`))
	tk.MustQuery(`select json_unquote('"" ');`).Check(testkit.Rows(`"" `))
	tk.MustQuery(`select json_unquote(cast(json_quote('abc') as json));`).Check(testkit.Rows("abc"))

	tk.MustQuery(`select json_unquote(cast('{"abc": "foo"}' as json));`).Check(testkit.Rows(`{"abc": "foo"}`))
	tk.MustQuery(`select json_unquote(json_extract(cast('{"abc": "foo"}' as json), '$.abc'));`).Check(testkit.Rows("foo"))
	tk.MustQuery(`select json_unquote('["a", "b", "c"]');`).Check(testkit.Rows(`["a", "b", "c"]`))
	tk.MustQuery(`select json_unquote(cast('["a", "b", "c"]' as json));`).Check(testkit.Rows(`["a", "b", "c"]`))
	tk.MustQuery(`select json_quote(convert(X'e68891' using utf8));`).Check(testkit.Rows(`"我"`))
	tk.MustQuery(`select json_quote(convert(X'e68891' using utf8mb4));`).Check(testkit.Rows(`"我"`))
	tk.MustQuery(`select cast(json_quote(convert(X'e68891' using utf8)) as json);`).Check(testkit.Rows(`"我"`))
	tk.MustQuery(`select json_unquote(convert(X'e68891' using utf8));`).Check(testkit.Rows("我"))

	tk.MustQuery(`select json_quote(json_quote(json_quote('abc')));`).Check(testkit.Rows(`"\"\\\"abc\\\"\""`))
	tk.MustQuery(`select json_unquote(json_unquote(json_unquote(json_quote(json_quote(json_quote('abc'))))));`).Check(testkit.Rows("abc"))

	tk.MustGetErrCode("select json_quote(123)", mysql.ErrIncorrectType)
	tk.MustGetErrCode("select json_quote(-100)", mysql.ErrIncorrectType)
	tk.MustGetErrCode("select json_quote(123.123)", mysql.ErrIncorrectType)
	tk.MustGetErrCode("select json_quote(-100.000)", mysql.ErrIncorrectType)
	tk.MustGetErrCode(`select json_quote(true);`, mysql.ErrIncorrectType)
	tk.MustGetErrCode(`select json_quote(false);`, mysql.ErrIncorrectType)
	tk.MustGetErrCode(`select json_quote(cast("{}" as JSON));`, mysql.ErrIncorrectType)
	tk.MustGetErrCode(`select json_quote(cast("[]" as JSON));`, mysql.ErrIncorrectType)
	tk.MustGetErrCode(`select json_quote(cast("2015-07-29" as date));`, mysql.ErrIncorrectType)
	tk.MustGetErrCode(`select json_quote(cast("12:18:29.000000" as time));`, mysql.ErrIncorrectType)
	tk.MustGetErrCode(`select json_quote(cast("2015-07-29 12:18:29.000000" as datetime));`, mysql.ErrIncorrectType)

	tk.MustGetErrCode("select json_unquote(123)", mysql.ErrIncorrectType)
	tk.MustGetErrCode("select json_unquote(-100)", mysql.ErrIncorrectType)
	tk.MustGetErrCode("select json_unquote(123.123)", mysql.ErrIncorrectType)
	tk.MustGetErrCode("select json_unquote(-100.000)", mysql.ErrIncorrectType)
	tk.MustGetErrCode(`select json_unquote(true);`, mysql.ErrIncorrectType)
	tk.MustGetErrCode(`select json_unquote(false);`, mysql.ErrIncorrectType)
	tk.MustGetErrCode(`select json_unquote(cast("2015-07-29" as date));`, mysql.ErrIncorrectType)
	tk.MustGetErrCode(`select json_unquote(cast("12:18:29.000000" as time));`, mysql.ErrIncorrectType)
	tk.MustGetErrCode(`select json_unquote(cast("2015-07-29 12:18:29.000000" as datetime));`, mysql.ErrIncorrectType)

	r = tk.MustQuery(`select json_extract(a, '$.a[1]'), json_extract(b, '$.b') from table_json`)
	r.Check(testkit.Rows("\"2\" true", "<nil> <nil>"))

	r = tk.MustQuery(`select json_extract(json_set(a, '$.a[1]', 3), '$.a[1]'), json_extract(json_set(b, '$.b', false), '$.b') from table_json`)
	r.Check(testkit.Rows("3 false", "<nil> <nil>"))

	r = tk.MustQuery(`select json_extract(json_insert(a, '$.a[1]', 3), '$.a[1]'), json_extract(json_insert(b, '$.b', false), '$.b') from table_json`)
	r.Check(testkit.Rows("\"2\" true", "<nil> <nil>"))

	r = tk.MustQuery(`select json_extract(json_replace(a, '$.a[1]', 3), '$.a[1]'), json_extract(json_replace(b, '$.b', false), '$.b') from table_json`)
	r.Check(testkit.Rows("3 false", "<nil> <nil>"))

	r = tk.MustQuery(`select json_extract(json_merge(a, cast(b as JSON)), '$[0].a[0]') from table_json`)
	r.Check(testkit.Rows("1", "1"))

	r = tk.MustQuery(`select json_extract(json_array(1,2,3), '$[1]')`)
	r.Check(testkit.Rows("2"))

	r = tk.MustQuery(`select json_extract(json_object(1,2,3,4), '$."1"')`)
	r.Check(testkit.Rows("2"))

	tk.MustExec(`update table_json set a=json_set(a,'$.a',json_object('a',1,'b',2)) where json_extract(a,'$.a[1]') = '2'`)
	r = tk.MustQuery(`select json_extract(a, '$.a.a'), json_extract(a, '$.a.b') from table_json`)
	r.Check(testkit.Rows("1 2", "<nil> <nil>"))

	r = tk.MustQuery(`select json_contains(NULL, '1'), json_contains('1', NULL), json_contains('1', '1', NULL)`)
	r.Check(testkit.Rows("<nil> <nil> <nil>"))
	r = tk.MustQuery(`select json_contains('{}','{}'), json_contains('[1]','1'), json_contains('[1]','"1"'), json_contains('[1,2,[1,[5,[3]]]]', '[1,3]', '$[2]'), json_contains('[1,2,[1,[5,{"a":[2,3]}]]]', '[1,{"a":[3]}]', "$[2]"), json_contains('{"a":1}', '{"a":1,"b":2}', "$")`)
	r.Check(testkit.Rows("1 1 0 1 1 0"))
	r = tk.MustQuery(`select json_contains('{"a": 1}', '1', "$.c"), json_contains('{"a": [1, 2]}', '1', "$.a[2]"), json_contains('{"a": [1, {"a": 1}]}', '1', "$.a[1].b")`)
	r.Check(testkit.Rows("<nil> <nil> <nil>"))
	rs, err := tk.Exec("select json_contains('1','1','$.*')")
	c.Assert(err, IsNil)
	c.Assert(rs, NotNil)
	_, err = session.GetRows4Test(context.Background(), tk.Se, rs)
	c.Assert(err, NotNil)
	c.Assert(err.Error(), Equals, "[json:3149]In this situation, path expressions may not contain the * and ** tokens.")

	r = tk.MustQuery(`select
		json_contains_path(NULL, 'one', "$.c"),
		json_contains_path(NULL, 'all', "$.c"),
		json_contains_path('{"a": 1}', NULL, "$.c"),
		json_contains_path('{"a": 1}', 'one', NULL),
		json_contains_path('{"a": 1}', 'all', NULL)
	`)
	r.Check(testkit.Rows("<nil> <nil> <nil> <nil> <nil>"))

	r = tk.MustQuery(`select
		json_contains_path('{"a": 1, "b": 2, "c": {"d": 4}}', 'one', '$.c.d'),
		json_contains_path('{"a": 1, "b": 2, "c": {"d": 4}}', 'one', '$.a.d'),
		json_contains_path('{"a": 1, "b": 2, "c": {"d": 4}}', 'all', '$.c.d'),
		json_contains_path('{"a": 1, "b": 2, "c": {"d": 4}}', 'all', '$.a.d')
	`)
	r.Check(testkit.Rows("1 0 1 0"))

	r = tk.MustQuery(`select
		json_contains_path('{"a": 1, "b": 2, "c": {"d": 4}}', 'one', '$.a', '$.e'),
		json_contains_path('{"a": 1, "b": 2, "c": {"d": 4}}', 'one', '$.a', '$.b'),
		json_contains_path('{"a": 1, "b": 2, "c": {"d": 4}}', 'all', '$.a', '$.e'),
		json_contains_path('{"a": 1, "b": 2, "c": {"d": 4}}', 'all', '$.a', '$.b')
	`)
	r.Check(testkit.Rows("1 1 0 1"))

	r = tk.MustQuery(`select
		json_contains_path('{"a": 1, "b": 2, "c": {"d": 4}}', 'one', '$.*'),
		json_contains_path('{"a": 1, "b": 2, "c": {"d": 4}}', 'one', '$[*]'),
		json_contains_path('{"a": 1, "b": 2, "c": {"d": 4}}', 'all', '$.*'),
		json_contains_path('{"a": 1, "b": 2, "c": {"d": 4}}', 'all', '$[*]')
	`)
	r.Check(testkit.Rows("1 0 1 0"))

	r = tk.MustQuery(`select
		json_keys('[]'),
		json_keys('{}'),
		json_keys('{"a": 1, "b": 2}'),
		json_keys('{"a": {"c": 3}, "b": 2}'),
		json_keys('{"a": {"c": 3}, "b": 2}', "$.a")
	`)
	r.Check(testkit.Rows(`<nil> [] ["a", "b"] ["a", "b"] ["c"]`))

	r = tk.MustQuery(`select
		json_length('1'),
		json_length('{}'),
		json_length('[]'),
		json_length('{"a": 1}'),
		json_length('{"a": 1, "b": 2}'),
		json_length('[1, 2, 3]')
	`)
	r.Check(testkit.Rows("1 0 0 1 2 3"))

	// #16267
	tk.MustQuery(`select json_array(922337203685477580) =  json_array(922337203685477581);`).Check(testkit.Rows("0"))
}

func (s *testIntegrationSuite) TestColumnInfoModified(c *C) {
	testKit := testkit.NewTestKit(c, s.store)
	defer s.cleanEnv(c)
	testKit.MustExec("use test")
	testKit.MustExec("drop table if exists tab0")
	testKit.MustExec("CREATE TABLE tab0(col0 INTEGER, col1 INTEGER, col2 INTEGER)")
	testKit.MustExec("SELECT + - (- CASE + col0 WHEN + CAST( col0 AS SIGNED ) THEN col1 WHEN 79 THEN NULL WHEN + - col1 THEN col0 / + col0 END ) * - 16 FROM tab0")
	ctx := testKit.Se.(sessionctx.Context)
	is := domain.GetDomain(ctx).InfoSchema()
	tbl, _ := is.TableByName(model.NewCIStr("test"), model.NewCIStr("tab0"))
	col := table.FindCol(tbl.Cols(), "col1")
	c.Assert(col.Tp, Equals, mysql.TypeLong)
}

func (s *testIntegrationSuite) TestSetVariables(c *C) {
	tk := testkit.NewTestKit(c, s.store)
	defer s.cleanEnv(c)
	_, err := tk.Exec("set sql_mode='adfasdfadsfdasd';")
	c.Assert(err, NotNil)
	_, err = tk.Exec("set @@sql_mode='adfasdfadsfdasd';")
	c.Assert(err, NotNil)
	_, err = tk.Exec("set @@global.sql_mode='adfasdfadsfdasd';")
	c.Assert(err, NotNil)
	_, err = tk.Exec("set @@session.sql_mode='adfasdfadsfdasd';")
	c.Assert(err, NotNil)

	var r *testkit.Result
	_, err = tk.Exec("set @@session.sql_mode=',NO_ZERO_DATE,ANSI,ANSI_QUOTES';")
	c.Assert(err, IsNil)
	r = tk.MustQuery(`select @@session.sql_mode`)
	r.Check(testkit.Rows("NO_ZERO_DATE,REAL_AS_FLOAT,PIPES_AS_CONCAT,ANSI_QUOTES,IGNORE_SPACE,ONLY_FULL_GROUP_BY,ANSI"))
	r = tk.MustQuery(`show variables like 'sql_mode'`)
	r.Check(testkit.Rows("sql_mode NO_ZERO_DATE,REAL_AS_FLOAT,PIPES_AS_CONCAT,ANSI_QUOTES,IGNORE_SPACE,ONLY_FULL_GROUP_BY,ANSI"))

	// for invalid SQL mode.
	tk.MustExec("use test")
	tk.MustExec("drop table if exists tab0")
	tk.MustExec("CREATE TABLE tab0(col1 time)")
	_, err = tk.Exec("set sql_mode='STRICT_TRANS_TABLES';")
	c.Assert(err, IsNil)
	_, err = tk.Exec("INSERT INTO tab0 select cast('999:44:33' as time);")
	c.Assert(err, NotNil)
	c.Assert(err.Error(), Equals, "[types:1292]Truncated incorrect time value: '999:44:33'")
	_, err = tk.Exec("set sql_mode=' ,';")
	c.Assert(err, NotNil)
	_, err = tk.Exec("INSERT INTO tab0 select cast('999:44:33' as time);")
	c.Assert(err, NotNil)
	c.Assert(err.Error(), Equals, "[types:1292]Truncated incorrect time value: '999:44:33'")

	// issue #5478
	_, err = tk.Exec("set session transaction read write;")
	c.Assert(err, IsNil)
	_, err = tk.Exec("set global transaction read write;")
	c.Assert(err, IsNil)
	r = tk.MustQuery(`select @@session.tx_read_only, @@global.tx_read_only, @@session.transaction_read_only, @@global.transaction_read_only;`)
	r.Check(testkit.Rows("0 0 0 0"))

	_, err = tk.Exec("set session transaction read only;")
	c.Assert(err, IsNil)
	r = tk.MustQuery(`select @@session.tx_read_only, @@global.tx_read_only, @@session.transaction_read_only, @@global.transaction_read_only;`)
	r.Check(testkit.Rows("1 0 1 0"))
	_, err = tk.Exec("set global transaction read only;")
	c.Assert(err, IsNil)
	r = tk.MustQuery(`select @@session.tx_read_only, @@global.tx_read_only, @@session.transaction_read_only, @@global.transaction_read_only;`)
	r.Check(testkit.Rows("1 1 1 1"))

	_, err = tk.Exec("set session transaction read write;")
	c.Assert(err, IsNil)
	_, err = tk.Exec("set global transaction read write;")
	c.Assert(err, IsNil)
	r = tk.MustQuery(`select @@session.tx_read_only, @@global.tx_read_only, @@session.transaction_read_only, @@global.transaction_read_only;`)
	r.Check(testkit.Rows("0 0 0 0"))

	_, err = tk.Exec("set @@global.max_user_connections='';")
	c.Assert(err, NotNil)
	c.Assert(err.Error(), Equals, variable.ErrWrongTypeForVar.GenWithStackByArgs("max_user_connections").Error())
	_, err = tk.Exec("set @@global.max_prepared_stmt_count='';")
	c.Assert(err, NotNil)
	c.Assert(err.Error(), Equals, variable.ErrWrongTypeForVar.GenWithStackByArgs("max_prepared_stmt_count").Error())
}

func (s *testIntegrationSuite) TestIssues(c *C) {
	// for issue #4954
	tk := testkit.NewTestKit(c, s.store)
	defer s.cleanEnv(c)
	tk.MustExec("use test")
	tk.MustExec("drop table if exists t")
	tk.MustExec("CREATE TABLE t (a CHAR(5) CHARACTER SET latin1);")
	tk.MustExec("INSERT INTO t VALUES ('oe');")
	tk.MustExec("INSERT INTO t VALUES (0xf6);")
	r := tk.MustQuery(`SELECT * FROM t WHERE a= 'oe';`)
	r.Check(testkit.Rows("oe"))
	r = tk.MustQuery(`SELECT HEX(a) FROM t WHERE a= 0xf6;`)
	r.Check(testkit.Rows("F6"))

	// for issue #4006
	tk.MustExec(`drop table if exists tb`)
	tk.MustExec("create table tb(id int auto_increment primary key, v varchar(32));")
	tk.MustExec("insert into tb(v) (select v from tb);")
	r = tk.MustQuery(`SELECT * FROM tb;`)
	r.Check(testkit.Rows())
	tk.MustExec(`insert into tb(v) values('hello');`)
	tk.MustExec("insert into tb(v) (select v from tb);")
	r = tk.MustQuery(`SELECT * FROM tb;`)
	r.Check(testkit.Rows("1 hello", "2 hello"))

	// for issue #5111
	tk.MustExec(`drop table if exists t`)
	tk.MustExec("create table t(c varchar(32));")
	tk.MustExec("insert into t values('1e649'),('-1e649');")
	r = tk.MustQuery(`SELECT * FROM t where c < 1;`)
	r.Check(testkit.Rows("-1e649"))
	tk.MustQuery("show warnings").Check(testutil.RowsWithSep("|",
		"Warning|1292|Truncated incorrect DOUBLE value: '1e649'",
		"Warning|1292|Truncated incorrect DOUBLE value: '-1e649'"))
	r = tk.MustQuery(`SELECT * FROM t where c > 1;`)
	r.Check(testkit.Rows("1e649"))
	tk.MustQuery("show warnings").Check(testutil.RowsWithSep("|",
		"Warning|1292|Truncated incorrect DOUBLE value: '1e649'",
		"Warning|1292|Truncated incorrect DOUBLE value: '-1e649'"))

	// for issue #5293
	tk.MustExec("drop table if exists t")
	tk.MustExec("create table t(a int)")
	tk.MustExec("insert t values (1)")
	tk.MustQuery("select * from t where cast(a as binary)").Check(testkit.Rows("1"))

	// for issue #16351
	tk.MustExec("drop table if exists t2")
	tk.MustExec("create table t2(a int, b varchar(20))")
	tk.MustExec(`insert into t2 values(1,"1111"),(2,"2222"),(3,"3333"),(4,"4444"),(5,"5555"),(6,"6666"),(7,"7777"),(8,"8888"),(9,"9999"),(10,"0000")`)
	tk.MustQuery(`select (@j := case when substr(t2.b,1,3)=@i then 1 else @j+1 end) from t2, (select @j := 0, @i := "0") tt limit 10`).Check(testkit.Rows(
		"1", "2", "3", "4", "5", "6", "7", "8", "9", "10"))
}

func (s *testIntegrationSuite) TestInPredicate4UnsignedInt(c *C) {
	// for issue #6661
	tk := testkit.NewTestKit(c, s.store)
	defer s.cleanEnv(c)
	tk.MustExec("use test")
	tk.MustExec("drop table if exists t")
	tk.MustExec("CREATE TABLE t (a bigint unsigned,key (a));")
	tk.MustExec("INSERT INTO t VALUES (0), (4), (5), (6), (7), (8), (9223372036854775810), (18446744073709551614), (18446744073709551615);")
	r := tk.MustQuery(`SELECT a FROM t WHERE a NOT IN (-1, -2, 18446744073709551615);`)
	r.Check(testkit.Rows("0", "4", "5", "6", "7", "8", "9223372036854775810", "18446744073709551614"))
	r = tk.MustQuery(`SELECT a FROM t WHERE a NOT IN (-1, -2, 4, 9223372036854775810);`)
	r.Check(testkit.Rows("0", "5", "6", "7", "8", "18446744073709551614", "18446744073709551615"))
	r = tk.MustQuery(`SELECT a FROM t WHERE a NOT IN (-1, -2, 0, 4, 18446744073709551614);`)
	r.Check(testkit.Rows("5", "6", "7", "8", "9223372036854775810", "18446744073709551615"))

	// for issue #4473
	tk.MustExec("drop table if exists t")
	tk.MustExec("create table t1 (some_id smallint(5) unsigned,key (some_id) )")
	tk.MustExec("insert into t1 values (1),(2)")
	r = tk.MustQuery(`select some_id from t1 where some_id not in(2,-1);`)
	r.Check(testkit.Rows("1"))
}

func (s *testIntegrationSuite) TestFilterExtractFromDNF(c *C) {
	tk := testkit.NewTestKit(c, s.store)
	defer s.cleanEnv(c)
	tk.MustExec("use test")
	tk.MustExec("drop table if exists t")
	tk.MustExec("create table t(a int, b int, c int)")

	tests := []struct {
		exprStr string
		result  string
	}{
		{
			exprStr: "a = 1 or a = 1 or a = 1",
			result:  "[eq(test.t.a, 1)]",
		},
		{
			exprStr: "a = 1 or a = 1 or (a = 1 and b = 1)",
			result:  "[eq(test.t.a, 1)]",
		},
		{
			exprStr: "(a = 1 and a = 1) or a = 1 or b = 1",
			result:  "[or(or(and(eq(test.t.a, 1), eq(test.t.a, 1)), eq(test.t.a, 1)), eq(test.t.b, 1))]",
		},
		{
			exprStr: "(a = 1 and b = 2) or (a = 1 and b = 3) or (a = 1 and b = 4)",
			result:  "[eq(test.t.a, 1) or(eq(test.t.b, 2), or(eq(test.t.b, 3), eq(test.t.b, 4)))]",
		},
		{
			exprStr: "(a = 1 and b = 1 and c = 1) or (a = 1 and b = 1) or (a = 1 and b = 1 and c > 2 and c < 3)",
			result:  "[eq(test.t.a, 1) eq(test.t.b, 1)]",
		},
	}

	ctx := context.Background()
	for _, tt := range tests {
		sql := "select * from t where " + tt.exprStr
		sctx := tk.Se.(sessionctx.Context)
		sc := sctx.GetSessionVars().StmtCtx
		stmts, err := session.Parse(sctx, sql)
		c.Assert(err, IsNil, Commentf("error %v, for expr %s", err, tt.exprStr))
		c.Assert(stmts, HasLen, 1)
		is := domain.GetDomain(sctx).InfoSchema()
		err = plannercore.Preprocess(sctx, stmts[0], is)
		c.Assert(err, IsNil, Commentf("error %v, for resolve name, expr %s", err, tt.exprStr))
		p, _, err := plannercore.BuildLogicalPlan(ctx, sctx, stmts[0], is)
		c.Assert(err, IsNil, Commentf("error %v, for build plan, expr %s", err, tt.exprStr))
		selection := p.(plannercore.LogicalPlan).Children()[0].(*plannercore.LogicalSelection)
		conds := make([]expression.Expression, len(selection.Conditions))
		for i, cond := range selection.Conditions {
			conds[i] = expression.PushDownNot(sctx, cond)
		}
		afterFunc := expression.ExtractFiltersFromDNFs(sctx, conds)
		sort.Slice(afterFunc, func(i, j int) bool {
			return bytes.Compare(afterFunc[i].HashCode(sc), afterFunc[j].HashCode(sc)) < 0
		})
		c.Assert(fmt.Sprintf("%s", afterFunc), Equals, tt.result, Commentf("wrong result for expr: %s", tt.exprStr))
	}
}

func (s *testIntegrationSuite) testTiDBIsOwnerFunc(c *C) {
	tk := testkit.NewTestKit(c, s.store)
	defer s.cleanEnv(c)
	result := tk.MustQuery("select tidb_is_ddl_owner()")
	ddlOwnerChecker := tk.Se.DDLOwnerChecker()
	c.Assert(ddlOwnerChecker, NotNil)
	var ret int64
	if ddlOwnerChecker.IsOwner() {
		ret = 1
	}
	result.Check(testkit.Rows(fmt.Sprintf("%v", ret)))
}

func (s *testIntegrationSuite) TestTiDBDecodePlanFunc(c *C) {
	tk := testkit.NewTestKit(c, s.store)
	defer s.cleanEnv(c)
	tk.MustQuery("select tidb_decode_plan('')").Check(testkit.Rows(""))
	tk.MustQuery("select tidb_decode_plan('7APIMAk1XzEzCTAJMQlmdW5jczpjb3VudCgxKQoxCTE3XzE0CTAJMAlpbm5lciBqb2luLCBp" +
		"AQyQOlRhYmxlUmVhZGVyXzIxLCBlcXVhbDpbZXEoQ29sdW1uIzEsIA0KCDkpIBkXADIVFywxMCldCjIJMzFfMTgFZXhkYXRhOlNlbGVjdGlvbl" +
		"8xNwozCTFfMTcJMQkwCWx0HVlATlVMTCksIG5vdChpc251bGwVHAApUhcAUDIpKQo0CTEwXzE2CTEJMTAwMDAJdAHB2Dp0MSwgcmFuZ2U6Wy1p" +
		"bmYsK2luZl0sIGtlZXAgb3JkZXI6ZmFsc2UsIHN0YXRzOnBzZXVkbwoFtgAyAZcEMAk6tgAEMjAFtgQyMDq2AAg5LCBmtgAAMFa3AAA5FbcAO" +
		"T63AAAyzrcA')").Check(testkit.Rows("" +
		"\tStreamAgg_13        \troot\t1    \tfuncs:count(1)\n" +
		"\t└─HashJoin_14       \troot\t0    \tinner join, inner:TableReader_21, equal:[eq(Column#1, Column#9) eq(Column#2, Column#10)]\n" +
		"\t  ├─TableReader_18  \troot\t0    \tdata:Selection_17\n" +
		"\t  │ └─Selection_17  \tcop \t0    \tlt(Column#1, NULL), not(isnull(Column#1)), not(isnull(Column#2))\n" +
		"\t  │   └─TableScan_16\tcop \t10000\ttable:t1, range:[-inf,+inf], keep order:false, stats:pseudo\n" +
		"\t  └─TableReader_21  \troot\t0    \tdata:Selection_20\n" +
		"\t    └─Selection_20  \tcop \t0    \tlt(Column#9, NULL), not(isnull(Column#10)), not(isnull(Column#9))\n" +
		"\t      └─TableScan_19\tcop \t10000\ttable:t2, range:[-inf,+inf], keep order:false, stats:pseudo"))
	tk.MustQuery("select tidb_decode_plan('rwPwcTAJNV8xNAkwCTEJZnVuY3M6bWF4KHRlc3QudC5hKS0+Q29sdW1uIzQJMQl0aW1lOj" +
		"IyMy45MzXCtXMsIGxvb3BzOjIJMTI4IEJ5dGVzCU4vQQoxCTE2XzE4CTAJMQlvZmZzZXQ6MCwgY291bnQ6MQkxCQlHFDE4LjQyMjJHAAhOL0" +
		"EBBCAKMgkzMl8yOAkBlEBpbmRleDpMaW1pdF8yNwkxCQ0+DDYuODUdPSwxLCBycGMgbnVtOiANDAUpGDE1MC44MjQFKjhwcm9jIGtleXM6MA" +
		"kxOTgdsgAzAbIAMgFearIAFDU3LjM5NgVKAGwN+BGxIDQJMTNfMjYJMQGgHGFibGU6dCwgCbqwaWR4KGEpLCByYW5nZTooMCwraW5mXSwga2" +
		"VlcCBvcmRlcjp0cnVlLCBkZXNjAT8kaW1lOjU2LjY2MR1rJDEJTi9BCU4vQQo=')").Check(testkit.Rows("" +
		"\tStreamAgg_14        \troot\t1\tfuncs:max(test.t.a)->Column#4                               \t1\ttime:223.935µs, loops:2                                             \t128 Bytes\tN/A\n" +
		"\t└─Limit_18          \troot\t1\toffset:0, count:1                                           \t1\ttime:218.422µs, loops:2                                             \tN/A      \tN/A\n" +
		"\t  └─IndexReader_28  \troot\t1\tindex:Limit_27                                              \t1\ttime:216.85µs, loops:1, rpc num: 1, rpc time:150.824µs, proc keys:0\t198 Bytes\tN/A\n" +
		"\t    └─Limit_27      \tcop \t1\toffset:0, count:1                                           \t1\ttime:57.396µs, loops:2                                              \tN/A      \tN/A\n" +
		"\t      └─IndexScan_26\tcop \t1\ttable:t, index:idx(a), range:(0,+inf], keep order:true, desc\t1\ttime:56.661µs, loops:1                                              \tN/A      \tN/A"))
}

func (s *testIntegrationSuite) TestTiDBInternalFunc(c *C) {
	tk := testkit.NewTestKit(c, s.store)
	defer s.cleanEnv(c)
	result := tk.MustQuery("select tidb_decode_key( '74800000000000002B5F72800000000000A5D3' )")
	result.Check(testkit.Rows("tableID=43, _tidb_rowid=42451"))

	result = tk.MustQuery("select tidb_decode_key( '74800000000000019B5F698000000000000001015257303100000000FB013736383232313130FF3900000000000000F8010000000000000000F7' )")
	result.Check(testkit.Rows("tableID=411, indexID=1, indexValues=015257303100000000FB013736383232313130FF3900000000000000F8010000000000000000F7"))

	// Test invalid record/index key.
	result = tk.MustQuery("select tidb_decode_key( '7480000000000000FF2E5F728000000011FFE1A3000000000000' )")
	result.Check(testkit.Rows("7480000000000000FF2E5F728000000011FFE1A3000000000000"))
	warns := tk.Se.GetSessionVars().StmtCtx.GetWarnings()
	c.Assert(warns, HasLen, 1)
	c.Assert(warns[0].Err.Error(), Equals, "invalid record/index key: 7480000000000000FF2E5F728000000011FFE1A3000000000000")
}

func newStoreWithBootstrap() (kv.Storage, *domain.Domain, error) {
	store, err := mockstore.NewMockStore()
	if err != nil {
		return nil, nil, err
	}
	session.SetSchemaLease(0)
	dom, err := session.BootstrapSession(store)
	return store, dom, err
}

func (s *testIntegrationSuite) TestTwoDecimalTruncate(c *C) {
	tk := testkit.NewTestKit(c, s.store)
	defer s.cleanEnv(c)
	tk.MustExec("use test")
	tk.MustExec("set sql_mode=''")
	tk.MustExec("drop table if exists t")
	tk.MustExec("create table t1(a decimal(10,5), b decimal(10,1))")
	tk.MustExec("insert into t1 values(123.12345, 123.12345)")
	tk.MustExec("update t1 set b = a")
	res := tk.MustQuery("select a, b from t1")
	res.Check(testkit.Rows("123.12345 123.1"))
	res = tk.MustQuery("select 2.00000000000000000000000000000001 * 1.000000000000000000000000000000000000000000002")
	res.Check(testkit.Rows("2.000000000000000000000000000000"))
}

func (s *testIntegrationSuite) TestPrefixIndex(c *C) {
	tk := testkit.NewTestKit(c, s.store)
	defer s.cleanEnv(c)
	tk.MustExec("use test")
	tk.MustExec(`CREATE TABLE t1 (
  			name varchar(12) DEFAULT NULL,
  			KEY pname (name(12))
		) ENGINE=InnoDB DEFAULT CHARSET=utf8mb4 COLLATE=utf8mb4_unicode_ci`)

	tk.MustExec("insert into t1 values('借款策略集_网页');")
	res := tk.MustQuery("select * from t1 where name = '借款策略集_网页';")
	res.Check(testkit.Rows("借款策略集_网页"))

	tk.MustExec(`CREATE TABLE prefix (
		a int(11) NOT NULL,
		b varchar(55) DEFAULT NULL,
		c int(11) DEFAULT NULL,
		PRIMARY KEY (a),
		KEY prefix_index (b(2)),
		KEY prefix_complex (a,b(2))
	) ENGINE=InnoDB DEFAULT CHARSET=utf8 COLLATE=utf8_bin;`)

	tk.MustExec("INSERT INTO prefix VALUES(0, 'b', 2), (1, 'bbb', 3), (2, 'bbc', 4), (3, 'bbb', 5), (4, 'abc', 6), (5, 'abc', 7), (6, 'abc', 7), (7, 'ÿÿ', 8), (8, 'ÿÿ0', 9), (9, 'ÿÿÿ', 10);")
	res = tk.MustQuery("select c, b from prefix where b > 'ÿ' and b < 'ÿÿc'")
	res.Check(testkit.Rows("8 ÿÿ", "9 ÿÿ0"))

	res = tk.MustQuery("select a, b from prefix where b LIKE 'ÿÿ%'")
	res.Check(testkit.Rows("7 ÿÿ", "8 ÿÿ0", "9 ÿÿÿ"))
}

func (s *testIntegrationSuite) TestDecimalMul(c *C) {
	tk := testkit.NewTestKit(c, s.store)
	tk.MustExec("USE test")
	tk.MustExec("create table t(a decimal(38, 17));")
	tk.MustExec("insert into t select 0.5999991229316*0.918755041726043;")
	res := tk.MustQuery("select * from t;")
	res.Check(testkit.Rows("0.55125221922461136"))
}

func (s *testIntegrationSuite) TestDecimalDiv(c *C) {
	tk := testkit.NewTestKit(c, s.store)
	tk.MustQuery("select cast(1 as decimal(60,30)) / cast(1 as decimal(60,30)) / cast(1 as decimal(60, 30))").Check(testkit.Rows("1.000000000000000000000000000000"))
	tk.MustQuery("select cast(1 as decimal(60,30)) / cast(3 as decimal(60,30)) / cast(7 as decimal(60, 30))").Check(testkit.Rows("0.047619047619047619047619047619"))
	tk.MustQuery("select cast(1 as decimal(60,30)) / cast(3 as decimal(60,30)) / cast(7 as decimal(60, 30)) / cast(13 as decimal(60, 30))").Check(testkit.Rows("0.003663003663003663003663003663"))
}

func (s *testIntegrationSuite) TestUnknowHintIgnore(c *C) {
	tk := testkit.NewTestKit(c, s.store)
	tk.MustExec("USE test")
	tk.MustExec("create table t(a int)")
	tk.MustQuery("select /*+ unknown_hint(c1)*/ 1").Check(testkit.Rows("1"))
	tk.MustQuery("show warnings").Check(testkit.Rows("Warning 1064 You have an error in your SQL syntax; check the manual that corresponds to your TiDB version for the right syntax to use [parser:8064]Optimizer hint syntax error at line 1 column 23 near \"unknown_hint(c1)*/\" "))
	_, err := tk.Exec("select 1 from /*+ test1() */ t")
	c.Assert(err, IsNil)
}

func (s *testIntegrationSuite) TestValuesInNonInsertStmt(c *C) {
	tk := testkit.NewTestKit(c, s.store)
	tk.MustExec(`use test;`)
	tk.MustExec(`drop table if exists t;`)
	tk.MustExec(`create table t(a bigint, b double, c decimal, d varchar(20), e datetime, f time, g json);`)
	tk.MustExec(`insert into t values(1, 1.1, 2.2, "abc", "2018-10-24", NOW(), "12");`)
	res := tk.MustQuery(`select values(a), values(b), values(c), values(d), values(e), values(f), values(g) from t;`)
	res.Check(testkit.Rows(`<nil> <nil> <nil> <nil> <nil> <nil> <nil>`))
}

func (s *testIntegrationSuite) TestForeignKeyVar(c *C) {

	tk := testkit.NewTestKit(c, s.store)

	tk.MustExec("SET FOREIGN_KEY_CHECKS=1")
	tk.MustQuery("SHOW WARNINGS").Check(testkit.Rows("Warning 8047 variable 'foreign_key_checks' does not yet support value: 1"))
}

func (s *testIntegrationSuite) TestUserVarMockWindFunc(c *C) {
	tk := testkit.NewTestKit(c, s.store)
	tk.MustExec(`use test;`)
	tk.MustExec(`drop table if exists t;`)
	tk.MustExec(`create table t (a int, b varchar (20), c varchar (20));`)
	tk.MustExec(`insert into t values
					(1,'key1-value1','insert_order1'),
    				(1,'key1-value2','insert_order2'),
    				(1,'key1-value3','insert_order3'),
    				(1,'key1-value4','insert_order4'),
    				(1,'key1-value5','insert_order5'),
    				(1,'key1-value6','insert_order6'),
    				(2,'key2-value1','insert_order1'),
    				(2,'key2-value2','insert_order2'),
    				(2,'key2-value3','insert_order3'),
    				(2,'key2-value4','insert_order4'),
    				(2,'key2-value5','insert_order5'),
    				(2,'key2-value6','insert_order6'),
    				(3,'key3-value1','insert_order1'),
    				(3,'key3-value2','insert_order2'),
    				(3,'key3-value3','insert_order3'),
    				(3,'key3-value4','insert_order4'),
    				(3,'key3-value5','insert_order5'),
    				(3,'key3-value6','insert_order6');
					`)
	tk.MustExec(`SET @LAST_VAL := NULL;`)
	tk.MustExec(`SET @ROW_NUM := 0;`)

	tk.MustQuery(`select * from (
					SELECT a,
    				       @ROW_NUM := IF(a = @LAST_VAL, @ROW_NUM + 1, 1) AS ROW_NUM,
    				       @LAST_VAL := a AS LAST_VAL,
    				       b,
    				       c
    				FROM (select * from t where a in (1, 2, 3) ORDER BY a, c) t1
				) t2
				where t2.ROW_NUM < 2;
				`).Check(testkit.Rows(
		`1 1 1 key1-value1 insert_order1`,
		`2 1 2 key2-value1 insert_order1`,
		`3 1 3 key3-value1 insert_order1`,
	))

	tk.MustQuery(`select * from (
					SELECT a,
    				       @ROW_NUM := IF(a = @LAST_VAL, @ROW_NUM + 1, 1) AS ROW_NUM,
    				       @LAST_VAL := a AS LAST_VAL,
    				       b,
    				       c
    				FROM (select * from t where a in (1, 2, 3) ORDER BY a, c) t1
				) t2;
				`).Check(testkit.Rows(
		`1 1 1 key1-value1 insert_order1`,
		`1 2 1 key1-value2 insert_order2`,
		`1 3 1 key1-value3 insert_order3`,
		`1 4 1 key1-value4 insert_order4`,
		`1 5 1 key1-value5 insert_order5`,
		`1 6 1 key1-value6 insert_order6`,
		`2 1 2 key2-value1 insert_order1`,
		`2 2 2 key2-value2 insert_order2`,
		`2 3 2 key2-value3 insert_order3`,
		`2 4 2 key2-value4 insert_order4`,
		`2 5 2 key2-value5 insert_order5`,
		`2 6 2 key2-value6 insert_order6`,
		`3 1 3 key3-value1 insert_order1`,
		`3 2 3 key3-value2 insert_order2`,
		`3 3 3 key3-value3 insert_order3`,
		`3 4 3 key3-value4 insert_order4`,
		`3 5 3 key3-value5 insert_order5`,
		`3 6 3 key3-value6 insert_order6`,
	))
}

func (s *testIntegrationSuite) TestCastAsTime(c *C) {
	tk := testkit.NewTestKit(c, s.store)
	tk.MustExec(`use test;`)
	tk.MustExec(`drop table if exists t;`)
	tk.MustExec(`create table t (col1 bigint, col2 double, col3 decimal, col4 varchar(20), col5 json);`)
	tk.MustExec(`insert into t values (1, 1, 1, "1", "1");`)
	tk.MustExec(`insert into t values (null, null, null, null, null);`)
	tk.MustQuery(`select cast(col1 as time), cast(col2 as time), cast(col3 as time), cast(col4 as time), cast(col5 as time) from t where col1 = 1;`).Check(testkit.Rows(
		`00:00:01 00:00:01 00:00:01 00:00:01 00:00:01`,
	))
	tk.MustQuery(`select cast(col1 as time), cast(col2 as time), cast(col3 as time), cast(col4 as time), cast(col5 as time) from t where col1 is null;`).Check(testkit.Rows(
		`<nil> <nil> <nil> <nil> <nil>`,
	))

	err := tk.ExecToErr(`select cast(col1 as time(31)) from t where col1 is null;`)
	c.Assert(err.Error(), Equals, "[expression:1426]Too big precision 31 specified for column 'CAST'. Maximum is 6.")

	err = tk.ExecToErr(`select cast(col2 as time(31)) from t where col1 is null;`)
	c.Assert(err.Error(), Equals, "[expression:1426]Too big precision 31 specified for column 'CAST'. Maximum is 6.")

	err = tk.ExecToErr(`select cast(col3 as time(31)) from t where col1 is null;`)
	c.Assert(err.Error(), Equals, "[expression:1426]Too big precision 31 specified for column 'CAST'. Maximum is 6.")

	err = tk.ExecToErr(`select cast(col4 as time(31)) from t where col1 is null;`)
	c.Assert(err.Error(), Equals, "[expression:1426]Too big precision 31 specified for column 'CAST'. Maximum is 6.")

	err = tk.ExecToErr(`select cast(col5 as time(31)) from t where col1 is null;`)
	c.Assert(err.Error(), Equals, "[expression:1426]Too big precision 31 specified for column 'CAST'. Maximum is 6.")
}

func (s *testIntegrationSuite) TestValuesFloat32(c *C) {
	tk := testkit.NewTestKit(c, s.store)
	tk.MustExec("use test")
	tk.MustExec(`drop table if exists t;`)
	tk.MustExec(`create table t (i int key, j float);`)
	tk.MustExec(`insert into t values (1, 0.01);`)
	tk.MustQuery(`select * from t;`).Check(testkit.Rows(`1 0.01`))
	tk.MustExec(`insert into t values (1, 0.02) on duplicate key update j = values (j);`)
	tk.MustQuery(`select * from t;`).Check(testkit.Rows(`1 0.02`))
}

func (s *testIntegrationSuite) TestFuncNameConst(c *C) {
	tk := testkit.NewTestKit(c, s.store)
	defer s.cleanEnv(c)
	tk.MustExec("USE test;")
	tk.MustExec("DROP TABLE IF EXISTS t;")
	tk.MustExec("CREATE TABLE t(a CHAR(20), b VARCHAR(20), c BIGINT);")
	tk.MustExec("INSERT INTO t (b, c) values('hello', 1);")

	r := tk.MustQuery("SELECT name_const('test_int', 1), name_const('test_float', 3.1415);")
	r.Check(testkit.Rows("1 3.1415"))
	r = tk.MustQuery("SELECT name_const('test_string', 'hello'), name_const('test_nil', null);")
	r.Check(testkit.Rows("hello <nil>"))
	r = tk.MustQuery("SELECT name_const('test_string', 1) + c FROM t;")
	r.Check(testkit.Rows("2"))
	r = tk.MustQuery("SELECT concat('hello', name_const('test_string', 'world')) FROM t;")
	r.Check(testkit.Rows("helloworld"))
	r = tk.MustQuery("SELECT NAME_CONST('come', -1);")
	r.Check(testkit.Rows("-1"))
	r = tk.MustQuery("SELECT NAME_CONST('come', -1.0);")
	r.Check(testkit.Rows("-1.0"))
	err := tk.ExecToErr(`select name_const(a,b) from t;`)
	c.Assert(err.Error(), Equals, "[planner:1210]Incorrect arguments to NAME_CONST")
	err = tk.ExecToErr(`select name_const(a,"hello") from t;`)
	c.Assert(err.Error(), Equals, "[planner:1210]Incorrect arguments to NAME_CONST")
	err = tk.ExecToErr(`select name_const("hello", b) from t;`)
	c.Assert(err.Error(), Equals, "[planner:1210]Incorrect arguments to NAME_CONST")
	err = tk.ExecToErr(`select name_const("hello", 1+1) from t;`)
	c.Assert(err.Error(), Equals, "[planner:1210]Incorrect arguments to NAME_CONST")
	err = tk.ExecToErr(`select name_const(concat('a', 'b'), 555) from t;`)
	c.Assert(err.Error(), Equals, "[planner:1210]Incorrect arguments to NAME_CONST")
	err = tk.ExecToErr(`select name_const(555) from t;`)
	c.Assert(err.Error(), Equals, "[expression:1582]Incorrect parameter count in the call to native function 'name_const'")

	var rs sqlexec.RecordSet
	rs, err = tk.Exec(`select name_const("hello", 1);`)
	c.Assert(err, IsNil)
	c.Assert(len(rs.Fields()), Equals, 1)
	c.Assert(rs.Fields()[0].Column.Name.L, Equals, "hello")
}

func (s *testIntegrationSuite) TestValuesEnum(c *C) {
	tk := testkit.NewTestKit(c, s.store)
	tk.MustExec("use test")
	tk.MustExec(`drop table if exists t;`)
	tk.MustExec(`create table t (a bigint primary key, b enum('a','b','c'));`)
	tk.MustExec(`insert into t values (1, "a");`)
	tk.MustQuery(`select * from t;`).Check(testkit.Rows(`1 a`))
	tk.MustExec(`insert into t values (1, "b") on duplicate key update b = values(b);`)
	tk.MustQuery(`select * from t;`).Check(testkit.Rows(`1 b`))
}

func (s *testIntegrationSuite) TestIssue9325(c *C) {
	tk := testkit.NewTestKit(c, s.store)
	tk.MustExec("use test")
	tk.MustExec("drop table if exists t")
	tk.MustExec("create table t(a timestamp) partition by range(unix_timestamp(a)) (partition p0 values less than(unix_timestamp('2019-02-16 14:20:00')), partition p1 values less than (maxvalue))")
	tk.MustExec("insert into t values('2019-02-16 14:19:59'), ('2019-02-16 14:20:01')")
	result := tk.MustQuery("select * from t where a between timestamp'2019-02-16 14:19:00' and timestamp'2019-02-16 14:21:00'")
	c.Assert(result.Rows(), HasLen, 2)

	tk.MustExec("drop table if exists t")
	tk.MustExec("create table t(a timestamp)")
	tk.MustExec("insert into t values('2019-02-16 14:19:59'), ('2019-02-16 14:20:01')")
	result = tk.MustQuery("select * from t where a < timestamp'2019-02-16 14:21:00'")
	result.Check(testkit.Rows("2019-02-16 14:19:59", "2019-02-16 14:20:01"))
}

func (s *testIntegrationSuite) TestIssue9710(c *C) {
	tk := testkit.NewTestKit(c, s.store)
	getSAndMS := func(str string) (int, int) {
		results := strings.Split(str, ":")
		SAndMS := strings.Split(results[len(results)-1], ".")
		var s, ms int
		s, _ = strconv.Atoi(SAndMS[0])
		if len(SAndMS) > 1 {
			ms, _ = strconv.Atoi(SAndMS[1])
		}
		return s, ms
	}

	for {
		rs := tk.MustQuery("select now(), now(6), unix_timestamp(), unix_timestamp(now())")
		s, ms := getSAndMS(rs.Rows()[0][1].(string))
		if ms < 500000 {
			time.Sleep(time.Second / 10)
			continue
		}

		s1, _ := getSAndMS(rs.Rows()[0][0].(string))
		c.Assert(s, Equals, s1) // now() will truncate the result instead of rounding it

		c.Assert(rs.Rows()[0][2], Equals, rs.Rows()[0][3]) // unix_timestamp() will truncate the result
		break
	}
}

// TestDecimalConvertToTime for issue #9770
func (s *testIntegrationSuite) TestDecimalConvertToTime(c *C) {
	tk := testkit.NewTestKit(c, s.store)
	defer s.cleanEnv(c)

	tk.MustExec("use test")
	tk.MustExec("drop table if exists t")
	tk.MustExec("create table t(a datetime(6), b timestamp)")
	tk.MustExec("insert t values (20010101100000.123456, 20110707101112.123456)")
	tk.MustQuery("select * from t").Check(testkit.Rows("2001-01-01 10:00:00.123456 2011-07-07 10:11:12"))
}

func (s *testIntegrationSuite) TestIssue9732(c *C) {
	tk := testkit.NewTestKit(c, s.store)
	defer s.cleanEnv(c)

	tk.MustQuery(`select monthname(str_to_date(null, '%m')), monthname(str_to_date(null, '%m')),
monthname(str_to_date(1, '%m')), monthname(str_to_date(0, '%m'));`).Check(testkit.Rows("<nil> <nil> <nil> <nil>"))

	nullCases := []struct {
		sql string
		ret string
	}{
		{"select str_to_date(1, '%m')", "0000-01-00"},
		{"select str_to_date(01, '%d')", "0000-00-01"},
		{"select str_to_date(2019, '%Y')", "2019-00-00"},
		{"select str_to_date('5,2019','%m,%Y')", "2019-05-00"},
		{"select str_to_date('01,2019','%d,%Y')", "2019-00-01"},
		{"select str_to_date('01,5','%d,%m')", "0000-05-01"},
	}

	for _, nullCase := range nullCases {
		tk.MustQuery(nullCase.sql).Check(testkit.Rows("<nil>"))
	}

	// remove NO_ZERO_DATE mode
	tk.MustExec("set sql_mode='ONLY_FULL_GROUP_BY,STRICT_TRANS_TABLES,NO_ZERO_IN_DATE,ERROR_FOR_DIVISION_BY_ZERO,NO_AUTO_CREATE_USER,NO_ENGINE_SUBSTITUTION'")

	for _, nullCase := range nullCases {
		tk.MustQuery(nullCase.sql).Check(testkit.Rows(nullCase.ret))
	}
}

func (s *testIntegrationSuite) TestDaynameArithmetic(c *C) {
	tk := testkit.NewTestKit(c, s.store)
	defer s.cleanEnv(c)

	cases := []struct {
		sql    string
		result string
	}{
		{`select dayname("1962-03-01")+0;`, "3"},
		{`select dayname("1962-03-02")+0;`, "4"},
		{`select dayname("1962-03-03")+0;`, "5"},
		{`select dayname("1962-03-04")+0;`, "6"},
		{`select dayname("1962-03-05")+0;`, "0"},
		{`select dayname("1962-03-06")+0;`, "1"},
		{`select dayname("1962-03-07")+0;`, "2"},
		{`select dayname("1962-03-08")+0;`, "3"},
		{`select dayname("1962-03-01")+1;`, "4"},
		{`select dayname("1962-03-01")+2;`, "5"},
		{`select dayname("1962-03-01")+3;`, "6"},
		{`select dayname("1962-03-01")+4;`, "7"},
		{`select dayname("1962-03-01")+5;`, "8"},
		{`select dayname("1962-03-01")+6;`, "9"},
		{`select dayname("1962-03-01")+7;`, "10"},
		{`select dayname("1962-03-01")+2333;`, "2336"},
		{`select dayname("1962-03-01")+2.333;`, "5.333"},
		{`select dayname("1962-03-01")>2;`, "1"},
		{`select dayname("1962-03-01")<2;`, "0"},
		{`select dayname("1962-03-01")=3;`, "1"},
		{`select dayname("1962-03-01")!=3;`, "0"},
		{`select dayname("1962-03-01")<4;`, "1"},
		{`select dayname("1962-03-01")>4;`, "0"},
		{`select !dayname("1962-03-01");`, "0"},
		{`select dayname("1962-03-01")&1;`, "1"},
		{`select dayname("1962-03-01")&3;`, "3"},
		{`select dayname("1962-03-01")&7;`, "3"},
		{`select dayname("1962-03-01")|1;`, "3"},
		{`select dayname("1962-03-01")|3;`, "3"},
		{`select dayname("1962-03-01")|7;`, "7"},
		{`select dayname("1962-03-01")^1;`, "2"},
		{`select dayname("1962-03-01")^3;`, "0"},
		{`select dayname("1962-03-01")^7;`, "4"},
	}

	for _, c := range cases {
		tk.MustQuery(c.sql).Check(testkit.Rows(c.result))
	}
}

func (s *testIntegrationSuite) TestIssue10156(c *C) {
	tk := testkit.NewTestKit(c, s.store)
	defer s.cleanEnv(c)

	tk.MustExec("use test")
	tk.MustExec("CREATE TABLE `t1` (`period_name` varchar(24) DEFAULT NULL ,`period_id` bigint(20) DEFAULT NULL ,`starttime` bigint(20) DEFAULT NULL)")
	tk.MustExec("CREATE TABLE `t2` (`bussid` bigint(20) DEFAULT NULL,`ct` bigint(20) DEFAULT NULL)")
	q := `
select
    a.period_name,
    b.date8
from
    (select * from t1) a
left join
    (select bussid,date(from_unixtime(ct)) date8 from t2) b
on
    a.period_id = b.bussid
where
    datediff(b.date8, date(from_unixtime(a.starttime))) >= 0`
	tk.MustQuery(q)
}

func (s *testIntegrationSuite) TestIssue9727(c *C) {
	tk := testkit.NewTestKit(c, s.store)
	defer s.cleanEnv(c)

	cases := []struct {
		sql    string
		result string
	}{
		{`SELECT "1900-01-01 00:00:00" + INTERVAL "100000000:214748364700" MINUTE_SECOND;`, "8895-03-27 22:11:40"},
		{`SELECT "1900-01-01 00:00:00" + INTERVAL 1 << 37 SECOND;`, "6255-04-08 15:04:32"},
		{`SELECT "1900-01-01 00:00:00" + INTERVAL 1 << 31 MINUTE;`, "5983-01-24 02:08:00"},
		{`SELECT "1900-01-01 00:00:00" + INTERVAL 1 << 38 SECOND;`, "<nil>"},
		{`SELECT "1900-01-01 00:00:00" + INTERVAL 1 << 33 MINUTE;`, "<nil>"},
		{`SELECT "1900-01-01 00:00:00" + INTERVAL 1 << 30 HOUR;`, "<nil>"},
		{`SELECT "1900-01-01 00:00:00" + INTERVAL "1000000000:214748364700" MINUTE_SECOND;`, "<nil>"},
		{`SELECT 19000101000000 + INTERVAL "100000000:214748364700" MINUTE_SECOND;`, "8895-03-27 22:11:40"},
		{`SELECT 19000101000000 + INTERVAL 1 << 37 SECOND;`, "6255-04-08 15:04:32"},
		{`SELECT 19000101000000 + INTERVAL 1 << 31 MINUTE;`, "5983-01-24 02:08:00"},

		{`SELECT "8895-03-27 22:11:40" - INTERVAL "100000000:214748364700" MINUTE_SECOND;`, "1900-01-01 00:00:00"},
		{`SELECT "6255-04-08 15:04:32" - INTERVAL 1 << 37 SECOND;`, "1900-01-01 00:00:00"},
		{`SELECT "5983-01-24 02:08:00" - INTERVAL 1 << 31 MINUTE;`, "1900-01-01 00:00:00"},
		{`SELECT "9999-01-01 00:00:00" - INTERVAL 1 << 39 SECOND;`, "<nil>"},
		{`SELECT "9999-01-01 00:00:00" - INTERVAL 1 << 33 MINUTE;`, "<nil>"},
		{`SELECT "9999-01-01 00:00:00" - INTERVAL 1 << 30 HOUR;`, "<nil>"},
		{`SELECT "9999-01-01 00:00:00" - INTERVAL "10000000000:214748364700" MINUTE_SECOND;`, "<nil>"},
		{`SELECT 88950327221140 - INTERVAL "100000000:214748364700" MINUTE_SECOND ;`, "1900-01-01 00:00:00"},
		{`SELECT 62550408150432 - INTERVAL 1 << 37 SECOND;`, "1900-01-01 00:00:00"},
		{`SELECT 59830124020800 - INTERVAL 1 << 31 MINUTE;`, "1900-01-01 00:00:00"},

		{`SELECT 10000101000000 + INTERVAL "111111111111111111" MICROSECOND;`, `4520-12-21 05:31:51.111111`},
		{`SELECT 10000101000000 + INTERVAL "111111111111.111111" SECOND;`, `4520-12-21 05:31:51.111111`},
		{`SELECT 10000101000000 + INTERVAL "111111111111.111111111" SECOND;`, `4520-12-21 05:31:51.111111`},
		{`SELECT 10000101000000 + INTERVAL "111111111111.111" SECOND;`, `4520-12-21 05:31:51.111000`},
		{`SELECT 10000101000000 + INTERVAL "111111111111." SECOND;`, `4520-12-21 05:31:51`},
		{`SELECT 10000101000000 + INTERVAL "111111111111111111.5" MICROSECOND;`, `4520-12-21 05:31:51.111112`},
		{`SELECT 10000101000000 + INTERVAL "111111111111111112.5" MICROSECOND;`, `4520-12-21 05:31:51.111113`},
		{`SELECT 10000101000000 + INTERVAL "111111111111111111.500000" MICROSECOND;`, `4520-12-21 05:31:51.111112`},
		{`SELECT 10000101000000 + INTERVAL "111111111111111111.50000000" MICROSECOND;`, `4520-12-21 05:31:51.111112`},
		{`SELECT 10000101000000 + INTERVAL "111111111111111111.6" MICROSECOND;`, `4520-12-21 05:31:51.111112`},
		{`SELECT 10000101000000 + INTERVAL "111111111111111111.499999" MICROSECOND;`, `4520-12-21 05:31:51.111111`},
		{`SELECT 10000101000000 + INTERVAL "111111111111111111.499999999999" MICROSECOND;`, `4520-12-21 05:31:51.111111`},
	}

	for _, c := range cases {
		tk.MustQuery(c.sql).Check(testkit.Rows(c.result))
	}
}

func (s *testIntegrationSuite) TestTimestampDatumEncode(c *C) {
	tk := testkit.NewTestKit(c, s.store)
	tk.MustExec("use test")
	tk.MustExec(`drop table if exists t;`)
	tk.MustExec(`create table t (a bigint primary key, b timestamp)`)
	tk.MustExec(`insert into t values (1, "2019-04-29 11:56:12")`)
	tk.MustQuery(`explain select * from t where b = (select max(b) from t)`).Check(testkit.Rows(
		"TableReader_43 10.00 root  data:Selection_42",
		"└─Selection_42 10.00 cop[tikv]  eq(test.t.b, 2019-04-29 11:56:12)",
		"  └─TableFullScan_41 10000.00 cop[tikv] table:t keep order:false, stats:pseudo",
	))
	tk.MustQuery(`select * from t where b = (select max(b) from t)`).Check(testkit.Rows(`1 2019-04-29 11:56:12`))
}

func (s *testIntegrationSuite) TestDateTimeAddReal(c *C) {
	tk := testkit.NewTestKit(c, s.store)
	defer s.cleanEnv(c)

	cases := []struct {
		sql    string
		result string
	}{
		{`SELECT "1900-01-01 00:00:00" + INTERVAL 1.123456789e3 SECOND;`, "1900-01-01 00:18:43.456789"},
		{`SELECT 19000101000000 + INTERVAL 1.123456789e3 SECOND;`, "1900-01-01 00:18:43.456789"},
		{`select date("1900-01-01") + interval 1.123456789e3 second;`, "1900-01-01 00:18:43.456789"},
		{`SELECT "1900-01-01 00:18:43.456789" - INTERVAL 1.123456789e3 SECOND;`, "1900-01-01 00:00:00"},
		{`SELECT 19000101001843.456789 - INTERVAL 1.123456789e3 SECOND;`, "1900-01-01 00:00:00"},
		{`select date("1900-01-01") - interval 1.123456789e3 second;`, "1899-12-31 23:41:16.543211"},
		{`select 19000101000000 - interval 1.123456789e3 second;`, "1899-12-31 23:41:16.543211"},
	}

	for _, c := range cases {
		tk.MustQuery(c.sql).Check(testkit.Rows(c.result))
	}
}

func (s *testIntegrationSuite) TestIssue10181(c *C) {
	tk := testkit.NewTestKit(c, s.store)
	tk.MustExec("use test")
	tk.MustExec(`drop table if exists t;`)
	tk.MustExec(`create table t(a bigint unsigned primary key);`)
	tk.MustExec(`insert into t values(9223372036854775807), (18446744073709551615)`)
	tk.MustQuery(`select * from t where a > 9223372036854775807-0.5 order by a`).Check(testkit.Rows(`9223372036854775807`, `18446744073709551615`))
}

func (s *testIntegrationSuite) TestExprPushdown(c *C) {
	tk := testkit.NewTestKit(c, s.store)
	tk.MustExec("use test")
	tk.MustExec("drop table if exists t")
	tk.MustExec("create table t(id int, col1 varchar(10), col2 varchar(10), col3 int, col4 int, col5 int, index key1" +
		" (col1, col2, col3, col4), index key2 (col4, col3, col2, col1))")
	tk.MustExec("insert into t values(1,'211111','311',4,5,6),(2,'311111','411',5,6,7),(3,'411111','511',6,7,8)," +
		"(4,'511111','611',7,8,9),(5,'611111','711',8,9,10)")

	// case 1, index scan without double read, some filters can not be pushed to cop task
	rows := tk.MustQuery("explain select col2, col1 from t use index(key1) where col2 like '5%' and substr(col1, 1, 1) = '4'").Rows()
	c.Assert(fmt.Sprintf("%v", rows[1][2]), Equals, "root")
	c.Assert(fmt.Sprintf("%v", rows[1][4]), Equals, "eq(substr(test.t.col1, 1, 1), \"4\")")
	c.Assert(fmt.Sprintf("%v", rows[3][2]), Equals, "cop[tikv]")
	c.Assert(fmt.Sprintf("%v", rows[3][4]), Equals, "like(test.t.col2, \"5%\", 92)")
	tk.MustQuery("select col2, col1 from t use index(key1) where col2 like '5%' and substr(col1, 1, 1) = '4'").Check(testkit.Rows("511 411111"))
	tk.MustQuery("select count(col2) from t use index(key1) where col2 like '5%' and substr(col1, 1, 1) = '4'").Check(testkit.Rows("1"))

	// case 2, index scan without double read, none of the filters can be pushed to cop task
	rows = tk.MustQuery("explain select col1, col2 from t use index(key2) where substr(col2, 1, 1) = '5' and substr(col1, 1, 1) = '4'").Rows()
	c.Assert(fmt.Sprintf("%v", rows[0][2]), Equals, "root")
	c.Assert(fmt.Sprintf("%v", rows[0][4]), Equals, "eq(substr(test.t.col1, 1, 1), \"4\"), eq(substr(test.t.col2, 1, 1), \"5\")")
	tk.MustQuery("select col1, col2 from t use index(key2) where substr(col2, 1, 1) = '5' and substr(col1, 1, 1) = '4'").Check(testkit.Rows("411111 511"))
	tk.MustQuery("select count(col1) from t use index(key2) where substr(col2, 1, 1) = '5' and substr(col1, 1, 1) = '4'").Check(testkit.Rows("1"))

	// case 3, index scan with double read, some filters can not be pushed to cop task
	rows = tk.MustQuery("explain select id from t use index(key1) where col2 like '5%' and substr(col1, 1, 1) = '4'").Rows()
	c.Assert(fmt.Sprintf("%v", rows[1][2]), Equals, "root")
	c.Assert(fmt.Sprintf("%v", rows[1][4]), Equals, "eq(substr(test.t.col1, 1, 1), \"4\")")
	c.Assert(fmt.Sprintf("%v", rows[3][2]), Equals, "cop[tikv]")
	c.Assert(fmt.Sprintf("%v", rows[3][4]), Equals, "like(test.t.col2, \"5%\", 92)")
	tk.MustQuery("select id from t use index(key1) where col2 like '5%' and substr(col1, 1, 1) = '4'").Check(testkit.Rows("3"))
	tk.MustQuery("select count(id) from t use index(key1) where col2 like '5%' and substr(col1, 1, 1) = '4'").Check(testkit.Rows("1"))

	// case 4, index scan with double read, none of the filters can be pushed to cop task
	rows = tk.MustQuery("explain select id from t use index(key2) where substr(col2, 1, 1) = '5' and substr(col1, 1, 1) = '4'").Rows()
	c.Assert(fmt.Sprintf("%v", rows[1][2]), Equals, "root")
	c.Assert(fmt.Sprintf("%v", rows[1][4]), Equals, "eq(substr(test.t.col1, 1, 1), \"4\"), eq(substr(test.t.col2, 1, 1), \"5\")")
	tk.MustQuery("select id from t use index(key2) where substr(col2, 1, 1) = '5' and substr(col1, 1, 1) = '4'").Check(testkit.Rows("3"))
	tk.MustQuery("select count(id) from t use index(key2) where substr(col2, 1, 1) = '5' and substr(col1, 1, 1) = '4'").Check(testkit.Rows("1"))
}
func (s *testIntegrationSuite) TestIssue16973(c *C) {
	tk := testkit.NewTestKit(c, s.store)
	tk.MustExec("use test")
	tk.MustExec("drop table if exists t1")
	tk.MustExec("create table t1(id varchar(36) not null primary key, org_id varchar(36) not null, " +
		"status tinyint default 1 not null, ns varchar(36) default '' not null);")
	tk.MustExec("create table t2(id varchar(36) not null primary key, order_id varchar(36) not null, " +
		"begin_time timestamp(3) default CURRENT_TIMESTAMP(3) not null);")
	tk.MustExec("create index idx_oid on t2(order_id);")
	tk.MustExec("insert into t1 value (1,1,1,'a');")
	tk.MustExec("insert into t1 value (2,1,2,'a');")
	tk.MustExec("insert into t1 value (3,1,3,'a');")
	tk.MustExec("insert into t2 value (1,2,date'2020-05-08');")

	rows := tk.MustQuery("explain SELECT /*+ INL_MERGE_JOIN(t1,t2) */ COUNT(*) FROM  t1 LEFT JOIN t2 ON t1.id = t2.order_id WHERE t1.ns = 'a' AND t1.org_id IN (1) " +
		"AND t1.status IN (2,6,10) AND timestampdiff(month, t2.begin_time, date'2020-05-06') = 0;").Rows()
	c.Assert(fmt.Sprintf("%v", rows[1][0]), Matches, ".*IndexMergeJoin.*")
	c.Assert(fmt.Sprintf("%v", rows[4][3]), Equals, "table:t1")
	c.Assert(fmt.Sprintf("%v", rows[5][0]), Matches, ".*Selection.*")
	c.Assert(fmt.Sprintf("%v", rows[9][3]), Equals, "table:t2")
	tk.MustQuery("SELECT /*+ INL_MERGE_JOIN(t1,t2) */ COUNT(*) FROM  t1 LEFT JOIN t2 ON t1.id = t2.order_id WHERE t1.ns = 'a' AND t1.org_id IN (1) " +
		"AND t1.status IN (2,6,10) AND timestampdiff(month, t2.begin_time, date'2020-05-06') = 0;").Check(testkit.Rows("1"))
}

func (s *testIntegrationSuite) TestExprPushdownBlacklist(c *C) {
	tk := testkit.NewTestKit(c, s.store)
	tk.MustQuery(`select * from mysql.expr_pushdown_blacklist`).Check(testkit.Rows(
		"date_add tiflash DST(daylight saving time) does not take effect in TiFlash date_add",
		"cast tiflash Behavior of some corner cases(overflow, truncate etc) is different in TiFlash and TiDB"))

	tk.MustExec("use test")
	tk.MustExec("drop table if exists t")
	tk.MustExec("create table t(a int , b date)")

	// Create virtual tiflash replica info.
	dom := domain.GetDomain(tk.Se)
	is := dom.InfoSchema()
	db, exists := is.SchemaByName(model.NewCIStr("test"))
	c.Assert(exists, IsTrue)
	for _, tblInfo := range db.Tables {
		if tblInfo.Name.L == "t" {
			tblInfo.TiFlashReplica = &model.TiFlashReplicaInfo{
				Count:     1,
				Available: true,
			}
		}
	}

	tk.MustExec("insert into mysql.expr_pushdown_blacklist " +
		"values('<', 'tikv,tiflash,tidb', 'for test'),('date_format', 'tikv', 'for test')")
	tk.MustExec("admin reload expr_pushdown_blacklist")

	tk.MustExec("set @@session.tidb_isolation_read_engines = 'tiflash'")

	// < not pushed, cast only pushed to TiKV, date_format only pushed to TiFlash,
	// > pushed to both TiKV and TiFlash
	rows := tk.MustQuery("explain select * from test.t where b > date'1988-01-01' and b < date'1994-01-01' " +
		"and cast(a as decimal(10,2)) > 10.10 and date_format(b,'%m') = '11'").Rows()
	c.Assert(fmt.Sprintf("%v", rows[0][4]), Equals, "lt(test.t.b, 1994-01-01)")
	c.Assert(fmt.Sprintf("%v", rows[1][4]), Equals, "gt(cast(test.t.a), 10.10)")
	c.Assert(fmt.Sprintf("%v", rows[3][4]), Equals, "eq(date_format(test.t.b, \"%m\"), \"11\"), gt(test.t.b, 1988-01-01)")

	tk.MustExec("set @@session.tidb_isolation_read_engines = 'tikv'")
	rows = tk.MustQuery("explain select * from test.t where b > date'1988-01-01' and b < date'1994-01-01' " +
		"and cast(a as decimal(10,2)) > 10.10 and date_format(b,'%m') = '11'").Rows()
	c.Assert(fmt.Sprintf("%v", rows[0][4]), Equals, "lt(test.t.b, 1994-01-01)")
	c.Assert(fmt.Sprintf("%v", rows[1][4]), Equals, "eq(date_format(test.t.b, \"%m\"), \"11\")")
	c.Assert(fmt.Sprintf("%v", rows[3][4]), Equals, "gt(cast(test.t.a), 10.10), gt(test.t.b, 1988-01-01)")

	tk.MustExec("delete from mysql.expr_pushdown_blacklist where name = '<' and store_type = 'tikv,tiflash,tidb' and reason = 'for test'")
	tk.MustExec("delete from mysql.expr_pushdown_blacklist where name = 'date_format' and store_type = 'tikv' and reason = 'for test'")
	tk.MustExec("admin reload expr_pushdown_blacklist")
}

func (s *testIntegrationSuite) TestOptRuleBlacklist(c *C) {
	tk := testkit.NewTestKit(c, s.store)
	tk.MustQuery(`select * from mysql.opt_rule_blacklist`).Check(testkit.Rows())
}

func (s *testIntegrationSuite) TestIssue10804(c *C) {
	tk := testkit.NewTestKit(c, s.store)
	tk.MustQuery(`SELECT @@information_schema_stats_expiry`).Check(testkit.Rows(`86400`))
	tk.MustExec("/*!80000 SET SESSION information_schema_stats_expiry=0 */")
	tk.MustQuery(`SELECT @@information_schema_stats_expiry`).Check(testkit.Rows(`0`))
	tk.MustQuery(`SELECT @@GLOBAL.information_schema_stats_expiry`).Check(testkit.Rows(`86400`))
	tk.MustExec("/*!80000 SET GLOBAL information_schema_stats_expiry=0 */")
	tk.MustQuery(`SELECT @@GLOBAL.information_schema_stats_expiry`).Check(testkit.Rows(`0`))
}

func (s *testIntegrationSuite) TestInvalidEndingStatement(c *C) {
	tk := testkit.NewTestKit(c, s.store)
	tk.MustExec("use test")
	parseErrMsg := "[parser:1064]"
	errMsgLen := len(parseErrMsg)

	assertParseErr := func(sql string) {
		_, err := tk.Exec(sql)
		c.Assert(err, NotNil)
		c.Assert(err.Error()[:errMsgLen], Equals, parseErrMsg)
	}

	assertParseErr("drop table if exists t'xyz")
	assertParseErr("drop table if exists t'")
	assertParseErr("drop table if exists t`")
	assertParseErr(`drop table if exists t'`)
	assertParseErr(`drop table if exists t"`)
}

func (s *testIntegrationSuite) TestIssue15613(c *C) {
	tk := testkit.NewTestKit(c, s.store)
	tk.MustQuery("select sec_to_time(1e-4)").Check(testkit.Rows("00:00:00.000100"))
	tk.MustQuery("select sec_to_time(1e-5)").Check(testkit.Rows("00:00:00.000010"))
	tk.MustQuery("select sec_to_time(1e-6)").Check(testkit.Rows("00:00:00.000001"))
	tk.MustQuery("select sec_to_time(1e-7)").Check(testkit.Rows("00:00:00.000000"))
}

func (s *testIntegrationSuite) TestIssue10675(c *C) {
	tk := testkit.NewTestKit(c, s.store)
	tk.MustExec("use test")
	tk.MustExec(`drop table if exists t;`)
	tk.MustExec(`create table t(a int);`)
	tk.MustExec(`insert into t values(1);`)
	tk.MustQuery(`select * from t where a < -184467440737095516167.1;`).Check(testkit.Rows())
	tk.MustQuery(`select * from t where a > -184467440737095516167.1;`).Check(
		testkit.Rows("1"))
	tk.MustQuery(`select * from t where a < 184467440737095516167.1;`).Check(
		testkit.Rows("1"))
	tk.MustQuery(`select * from t where a > 184467440737095516167.1;`).Check(testkit.Rows())

	// issue 11647
	tk.MustExec(`drop table if exists t;`)
	tk.MustExec(`create table t(b bit(1));`)
	tk.MustExec(`insert into t values(b'1');`)
	tk.MustQuery(`select count(*) from t where b = 1;`).Check(testkit.Rows("1"))
	tk.MustQuery(`select count(*) from t where b = '1';`).Check(testkit.Rows("1"))
	tk.MustQuery(`select count(*) from t where b = b'1';`).Check(testkit.Rows("1"))

	tk.MustExec(`drop table if exists t;`)
	tk.MustExec(`create table t(b bit(63));`)
	// Not 64, because the behavior of mysql is amazing. I have no idea to fix it.
	tk.MustExec(`insert into t values(b'111111111111111111111111111111111111111111111111111111111111111');`)
	tk.MustQuery(`select count(*) from t where b = 9223372036854775807;`).Check(testkit.Rows("1"))
	tk.MustQuery(`select count(*) from t where b = '9223372036854775807';`).Check(testkit.Rows("1"))
	tk.MustQuery(`select count(*) from t where b = b'111111111111111111111111111111111111111111111111111111111111111';`).Check(testkit.Rows("1"))
}

func (s *testIntegrationSuite) TestDatetimeMicrosecond(c *C) {
	tk := testkit.NewTestKit(c, s.store)
	// For int
	tk.MustQuery(`select DATE_ADD('2007-03-28 22:08:28',INTERVAL -2 SECOND_MICROSECOND);`).Check(
		testkit.Rows("2007-03-28 22:08:27.800000"))
	tk.MustQuery(`select DATE_ADD('2007-03-28 22:08:28',INTERVAL -2 MINUTE_MICROSECOND);`).Check(
		testkit.Rows("2007-03-28 22:08:27.800000"))
	tk.MustQuery(`select DATE_ADD('2007-03-28 22:08:28',INTERVAL -2 HOUR_MICROSECOND);`).Check(
		testkit.Rows("2007-03-28 22:08:27.800000"))
	tk.MustQuery(`select DATE_ADD('2007-03-28 22:08:28',INTERVAL -2 DAY_MICROSECOND);`).Check(
		testkit.Rows("2007-03-28 22:08:27.800000"))

	// For Decimal
	tk.MustQuery(`select DATE_ADD('2007-03-28 22:08:28',INTERVAL 2.2 HOUR_MINUTE);`).Check(
		testkit.Rows("2007-03-29 00:10:28"))
	tk.MustQuery(`select DATE_ADD('2007-03-28 22:08:28',INTERVAL 2.2 MINUTE_SECOND);`).Check(
		testkit.Rows("2007-03-28 22:10:30"))
	tk.MustQuery(`select DATE_ADD('2007-03-28 22:08:28',INTERVAL 2.2 YEAR_MONTH);`).Check(
		testkit.Rows("2009-05-28 22:08:28"))
	tk.MustQuery(`select DATE_ADD('2007-03-28 22:08:28',INTERVAL 2.2 DAY_HOUR);`).Check(
		testkit.Rows("2007-03-31 00:08:28"))
	tk.MustQuery(`select DATE_ADD('2007-03-28 22:08:28',INTERVAL 2.2 DAY_MINUTE);`).Check(
		testkit.Rows("2007-03-29 00:10:28"))
	tk.MustQuery(`select DATE_ADD('2007-03-28 22:08:28',INTERVAL 2.2 DAY_SECOND);`).Check(
		testkit.Rows("2007-03-28 22:10:30"))
	tk.MustQuery(`select DATE_ADD('2007-03-28 22:08:28',INTERVAL 2.2 HOUR_SECOND);`).Check(
		testkit.Rows("2007-03-28 22:10:30"))
	tk.MustQuery(`select DATE_ADD('2007-03-28 22:08:28',INTERVAL 2.2 SECOND);`).Check(
		testkit.Rows("2007-03-28 22:08:30.200000"))
	tk.MustQuery(`select DATE_ADD('2007-03-28 22:08:28',INTERVAL 2.2 YEAR);`).Check(
		testkit.Rows("2009-03-28 22:08:28"))
	tk.MustQuery(`select DATE_ADD('2007-03-28 22:08:28',INTERVAL 2.2 QUARTER);`).Check(
		testkit.Rows("2007-09-28 22:08:28"))
	tk.MustQuery(`select DATE_ADD('2007-03-28 22:08:28',INTERVAL 2.2 MONTH);`).Check(
		testkit.Rows("2007-05-28 22:08:28"))
	tk.MustQuery(`select DATE_ADD('2007-03-28 22:08:28',INTERVAL 2.2 WEEK);`).Check(
		testkit.Rows("2007-04-11 22:08:28"))
	tk.MustQuery(`select DATE_ADD('2007-03-28 22:08:28',INTERVAL 2.2 DAY);`).Check(
		testkit.Rows("2007-03-30 22:08:28"))
	tk.MustQuery(`select DATE_ADD('2007-03-28 22:08:28',INTERVAL 2.2 HOUR);`).Check(
		testkit.Rows("2007-03-29 00:08:28"))
	tk.MustQuery(`select DATE_ADD('2007-03-28 22:08:28',INTERVAL 2.2 MINUTE);`).Check(
		testkit.Rows("2007-03-28 22:10:28"))
	tk.MustQuery(`select DATE_ADD('2007-03-28 22:08:28',INTERVAL 2.2 MICROSECOND);`).Check(
		testkit.Rows("2007-03-28 22:08:28.000002"))
	tk.MustQuery(`select DATE_ADD('2007-03-28 22:08:28',INTERVAL -2.2 HOUR_MINUTE);`).Check(
		testkit.Rows("2007-03-28 20:06:28"))
	tk.MustQuery(`select DATE_ADD('2007-03-28 22:08:28',INTERVAL -2.2 MINUTE_SECOND);`).Check(
		testkit.Rows("2007-03-28 22:06:26"))
	tk.MustQuery(`select DATE_ADD('2007-03-28 22:08:28',INTERVAL -2.2 YEAR_MONTH);`).Check(
		testkit.Rows("2005-01-28 22:08:28"))
	tk.MustQuery(`select DATE_ADD('2007-03-28 22:08:28',INTERVAL -2.2 DAY_HOUR);`).Check(
		testkit.Rows("2007-03-26 20:08:28"))
	tk.MustQuery(`select DATE_ADD('2007-03-28 22:08:28',INTERVAL -2.2 DAY_MINUTE);`).Check(
		testkit.Rows("2007-03-28 20:06:28"))
	tk.MustQuery(`select DATE_ADD('2007-03-28 22:08:28',INTERVAL -2.2 DAY_SECOND);`).Check(
		testkit.Rows("2007-03-28 22:06:26"))
	tk.MustQuery(`select DATE_ADD('2007-03-28 22:08:28',INTERVAL -2.2 HOUR_SECOND);`).Check(
		testkit.Rows("2007-03-28 22:06:26"))
	//	tk.MustQuery(`select DATE_ADD('2007-03-28 22:08:28',INTERVAL -2.2 SECOND);`).Check(
	//		testkit.Rows("2007-03-28 22:08:25.800000"))
	tk.MustQuery(`select DATE_ADD('2007-03-28 22:08:28',INTERVAL -2.2 YEAR);`).Check(
		testkit.Rows("2005-03-28 22:08:28"))
	tk.MustQuery(`select DATE_ADD('2007-03-28 22:08:28',INTERVAL -2.2 QUARTER);`).Check(
		testkit.Rows("2006-09-28 22:08:28"))
	tk.MustQuery(`select DATE_ADD('2007-03-28 22:08:28',INTERVAL -2.2 MONTH);`).Check(
		testkit.Rows("2007-01-28 22:08:28"))
	tk.MustQuery(`select DATE_ADD('2007-03-28 22:08:28',INTERVAL -2.2 WEEK);`).Check(
		testkit.Rows("2007-03-14 22:08:28"))
	tk.MustQuery(`select DATE_ADD('2007-03-28 22:08:28',INTERVAL -2.2 DAY);`).Check(
		testkit.Rows("2007-03-26 22:08:28"))
	tk.MustQuery(`select DATE_ADD('2007-03-28 22:08:28',INTERVAL -2.2 HOUR);`).Check(
		testkit.Rows("2007-03-28 20:08:28"))
	tk.MustQuery(`select DATE_ADD('2007-03-28 22:08:28',INTERVAL -2.2 MINUTE);`).Check(
		testkit.Rows("2007-03-28 22:06:28"))
	tk.MustQuery(`select DATE_ADD('2007-03-28 22:08:28',INTERVAL -2.2 MICROSECOND);`).Check(
		testkit.Rows("2007-03-28 22:08:27.999998"))
	tk.MustQuery(`select DATE_ADD('2007-03-28 22:08:28',INTERVAL "-2.2" HOUR_MINUTE);`).Check(
		testkit.Rows("2007-03-28 20:06:28"))
	tk.MustQuery(`select DATE_ADD('2007-03-28 22:08:28',INTERVAL "-2.2" MINUTE_SECOND);`).Check(
		testkit.Rows("2007-03-28 22:06:26"))
	tk.MustQuery(`select DATE_ADD('2007-03-28 22:08:28',INTERVAL "-2.2" YEAR_MONTH);`).Check(
		testkit.Rows("2005-01-28 22:08:28"))
	tk.MustQuery(`select DATE_ADD('2007-03-28 22:08:28',INTERVAL "-2.2" DAY_HOUR);`).Check(
		testkit.Rows("2007-03-26 20:08:28"))
	tk.MustQuery(`select DATE_ADD('2007-03-28 22:08:28',INTERVAL "-2.2" DAY_MINUTE);`).Check(
		testkit.Rows("2007-03-28 20:06:28"))
	tk.MustQuery(`select DATE_ADD('2007-03-28 22:08:28',INTERVAL "-2.2" DAY_SECOND);`).Check(
		testkit.Rows("2007-03-28 22:06:26"))
	tk.MustQuery(`select DATE_ADD('2007-03-28 22:08:28',INTERVAL "-2.2" HOUR_SECOND);`).Check(
		testkit.Rows("2007-03-28 22:06:26"))
	//	tk.MustQuery(`select DATE_ADD('2007-03-28 22:08:28',INTERVAL "-2.2" SECOND);`).Check(
	//		testkit.Rows("2007-03-28 22:08:25.800000"))
	tk.MustQuery(`select DATE_ADD('2007-03-28 22:08:28',INTERVAL "-2.2" YEAR);`).Check(
		testkit.Rows("2005-03-28 22:08:28"))
	tk.MustQuery(`select DATE_ADD('2007-03-28 22:08:28',INTERVAL "-2.2" QUARTER);`).Check(
		testkit.Rows("2006-09-28 22:08:28"))
	tk.MustQuery(`select DATE_ADD('2007-03-28 22:08:28',INTERVAL "-2.2" MONTH);`).Check(
		testkit.Rows("2007-01-28 22:08:28"))
	tk.MustQuery(`select DATE_ADD('2007-03-28 22:08:28',INTERVAL "-2.2" WEEK);`).Check(
		testkit.Rows("2007-03-14 22:08:28"))
	//	tk.MustQuery(`select DATE_ADD('2007-03-28 22:08:28',INTERVAL "-2.2" DAY);`).Check(
	//		testkit.Rows("2007-03-26 22:08:28"))
	//	tk.MustQuery(`select DATE_ADD('2007-03-28 22:08:28',INTERVAL "-2.2" HOUR);`).Check(
	//		testkit.Rows("2007-03-28 20:08:28"))
	tk.MustQuery(`select DATE_ADD('2007-03-28 22:08:28',INTERVAL "-2.2" MINUTE);`).Check(
		testkit.Rows("2007-03-28 22:06:28"))
	tk.MustQuery(`select DATE_ADD('2007-03-28 22:08:28',INTERVAL "-2.2" MICROSECOND);`).Check(
		testkit.Rows("2007-03-28 22:08:27.999998"))
	tk.MustQuery(`select DATE_ADD('2007-03-28 22:08:28',INTERVAL "-2.-2" HOUR_MINUTE);`).Check(
		testkit.Rows("2007-03-28 20:06:28"))
	tk.MustQuery(`select DATE_ADD('2007-03-28 22:08:28',INTERVAL "-2.-2" MINUTE_SECOND);`).Check(
		testkit.Rows("2007-03-28 22:06:26"))
	tk.MustQuery(`select DATE_ADD('2007-03-28 22:08:28',INTERVAL "-2.-2" YEAR_MONTH);`).Check(
		testkit.Rows("2005-01-28 22:08:28"))
	tk.MustQuery(`select DATE_ADD('2007-03-28 22:08:28',INTERVAL "-2.-2" DAY_HOUR);`).Check(
		testkit.Rows("2007-03-26 20:08:28"))
	tk.MustQuery(`select DATE_ADD('2007-03-28 22:08:28',INTERVAL "-2.-2" DAY_MINUTE);`).Check(
		testkit.Rows("2007-03-28 20:06:28"))
	tk.MustQuery(`select DATE_ADD('2007-03-28 22:08:28',INTERVAL "-2.-2" DAY_SECOND);`).Check(
		testkit.Rows("2007-03-28 22:06:26"))
	tk.MustQuery(`select DATE_ADD('2007-03-28 22:08:28',INTERVAL "-2.-2" HOUR_SECOND);`).Check(
		testkit.Rows("2007-03-28 22:06:26"))
	//	tk.MustQuery(`select DATE_ADD('2007-03-28 22:08:28',INTERVAL "-2.-2" SECOND);`).Check(
	//		testkit.Rows("2007-03-28 22:08:26"))
	tk.MustQuery(`select DATE_ADD('2007-03-28 22:08:28',INTERVAL "-2.-2" YEAR);`).Check(
		testkit.Rows("2005-03-28 22:08:28"))
	tk.MustQuery(`select DATE_ADD('2007-03-28 22:08:28',INTERVAL "-2.-2" QUARTER);`).Check(
		testkit.Rows("2006-09-28 22:08:28"))
	tk.MustQuery(`select DATE_ADD('2007-03-28 22:08:28',INTERVAL "-2.-2" MONTH);`).Check(
		testkit.Rows("2007-01-28 22:08:28"))
	tk.MustQuery(`select DATE_ADD('2007-03-28 22:08:28',INTERVAL "-2.-2" WEEK);`).Check(
		testkit.Rows("2007-03-14 22:08:28"))
	//	tk.MustQuery(`select DATE_ADD('2007-03-28 22:08:28',INTERVAL "-2.-2" DAY);`).Check(
	//		testkit.Rows("2007-03-26 22:08:28"))
	//	tk.MustQuery(`select DATE_ADD('2007-03-28 22:08:28',INTERVAL "-2.-2" HOUR);`).Check(
	//		testkit.Rows("2007-03-28 20:08:28"))
	tk.MustQuery(`select DATE_ADD('2007-03-28 22:08:28',INTERVAL "-2.-2" MINUTE);`).Check(
		testkit.Rows("2007-03-28 22:06:28"))
	tk.MustQuery(`select DATE_ADD('2007-03-28 22:08:28',INTERVAL "-2.-2" MICROSECOND);`).Check(
		testkit.Rows("2007-03-28 22:08:27.999998"))
}

func (s *testIntegrationSuite) TestFuncCaseWithLeftJoin(c *C) {
	tk := testkit.NewTestKitWithInit(c, s.store)

	tk.MustExec("create table kankan1(id int, name text)")
	tk.MustExec("insert into kankan1 values(1, 'a')")
	tk.MustExec("insert into kankan1 values(2, 'a')")

	tk.MustExec("create table kankan2(id int, h1 text)")
	tk.MustExec("insert into kankan2 values(2, 'z')")

	tk.MustQuery("select t1.id from kankan1 t1 left join kankan2 t2 on t1.id = t2.id where (case  when t1.name='b' then 'case2' when t1.name='a' then 'case1' else NULL end) = 'case1' order by t1.id").Check(testkit.Rows("1", "2"))
}

func (s *testIntegrationSuite) TestIssue11594(c *C) {
	tk := testkit.NewTestKit(c, s.store)
	tk.MustExec("use test")
	tk.MustExec(`drop table if exists t1;`)
	tk.MustExec("CREATE TABLE t1 (v bigint(20) UNSIGNED NOT NULL);")
	tk.MustExec("INSERT INTO t1 VALUES (1), (2);")
	tk.MustQuery("SELECT SUM(IF(v > 1, v, -v)) FROM t1;").Check(testkit.Rows("1"))
	tk.MustQuery("SELECT sum(IFNULL(cast(null+rand() as unsigned), -v)) FROM t1;").Check(testkit.Rows("-3"))
	tk.MustQuery("SELECT sum(COALESCE(cast(null+rand() as unsigned), -v)) FROM t1;").Check(testkit.Rows("-3"))
	tk.MustQuery("SELECT sum(COALESCE(cast(null+rand() as unsigned), v)) FROM t1;").Check(testkit.Rows("3"))
}

func (s *testIntegrationSuite) TestDefEnableVectorizedEvaluation(c *C) {
	tk := testkit.NewTestKit(c, s.store)
	tk.MustExec("use mysql")
	tk.MustQuery(`select @@tidb_enable_vectorized_expression`).Check(testkit.Rows("1"))
}

func (s *testIntegrationSuite) TestIssue11309And11319(c *C) {
	tk := testkit.NewTestKit(c, s.store)
	tk.MustExec("use test")
	tk.MustExec(`drop table if exists t;`)
	tk.MustExec(`CREATE TABLE t (a decimal(6,3),b double(6,3),c float(6,3));`)
	tk.MustExec(`INSERT INTO t VALUES (1.100,1.100,1.100);`)
	tk.MustQuery(`SELECT DATE_ADD('2003-11-18 07:25:13',INTERVAL a MINUTE_SECOND) FROM t`).Check(testkit.Rows(`2003-11-18 07:27:53`))
	tk.MustQuery(`SELECT DATE_ADD('2003-11-18 07:25:13',INTERVAL b MINUTE_SECOND) FROM t`).Check(testkit.Rows(`2003-11-18 07:27:53`))
	tk.MustQuery(`SELECT DATE_ADD('2003-11-18 07:25:13',INTERVAL c MINUTE_SECOND) FROM t`).Check(testkit.Rows(`2003-11-18 07:27:53`))
	tk.MustExec(`drop table if exists t;`)
	tk.MustExec(`CREATE TABLE t (a decimal(11,7),b double(11,7),c float(11,7));`)
	tk.MustExec(`INSERT INTO t VALUES (123.9999999,123.9999999,123.9999999),(-123.9999999,-123.9999999,-123.9999999);`)
	tk.MustQuery(`SELECT DATE_ADD('2003-11-18 07:25:13',INTERVAL a MINUTE_SECOND) FROM t`).Check(testkit.Rows(`2004-03-13 03:14:52`, `2003-07-25 11:35:34`))
	tk.MustQuery(`SELECT DATE_ADD('2003-11-18 07:25:13',INTERVAL b MINUTE_SECOND) FROM t`).Check(testkit.Rows(`2004-03-13 03:14:52`, `2003-07-25 11:35:34`))
	tk.MustQuery(`SELECT DATE_ADD('2003-11-18 07:25:13',INTERVAL c MINUTE_SECOND) FROM t`).Check(testkit.Rows(`2003-11-18 09:29:13`, `2003-11-18 05:21:13`))
	tk.MustExec(`drop table if exists t;`)

	// for https://github.com/pingcap/tidb/issues/11319
	tk.MustQuery(`SELECT DATE_ADD('2007-03-28 22:08:28',INTERVAL -2.2 MINUTE_MICROSECOND)`).Check(testkit.Rows("2007-03-28 22:08:25.800000"))
	tk.MustQuery(`SELECT DATE_ADD('2007-03-28 22:08:28',INTERVAL -2.2 SECOND_MICROSECOND)`).Check(testkit.Rows("2007-03-28 22:08:25.800000"))
	tk.MustQuery(`SELECT DATE_ADD('2007-03-28 22:08:28',INTERVAL -2.2 HOUR_MICROSECOND)`).Check(testkit.Rows("2007-03-28 22:08:25.800000"))
	tk.MustQuery(`SELECT DATE_ADD('2007-03-28 22:08:28',INTERVAL -2.2 DAY_MICROSECOND)`).Check(testkit.Rows("2007-03-28 22:08:25.800000"))
	tk.MustQuery(`SELECT DATE_ADD('2007-03-28 22:08:28',INTERVAL -2.2 SECOND)`).Check(testkit.Rows("2007-03-28 22:08:25.800000"))
	tk.MustQuery(`SELECT DATE_ADD('2007-03-28 22:08:28',INTERVAL -2.2 HOUR_SECOND)`).Check(testkit.Rows("2007-03-28 22:06:26"))
	tk.MustQuery(`SELECT DATE_ADD('2007-03-28 22:08:28',INTERVAL -2.2 DAY_SECOND)`).Check(testkit.Rows("2007-03-28 22:06:26"))
	tk.MustQuery(`SELECT DATE_ADD('2007-03-28 22:08:28',INTERVAL -2.2 MINUTE_SECOND)`).Check(testkit.Rows("2007-03-28 22:06:26"))
	tk.MustQuery(`SELECT DATE_ADD('2007-03-28 22:08:28',INTERVAL -2.2 MINUTE)`).Check(testkit.Rows("2007-03-28 22:06:28"))
	tk.MustQuery(`SELECT DATE_ADD('2007-03-28 22:08:28',INTERVAL -2.2 DAY_MINUTE)`).Check(testkit.Rows("2007-03-28 20:06:28"))
	tk.MustQuery(`SELECT DATE_ADD('2007-03-28 22:08:28',INTERVAL -2.2 HOUR_MINUTE)`).Check(testkit.Rows("2007-03-28 20:06:28"))
	tk.MustQuery(`SELECT DATE_ADD('2007-03-28 22:08:28',INTERVAL -2.2 DAY_HOUR)`).Check(testkit.Rows("2007-03-26 20:08:28"))
	tk.MustQuery(`SELECT DATE_ADD('2007-03-28 22:08:28',INTERVAL -2.2 YEAR_MONTH)`).Check(testkit.Rows("2005-01-28 22:08:28"))

	tk.MustQuery(`SELECT DATE_ADD('2007-03-28 22:08:28',INTERVAL 2.2 MINUTE_MICROSECOND)`).Check(testkit.Rows("2007-03-28 22:08:30.200000"))
	tk.MustQuery(`SELECT DATE_ADD('2007-03-28 22:08:28',INTERVAL 2.2 SECOND_MICROSECOND)`).Check(testkit.Rows("2007-03-28 22:08:30.200000"))
	tk.MustQuery(`SELECT DATE_ADD('2007-03-28 22:08:28',INTERVAL 2.2 HOUR_MICROSECOND)`).Check(testkit.Rows("2007-03-28 22:08:30.200000"))
	tk.MustQuery(`SELECT DATE_ADD('2007-03-28 22:08:28',INTERVAL 2.2 DAY_MICROSECOND)`).Check(testkit.Rows("2007-03-28 22:08:30.200000"))
	tk.MustQuery(`SELECT DATE_ADD('2007-03-28 22:08:28',INTERVAL 2.2 SECOND)`).Check(testkit.Rows("2007-03-28 22:08:30.200000"))
	tk.MustQuery(`SELECT DATE_ADD('2007-03-28 22:08:28',INTERVAL 2.2 HOUR_SECOND)`).Check(testkit.Rows("2007-03-28 22:10:30"))
	tk.MustQuery(`SELECT DATE_ADD('2007-03-28 22:08:28',INTERVAL 2.2 DAY_SECOND)`).Check(testkit.Rows("2007-03-28 22:10:30"))
	tk.MustQuery(`SELECT DATE_ADD('2007-03-28 22:08:28',INTERVAL 2.2 MINUTE_SECOND)`).Check(testkit.Rows("2007-03-28 22:10:30"))
	tk.MustQuery(`SELECT DATE_ADD('2007-03-28 22:08:28',INTERVAL 2.2 MINUTE)`).Check(testkit.Rows("2007-03-28 22:10:28"))
	tk.MustQuery(`SELECT DATE_ADD('2007-03-28 22:08:28',INTERVAL 2.2 DAY_MINUTE)`).Check(testkit.Rows("2007-03-29 00:10:28"))
	tk.MustQuery(`SELECT DATE_ADD('2007-03-28 22:08:28',INTERVAL 2.2 HOUR_MINUTE)`).Check(testkit.Rows("2007-03-29 00:10:28"))
	tk.MustQuery(`SELECT DATE_ADD('2007-03-28 22:08:28',INTERVAL 2.2 DAY_HOUR)`).Check(testkit.Rows("2007-03-31 00:08:28"))
	tk.MustQuery(`SELECT DATE_ADD('2007-03-28 22:08:28',INTERVAL 2.2 YEAR_MONTH)`).Check(testkit.Rows("2009-05-28 22:08:28"))
}

func (s *testIntegrationSuite) TestIssue12301(c *C) {
	tk := testkit.NewTestKit(c, s.store)
	tk.MustExec("use test")
	tk.MustExec("create table t (d decimal(19, 0), i bigint(11))")
	tk.MustExec("insert into t values (123456789012, 123456789012)")
	tk.MustQuery("select * from t where d = i").Check(testkit.Rows("123456789012 123456789012"))
}

func (s *testIntegrationSerialSuite) TestIssue15315(c *C) {
	tk := testkit.NewTestKit(c, s.store)
	tk.MustExec("use test")
	tk.MustQuery("select '0-3261554956'+0.0").Check(testkit.Rows("0"))
	tk.MustQuery("select cast('0-1234' as real)").Check(testkit.Rows("0"))
}

func (s *testIntegrationSuite) TestNotExistFunc(c *C) {
	tk := testkit.NewTestKit(c, s.store)

	// current db is empty
	_, err := tk.Exec("SELECT xxx(1)")
	c.Assert(err.Error(), Equals, "[planner:1046]No database selected")

	_, err = tk.Exec("SELECT yyy()")
	c.Assert(err.Error(), Equals, "[planner:1046]No database selected")

	// current db is not empty
	tk.MustExec("use test")
	_, err = tk.Exec("SELECT xxx(1)")
	c.Assert(err.Error(), Equals, "[expression:1305]FUNCTION test.xxx does not exist")

	_, err = tk.Exec("SELECT yyy()")
	c.Assert(err.Error(), Equals, "[expression:1305]FUNCTION test.yyy does not exist")

	tk.MustExec("use test")
	_, err = tk.Exec("SELECT timestampliteral(rand())")
	c.Assert(err.Error(), Equals, "[expression:1305]FUNCTION test.timestampliteral does not exist")

}

func (s *testIntegrationSuite) TestDecodetoChunkReuse(c *C) {
	tk := testkit.NewTestKitWithInit(c, s.store)
	tk.MustExec("create table chk (a int,b varchar(20))")
	for i := 0; i < 200; i++ {
		if i%5 == 0 {
			tk.MustExec(fmt.Sprintf("insert chk values (NULL,NULL)"))
			continue
		}
		tk.MustExec(fmt.Sprintf("insert chk values (%d,'%s')", i, strconv.Itoa(i)))
	}

	tk.Se.GetSessionVars().DistSQLScanConcurrency = 1
	tk.MustExec("set tidb_init_chunk_size = 2")
	tk.MustExec("set tidb_max_chunk_size = 32")
	defer func() {
		tk.MustExec(fmt.Sprintf("set tidb_init_chunk_size = %d", variable.DefInitChunkSize))
		tk.MustExec(fmt.Sprintf("set tidb_max_chunk_size = %d", variable.DefMaxChunkSize))
	}()
	rs, err := tk.Exec("select * from chk")
	c.Assert(err, IsNil)
	req := rs.NewChunk()
	var count int
	for {
		err = rs.Next(context.TODO(), req)
		c.Assert(err, IsNil)
		numRows := req.NumRows()
		if numRows == 0 {
			break
		}
		for i := 0; i < numRows; i++ {
			if count%5 == 0 {
				c.Assert(req.GetRow(i).IsNull(0), Equals, true)
				c.Assert(req.GetRow(i).IsNull(1), Equals, true)
			} else {
				c.Assert(req.GetRow(i).IsNull(0), Equals, false)
				c.Assert(req.GetRow(i).IsNull(1), Equals, false)
				c.Assert(req.GetRow(i).GetInt64(0), Equals, int64(count))
				c.Assert(req.GetRow(i).GetString(1), Equals, strconv.Itoa(count))
			}
			count++
		}
	}
	c.Assert(count, Equals, 200)
	rs.Close()
}

func (s *testIntegrationSuite) TestInMeetsPrepareAndExecute(c *C) {
	tk := testkit.NewTestKitWithInit(c, s.store)
	tk.MustExec("prepare pr1 from 'select ? in (1,?,?)'")
	tk.MustExec("set @a=1, @b=2, @c=3")
	tk.MustQuery("execute pr1 using @a,@b,@c").Check(testkit.Rows("1"))

	tk.MustExec("prepare pr2 from 'select 3 in (1,?,?)'")
	tk.MustExec("set @a=2, @b=3")
	tk.MustQuery("execute pr2 using @a,@b").Check(testkit.Rows("1"))

	tk.MustExec("prepare pr3 from 'select ? in (1,2,3)'")
	tk.MustExec("set @a=4")
	tk.MustQuery("execute pr3 using @a").Check(testkit.Rows("0"))

	tk.MustExec("prepare pr4 from 'select ? in (?,?,?)'")
	tk.MustExec("set @a=1, @b=2, @c=3, @d=4")
	tk.MustQuery("execute pr4 using @a,@b,@c,@d").Check(testkit.Rows("0"))
}

func (s *testIntegrationSuite) TestCastStrToInt(c *C) {
	tk := testkit.NewTestKitWithInit(c, s.store)
	cases := []struct {
		sql    string
		result int
	}{
		{"select cast('' as signed)", 0},
		{"select cast('12345abcde' as signed)", 12345},
		{"select cast('123e456' as signed)", 123},
		{"select cast('-12345abcde' as signed)", -12345},
		{"select cast('-123e456' as signed)", -123},
	}
	for _, ca := range cases {
		tk.Se.GetSessionVars().StmtCtx.SetWarnings(nil)
		tk.MustQuery(ca.sql).Check(testkit.Rows(fmt.Sprintf("%v", ca.result)))
		c.Assert(terror.ErrorEqual(tk.Se.GetSessionVars().StmtCtx.GetWarnings()[0].Err, types.ErrTruncatedWrongVal), IsTrue)
	}
}

func (s *testIntegrationSerialSuite) TestIssue16205(c *C) {
	tk := testkit.NewTestKit(c, s.store)
	orgEnable := plannercore.PreparedPlanCacheEnabled()
	defer func() {
		plannercore.SetPreparedPlanCache(orgEnable)
	}()
	plannercore.SetPreparedPlanCache(true)
	var err error
	tk.Se, err = session.CreateSession4TestWithOpt(s.store, &session.Opt{
		PreparedPlanCache: kvcache.NewSimpleLRUCache(100, 0.1, math.MaxUint64),
	})
	c.Assert(err, IsNil)

	tk.MustExec("use test")
	tk.MustExec("prepare stmt from 'select random_bytes(3)'")
	rows1 := tk.MustQuery("execute stmt").Rows()
	c.Assert(len(rows1), Equals, 1)
	rows2 := tk.MustQuery("execute stmt").Rows()
	c.Assert(len(rows2), Equals, 1)
	c.Assert(rows1[0][0].(string), Not(Equals), rows2[0][0].(string))
}

func (s *testIntegrationSerialSuite) TestRowCountPlanCache(c *C) {
	tk := testkit.NewTestKit(c, s.store)
	orgEnable := plannercore.PreparedPlanCacheEnabled()
	defer func() {
		plannercore.SetPreparedPlanCache(orgEnable)
	}()
	plannercore.SetPreparedPlanCache(true)
	var err error
	tk.Se, err = session.CreateSession4TestWithOpt(s.store, &session.Opt{
		PreparedPlanCache: kvcache.NewSimpleLRUCache(100, 0.1, math.MaxUint64),
	})
	c.Assert(err, IsNil)

	tk.MustExec("use test")
	tk.MustExec("drop table if exists t")
	tk.MustExec("create table t(a int auto_increment primary key)")
	tk.MustExec("prepare stmt from 'select row_count()';")
	tk.MustExec("insert into t values()")
	res := tk.MustQuery("execute stmt").Rows()
	c.Assert(len(res), Equals, 1)
	c.Assert(res[0][0], Equals, "1")
	tk.MustExec("insert into t values(),(),()")
	res = tk.MustQuery("execute stmt").Rows()
	c.Assert(len(res), Equals, 1)
	c.Assert(res[0][0], Equals, "3")
}

func (s *testIntegrationSuite) TestValuesForBinaryLiteral(c *C) {
	// See issue #15310
	tk := testkit.NewTestKit(c, s.store)
	tk.MustExec("use test;")
	tk.MustExec("create table testValuesBinary(id int primary key auto_increment, a bit(1));")
	tk.MustExec("insert into testValuesBinary values(1,1);")
	err := tk.ExecToErr("insert into testValuesBinary values(1,1) on duplicate key update id = values(id),a = values(a);")
	c.Assert(err, IsNil)
	tk.MustQuery("select a=0 from testValuesBinary;").Check(testkit.Rows("0"))
	err = tk.ExecToErr("insert into testValuesBinary values(1,0) on duplicate key update id = values(id),a = values(a);")
	c.Assert(err, IsNil)
	tk.MustQuery("select a=0 from testValuesBinary;").Check(testkit.Rows("1"))
	tk.MustExec("drop table testValuesBinary;")
}

func (s *testIntegrationSuite) TestIssue14159(c *C) {
	tk := testkit.NewTestKitWithInit(c, s.store)
	tk.MustExec("DROP TABLE IF EXISTS t")
	tk.MustExec("CREATE TABLE t (v VARCHAR(100))")
	tk.MustExec("INSERT INTO t VALUES ('3289742893213123732904809')")
	tk.MustQuery("SELECT * FROM t WHERE v").Check(testkit.Rows("3289742893213123732904809"))
}

func (s *testIntegrationSuite) TestIssue14146(c *C) {
	tk := testkit.NewTestKit(c, s.store)
	tk.MustExec("use test")
	tk.MustExec("create table tt(a varchar(10))")
	tk.MustExec("insert into tt values(NULL)")
	tk.MustExec("analyze table tt;")
	tk.MustQuery("select * from tt").Check(testkit.Rows("<nil>"))
}

func (s *testIntegrationSerialSuite) TestCacheRegexpr(c *C) {
	tk := testkit.NewTestKit(c, s.store)
	orgEnable := plannercore.PreparedPlanCacheEnabled()
	defer func() {
		plannercore.SetPreparedPlanCache(orgEnable)
	}()
	plannercore.SetPreparedPlanCache(true)
	var err error
	tk.Se, err = session.CreateSession4TestWithOpt(s.store, &session.Opt{
		PreparedPlanCache: kvcache.NewSimpleLRUCache(100, 0.1, math.MaxUint64),
	})
	c.Assert(err, IsNil)

	tk.MustExec("use test")
	tk.MustExec("drop table if exists t1")
	tk.MustExec("create table t1 (a varchar(40))")
	tk.MustExec("insert into t1 values ('C1'),('R1')")
	tk.MustExec("prepare stmt1 from 'select a from t1 where a rlike ?'")
	tk.MustExec("set @a='^C.*'")
	tk.MustQuery("execute stmt1 using @a").Check(testkit.Rows("C1"))
	tk.MustExec("set @a='^R.*'")
	tk.MustQuery("execute stmt1 using @a").Check(testkit.Rows("R1"))
}

func (s *testIntegrationSerialSuite) TestCacheRefineArgs(c *C) {
	tk := testkit.NewTestKit(c, s.store)
	orgEnable := plannercore.PreparedPlanCacheEnabled()
	defer func() {
		plannercore.SetPreparedPlanCache(orgEnable)
	}()
	plannercore.SetPreparedPlanCache(true)
	var err error
	tk.Se, err = session.CreateSession4TestWithOpt(s.store, &session.Opt{
		PreparedPlanCache: kvcache.NewSimpleLRUCache(100, 0.1, math.MaxUint64),
	})
	c.Assert(err, IsNil)

	tk.MustExec("use test")
	tk.MustExec("drop table if exists t")
	tk.MustExec("create table t(col_int int)")
	tk.MustExec("insert into t values(null)")
	tk.MustExec("prepare stmt from 'SELECT ((col_int is true) = ?) AS res FROM t'")
	tk.MustExec("set @p0='0.8'")
	tk.MustQuery("execute stmt using @p0").Check(testkit.Rows("0"))
	tk.MustExec("set @p0='0'")
	tk.MustQuery("execute stmt using @p0").Check(testkit.Rows("1"))

	tk.MustExec("delete from t")
	tk.MustExec("insert into t values(1)")
	tk.MustExec("prepare stmt from 'SELECT col_int < ? FROM t'")
	tk.MustExec("set @p0='-184467440737095516167.1'")
	tk.MustQuery("execute stmt using @p0").Check(testkit.Rows("0"))
}

func (s *testIntegrationSuite) TestOrderByFuncPlanCache(c *C) {
	tk := testkit.NewTestKit(c, s.store)
	orgEnable := plannercore.PreparedPlanCacheEnabled()
	defer func() {
		plannercore.SetPreparedPlanCache(orgEnable)
	}()
	plannercore.SetPreparedPlanCache(true)
	var err error
	tk.Se, err = session.CreateSession4TestWithOpt(s.store, &session.Opt{
		PreparedPlanCache: kvcache.NewSimpleLRUCache(100, 0.1, math.MaxUint64),
	})
	c.Assert(err, IsNil)

	tk.MustExec("use test")
	tk.MustExec("drop table if exists t")
	tk.MustExec("create table t(a int)")
	tk.MustExec("prepare stmt from 'SELECT * FROM t order by rand()'")
	tk.MustQuery("execute stmt").Check(testkit.Rows())
	tk.MustExec("prepare stmt from 'SELECT * FROM t order by now()'")
	tk.MustQuery("execute stmt").Check(testkit.Rows())
}

func (s *testIntegrationSuite) TestSelectLimitPlanCache(c *C) {
	tk := testkit.NewTestKit(c, s.store)
	orgEnable := plannercore.PreparedPlanCacheEnabled()
	defer func() {
		plannercore.SetPreparedPlanCache(orgEnable)
	}()
	plannercore.SetPreparedPlanCache(true)
	var err error
	tk.Se, err = session.CreateSession4TestWithOpt(s.store, &session.Opt{
		PreparedPlanCache: kvcache.NewSimpleLRUCache(100, 0.1, math.MaxUint64),
	})
	c.Assert(err, IsNil)

	tk.MustExec("use test")
	tk.MustExec("drop table if exists t")
	tk.MustExec("create table t(a int)")
	tk.MustExec("insert into t values(1), (2), (3)")
	tk.MustExec("set @@session.sql_select_limit = 1")
	tk.MustExec("prepare stmt from 'SELECT * FROM t'")
	tk.MustQuery("execute stmt").Check(testkit.Rows("1"))
	tk.MustExec("set @@session.sql_select_limit = default")
	tk.MustQuery("execute stmt").Check(testkit.Rows("1", "2", "3"))
	tk.MustExec("set @@session.sql_select_limit = 2")
	tk.MustQuery("execute stmt").Check(testkit.Rows("1", "2"))
	tk.MustExec("set @@session.sql_select_limit = 1")
	tk.MustQuery("execute stmt").Check(testkit.Rows("1"))
	tk.MustExec("set @@session.sql_select_limit = default")
	tk.MustQuery("execute stmt").Check(testkit.Rows("1", "2", "3"))
	tk.MustExec("set @@session.sql_select_limit = 2")
	tk.MustQuery("execute stmt").Check(testkit.Rows("1", "2"))
}

func (s *testIntegrationSuite) TestCollation(c *C) {
	tk := testkit.NewTestKit(c, s.store)
	tk.MustExec("use test")
	tk.MustExec("drop table if exists t")
	tk.MustExec("create table t (utf8_bin_c varchar(10) charset utf8 collate utf8_bin, utf8_gen_c varchar(10) charset utf8 collate utf8_general_ci, bin_c binary, num_c int, " +
		"abin char collate ascii_bin, lbin char collate latin1_bin, u4bin char collate utf8mb4_bin, u4ci char collate utf8mb4_general_ci)")
	tk.MustExec("insert into t values ('a', 'b', 'c', 4, 'a', 'a', 'a', 'a')")
	tk.MustQuery("select collation(null)").Check(testkit.Rows("binary"))
	tk.MustQuery("select collation(2)").Check(testkit.Rows("binary"))
	tk.MustQuery("select collation(2 + 'a')").Check(testkit.Rows("binary"))
	tk.MustQuery("select collation(2 + utf8_gen_c) from t").Check(testkit.Rows("binary"))
	tk.MustQuery("select collation(2 + utf8_bin_c) from t").Check(testkit.Rows("binary"))
	tk.MustQuery("select collation(concat(utf8_bin_c, 2)) from t").Check(testkit.Rows("utf8_bin"))
	tk.MustQuery("select collation(concat(utf8_gen_c, 'abc')) from t").Check(testkit.Rows("utf8_general_ci"))
	tk.MustQuery("select collation(concat(utf8_gen_c, null)) from t").Check(testkit.Rows("utf8_general_ci"))
	tk.MustQuery("select collation(concat(utf8_gen_c, num_c)) from t").Check(testkit.Rows("utf8_general_ci"))
	tk.MustQuery("select collation(concat(utf8_bin_c, utf8_gen_c)) from t").Check(testkit.Rows("utf8_bin"))
	tk.MustQuery("select collation(upper(utf8_bin_c)) from t").Check(testkit.Rows("utf8_bin"))
	tk.MustQuery("select collation(upper(utf8_gen_c)) from t").Check(testkit.Rows("utf8_general_ci"))
	tk.MustQuery("select collation(upper(bin_c)) from t").Check(testkit.Rows("binary"))
	tk.MustQuery("select collation(concat(abin, bin_c)) from t").Check(testkit.Rows("binary"))
	tk.MustQuery("select collation(concat(lbin, bin_c)) from t").Check(testkit.Rows("binary"))
	tk.MustQuery("select collation(concat(utf8_bin_c, bin_c)) from t").Check(testkit.Rows("binary"))
	tk.MustQuery("select collation(concat(utf8_gen_c, bin_c)) from t").Check(testkit.Rows("binary"))
	tk.MustQuery("select collation(concat(u4bin, bin_c)) from t").Check(testkit.Rows("binary"))
	tk.MustQuery("select collation(concat(u4ci, bin_c)) from t").Check(testkit.Rows("binary"))
	tk.MustQuery("select collation(concat(abin, u4bin)) from t").Check(testkit.Rows("utf8mb4_bin"))
	tk.MustQuery("select collation(concat(lbin, u4bin)) from t").Check(testkit.Rows("utf8mb4_bin"))
	tk.MustQuery("select collation(concat(utf8_bin_c, u4bin)) from t").Check(testkit.Rows("utf8mb4_bin"))
	tk.MustQuery("select collation(concat(utf8_gen_c, u4bin)) from t").Check(testkit.Rows("utf8mb4_bin"))
	tk.MustQuery("select collation(concat(u4ci, u4bin)) from t").Check(testkit.Rows("utf8mb4_bin"))
	tk.MustQuery("select collation(concat(abin, u4ci)) from t").Check(testkit.Rows("utf8mb4_general_ci"))
	tk.MustQuery("select collation(concat(lbin, u4ci)) from t").Check(testkit.Rows("utf8mb4_general_ci"))
	tk.MustQuery("select collation(concat(utf8_bin_c, u4ci)) from t").Check(testkit.Rows("utf8mb4_general_ci"))
	tk.MustQuery("select collation(concat(utf8_gen_c, u4ci)) from t").Check(testkit.Rows("utf8mb4_general_ci"))
	tk.MustQuery("select collation(concat(abin, utf8_bin_c)) from t").Check(testkit.Rows("utf8_bin"))
	tk.MustQuery("select collation(concat(lbin, utf8_bin_c)) from t").Check(testkit.Rows("utf8_bin"))
	tk.MustQuery("select collation(concat(utf8_gen_c, utf8_bin_c)) from t").Check(testkit.Rows("utf8_bin"))
	tk.MustQuery("select collation(concat(abin, utf8_gen_c)) from t").Check(testkit.Rows("utf8_general_ci"))
	tk.MustQuery("select collation(concat(lbin, utf8_gen_c)) from t").Check(testkit.Rows("utf8_general_ci"))
	tk.MustQuery("select collation(concat(abin, lbin)) from t").Check(testkit.Rows("latin1_bin"))

	tk.MustExec("set names utf8mb4 collate utf8mb4_bin")
	tk.MustQuery("select collation('a')").Check(testkit.Rows("utf8mb4_bin"))
	tk.MustExec("set names utf8mb4 collate utf8mb4_general_ci")
	tk.MustQuery("select collation('a')").Check(testkit.Rows("utf8mb4_general_ci"))

	tk.MustExec("set names utf8mb4 collate utf8mb4_general_ci")
	tk.MustExec("set @test_collate_var = 'a'")
	tk.MustQuery("select collation(@test_collate_var)").Check(testkit.Rows("utf8mb4_general_ci"))
	tk.MustExec("set names utf8mb4 collate utf8mb4_general_ci")
	tk.MustExec("set @test_collate_var = 1")
	tk.MustQuery("select collation(@test_collate_var)").Check(testkit.Rows("utf8mb4_general_ci"))
	tk.MustExec("set @test_collate_var = concat(\"a\", \"b\" collate utf8mb4_bin)")
	tk.MustQuery("select collation(@test_collate_var)").Check(testkit.Rows("utf8mb4_bin"))
}

func (s *testIntegrationSuite) TestCoercibility(c *C) {
	tk := testkit.NewTestKit(c, s.store)

	type testCase struct {
		expr   string
		result int
	}
	testFunc := func(cases []testCase, suffix string) {
		for _, tc := range cases {
			tk.MustQuery(fmt.Sprintf("select coercibility(%v) %v", tc.expr, suffix)).Check(testkit.Rows(fmt.Sprintf("%v", tc.result)))
		}
	}
	testFunc([]testCase{
		// constants
		{"1", 5}, {"null", 6}, {"'abc'", 4},
		// sys-constants
		{"version()", 3}, {"user()", 3}, {"database()", 3},
		{"current_role()", 3}, {"current_user()", 3},
		// scalar functions after constant folding
		{"1+null", 5}, {"null+'abcde'", 5}, {"concat(null, 'abcde')", 4},
		// non-deterministic functions
		{"rand()", 5}, {"now()", 5}, {"sysdate()", 5},
	}, "")

	tk.MustExec("use test")
	tk.MustExec("drop table if exists t")
	tk.MustExec("create table t (i int, r real, d datetime, t timestamp, c char(10), vc varchar(10), b binary(10), vb binary(10))")
	tk.MustExec("insert into t values (null, null, null, null, null, null, null, null)")
	testFunc([]testCase{
		{"i", 5}, {"r", 5}, {"d", 5}, {"t", 5},
		{"c", 2}, {"b", 2}, {"vb", 2}, {"vc", 2},
		{"i+r", 5}, {"i*r", 5}, {"cos(r)+sin(i)", 5}, {"d+2", 5},
		{"t*10", 5}, {"concat(c, vc)", 2}, {"replace(c, 'x', 'y')", 2},
	}, "from t")

	tk.MustQuery("SELECT COERCIBILITY(@straaa);").Check(testkit.Rows("2"))
}

func (s *testIntegrationSerialSuite) TestCacheConstEval(c *C) {
	tk := testkit.NewTestKit(c, s.store)
	orgEnable := plannercore.PreparedPlanCacheEnabled()
	defer func() {
		plannercore.SetPreparedPlanCache(orgEnable)
	}()
	plannercore.SetPreparedPlanCache(true)
	var err error
	tk.Se, err = session.CreateSession4TestWithOpt(s.store, &session.Opt{
		PreparedPlanCache: kvcache.NewSimpleLRUCache(100, 0.1, math.MaxUint64),
	})
	c.Assert(err, IsNil)

	tk.MustExec("use test")
	tk.MustExec("drop table if exists t")
	tk.MustExec("create table t(col_double double)")
	tk.MustExec("insert into t values (1)")
	tk.Se.GetSessionVars().EnableVectorizedExpression = false
	tk.MustExec("insert into mysql.expr_pushdown_blacklist values('cast', 'tikv,tiflash,tidb', 'for test')")
	tk.MustExec("admin reload expr_pushdown_blacklist")
	tk.MustExec("prepare stmt from 'SELECT * FROM (SELECT col_double AS c0 FROM t) t WHERE (ABS((REPEAT(?, ?) OR 5617780767323292672)) < LN(EXP(c0)) + (? ^ ?))'")
	tk.MustExec("set @a1 = 'JuvkBX7ykVux20zQlkwDK2DFelgn7'")
	tk.MustExec("set @a2 = 1")
	tk.MustExec("set @a3 = -112990.35179796701")
	tk.MustExec("set @a4 = 87997.92704840179")
	// Main purpose here is checking no error is reported. 1 is the result when plan cache is disabled, it is
	// incompatible with MySQL actually, update the result after fixing it.
	tk.MustQuery("execute stmt using @a1, @a2, @a3, @a4").Check(testkit.Rows("1"))
	tk.Se.GetSessionVars().EnableVectorizedExpression = true
	tk.MustExec("delete from mysql.expr_pushdown_blacklist where name = 'cast' and store_type = 'tikv,tiflash,tidb' and reason = 'for test'")
	tk.MustExec("admin reload expr_pushdown_blacklist")
}

func (s *testIntegrationSerialSuite) TestCollationBasic(c *C) {
	tk := testkit.NewTestKit(c, s.store)
	collate.SetNewCollationEnabledForTest(true)
	defer collate.SetNewCollationEnabledForTest(false)
	tk.MustExec("use test")
	tk.MustExec("create table t_ci(a varchar(10) collate utf8mb4_general_ci, unique key(a))")
	tk.MustExec("insert into t_ci values ('a')")
	tk.MustQuery("select * from t_ci").Check(testkit.Rows("a"))
	tk.MustQuery("select * from t_ci").Check(testkit.Rows("a"))
	tk.MustQuery("select * from t_ci where a='a'").Check(testkit.Rows("a"))
	tk.MustQuery("select * from t_ci where a='A'").Check(testkit.Rows("a"))
	tk.MustQuery("select * from t_ci where a='a   '").Check(testkit.Rows("a"))
	tk.MustQuery("select * from t_ci where a='a                    '").Check(testkit.Rows("a"))

	tk.MustExec("drop table if exists t")
	tk.MustExec("create table t (a varchar(10) primary key,b int)")
	tk.MustExec("insert into t values ('a', 1), ('b', 3), ('a', 2) on duplicate key update b = b + 1;")
	tk.MustExec("set autocommit=0")
	tk.MustExec("insert into t values ('a', 1), ('b', 3), ('a', 2) on duplicate key update b = b + 1;")
	tk.MustQuery("select * from t").Check(testkit.Rows("a 4", "b 4"))
	tk.MustExec("set autocommit=1")
	tk.MustQuery("select * from t").Check(testkit.Rows("a 4", "b 4"))

	tk.MustExec("drop table if exists t")
	tk.MustExec("create table t (a varchar(10),b int, key tk (a))")
	tk.MustExec("insert into t values ('', 1), ('', 3)")
	tk.MustExec("set autocommit=0")
	tk.MustExec("update t set b = b + 1")
	tk.MustQuery("select * from t").Check(testkit.Rows(" 2", " 4"))
	tk.MustExec("set autocommit=1")
	tk.MustQuery("select * from t").Check(testkit.Rows(" 2", " 4"))

	tk.MustExec("drop table t_ci")
	tk.MustExec("create table t_ci(id bigint primary key, a varchar(10) collate utf8mb4_general_ci, unique key(a, id))")
	tk.MustExec("insert into t_ci values (1, 'a')")
	tk.MustQuery("select a from t_ci").Check(testkit.Rows("a"))
	tk.MustQuery("select a from t_ci").Check(testkit.Rows("a"))
	tk.MustQuery("select a from t_ci where a='a'").Check(testkit.Rows("a"))
	tk.MustQuery("select a from t_ci where a='A'").Check(testkit.Rows("a"))
	tk.MustQuery("select a from t_ci where a='a   '").Check(testkit.Rows("a"))
	tk.MustQuery("select a from t_ci where a='a                    '").Check(testkit.Rows("a"))
}

func (s *testIntegrationSerialSuite) TestWeightString(c *C) {
	tk := testkit.NewTestKit(c, s.store)
	collate.SetNewCollationEnabledForTest(true)
	defer collate.SetNewCollationEnabledForTest(false)

	type testCase struct {
		input                    []string
		result                   []string
		resultAsChar1            []string
		resultAsChar3            []string
		resultAsBinary1          []string
		resultAsBinary5          []string
		resultExplicitCollateBin []string
	}
	tk.MustExec("use test")
	tk.MustExec("drop table if exists t")
	tk.MustExec("create table t (id int, a varchar(20) collate utf8mb4_general_ci)")
	cases := testCase{
		input:                    []string{"aAÁàãăâ", "a", "a  ", "中", "中 "},
		result:                   []string{"\x00A\x00A\x00A\x00A\x00A\x00A\x00A", "\x00A", "\x00A", "\x4E\x2D", "\x4E\x2D"},
		resultAsChar1:            []string{"\x00A", "\x00A", "\x00A", "\x4E\x2D", "\x4E\x2D"},
		resultAsChar3:            []string{"\x00A\x00A\x00A", "\x00A", "\x00A", "\x4E\x2D", "\x4E\x2D"},
		resultAsBinary1:          []string{"a", "a", "a", "\xE4", "\xE4"},
		resultAsBinary5:          []string{"aA\xc3\x81\xc3", "a\x00\x00\x00\x00", "a  \x00\x00", "中\x00\x00", "中 \x00"},
		resultExplicitCollateBin: []string{"aAÁàãăâ", "a", "a", "中", "中"},
	}
	values := make([]string, len(cases.input))
	for i, input := range cases.input {
		values[i] = fmt.Sprintf("(%d, '%s')", i, input)
	}
	tk.MustExec("insert into t values " + strings.Join(values, ","))
	rows := tk.MustQuery("select weight_string(a) from t order by id").Rows()
	for i, out := range cases.result {
		c.Assert(rows[i][0].(string), Equals, out)
	}
	rows = tk.MustQuery("select weight_string(a as char(1)) from t order by id").Rows()
	for i, out := range cases.resultAsChar1 {
		c.Assert(rows[i][0].(string), Equals, out)
	}
	rows = tk.MustQuery("select weight_string(a as char(3)) from t order by id").Rows()
	for i, out := range cases.resultAsChar3 {
		c.Assert(rows[i][0].(string), Equals, out)
	}
	rows = tk.MustQuery("select weight_string(a as binary(1)) from t order by id").Rows()
	for i, out := range cases.resultAsBinary1 {
		c.Assert(rows[i][0].(string), Equals, out)
	}
	rows = tk.MustQuery("select weight_string(a as binary(5)) from t order by id").Rows()
	for i, out := range cases.resultAsBinary5 {
		c.Assert(rows[i][0].(string), Equals, out)
	}
	c.Assert(tk.MustQuery("select weight_string(NULL);").Rows()[0][0], Equals, "<nil>")
	c.Assert(tk.MustQuery("select weight_string(7);").Rows()[0][0], Equals, "<nil>")
	c.Assert(tk.MustQuery("select weight_string(cast(7 as decimal(5)));").Rows()[0][0], Equals, "<nil>")
	c.Assert(tk.MustQuery("select weight_string(cast(20190821 as date));").Rows()[0][0], Equals, "2019-08-21")
	c.Assert(tk.MustQuery("select weight_string(cast(20190821 as date) as binary(5));").Rows()[0][0], Equals, "2019-")
	c.Assert(tk.MustQuery("select weight_string(7.0);").Rows()[0][0], Equals, "<nil>")
	c.Assert(tk.MustQuery("select weight_string(7 AS BINARY(2));").Rows()[0][0], Equals, "7\x00")
	// test explicit collation
	c.Assert(tk.MustQuery("select weight_string('中 ' collate utf8mb4_general_ci);").Rows()[0][0], Equals, "\x4E\x2D")
	c.Assert(tk.MustQuery("select weight_string('中 ' collate utf8mb4_bin);").Rows()[0][0], Equals, "中")
	c.Assert(tk.MustQuery("select collation(a collate utf8mb4_general_ci) from t order by id").Rows()[0][0], Equals, "utf8mb4_general_ci")
	c.Assert(tk.MustQuery("select collation('中 ' collate utf8mb4_general_ci);").Rows()[0][0], Equals, "utf8mb4_general_ci")
	rows = tk.MustQuery("select weight_string(a collate utf8mb4_bin) from t order by id").Rows()
	for i, out := range cases.resultExplicitCollateBin {
		c.Assert(rows[i][0].(string), Equals, out)
	}
	tk.MustGetErrMsg("select weight_string(a collate utf8_general_ci) from t order by id", "[ddl:1253]COLLATION 'utf8_general_ci' is not valid for CHARACTER SET 'utf8mb4'")
	tk.MustGetErrMsg("select weight_string('中' collate utf8_bin)", "[ddl:1253]COLLATION 'utf8_bin' is not valid for CHARACTER SET 'utf8mb4'")
}

func (s *testIntegrationSerialSuite) TestCollationCreateIndex(c *C) {
	tk := testkit.NewTestKit(c, s.store)
	collate.SetNewCollationEnabledForTest(true)
	defer collate.SetNewCollationEnabledForTest(false)
	tk.MustExec("use test")
	tk.MustExec("drop table if exists t")
	tk.MustExec("create table t (a varchar(10) collate utf8mb4_general_ci);")
	tk.MustExec("insert into t values ('a');")
	tk.MustExec("insert into t values ('A');")
	tk.MustExec("insert into t values ('b');")
	tk.MustExec("insert into t values ('B');")
	tk.MustExec("insert into t values ('a');")
	tk.MustExec("insert into t values ('A');")
	tk.MustExec("create index idx on t(a);")
	tk.MustQuery("select * from t order by a").Check(testkit.Rows("a", "A", "a", "A", "b", "B"))
}

func (s *testIntegrationSerialSuite) TestCollateConstantPropagation(c *C) {
	tk := testkit.NewTestKit(c, s.store)
	collate.SetNewCollationEnabledForTest(true)
	defer collate.SetNewCollationEnabledForTest(false)

	tk.MustExec("use test")
	tk.MustExec("drop table if exists t")
	tk.MustExec("create table t (a char(10) collate utf8mb4_bin, b char(10) collate utf8mb4_general_ci);")
	tk.MustExec("insert into t values ('a', 'A');")
	tk.MustQuery("select * from t t1, t t2 where t1.a=t2.b and t2.b='a' collate utf8mb4_general_ci;").Check(nil)
	tk.MustQuery("select * from t t1, t t2 where t1.a=t2.b and t2.b>='a' collate utf8mb4_general_ci;").Check(nil)
	tk.MustExec("drop table t;")
	tk.MustExec("create table t (a char(10) collate utf8mb4_general_ci, b char(10) collate utf8mb4_general_ci);")
	tk.MustExec("insert into t values ('A', 'a');")
	tk.MustQuery("select * from t t1, t t2 where t1.a=t2.b and t2.b='a' collate utf8mb4_bin;").Check(testkit.Rows("A a A a"))
	tk.MustQuery("select * from t t1, t t2 where t1.a=t2.b and t2.b>='a' collate utf8mb4_bin;").Check(testkit.Rows("A a A a"))
	tk.MustExec("drop table t;")
	tk.MustExec("set names utf8mb4")
	tk.MustExec("create table t (a char(10) collate utf8mb4_general_ci, b char(10) collate utf8_general_ci);")
	tk.MustExec("insert into t values ('a', 'A');")
	tk.MustQuery("select * from t t1, t t2 where t1.a=t2.b and t2.b='A'").Check(testkit.Rows("a A a A"))
	tk.MustExec("drop table t;")
	tk.MustExec("create table t(a char collate utf8_general_ci, b char collate utf8mb4_general_ci, c char collate utf8_bin);")
	tk.MustExec("insert into t values ('b', 'B', 'B');")
	tk.MustQuery("select * from t t1, t t2 where t1.a=t2.b and t2.b=t2.c;").Check(testkit.Rows("b B B b B B"))
	tk.MustExec("drop table t;")
	tk.MustExec("create table t(a char collate utf8_bin, b char collate utf8_general_ci);")
	tk.MustExec("insert into t values ('a', 'A');")
	tk.MustQuery("select * from t t1, t t2 where t1.b=t2.b and t2.b=t1.a collate utf8_general_ci;").Check(testkit.Rows("a A a A"))
	tk.MustExec("drop table if exists t1, t2;")
	tk.MustExec("set names utf8mb4 collate utf8mb4_general_ci;")
	tk.MustExec("create table t1(a char, b varchar(10)) charset utf8mb4 collate utf8mb4_general_ci;")
	tk.MustExec("create table t2(a char, b varchar(10)) charset utf8mb4 collate utf8mb4_bin;")
	tk.MustExec("insert into t1 values ('A', 'a');")
	tk.MustExec("insert into t2 values ('a', 'a')")
	tk.MustQuery("select * from t1 left join t2 on t1.a = t2.a where t1.a = 'a';").Check(testkit.Rows("A a <nil> <nil>"))
	tk.MustExec("drop table t;")
	tk.MustExec("set names utf8mb4 collate utf8mb4_general_ci;")
	tk.MustExec("create table t(a char collate utf8mb4_bin, b char collate utf8mb4_general_ci);")
	tk.MustExec("insert into t values ('a', 'a');")
	tk.MustQuery("select * from t t1, t t2 where  t2.b = 'A' and lower(concat(t1.a , '' ))  = t2.b;").Check(testkit.Rows("a a a a"))
}
func (s *testIntegrationSerialSuite) prepare4Join(c *C) *testkit.TestKit {
	tk := testkit.NewTestKit(c, s.store)
	tk.MustExec("USE test")
	tk.MustExec("drop table if exists t")
	tk.MustExec("drop table if exists t_bin")
	tk.MustExec("CREATE TABLE `t` ( `a` int(11) NOT NULL,`b` varchar(5) CHARACTER SET utf8mb4 COLLATE utf8mb4_general_ci DEFAULT NULL)")
	tk.MustExec("CREATE TABLE `t_bin` ( `a` int(11) NOT NULL,`b` varchar(5) CHARACTER SET binary)")
	tk.MustExec("insert into t values (1, 'a'), (2, 'À'), (3, 'á'), (4, 'à'), (5, 'b'), (6, 'c'), (7, ' ')")
	tk.MustExec("insert into t_bin values (1, 'a'), (2, 'À'), (3, 'á'), (4, 'à'), (5, 'b'), (6, 'c'), (7, ' ')")
	return tk
}

func (s *testIntegrationSerialSuite) prepare4Join2(c *C) *testkit.TestKit {
	tk := testkit.NewTestKit(c, s.store)
	tk.MustExec("USE test")
	tk.MustExec("drop table if exists t1")
	tk.MustExec("drop table if exists t2")
	tk.MustExec("create table t1 (id int, v varchar(5) character set binary, key(v))")
	tk.MustExec("create table t2 (v varchar(5) CHARACTER SET utf8mb4 COLLATE utf8mb4_general_ci, key(v))")
	tk.MustExec("insert into t1 values (1, 'a'), (2, 'À'), (3, 'á'), (4, 'à'), (5, 'b'), (6, 'c'), (7, ' ')")
	tk.MustExec("insert into t2 values ('a'), ('À'), ('á'), ('à'), ('b'), ('c'), (' ')")
	return tk
}

func (s *testIntegrationSerialSuite) TestCollateHashJoin(c *C) {
	collate.SetNewCollationEnabledForTest(true)
	defer collate.SetNewCollationEnabledForTest(false)
	tk := s.prepare4Join(c)
	tk.MustQuery("select /*+ TIDB_HJ(t1, t2) */ t1.a, t1.b from t t1, t t2 where t1.b=t2.b order by t1.a").Check(
		testkit.Rows("1 a", "1 a", "1 a", "1 a", "2 À", "2 À", "2 À", "2 À", "3 á", "3 á", "3 á", "3 á", "4 à", "4 à", "4 à", "4 à", "5 b", "6 c", "7  "))
	tk.MustQuery("select /*+ TIDB_HJ(t1, t2) */ t1.a, t1.b from t_bin t1, t_bin t2 where t1.b=t2.b order by t1.a").Check(
		testkit.Rows("1 a", "2 À", "3 á", "4 à", "5 b", "6 c", "7  "))
	tk.MustQuery("select /*+ TIDB_HJ(t1, t2) */ t1.a, t1.b from t t1, t t2 where t1.b=t2.b and t1.a>3 order by t1.a").Check(
		testkit.Rows("4 à", "4 à", "4 à", "4 à", "5 b", "6 c", "7  "))
	tk.MustQuery("select /*+ TIDB_HJ(t1, t2) */ t1.a, t1.b from t_bin t1, t_bin t2 where t1.b=t2.b and t1.a>3 order by t1.a").Check(
		testkit.Rows("4 à", "5 b", "6 c", "7  "))
	tk.MustQuery("select /*+ TIDB_HJ(t1, t2) */ t1.a, t1.b from t t1, t t2 where t1.b=t2.b and t1.a>3 order by t1.a").Check(
		testkit.Rows("4 à", "4 à", "4 à", "4 à", "5 b", "6 c", "7  "))
	tk.MustQuery("select /*+ TIDB_HJ(t1, t2) */ t1.a, t1.b from t_bin t1, t_bin t2 where t1.b=t2.b and t1.a>3 order by t1.a").Check(
		testkit.Rows("4 à", "5 b", "6 c", "7  "))
	tk.MustQuery("select /*+ TIDB_HJ(t1, t2) */ t1.a, t1.b from t t1, t t2 where t1.b=t2.b and t1.a>t2.a order by t1.a").Check(
		testkit.Rows("2 À", "3 á", "3 á", "4 à", "4 à", "4 à"))
	tk.MustQuery("select /*+ TIDB_HJ(t1, t2) */ t1.a, t1.b from t_bin t1, t_bin t2 where t1.b=t2.b and t1.a>t2.a order by t1.a").Check(
		testkit.Rows())
}

func (s *testIntegrationSerialSuite) TestCollateHashJoin2(c *C) {
	collate.SetNewCollationEnabledForTest(true)
	defer collate.SetNewCollationEnabledForTest(false)
	tk := s.prepare4Join2(c)
	tk.MustQuery("select /*+ TIDB_HJ(t1, t2) */ * from t1, t2 where t1.v=t2.v order by t1.id").Check(
		testkit.Rows("1 a a", "2 À À", "3 á á", "4 à à", "5 b b", "6 c c", "7    "))
}

func (s *testIntegrationSerialSuite) TestCollateMergeJoin(c *C) {
	collate.SetNewCollationEnabledForTest(true)
	defer collate.SetNewCollationEnabledForTest(false)
	tk := s.prepare4Join(c)
	tk.MustQuery("select /*+ TIDB_SMJ(t1, t2) */ t1.a, t1.b from t t1, t t2 where t1.b=t2.b order by t1.a").Check(
		testkit.Rows("1 a", "1 a", "1 a", "1 a", "2 À", "2 À", "2 À", "2 À", "3 á", "3 á", "3 á", "3 á", "4 à", "4 à", "4 à", "4 à", "5 b", "6 c", "7  "))
	tk.MustQuery("select /*+ TIDB_SMJ(t1, t2) */ t1.a, t1.b from t_bin t1, t_bin t2 where t1.b=t2.b order by t1.a").Check(
		testkit.Rows("1 a", "2 À", "3 á", "4 à", "5 b", "6 c", "7  "))
	tk.MustQuery("select /*+ TIDB_SMJ(t1, t2) */ t1.a, t1.b from t t1, t t2 where t1.b=t2.b and t1.a>3 order by t1.a").Check(
		testkit.Rows("4 à", "4 à", "4 à", "4 à", "5 b", "6 c", "7  "))
	tk.MustQuery("select /*+ TIDB_SMJ(t1, t2) */ t1.a, t1.b from t_bin t1, t_bin t2 where t1.b=t2.b and t1.a>3 order by t1.a").Check(
		testkit.Rows("4 à", "5 b", "6 c", "7  "))
	tk.MustQuery("select /*+ TIDB_SMJ(t1, t2) */ t1.a, t1.b from t t1, t t2 where t1.b=t2.b and t1.a>3 order by t1.a").Check(
		testkit.Rows("4 à", "4 à", "4 à", "4 à", "5 b", "6 c", "7  "))
	tk.MustQuery("select /*+ TIDB_SMJ(t1, t2) */ t1.a, t1.b from t_bin t1, t_bin t2 where t1.b=t2.b and t1.a>3 order by t1.a").Check(
		testkit.Rows("4 à", "5 b", "6 c", "7  "))
	tk.MustQuery("select /*+ TIDB_SMJ(t1, t2) */ t1.a, t1.b from t t1, t t2 where t1.b=t2.b and t1.a>t2.a order by t1.a").Check(
		testkit.Rows("2 À", "3 á", "3 á", "4 à", "4 à", "4 à"))
	tk.MustQuery("select /*+ TIDB_SMJ(t1, t2) */ t1.a, t1.b from t_bin t1, t_bin t2 where t1.b=t2.b and t1.a>t2.a order by t1.a").Check(
		testkit.Rows())
}

func (s *testIntegrationSerialSuite) TestCollateMergeJoin2(c *C) {
	collate.SetNewCollationEnabledForTest(true)
	defer collate.SetNewCollationEnabledForTest(false)
	tk := s.prepare4Join2(c)
	tk.MustQuery("select /*+ TIDB_SMJ(t1, t2) */ * from t1, t2 where t1.v=t2.v order by t1.id").Check(
		testkit.Rows("1 a a", "2 À À", "3 á á", "4 à à", "5 b b", "6 c c", "7    "))
}

func (s *testIntegrationSerialSuite) TestCollateIndexMergeJoin(c *C) {
	collate.SetNewCollationEnabledForTest(true)
	defer collate.SetNewCollationEnabledForTest(false)
	tk := testkit.NewTestKit(c, s.store)
	tk.MustExec("use test")
	tk.MustExec("drop table if exists t")
	tk.MustExec("create table t (a varchar(5) CHARACTER SET utf8mb4 COLLATE utf8mb4_general_ci, b varchar(5) CHARACTER SET utf8mb4 COLLATE utf8mb4_general_ci, key(a), key(b))")
	tk.MustExec("insert into t values ('a', 'x'), ('x', 'À'), ('á', 'x'), ('à', 'à'), ('à', 'x')")

	tk.MustExec("set tidb_enable_index_merge=1")
	tk.MustQuery("select /*+ USE_INDEX_MERGE(t, a, b) */ * from t where a = 'a' or b = 'a'").Sort().Check(
		testkit.Rows("a x", "x À", "à x", "à à", "á x"))
}

func (s *testIntegrationSerialSuite) prepare4Collation(c *C, hasIndex bool) *testkit.TestKit {
	tk := testkit.NewTestKit(c, s.store)
	tk.MustExec("USE test")
	tk.MustExec("drop table if exists t")
	tk.MustExec("drop table if exists t_bin")
	idxSQL := ", key(v)"
	if !hasIndex {
		idxSQL = ""
	}
	tk.MustExec(fmt.Sprintf("create table t (id int, v varchar(5) CHARACTER SET utf8mb4 COLLATE utf8mb4_general_ci DEFAULT NULL %v)", idxSQL))
	tk.MustExec(fmt.Sprintf("create table t_bin (id int, v varchar(5) CHARACTER SET binary %v)", idxSQL))
	tk.MustExec("insert into t values (1, 'a'), (2, 'À'), (3, 'á'), (4, 'à'), (5, 'b'), (6, 'c'), (7, ' ')")
	tk.MustExec("insert into t_bin values (1, 'a'), (2, 'À'), (3, 'á'), (4, 'à'), (5, 'b'), (6, 'c'), (7, ' ')")
	return tk
}

func (s *testIntegrationSerialSuite) TestCollateSelection(c *C) {
	collate.SetNewCollationEnabledForTest(true)
	defer collate.SetNewCollationEnabledForTest(false)
	tk := s.prepare4Collation(c, false)
	tk.MustQuery("select v from t where v='a' order by id").Check(testkit.Rows("a", "À", "á", "à"))
	tk.MustQuery("select v from t_bin where v='a' order by id").Check(testkit.Rows("a"))
	tk.MustQuery("select v from t where v<'b' and id<=3").Check(testkit.Rows("a", "À", "á"))
	tk.MustQuery("select v from t_bin where v<'b' and id<=3").Check(testkit.Rows("a"))
}

func (s *testIntegrationSerialSuite) TestCollateSort(c *C) {
	collate.SetNewCollationEnabledForTest(true)
	defer collate.SetNewCollationEnabledForTest(false)
	tk := s.prepare4Collation(c, false)
	tk.MustQuery("select id from t order by v, id").Check(testkit.Rows("7", "1", "2", "3", "4", "5", "6"))
	tk.MustQuery("select id from t_bin order by v, id").Check(testkit.Rows("7", "1", "5", "6", "2", "4", "3"))

	tk.MustExec("drop table if exists t")
	tk.MustExec("create table t(a char(10) collate utf8mb4_general_ci, key(a))")
	tk.MustExec("insert into t values ('a'), ('A'), ('b')")
	tk.MustExec("insert into t values ('a'), ('A'), ('b')")
	tk.MustExec("insert into t values ('a'), ('A'), ('b')")
	tk.MustQuery("select * from t order by a collate utf8mb4_bin").Check(testkit.Rows("A", "A", "A", "a", "a", "a", "b", "b", "b"))
}

func (s *testIntegrationSerialSuite) TestCollateHashAgg(c *C) {
	collate.SetNewCollationEnabledForTest(true)
	defer collate.SetNewCollationEnabledForTest(false)
	tk := s.prepare4Collation(c, false)
	tk.HasPlan("select distinct(v) from t_bin", "HashAgg")
	tk.MustQuery("select distinct(v) from t_bin").Sort().Check(testkit.Rows(" ", "a", "b", "c", "À", "à", "á"))
	tk.HasPlan("select distinct(v) from t", "HashAgg")
	tk.MustQuery("select distinct(v) from t").Sort().Check(testkit.Rows(" ", "a", "b", "c"))
	tk.HasPlan("select v, count(*) from t_bin group by v", "HashAgg")
	tk.MustQuery("select v, count(*) from t_bin group by v").Sort().Check(testkit.Rows("  1", "a 1", "b 1", "c 1", "À 1", "à 1", "á 1"))
	tk.HasPlan("select v, count(*) from t group by v", "HashAgg")
	tk.MustQuery("select v, count(*) from t group by v").Sort().Check(testkit.Rows("  1", "a 4", "b 1", "c 1"))

	tk.MustExec("drop table if exists t")
	tk.MustExec("create table t(a char(10) collate utf8mb4_general_ci, key(a))")
	tk.MustExec("insert into t values ('a'), ('A'), ('b')")
	tk.MustExec("insert into t values ('a'), ('A'), ('b')")
	tk.MustExec("insert into t values ('a'), ('A'), ('b')")
	tk.MustQuery("select count(1) from t group by a collate utf8mb4_bin").Check(testkit.Rows("3", "3", "3"))
}

func (s *testIntegrationSerialSuite) TestCollateStreamAgg(c *C) {
	collate.SetNewCollationEnabledForTest(true)
	defer collate.SetNewCollationEnabledForTest(false)
	tk := s.prepare4Collation(c, true)
	tk.HasPlan("select distinct(v) from t_bin", "StreamAgg")
	tk.MustQuery("select distinct(v) from t_bin").Sort().Check(testkit.Rows(" ", "a", "b", "c", "À", "à", "á"))
	tk.HasPlan("select distinct(v) from t", "StreamAgg")
	tk.MustQuery("select distinct(v) from t").Sort().Check(testkit.Rows(" ", "a", "b", "c"))
	tk.HasPlan("select v, count(*) from t_bin group by v", "StreamAgg")
	tk.MustQuery("select v, count(*) from t_bin group by v").Sort().Check(testkit.Rows("  1", "a 1", "b 1", "c 1", "À 1", "à 1", "á 1"))
	tk.HasPlan("select v, count(*) from t group by v", "StreamAgg")
	tk.MustQuery("select v, count(*) from t group by v").Sort().Check(testkit.Rows("  1", "a 4", "b 1", "c 1"))
}

func (s *testIntegrationSerialSuite) TestCollateIndexReader(c *C) {
	collate.SetNewCollationEnabledForTest(true)
	defer collate.SetNewCollationEnabledForTest(false)
	tk := s.prepare4Collation(c, true)
	tk.HasPlan("select v from t where v < 'b'  order by v", "IndexReader")
	tk.MustQuery("select v from t where v < 'b' order by v").Check(testkit.Rows(" ", "a", "À", "á", "à"))
	tk.HasPlan("select v from t where v < 'b' and v > ' ' order by v", "IndexReader")
	tk.MustQuery("select v from t where v < 'b' and v > ' ' order by v").Check(testkit.Rows("a", "À", "á", "à"))
	tk.HasPlan("select v from t_bin where v < 'b' order by v", "IndexReader")
	tk.MustQuery("select v from t_bin where v < 'b' order by v").Sort().Check(testkit.Rows(" ", "a"))
	tk.HasPlan("select v from t_bin where v < 'b' and v > ' ' order by v", "IndexReader")
	tk.MustQuery("select v from t_bin where v < 'b' and v > ' ' order by v").Sort().Check(testkit.Rows("a"))
}

func (s *testIntegrationSerialSuite) TestCollateIndexLookup(c *C) {
	collate.SetNewCollationEnabledForTest(true)
	defer collate.SetNewCollationEnabledForTest(false)
	tk := s.prepare4Collation(c, true)

	tk.HasPlan("select id from t where v < 'b'", "IndexLookUp")
	tk.MustQuery("select id from t where v < 'b'").Sort().Check(testkit.Rows("1", "2", "3", "4", "7"))
	tk.HasPlan("select id from t where v < 'b' and v > ' '", "IndexLookUp")
	tk.MustQuery("select id from t where v < 'b' and v > ' '").Sort().Check(testkit.Rows("1", "2", "3", "4"))
	tk.HasPlan("select id from t_bin where v < 'b'", "IndexLookUp")
	tk.MustQuery("select id from t_bin where v < 'b'").Sort().Check(testkit.Rows("1", "7"))
	tk.HasPlan("select id from t_bin where v < 'b' and v > ' '", "IndexLookUp")
	tk.MustQuery("select id from t_bin where v < 'b' and v > ' '").Sort().Check(testkit.Rows("1"))
}

func (s *testIntegrationSerialSuite) TestIssue16668(c *C) {
	collate.SetNewCollationEnabledForTest(true)
	defer collate.SetNewCollationEnabledForTest(false)
	tk := testkit.NewTestKit(c, s.store)
	tk.MustExec("use test")
	tk.MustExec("drop table if exists tx")
	tk.MustExec("CREATE TABLE `tx` ( `a` int(11) NOT NULL,`b` varchar(5) CHARACTER SET utf8mb4 COLLATE utf8mb4_general_ci DEFAULT NULL)")
	tk.MustExec("insert into tx values (1, 'a'), (2, 'À'), (3, 'á'), (4, 'à'), (5, 'b'), (6, 'c'), (7, ' ')")
	tk.MustQuery("select count(distinct(b)) from tx").Check(testkit.Rows("4"))
}

func (s *testIntegrationSerialSuite) TestCollateStringFunction(c *C) {
	collate.SetNewCollationEnabledForTest(true)
	defer collate.SetNewCollationEnabledForTest(false)
	tk := testkit.NewTestKit(c, s.store)

	tk.MustQuery("select field('a', 'b', 'a');").Check(testkit.Rows("2"))
	tk.MustQuery("select field('a', 'b', 'A');").Check(testkit.Rows("0"))
	tk.MustQuery("select field('a', 'b', 'A' collate utf8mb4_bin);").Check(testkit.Rows("0"))
	tk.MustQuery("select field('a', 'b', 'a ' collate utf8mb4_bin);").Check(testkit.Rows("2"))
	tk.MustQuery("select field('a', 'b', 'A' collate utf8mb4_general_ci);").Check(testkit.Rows("2"))
	tk.MustQuery("select field('a', 'b', 'a ' collate utf8mb4_general_ci);").Check(testkit.Rows("2"))

	tk.MustExec("USE test")
	tk.MustExec("drop table if exists t")
	tk.MustExec("create table t(a char(10), b char (10)) collate utf8mb4_general_ci")
	tk.MustExec("insert into t values ('a', 'A')")
	tk.MustQuery("select field(a, b) from t").Check(testkit.Rows("1"))

	tk.MustQuery("select FIND_IN_SET('a','b,a,c,d');").Check(testkit.Rows("2"))
	tk.MustQuery("select FIND_IN_SET('a','b,A,c,d');").Check(testkit.Rows("0"))
	tk.MustQuery("select FIND_IN_SET('a','b,A,c,d' collate utf8mb4_bin);").Check(testkit.Rows("0"))
	tk.MustQuery("select FIND_IN_SET('a','b,a ,c,d' collate utf8mb4_bin);").Check(testkit.Rows("2"))
	tk.MustQuery("select FIND_IN_SET('a','b,A,c,d' collate utf8mb4_general_ci);").Check(testkit.Rows("2"))
	tk.MustQuery("select FIND_IN_SET('a','b,a ,c,d' collate utf8mb4_general_ci);").Check(testkit.Rows("2"))

	tk.MustExec("select concat('a' collate utf8mb4_bin, 'b' collate utf8mb4_bin);")
	tk.MustGetErrMsg("select concat('a' collate utf8mb4_bin, 'b' collate utf8mb4_general_ci);", "[expression:1267]Illegal mix of collations (utf8mb4_bin,EXPLICIT) and (utf8mb4_general_ci,EXPLICIT) for operation 'concat'")
	tk.MustExec("use test")
	tk.MustExec("drop table if exists t")
	tk.MustExec("create table t(a char)")
	tk.MustGetErrMsg("select * from t t1 join t t2 on t1.a collate utf8mb4_bin = t2.a collate utf8mb4_general_ci;", "[expression:1267]Illegal mix of collations (utf8mb4_bin,EXPLICIT) and (utf8mb4_general_ci,EXPLICIT) for operation 'eq'")

	tk.MustExec("DROP TABLE IF EXISTS t1;")
	tk.MustExec("CREATE TABLE t1 ( a int, p1 VARCHAR(255) CHARACTER SET utf8 COLLATE utf8_bin,p2 VARCHAR(255) CHARACTER SET utf8 COLLATE utf8_general_ci , p3 VARCHAR(255) CHARACTER SET utf8mb4 COLLATE utf8mb4_bin,p4 VARCHAR(255) CHARACTER SET utf8mb4 COLLATE utf8mb4_general_ci ,n1 VARCHAR(255) CHARACTER SET utf8 COLLATE utf8_bin,n2 VARCHAR(255) CHARACTER SET utf8 COLLATE utf8_general_ci , n3 VARCHAR(255) CHARACTER SET utf8mb4 COLLATE utf8mb4_bin,n4 VARCHAR(255) CHARACTER SET utf8mb4 COLLATE utf8mb4_general_ci );")
	tk.MustExec("insert into t1 (a,p1,p2,p3,p4,n1,n2,n3,n4) values(1,'  0aA1!测试テストמבחן  ','  0aA1!测试テストמבחן 	','  0aA1!测试テストמבחן 	','  0aA1!测试テストמבחן 	','  0Aa1!测试テストמבחן  ','  0Aa1!测试テストמבחן 	','  0Aa1!测试テストמבחן 	','  0Aa1!测试テストמבחן 	');")

	tk.MustQuery("select INSTR(p1,n1) from t1;").Check(testkit.Rows("0"))
	tk.MustQuery("select INSTR(p1,n2) from t1;").Check(testkit.Rows("0"))
	tk.MustQuery("select INSTR(p1,n3) from t1;").Check(testkit.Rows("0"))
	tk.MustQuery("select INSTR(p1,n4) from t1;").Check(testkit.Rows("0"))
	tk.MustQuery("select INSTR(p2,n1) from t1;").Check(testkit.Rows("0"))
	tk.MustQuery("select INSTR(p2,n2) from t1;").Check(testkit.Rows("1"))
	tk.MustQuery("select INSTR(p2,n3) from t1;").Check(testkit.Rows("0"))
	tk.MustQuery("select INSTR(p2,n4) from t1;").Check(testkit.Rows("1"))
	tk.MustQuery("select INSTR(p3,n1) from t1;").Check(testkit.Rows("0"))
	tk.MustQuery("select INSTR(p3,n2) from t1;").Check(testkit.Rows("0"))
	tk.MustQuery("select INSTR(p3,n3) from t1;").Check(testkit.Rows("0"))
	tk.MustQuery("select INSTR(p3,n4) from t1;").Check(testkit.Rows("0"))
	tk.MustQuery("select INSTR(p4,n1) from t1;").Check(testkit.Rows("0"))
	tk.MustQuery("select INSTR(p4,n2) from t1;").Check(testkit.Rows("1"))
	tk.MustQuery("select INSTR(p4,n3) from t1;").Check(testkit.Rows("0"))
	tk.MustQuery("select INSTR(p4,n4) from t1;").Check(testkit.Rows("1"))

	tk.MustExec("truncate table t1;")
	tk.MustExec("insert into t1 (a,p1,p2,p3,p4,n1,n2,n3,n4) values (1,'0aA1!测试テストמבחן  ','0aA1!测试テストמבחן 	','0aA1!测试テストמבחן 	','0aA1!测试テストמבחן 	','0Aa1!测试テストמבחן','0Aa1!测试テストמבחן','0Aa1!测试テストמבחן','0Aa1!测试テストמבחן');")
	tk.MustExec("insert into t1 (a,p1,p2,p3,p4,n1,n2,n3,n4) values (2,'0aA1!测试テストמבחן','0aA1!测试テストמבחן','0aA1!测试テストמבחן','0aA1!测试テストמבחן','0Aa1!测试テストמבחן','0Aa1!测试テストמבחן','0Aa1!测试テストמבחן','0Aa1!测试テストמבחן');")
	tk.MustExec("insert into t1 (a,p1,p2,p3,p4,n1,n2,n3,n4) values (3,'0aA1!测试テストמבחן','0aA1!测试テストמבחן','0aA1!测试テストמבחן','0aA1!测试テストמבחן','0Aa1!测试テストמבחן  ','0Aa1!测试テストמבחן  ','0Aa1!测试テストמבחן  ','0Aa1!测试テストמבחן  ');")

	tk.MustQuery("select LOCATE(p1,n1) from t1;").Check(testkit.Rows("0", "0", "0"))
	tk.MustQuery("select LOCATE(p1,n2) from t1;").Check(testkit.Rows("0", "0", "0"))
	tk.MustQuery("select LOCATE(p1,n3) from t1;").Check(testkit.Rows("0", "0", "0"))
	tk.MustQuery("select LOCATE(p1,n4) from t1;").Check(testkit.Rows("0", "1", "1"))
	tk.MustQuery("select LOCATE(p2,n1) from t1;").Check(testkit.Rows("0", "0", "0"))
	tk.MustQuery("select LOCATE(p2,n2) from t1;").Check(testkit.Rows("0", "1", "1"))
	tk.MustQuery("select LOCATE(p2,n3) from t1;").Check(testkit.Rows("0", "0", "0"))
	tk.MustQuery("select LOCATE(p2,n4) from t1;").Check(testkit.Rows("0", "1", "1"))
	tk.MustQuery("select LOCATE(p3,n1) from t1;").Check(testkit.Rows("0", "0", "0"))
	tk.MustQuery("select LOCATE(p3,n2) from t1;").Check(testkit.Rows("0", "0", "0"))
	tk.MustQuery("select LOCATE(p3,n3) from t1;").Check(testkit.Rows("0", "0", "0"))
	tk.MustQuery("select LOCATE(p3,n4) from t1;").Check(testkit.Rows("0", "0", "0"))
	tk.MustQuery("select LOCATE(p4,n1) from t1;").Check(testkit.Rows("0", "1", "1"))
	tk.MustQuery("select LOCATE(p4,n2) from t1;").Check(testkit.Rows("0", "1", "1"))
	tk.MustQuery("select LOCATE(p4,n3) from t1;").Check(testkit.Rows("0", "0", "0"))
	tk.MustQuery("select LOCATE(p4,n4) from t1;").Check(testkit.Rows("0", "1", "1"))

	tk.MustExec("truncate table t1;")
	tk.MustExec("insert into t1 (a) values (1);")
	tk.MustExec("insert into t1 (a,p1,p2,p3,p4,n1,n2,n3,n4) values (2,'0aA1!测试テストמבחן  ','0aA1!测试テストמבחן       ','0aA1!测试テストמבחן  ','0aA1!测试テストמבחן  ','0Aa1!测试テストמבחן','0Aa1!测试テストמבחן','0Aa1!测试テストמבחן','0Aa1!测试テストמבחן');")
	tk.MustExec("insert into t1 (a,p1,p2,p3,p4,n1,n2,n3,n4) values (3,'0aA1!测试テストמבחן','0aA1!测试テストמבחן','0aA1!测试テストמבחן','0aA1!测试テストמבחן','0Aa1!测试テストמבחן','0Aa1!测试テストמבחן','0Aa1!测试テストמבחן','0Aa1!测试テストמבחן');")
	tk.MustExec("insert into t1 (a,p1,p2,p3,p4,n1,n2,n3,n4) values (4,'0aA1!测试テストמבחן','0aA1!测试テストמבחן','0aA1!测试テストמבחן','0aA1!测试テストמבחן','0Aa1!测试テストמבחן  ','0Aa1!测试テストמבחן  ','0Aa1!测试テストמבחן  ','0Aa1!测试テストמבחן  ');")
	tk.MustExec("insert into t1 (a,p1,p2,p3,p4,n1,n2,n3,n4) values (5,'0aA1!测试テストמבחן0aA1!测试','0aA1!测试テストמבחן0aA1!测试','0aA1!测试テストמבחן0aA1!测试','0aA1!测试テストמבחן0aA1!测试','0Aa1!测试','0Aa1!测试','0Aa1!测试','0Aa1!测试');")
	tk.MustExec("insert into t1 (a,p1,p2,p3,p4,n1,n2,n3,n4) values (6,'0aA1!测试テストמבחן0aA1!测试','0aA1!测试テストמבחן0aA1!测试','0aA1!测试テストמבחן0aA1!测试','0aA1!测试テストמבחן0aA1!测试','0aA1!测试','0aA1!测试','0aA1!测试','0aA1!测试');")
	tk.MustExec("insert into t1 (a,p1,p2,p3,p4,n1,n2,n3,n4) values (7,'0aA1!测试テストמבחן  ','0aA1!测试テストמבחן       ','0aA1!测试テストמבחן  ','0aA1!测试テストמבחן  ','0aA1!测试テストמבחן','0aA1!测试テストמבחן','0aA1!测试テストמבחן','0aA1!测试テストמבחן');")
	tk.MustExec("insert into t1 (a,p1,p2,p3,p4,n1,n2,n3,n4) values (8,'0aA1!测试テストמבחן','0aA1!测试テストמבחן','0aA1!测试テストמבחן','0aA1!测试テストמבחן','0aA1!测试テストמבחן  ','0aA1!测试テストמבחן  ','0aA1!测试テストמבחן  ','0aA1!测试テストמבחן  ');")

	tk.MustQuery("select p1 REGEXP n1 from t1;").Check(testkit.Rows("<nil>", "0", "0", "0", "0", "1", "1", "0"))
	tk.MustQuery("select p1 REGEXP n2 from t1;").Check(testkit.Rows("<nil>", "0", "0", "0", "0", "1", "1", "0"))
	tk.MustQuery("select p1 REGEXP n3 from t1;").Check(testkit.Rows("<nil>", "0", "0", "0", "0", "1", "1", "0"))
	tk.MustQuery("select p1 REGEXP n4 from t1;").Check(testkit.Rows("<nil>", "1", "1", "0", "1", "1", "1", "0"))
	tk.MustQuery("select p2 REGEXP n1 from t1;").Check(testkit.Rows("<nil>", "0", "0", "0", "0", "1", "1", "0"))
	tk.MustQuery("select p2 REGEXP n2 from t1;").Check(testkit.Rows("<nil>", "1", "1", "0", "1", "1", "1", "0"))
	tk.MustQuery("select p2 REGEXP n3 from t1;").Check(testkit.Rows("<nil>", "0", "0", "0", "0", "1", "1", "0"))
	tk.MustQuery("select p2 REGEXP n4 from t1;").Check(testkit.Rows("<nil>", "1", "1", "0", "1", "1", "1", "0"))
	tk.MustQuery("select p3 REGEXP n1 from t1;").Check(testkit.Rows("<nil>", "0", "0", "0", "0", "1", "1", "0"))
	tk.MustQuery("select p3 REGEXP n2 from t1;").Check(testkit.Rows("<nil>", "0", "0", "0", "0", "1", "1", "0"))
	tk.MustQuery("select p3 REGEXP n3 from t1;").Check(testkit.Rows("<nil>", "0", "0", "0", "0", "1", "1", "0"))
	tk.MustQuery("select p3 REGEXP n4 from t1;").Check(testkit.Rows("<nil>", "0", "0", "0", "0", "1", "1", "0"))
	tk.MustQuery("select p4 REGEXP n1 from t1;").Check(testkit.Rows("<nil>", "1", "1", "0", "1", "1", "1", "0"))
	tk.MustQuery("select p4 REGEXP n2 from t1;").Check(testkit.Rows("<nil>", "1", "1", "0", "1", "1", "1", "0"))
	tk.MustQuery("select p4 REGEXP n3 from t1;").Check(testkit.Rows("<nil>", "0", "0", "0", "0", "1", "1", "0"))
	tk.MustQuery("select p4 REGEXP n4 from t1;").Check(testkit.Rows("<nil>", "1", "1", "0", "1", "1", "1", "0"))

	tk.MustExec("drop table t1;")
}

func (s *testIntegrationSerialSuite) TestCollateLike(c *C) {
	collate.SetNewCollationEnabledForTest(true)
	defer collate.SetNewCollationEnabledForTest(false)

	tk := testkit.NewTestKit(c, s.store)
	tk.MustExec("set names utf8mb4 collate utf8mb4_general_ci")
	tk.MustQuery("select 'a' like 'A'").Check(testkit.Rows("1"))
	tk.MustQuery("select 'a' like 'A' collate utf8mb4_general_ci").Check(testkit.Rows("1"))
	tk.MustQuery("select 'a' like 'À'").Check(testkit.Rows("1"))
	tk.MustQuery("select 'a' like '%À'").Check(testkit.Rows("1"))
	tk.MustQuery("select 'a' like '%À '").Check(testkit.Rows("0"))
	tk.MustQuery("select 'a' like 'À%'").Check(testkit.Rows("1"))
	tk.MustQuery("select 'a' like 'À_'").Check(testkit.Rows("0"))
	tk.MustQuery("select 'a' like '%À%'").Check(testkit.Rows("1"))
	tk.MustQuery("select 'aaa' like '%ÀAa%'").Check(testkit.Rows("1"))
	tk.MustExec("set names utf8mb4 collate utf8mb4_bin")

	tk.MustExec("use test;")
	tk.MustExec("drop table if exists t_like;")
	tk.MustExec("create table t_like(id int, b varchar(20) collate utf8mb4_general_ci);")
	tk.MustExec("insert into t_like values (1, 'aaa'), (2, 'abc'), (3, 'aac');")
	tk.MustQuery("select b like 'AaÀ' from t_like order by id;").Check(testkit.Rows("1", "0", "0"))
	tk.MustQuery("select b like 'Aa_' from t_like order by id;").Check(testkit.Rows("1", "0", "1"))
	tk.MustQuery("select b like '_A_' from t_like order by id;").Check(testkit.Rows("1", "0", "1"))
	tk.MustQuery("select b from t_like where b like 'Aa_' order by id;").Check(testkit.Rows("aaa", "aac"))
	tk.MustQuery("select b from t_like where b like 'A%' order by id;").Check(testkit.Rows("aaa", "abc", "aac"))
	tk.MustQuery("select b from t_like where b like '%A%' order by id;").Check(testkit.Rows("aaa", "abc", "aac"))
	tk.MustExec("alter table t_like add index idx_b(b);")
	tk.MustQuery("select b from t_like use index(idx_b) where b like 'Aa_' order by id;").Check(testkit.Rows("aaa", "aac"))
	tk.MustQuery("select b from t_like use index(idx_b) where b like 'A%' order by id;").Check(testkit.Rows("aaa", "abc", "aac"))
	tk.MustQuery("select b from t_like use index(idx_b) where b like '%A%' order by id;").Check(testkit.Rows("aaa", "abc", "aac"))
}

func (s *testIntegrationSerialSuite) TestCollateSubQuery(c *C) {
	collate.SetNewCollationEnabledForTest(true)
	defer collate.SetNewCollationEnabledForTest(false)
	tk := s.prepare4Collation(c, false)
	tk.MustQuery("select id from t where v in (select v from t_bin) order by id").Check(testkit.Rows("1", "2", "3", "4", "5", "6", "7"))
	tk.MustQuery("select id from t_bin where v in (select v from t) order by id").Check(testkit.Rows("1", "2", "3", "4", "5", "6", "7"))
	tk.MustQuery("select id from t where v not in (select v from t_bin) order by id").Check(testkit.Rows())
	tk.MustQuery("select id from t_bin where v not in (select v from t) order by id").Check(testkit.Rows())
	tk.MustQuery("select id from t where exists (select 1 from t_bin where t_bin.v=t.v) order by id").Check(testkit.Rows("1", "2", "3", "4", "5", "6", "7"))
	tk.MustQuery("select id from t_bin where exists (select 1 from t where t_bin.v=t.v) order by id").Check(testkit.Rows("1", "2", "3", "4", "5", "6", "7"))
	tk.MustQuery("select id from t where not exists (select 1 from t_bin where t_bin.v=t.v) order by id").Check(testkit.Rows())
	tk.MustQuery("select id from t_bin where not exists (select 1 from t where t_bin.v=t.v) order by id").Check(testkit.Rows())
}

func (s *testIntegrationSerialSuite) TestCollateDDL(c *C) {
	collate.SetNewCollationEnabledForTest(true)
	defer collate.SetNewCollationEnabledForTest(false)
	tk := testkit.NewTestKit(c, s.store)
	tk.MustExec("create database t;")
	tk.MustExec("use t;")
	tk.MustExec("drop database t;")
}

func (s *testIntegrationSuite) TestIssue15986(c *C) {
	tk := testkit.NewTestKit(c, s.store)
	tk.MustExec("use test")
	tk.MustExec("drop table if exists t0")
	tk.MustExec("CREATE TABLE t0(c0 int)")
	tk.MustExec("INSERT INTO t0 VALUES (0)")
	tk.MustQuery("SELECT t0.c0 FROM t0 WHERE CHAR(204355900);").Check(testkit.Rows("0"))
	tk.MustQuery("SELECT t0.c0 FROM t0 WHERE not CHAR(204355900);").Check(testkit.Rows())
	tk.MustQuery("SELECT t0.c0 FROM t0 WHERE '.0';").Check(testkit.Rows())
	tk.MustQuery("SELECT t0.c0 FROM t0 WHERE not '.0';").Check(testkit.Rows("0"))
	// If the number does not exceed the range of float64 and its value is not 0, it will be converted to true.
	tk.MustQuery("select * from t0 where '.000000000000000000000000000000000000000000000000000000" +
		"00000000000000000000000000000000000000000000000000000000000000000000000000000000000000000000" +
		"00000000000000000000000000000000000000000000000000000000000000000000000000000000000000000000" +
		"0000000000000000000000000000000000000000000000000000000000000000009';").Check(testkit.Rows("0"))
	tk.MustQuery("select * from t0 where not '.000000000000000000000000000000000000000000000000000000" +
		"00000000000000000000000000000000000000000000000000000000000000000000000000000000000000000000" +
		"00000000000000000000000000000000000000000000000000000000000000000000000000000000000000000000" +
		"0000000000000000000000000000000000000000000000000000000000000000009';").Check(testkit.Rows())

	// If the number is truncated beyond the range of float64, it will be converted to true when the truncated result is 0.
	tk.MustQuery("select * from t0 where '.0000000000000000000000000000000000000000000000000000000" +
		"000000000000000000000000000000000000000000000000000000000000000000000000000000000000000000000" +
		"000000000000000000000000000000000000000000000000000000000000000000000000000000000000000000000" +
		"00000000000000000000000000000000000000000000000000000000000000000000000000000000000009';").Check(testkit.Rows())
	tk.MustQuery("select * from t0 where not '.0000000000000000000000000000000000000000000000000000000" +
		"000000000000000000000000000000000000000000000000000000000000000000000000000000000000000000000" +
		"000000000000000000000000000000000000000000000000000000000000000000000000000000000000000000000" +
		"00000000000000000000000000000000000000000000000000000000000000000000000000000000000009';").Check(testkit.Rows("0"))
}

func (s *testIntegrationSuite) TestNegativeZeroForHashJoin(c *C) {
	tk := testkit.NewTestKit(c, s.store)
	tk.MustExec("use test;")
	tk.MustExec("drop table if exists t0, t1")
	tk.MustExec("CREATE TABLE t0(c0 float);")
	tk.MustExec("CREATE TABLE t1(c0 float);")
	tk.MustExec("INSERT INTO t1(c0) VALUES (0);")
	tk.MustExec("INSERT INTO t0(c0) VALUES (0);")
	tk.MustQuery("SELECT t1.c0 FROM t1, t0 WHERE t0.c0=-t1.c0;").Check(testkit.Rows("0"))
	tk.MustExec("drop TABLE t0;")
	tk.MustExec("drop table t1;")
}

func (s *testIntegrationSuite) TestIssue15743(c *C) {
	tk := testkit.NewTestKit(c, s.store)
	tk.MustExec("use test")
	tk.MustExec("drop table if exists t0")
	tk.MustExec("CREATE TABLE t0(c0 int)")
	tk.MustExec("INSERT INTO t0 VALUES (1)")
	tk.MustQuery("SELECT * FROM t0 WHERE 1 AND 0.4").Check(testkit.Rows("1"))
}

func (s *testIntegrationSuite) TestIssue15725(c *C) {
	tk := testkit.NewTestKit(c, s.store)
	tk.MustExec("use test;")
	tk.MustExec("drop table if exists t")
	tk.MustExec("create table t(a int)")
	tk.MustExec("insert into t values(2)")
	tk.MustQuery("select * from t where (not not a) = a").Check(testkit.Rows())
	tk.MustQuery("select * from t where (not not not not a) = a").Check(testkit.Rows())
}

func (s *testIntegrationSuite) TestIssue15790(c *C) {
	tk := testkit.NewTestKit(c, s.store)
	tk.MustExec("use test;")
	tk.MustExec("drop table if exists t0")
	tk.MustExec("CREATE TABLE t0(c0 INT);")
	tk.MustExec("INSERT INTO t0(c0) VALUES (0);")
	tk.MustQuery("SELECT * FROM t0 WHERE -10000000000000000000 | t0.c0 UNION SELECT * FROM t0;").Check(testkit.Rows("0"))
	tk.MustQuery("SELECT * FROM t0 WHERE -10000000000000000000 | t0.c0 UNION all SELECT * FROM t0;").Check(testkit.Rows("0", "0"))
	tk.MustExec("drop table t0;")
}

func (s *testIntegrationSuite) TestIssue15990(c *C) {
	tk := testkit.NewTestKit(c, s.store)
	tk.MustExec("use test;")
	tk.MustExec("drop table if exists t0;")
	tk.MustExec("CREATE TABLE t0(c0 TEXT(10));")
	tk.MustExec("INSERT INTO t0(c0) VALUES (1);")
	tk.MustQuery("SELECT * FROM t0 WHERE ('a' != t0.c0) AND t0.c0;").Check(testkit.Rows("1"))
	tk.MustExec("CREATE INDEX i0 ON t0(c0(10));")
	tk.MustQuery("SELECT * FROM t0 WHERE ('a' != t0.c0) AND t0.c0;").Check(testkit.Rows("1"))
	tk.MustExec("drop table t0;")
}

func (s *testIntegrationSuite) TestIssue15992(c *C) {
	tk := testkit.NewTestKitWithInit(c, s.store)
	tk.MustExec("use test;")
	tk.MustExec("drop table if exists t0")
	tk.MustExec("CREATE TABLE t0(c0 INT, c1 INT AS (c0));")
	tk.MustExec("CREATE INDEX i0 ON t0(c1);")
	tk.MustQuery("SELECT t0.c0 FROM t0 UNION ALL SELECT 0 FROM t0;").Check(testkit.Rows())
	tk.MustExec("drop table t0;")
}

func (s *testIntegrationSuite) TestIssue16419(c *C) {
	tk := testkit.NewTestKitWithInit(c, s.store)
	tk.MustExec("use test;")
	tk.MustExec("drop table if exists t0")
	tk.MustExec("drop table if exists t1")
	tk.MustExec("CREATE TABLE t0(c0 INT);")
	tk.MustExec("CREATE TABLE t1(c0 INT);")
	tk.MustQuery("SELECT * FROM t1 NATURAL LEFT JOIN t0 WHERE NOT t1.c0;").Check(testkit.Rows())
	tk.MustExec("drop table t0, t1;")
}

func (s *testIntegrationSuite) TestIssue16029(c *C) {
	tk := testkit.NewTestKit(c, s.store)
	tk.MustExec("use test;")
	tk.MustExec("drop table if exists t0,t1;")
	tk.MustExec("CREATE TABLE t0(c0 INT);")
	tk.MustExec("CREATE TABLE t1(c0 INT);")
	tk.MustExec("INSERT INTO t0 VALUES (NULL), (1);")
	tk.MustExec("INSERT INTO t1 VALUES (0);")
	tk.MustQuery("SELECT t0.c0 FROM t0 JOIN t1 ON (t0.c0 REGEXP 1) | t1.c0  WHERE BINARY STRCMP(t1.c0, t0.c0);").Check(testkit.Rows("1"))
	tk.MustExec("drop table t0;")
	tk.MustExec("drop table t1;")
}

func (s *testIntegrationSuite) TestIssue16426(c *C) {
	tk := testkit.NewTestKit(c, s.store)
	tk.MustExec("use test")
	tk.MustExec("drop table if exists t")
	tk.MustExec("create table t (a int)")
	tk.MustExec("insert into t values (42)")
	tk.MustQuery("select a from t where a/10000").Check(testkit.Rows("42"))
	tk.MustQuery("select a from t where a/100000").Check(testkit.Rows("42"))
	tk.MustQuery("select a from t where a/1000000").Check(testkit.Rows("42"))
	tk.MustQuery("select a from t where a/10000000").Check(testkit.Rows("42"))
}

func (s *testIntegrationSuite) TestIssue16505(c *C) {
	tk := testkit.NewTestKit(c, s.store)
	tk.MustExec("use test;")
	tk.MustExec("drop table if exists t;")
	tk.MustExec("CREATE TABLE t(c varchar(100), index idx(c(100)));")
	tk.MustExec("INSERT INTO t VALUES (NULL),('1'),('0'),(''),('aaabbb'),('0abc'),('123e456'),('0.0001deadsfeww');")
	tk.MustQuery("select * from t where c;").Sort().Check(testkit.Rows("0.0001deadsfeww", "1", "123e456"))
	tk.MustQuery("select /*+ USE_INDEX(t, idx) */ * from t where c;").Sort().Check(testkit.Rows("0.0001deadsfeww", "1", "123e456"))
	tk.MustQuery("select /*+ IGNORE_INDEX(t, idx) */* from t where c;").Sort().Check(testkit.Rows("0.0001deadsfeww", "1", "123e456"))
	tk.MustExec("drop table t;")
}

func (s *testIntegrationSuite) TestIssue16779(c *C) {
	tk := testkit.NewTestKit(c, s.store)
	tk.MustExec("use test")
	tk.MustExec("drop table if exists t0")
	tk.MustExec("drop table if exists t1")
	tk.MustExec("create table t0 (c0 int)")
	tk.MustExec("create table t1 (c0 int)")
	tk.MustQuery("SELECT * FROM t1 LEFT JOIN t0 ON TRUE WHERE BINARY EXPORT_SET(0, 0, 0 COLLATE 'binary', t0.c0, 0 COLLATE 'binary')")
}

func (s *testIntegrationSuite) TestIssue16697(c *C) {
	tk := testkit.NewTestKit(c, s.store)
	tk.MustExec("use test")
	tk.MustExec("drop table if exists t")
	tk.MustExec("CREATE TABLE t (v varchar(1024))")
	tk.MustExec("insert into t values (space(1024))")
	for i := 0; i < 5; i++ {
		tk.MustExec("insert into t select * from t")
	}
	rows := tk.MustQuery("explain analyze select * from t").Rows()
	for _, row := range rows {
		line := fmt.Sprintf("%v", row)
		if strings.Contains(line, "Projection") {
			c.Assert(strings.Contains(line, "KB"), IsTrue)
			c.Assert(strings.Contains(line, "MB"), IsFalse)
			c.Assert(strings.Contains(line, "GB"), IsFalse)
		}
	}
}

func (s *testIntegrationSuite) TestIssue17045(c *C) {
	tk := testkit.NewTestKit(c, s.store)
	tk.MustExec("use test")
	tk.MustExec("drop table if exists t")
	tk.MustExec("create table t(a int,b varchar(20),c datetime,d double,e int,f int as(a+b),key(a),key(b),key(c),key(d),key(e),key(f));")
	tk.MustExec("insert into t(a,b,e) values(null,\"5\",null);")
	tk.MustExec("insert into t(a,b,e) values(\"5\",null,null);")
	tk.MustQuery("select /*+ use_index_merge(t)*/ * from t where t.e=5 or t.a=5;").Check(testkit.Rows("5 <nil> <nil> <nil> <nil> <nil>"))
}

func (s *testIntegrationSuite) TestIssue17098(c *C) {
	tk := testkit.NewTestKit(c, s.store)
	tk.MustExec("use test")
	tk.MustExec("drop table if exists t1, t2")
	tk.MustExec("create table t1(a char) collate utf8mb4_bin;")
	tk.MustExec("create table t2(a char) collate utf8mb4_bin;;")
	tk.MustExec("insert into t1 values('a');")
	tk.MustExec("insert into t2 values('a');")
	tk.MustQuery("select collation(t1.a) from t1 union select collation(t2.a) from t2;").Check(testkit.Rows("utf8mb4_bin"))
}

func (s *testIntegrationSerialSuite) TestIssue17176(c *C) {
	collate.SetNewCollationEnabledForTest(true)
	defer collate.SetNewCollationEnabledForTest(false)

	tk := testkit.NewTestKit(c, s.store)
	tk.MustExec("use test")
	tk.MustExec("drop table if exists t")
	tk.MustGetErrMsg("create table t(a enum('a', 'a ')) charset utf8 collate utf8_bin;", "[types:1291]Column 'a' has duplicated value 'a ' in ENUM")
	tk.MustGetErrMsg("create table t(a enum('a', 'Á')) charset utf8 collate utf8_general_ci;", "[types:1291]Column 'a' has duplicated value 'Á' in ENUM")
	tk.MustGetErrMsg("create table t(a enum('a', 'a ')) charset utf8mb4 collate utf8mb4_bin;", "[types:1291]Column 'a' has duplicated value 'a ' in ENUM")
	tk.MustExec("create table t(a enum('a', 'A')) charset utf8 collate utf8_bin;")
	tk.MustExec("drop table t;")
	tk.MustExec("create table t3(a enum('a', 'A')) charset utf8mb4 collate utf8mb4_bin;")
}

func (s *testIntegrationSuite) TestIssue17115(c *C) {
	tk := testkit.NewTestKit(c, s.store)
	tk.MustQuery("select collation(user());").Check(testkit.Rows("utf8mb4_bin"))
	tk.MustQuery("select collation(compress('abc'));").Check(testkit.Rows("binary"))
}

func (s *testIntegrationSuite) TestIndexedVirtualGeneratedColumnTruncate(c *C) {
	tk := testkit.NewTestKit(c, s.store)
	tk.MustExec("use test")
	tk.MustExec("drop table if exists t1")
	tk.MustExec("create table t(a int, b tinyint as(a+100) unique key)")
	tk.MustExec("insert ignore into t values(200, default)")
	tk.MustExec("update t set a=1 where a=200")
	tk.MustExec("admin check table t")
	tk.MustExec("delete from t")
	tk.MustExec("insert ignore into t values(200, default)")
	tk.MustExec("admin check table t")
	tk.MustExec("insert ignore into t values(200, default) on duplicate key update a=100")
	tk.MustExec("admin check table t")
	tk.MustExec("delete from t")
	tk.MustExec("admin check table t")

	tk.MustExec("begin")
	tk.MustExec("insert ignore into t values(200, default)")
	tk.MustExec("update t set a=1 where a=200")
	tk.MustExec("admin check table t")
	tk.MustExec("delete from t")
	tk.MustExec("insert ignore into t values(200, default)")
	tk.MustExec("admin check table t")
	tk.MustExec("insert ignore into t values(200, default) on duplicate key update a=100")
	tk.MustExec("admin check table t")
	tk.MustExec("delete from t")
	tk.MustExec("admin check table t")
	tk.MustExec("commit")
	tk.MustExec("admin check table t")
}

func (s *testIntegrationSuite) TestIssue17287(c *C) {
	tk := testkit.NewTestKit(c, s.store)
	orgEnable := plannercore.PreparedPlanCacheEnabled()
	defer func() {
		plannercore.SetPreparedPlanCache(orgEnable)
	}()
	plannercore.SetPreparedPlanCache(true)
	var err error
	tk.Se, err = session.CreateSession4TestWithOpt(s.store, &session.Opt{
		PreparedPlanCache: kvcache.NewSimpleLRUCache(100, 0.1, math.MaxUint64),
	})
	c.Assert(err, IsNil)

	tk.MustExec("use test;")
	tk.MustExec("drop table if exists t;")
	tk.MustExec("set @@tidb_enable_vectorized_expression = false;")
	tk.MustExec("create table t(a datetime);")
	tk.MustExec("insert into t values(from_unixtime(1589873945)), (from_unixtime(1589873946));")
	tk.MustExec("prepare stmt7 from 'SELECT unix_timestamp(a) FROM t WHERE a = from_unixtime(?);';")
	tk.MustExec("set @val1 = 1589873945;")
	tk.MustExec("set @val2 = 1589873946;")
	tk.MustQuery("execute stmt7 using @val1;").Check(testkit.Rows("1589873945"))
	tk.MustQuery("execute stmt7 using @val2;").Check(testkit.Rows("1589873946"))
}

<<<<<<< HEAD
func (s *testIntegrationSuite) TestIssue17898(c *C) {
	tk := testkit.NewTestKit(c, s.store)
	tk.MustExec("use test")

	tk.MustExec("drop table t0")
	tk.MustExec("create table t0(a char(10), b int as ((a)));")
	tk.MustExec("insert into t0(a) values(\"0.5\");")
	tk.MustQuery("select * from t0;").Check(testkit.Rows("0.5 1"))

=======
func (s *testIntegrationSerialSuite) TestIssue17891(c *C) {
	collate.SetNewCollationEnabledForTest(true)
	defer collate.SetNewCollationEnabledForTest(false)

	tk := testkit.NewTestKit(c, s.store)
	tk.MustExec("use test")
	tk.MustExec("drop table if exists t")
	tk.MustExec("create table t(id int, value set ('a','b','c') charset utf8mb4 collate utf8mb4_bin default 'a,b ');")
	tk.MustExec("drop table t")
	tk.MustExec("create table test(id int, value set ('a','b','c') charset utf8mb4 collate utf8mb4_general_ci default 'a,B ,C');")
>>>>>>> 60dbf2b1
}<|MERGE_RESOLUTION|>--- conflicted
+++ resolved
@@ -6620,7 +6620,6 @@
 	tk.MustQuery("execute stmt7 using @val2;").Check(testkit.Rows("1589873946"))
 }
 
-<<<<<<< HEAD
 func (s *testIntegrationSuite) TestIssue17898(c *C) {
 	tk := testkit.NewTestKit(c, s.store)
 	tk.MustExec("use test")
@@ -6629,8 +6628,8 @@
 	tk.MustExec("create table t0(a char(10), b int as ((a)));")
 	tk.MustExec("insert into t0(a) values(\"0.5\");")
 	tk.MustQuery("select * from t0;").Check(testkit.Rows("0.5 1"))
-
-=======
+}
+
 func (s *testIntegrationSerialSuite) TestIssue17891(c *C) {
 	collate.SetNewCollationEnabledForTest(true)
 	defer collate.SetNewCollationEnabledForTest(false)
@@ -6641,5 +6640,4 @@
 	tk.MustExec("create table t(id int, value set ('a','b','c') charset utf8mb4 collate utf8mb4_bin default 'a,b ');")
 	tk.MustExec("drop table t")
 	tk.MustExec("create table test(id int, value set ('a','b','c') charset utf8mb4 collate utf8mb4_general_ci default 'a,B ,C');")
->>>>>>> 60dbf2b1
 }