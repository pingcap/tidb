// Copyright 2017 PingCAP, Inc.
//
// Licensed under the Apache License, Version 2.0 (the "License");
// you may not use this file except in compliance with the License.
// You may obtain a copy of the License at
//
//     http://www.apache.org/licenses/LICENSE-2.0
//
// Unless required by applicable law or agreed to in writing, software
// distributed under the License is distributed on an "AS IS" BASIS,
// See the License for the specific language governing permissions and
// limitations under the License.

package expression_test

import (
	"bytes"
	"context"
	"fmt"
	"math"
	"sort"
	"strconv"
	"strings"
	"time"

	. "github.com/pingcap/check"
	"github.com/pingcap/errors"
	"github.com/pingcap/parser/auth"
	"github.com/pingcap/parser/model"
	"github.com/pingcap/parser/mysql"
	"github.com/pingcap/parser/terror"
	"github.com/pingcap/tidb/domain"
	"github.com/pingcap/tidb/expression"
	"github.com/pingcap/tidb/kv"
	plannercore "github.com/pingcap/tidb/planner/core"
	"github.com/pingcap/tidb/session"
	"github.com/pingcap/tidb/sessionctx"
	"github.com/pingcap/tidb/sessionctx/variable"
	"github.com/pingcap/tidb/store/mockstore"
	"github.com/pingcap/tidb/table"
	"github.com/pingcap/tidb/types"
	"github.com/pingcap/tidb/util/collate"
	"github.com/pingcap/tidb/util/kvcache"
	"github.com/pingcap/tidb/util/mock"
	"github.com/pingcap/tidb/util/sqlexec"
	"github.com/pingcap/tidb/util/testkit"
	"github.com/pingcap/tidb/util/testutil"
)

var _ = Suite(&testIntegrationSuite{})
var _ = Suite(&testIntegrationSuite2{})
var _ = SerialSuites(&testIntegrationSerialSuite{})

type testIntegrationSuiteBase struct {
	store kv.Storage
	dom   *domain.Domain
	ctx   sessionctx.Context
}

type testIntegrationSuite struct {
	testIntegrationSuiteBase
}

type testIntegrationSuite2 struct {
	testIntegrationSuiteBase
}

type testIntegrationSerialSuite struct {
	testIntegrationSuiteBase
}

func (s *testIntegrationSuiteBase) cleanEnv(c *C) {
	tk := testkit.NewTestKit(c, s.store)
	tk.MustExec("use test")
	r := tk.MustQuery("show tables")
	for _, tb := range r.Rows() {
		tableName := tb[0]
		tk.MustExec(fmt.Sprintf("drop table %v", tableName))
	}
}

func (s *testIntegrationSuiteBase) SetUpSuite(c *C) {
	var err error
	s.store, s.dom, err = newStoreWithBootstrap()
	c.Assert(err, IsNil)
	s.ctx = mock.NewContext()
}

func (s *testIntegrationSuiteBase) TearDownSuite(c *C) {
	s.dom.Close()
	s.store.Close()
}

func (s *testIntegrationSuite) Test19654(c *C) {
	tk := testkit.NewTestKit(c, s.store)
	tk.MustExec("USE test;")

	// enum vs enum
	tk.MustExec("drop table if exists t1, t2;")
	tk.MustExec("create table t1 (b enum('a', 'b'));")
	tk.MustExec("insert into t1 values ('a');")
	tk.MustExec("create table t2 (b enum('b','a') not null, unique(b));")
	tk.MustExec("insert into t2 values ('a');")
	tk.MustQuery("select /*+ inl_join(t2)*/ * from t1, t2 where t1.b=t2.b;").Check(testkit.Rows("a a"))

	// set vs set
	tk.MustExec("drop table if exists t1, t2;")
	tk.MustExec("create table t1 (b set('a', 'b'));")
	tk.MustExec("insert into t1 values ('a');")
	tk.MustExec("create table t2 (b set('b','a') not null, unique(b));")
	tk.MustExec("insert into t2 values ('a');")
	tk.MustQuery("select /*+ inl_join(t2)*/ * from t1, t2 where t1.b=t2.b;").Check(testkit.Rows("a a"))

	// enum vs set
	tk.MustExec("drop table if exists t1, t2;")
	tk.MustExec("create table t1 (b enum('a', 'b'));")
	tk.MustExec("insert into t1 values ('a');")
	tk.MustExec("create table t2 (b set('b','a') not null, unique(b));")
	tk.MustExec("insert into t2 values ('a');")
	tk.MustQuery("select /*+ inl_join(t2)*/ * from t1, t2 where t1.b=t2.b;").Check(testkit.Rows("a a"))

	// char vs enum
	tk.MustExec("drop table if exists t1, t2;")
	tk.MustExec("create table t1 (b char(10));")
	tk.MustExec("insert into t1 values ('a');")
	tk.MustExec("create table t2 (b enum('b','a') not null, unique(b));")
	tk.MustExec("insert into t2 values ('a');")
	tk.MustQuery("select /*+ inl_join(t2)*/ * from t1, t2 where t1.b=t2.b;").Check(testkit.Rows("a a"))

	// char vs set
	tk.MustExec("drop table if exists t1, t2;")
	tk.MustExec("create table t1 (b char(10));")
	tk.MustExec("insert into t1 values ('a');")
	tk.MustExec("create table t2 (b set('b','a') not null, unique(b));")
	tk.MustExec("insert into t2 values ('a');")
	tk.MustQuery("select /*+ inl_join(t2)*/ * from t1, t2 where t1.b=t2.b;").Check(testkit.Rows("a a"))
}

func (s *testIntegrationSuite) TestFuncREPEAT(c *C) {
	tk := testkit.NewTestKit(c, s.store)
	defer s.cleanEnv(c)
	tk.MustExec("USE test;")
	tk.MustExec("DROP TABLE IF EXISTS table_string;")
	tk.MustExec("CREATE TABLE table_string(a CHAR(20), b VARCHAR(20), c TINYTEXT, d TEXT(20), e MEDIUMTEXT, f LONGTEXT, g BIGINT);")
	tk.MustExec("INSERT INTO table_string (a, b, c, d, e, f, g) VALUES ('a', 'b', 'c', 'd', 'e', 'f', 2);")
	tk.CheckExecResult(1, 0)

	r := tk.MustQuery("SELECT REPEAT(a, g), REPEAT(b, g), REPEAT(c, g), REPEAT(d, g), REPEAT(e, g), REPEAT(f, g) FROM table_string;")
	r.Check(testkit.Rows("aa bb cc dd ee ff"))

	r = tk.MustQuery("SELECT REPEAT(NULL, g), REPEAT(NULL, g), REPEAT(NULL, g), REPEAT(NULL, g), REPEAT(NULL, g), REPEAT(NULL, g) FROM table_string;")
	r.Check(testkit.Rows("<nil> <nil> <nil> <nil> <nil> <nil>"))

	r = tk.MustQuery("SELECT REPEAT(a, NULL), REPEAT(b, NULL), REPEAT(c, NULL), REPEAT(d, NULL), REPEAT(e, NULL), REPEAT(f, NULL) FROM table_string;")
	r.Check(testkit.Rows("<nil> <nil> <nil> <nil> <nil> <nil>"))

	r = tk.MustQuery("SELECT REPEAT(a, 2), REPEAT(b, 2), REPEAT(c, 2), REPEAT(d, 2), REPEAT(e, 2), REPEAT(f, 2) FROM table_string;")
	r.Check(testkit.Rows("aa bb cc dd ee ff"))

	r = tk.MustQuery("SELECT REPEAT(NULL, 2), REPEAT(NULL, 2), REPEAT(NULL, 2), REPEAT(NULL, 2), REPEAT(NULL, 2), REPEAT(NULL, 2) FROM table_string;")
	r.Check(testkit.Rows("<nil> <nil> <nil> <nil> <nil> <nil>"))

	r = tk.MustQuery("SELECT REPEAT(a, -1), REPEAT(b, -2), REPEAT(c, -2), REPEAT(d, -2), REPEAT(e, -2), REPEAT(f, -2) FROM table_string;")
	r.Check(testkit.Rows("     "))

	r = tk.MustQuery("SELECT REPEAT(a, 0), REPEAT(b, 0), REPEAT(c, 0), REPEAT(d, 0), REPEAT(e, 0), REPEAT(f, 0) FROM table_string;")
	r.Check(testkit.Rows("     "))

	r = tk.MustQuery("SELECT REPEAT(a, 16777217), REPEAT(b, 16777217), REPEAT(c, 16777217), REPEAT(d, 16777217), REPEAT(e, 16777217), REPEAT(f, 16777217) FROM table_string;")
	r.Check(testkit.Rows("<nil> <nil> <nil> <nil> <nil> <nil>"))
}

func (s *testIntegrationSuite) TestFuncLpadAndRpad(c *C) {
	tk := testkit.NewTestKit(c, s.store)
	defer s.cleanEnv(c)
	tk.MustExec(`USE test;`)
	tk.MustExec(`DROP TABLE IF EXISTS t;`)
	tk.MustExec(`CREATE TABLE t(a BINARY(10), b CHAR(10));`)
	tk.MustExec(`INSERT INTO t SELECT "中文", "abc";`)
	result := tk.MustQuery(`SELECT LPAD(a, 11, "a"), LPAD(b, 2, "xx") FROM t;`)
	result.Check(testkit.Rows("a中文\x00\x00\x00\x00 ab"))
	result = tk.MustQuery(`SELECT RPAD(a, 11, "a"), RPAD(b, 2, "xx") FROM t;`)
	result.Check(testkit.Rows("中文\x00\x00\x00\x00a ab"))
	result = tk.MustQuery(`SELECT LPAD("中文", 5, "字符"), LPAD("中文", 1, "a");`)
	result.Check(testkit.Rows("字符字中文 中"))
	result = tk.MustQuery(`SELECT RPAD("中文", 5, "字符"), RPAD("中文", 1, "a");`)
	result.Check(testkit.Rows("中文字符字 中"))
	result = tk.MustQuery(`SELECT RPAD("中文", -5, "字符"), RPAD("中文", 10, "");`)
	result.Check(testkit.Rows("<nil> <nil>"))
	result = tk.MustQuery(`SELECT LPAD("中文", -5, "字符"), LPAD("中文", 10, "");`)
	result.Check(testkit.Rows("<nil> <nil>"))
}

func (s *testIntegrationSuite) TestMiscellaneousBuiltin(c *C) {
	ctx := context.Background()
	defer s.cleanEnv(c)

	tk := testkit.NewTestKit(c, s.store)
	tk.MustExec("use test")
	// for uuid
	r := tk.MustQuery("select uuid(), uuid(), uuid(), uuid(), uuid(), uuid();")
	for _, it := range r.Rows() {
		for _, item := range it {
			uuid, ok := item.(string)
			c.Assert(ok, Equals, true)
			list := strings.Split(uuid, "-")
			c.Assert(len(list), Equals, 5)
			c.Assert(len(list[0]), Equals, 8)
			c.Assert(len(list[1]), Equals, 4)
			c.Assert(len(list[2]), Equals, 4)
			c.Assert(len(list[3]), Equals, 4)
			c.Assert(len(list[4]), Equals, 12)
		}
	}
	tk.MustQuery("select sleep(1);").Check(testkit.Rows("0"))
	tk.MustQuery("select sleep(0);").Check(testkit.Rows("0"))
	tk.MustQuery("select sleep('a');").Check(testkit.Rows("0"))
	tk.MustQuery("show warnings;").Check(testkit.Rows("Warning 1292 Truncated incorrect FLOAT value: 'a'"))
	rs, err := tk.Exec("select sleep(-1);")
	c.Assert(err, IsNil)
	c.Assert(rs, NotNil)
	_, err = session.GetRows4Test(ctx, tk.Se, rs)
	c.Assert(err, NotNil)
	c.Assert(rs.Close(), IsNil)

	tk.MustQuery("SELECT INET_ATON('10.0.5.9');").Check(testkit.Rows("167773449"))
	tk.MustQuery("SELECT INET_NTOA(167773449);").Check(testkit.Rows("10.0.5.9"))
	tk.MustQuery("SELECT HEX(INET6_ATON('fdfe::5a55:caff:fefa:9089'));").Check(testkit.Rows("FDFE0000000000005A55CAFFFEFA9089"))
	tk.MustQuery("SELECT HEX(INET6_ATON('10.0.5.9'));").Check(testkit.Rows("0A000509"))
	tk.MustQuery("SELECT INET6_NTOA(INET6_ATON('fdfe::5a55:caff:fefa:9089'));").Check(testkit.Rows("fdfe::5a55:caff:fefa:9089"))
	tk.MustQuery("SELECT INET6_NTOA(INET6_ATON('10.0.5.9'));").Check(testkit.Rows("10.0.5.9"))
	tk.MustQuery("SELECT INET6_NTOA(UNHEX('FDFE0000000000005A55CAFFFEFA9089'));").Check(testkit.Rows("fdfe::5a55:caff:fefa:9089"))
	tk.MustQuery("SELECT INET6_NTOA(UNHEX('0A000509'));").Check(testkit.Rows("10.0.5.9"))

	tk.MustQuery(`SELECT IS_IPV4('10.0.5.9'), IS_IPV4('10.0.5.256');`).Check(testkit.Rows("1 0"))
	tk.MustQuery(`SELECT IS_IPV4_COMPAT(INET6_ATON('::10.0.5.9'));`).Check(testkit.Rows("1"))
	tk.MustQuery(`SELECT IS_IPV4_COMPAT(INET6_ATON('::ffff:10.0.5.9'));`).Check(testkit.Rows("0"))
	tk.MustQuery(`SELECT
	  IS_IPV4_COMPAT(INET6_ATON('::192.168.0.1')),
	  IS_IPV4_COMPAT(INET6_ATON('::c0a8:0001')),
	  IS_IPV4_COMPAT(INET6_ATON('::c0a8:1'));`).Check(testkit.Rows("1 1 1"))
	tk.MustQuery(`SELECT IS_IPV4_MAPPED(INET6_ATON('::10.0.5.9'));`).Check(testkit.Rows("0"))
	tk.MustQuery(`SELECT IS_IPV4_MAPPED(INET6_ATON('::ffff:10.0.5.9'));`).Check(testkit.Rows("1"))
	tk.MustQuery(`SELECT
	  IS_IPV4_MAPPED(INET6_ATON('::ffff:192.168.0.1')),
	  IS_IPV4_MAPPED(INET6_ATON('::ffff:c0a8:0001')),
	  IS_IPV4_MAPPED(INET6_ATON('::ffff:c0a8:1'));`).Check(testkit.Rows("1 1 1"))
	tk.MustQuery(`SELECT IS_IPV6('10.0.5.9'), IS_IPV6('::1');`).Check(testkit.Rows("0 1"))

	tk.MustExec("drop table if exists t1;")
	tk.MustExec(`create table t1(
        a int,
        b int not null,
        c int not null default 0,
        d int default 0,
        unique key(b,c),
        unique key(b,d)
);`)
	tk.MustExec("insert into t1 (a,b) values(1,10),(1,20),(2,30),(2,40);")
	tk.MustQuery("select any_value(a), sum(b) from t1;").Check(testkit.Rows("1 100"))
	tk.MustQuery("select a,any_value(b),sum(c) from t1 group by a order by a;").Check(testkit.Rows("1 10 0", "2 30 0"))

	// for locks
	tk.MustExec(`set tidb_enable_noop_functions=1;`)
	result := tk.MustQuery(`SELECT GET_LOCK('test_lock1', 10);`)
	result.Check(testkit.Rows("1"))
	result = tk.MustQuery(`SELECT GET_LOCK('test_lock2', 10);`)
	result.Check(testkit.Rows("1"))

	result = tk.MustQuery(`SELECT RELEASE_LOCK('test_lock2');`)
	result.Check(testkit.Rows("1"))
	result = tk.MustQuery(`SELECT RELEASE_LOCK('test_lock1');`)
	result.Check(testkit.Rows("1"))
}

func (s *testIntegrationSuite) TestConvertToBit(c *C) {
	defer s.cleanEnv(c)
	tk := testkit.NewTestKit(c, s.store)
	tk.MustExec("use test")
	tk.MustExec("drop table if exists t, t1")
	tk.MustExec("create table t (a bit(64))")
	tk.MustExec("create table t1 (a varchar(2))")
	tk.MustExec(`insert t1 value ('10')`)
	tk.MustExec(`insert t select a from t1`)
	tk.MustQuery("select a+0 from t").Check(testkit.Rows("12592"))

	tk.MustExec("drop table if exists t, t1")
	tk.MustExec("create table t (a bit(64))")
	tk.MustExec("create table t1 (a binary(2))")
	tk.MustExec(`insert t1 value ('10')`)
	tk.MustExec(`insert t select a from t1`)
	tk.MustQuery("select a+0 from t").Check(testkit.Rows("12592"))

	tk.MustExec("drop table if exists t, t1")
	tk.MustExec("create table t (a bit(64))")
	tk.MustExec("create table t1 (a datetime)")
	tk.MustExec(`insert t1 value ('09-01-01')`)
	tk.MustExec(`insert t select a from t1`)
	tk.MustQuery("select a+0 from t").Check(testkit.Rows("20090101000000"))

	// For issue 20118
	tk.MustExec("drop table if exists t;")
	tk.MustExec("create table t(a tinyint, b bit(63));")
	tk.MustExec("insert ignore  into t values(599999999, -1);")
	tk.MustQuery("show warnings;").Check(testkit.Rows(
		"Warning 1690 constant 599999999 overflows tinyint",
		"Warning 1406 Data Too Long, field len 63"))
	tk.MustQuery("select * from t;").Check(testkit.Rows("127 \u007f\xff\xff\xff\xff\xff\xff\xff"))
}

func (s *testIntegrationSuite2) TestMathBuiltin(c *C) {
	ctx := context.Background()
	defer s.cleanEnv(c)
	tk := testkit.NewTestKit(c, s.store)
	tk.MustExec("use test")

	// for degrees
	result := tk.MustQuery("select degrees(0), degrees(1)")
	result.Check(testkit.Rows("0 57.29577951308232"))
	result = tk.MustQuery("select degrees(2), degrees(5)")
	result.Check(testkit.Rows("114.59155902616465 286.4788975654116"))

	// for sin
	result = tk.MustQuery("select sin(0), sin(1.5707963267949)")
	result.Check(testkit.Rows("0 1"))
	result = tk.MustQuery("select sin(1), sin(100)")
	result.Check(testkit.Rows("0.8414709848078965 -0.5063656411097588"))
	result = tk.MustQuery("select sin('abcd')")
	result.Check(testkit.Rows("0"))

	// for cos
	result = tk.MustQuery("select cos(0), cos(3.1415926535898)")
	result.Check(testkit.Rows("1 -1"))
	result = tk.MustQuery("select cos('abcd')")
	result.Check(testkit.Rows("1"))

	// for tan
	result = tk.MustQuery("select tan(0.00), tan(PI()/4)")
	result.Check(testkit.Rows("0 1"))
	result = tk.MustQuery("select tan('abcd')")
	result.Check(testkit.Rows("0"))

	// for log2
	result = tk.MustQuery("select log2(0.0)")
	result.Check(testkit.Rows("<nil>"))
	result = tk.MustQuery("select log2(4)")
	result.Check(testkit.Rows("2"))
	result = tk.MustQuery("select log2('8.0abcd')")
	result.Check(testkit.Rows("3"))
	result = tk.MustQuery("select log2(-1)")
	result.Check(testkit.Rows("<nil>"))
	result = tk.MustQuery("select log2(NULL)")
	result.Check(testkit.Rows("<nil>"))

	// for log10
	result = tk.MustQuery("select log10(0.0)")
	result.Check(testkit.Rows("<nil>"))
	result = tk.MustQuery("select log10(100)")
	result.Check(testkit.Rows("2"))
	result = tk.MustQuery("select log10('1000.0abcd')")
	result.Check(testkit.Rows("3"))
	result = tk.MustQuery("select log10(-1)")
	result.Check(testkit.Rows("<nil>"))
	result = tk.MustQuery("select log10(NULL)")
	result.Check(testkit.Rows("<nil>"))

	//for log
	result = tk.MustQuery("select log(0.0)")
	result.Check(testkit.Rows("<nil>"))
	result = tk.MustQuery("select log(100)")
	result.Check(testkit.Rows("4.605170185988092"))
	result = tk.MustQuery("select log('100.0abcd')")
	result.Check(testkit.Rows("4.605170185988092"))
	result = tk.MustQuery("select log(-1)")
	result.Check(testkit.Rows("<nil>"))
	result = tk.MustQuery("select log(NULL)")
	result.Check(testkit.Rows("<nil>"))
	result = tk.MustQuery("select log(NULL, NULL)")
	result.Check(testkit.Rows("<nil>"))
	result = tk.MustQuery("select log(1, 100)")
	result.Check(testkit.Rows("<nil>"))
	result = tk.MustQuery("select log(0.5, 0.25)")
	result.Check(testkit.Rows("2"))
	result = tk.MustQuery("select log(-1, 0.25)")
	result.Check(testkit.Rows("<nil>"))

	// for atan
	result = tk.MustQuery("select atan(0), atan(-1), atan(1), atan(1,2)")
	result.Check(testkit.Rows("0 -0.7853981633974483 0.7853981633974483 0.4636476090008061"))
	result = tk.MustQuery("select atan('tidb')")
	result.Check(testkit.Rows("0"))

	// for asin
	result = tk.MustQuery("select asin(0), asin(-2), asin(2), asin(1)")
	result.Check(testkit.Rows("0 <nil> <nil> 1.5707963267948966"))
	result = tk.MustQuery("select asin('tidb')")
	result.Check(testkit.Rows("0"))

	// for acos
	result = tk.MustQuery("select acos(0), acos(-2), acos(2), acos(1)")
	result.Check(testkit.Rows("1.5707963267948966 <nil> <nil> 0"))
	result = tk.MustQuery("select acos('tidb')")
	result.Check(testkit.Rows("1.5707963267948966"))

	// for pi
	result = tk.MustQuery("select pi()")
	result.Check(testkit.Rows("3.141592653589793"))

	// for floor
	result = tk.MustQuery("select floor(0), floor(null), floor(1.23), floor(-1.23), floor(1)")
	result.Check(testkit.Rows("0 <nil> 1 -2 1"))
	result = tk.MustQuery("select floor('tidb'), floor('1tidb'), floor('tidb1')")
	result.Check(testkit.Rows("0 1 0"))
	result = tk.MustQuery("SELECT floor(t.c_datetime) FROM (select CAST('2017-07-19 00:00:00' AS DATETIME) AS c_datetime) AS t")
	result.Check(testkit.Rows("20170719000000"))
	result = tk.MustQuery("SELECT floor(t.c_time) FROM (select CAST('12:34:56' AS TIME) AS c_time) AS t")
	result.Check(testkit.Rows("123456"))
	result = tk.MustQuery("SELECT floor(t.c_time) FROM (select CAST('00:34:00' AS TIME) AS c_time) AS t")
	result.Check(testkit.Rows("3400"))
	result = tk.MustQuery("SELECT floor(t.c_time) FROM (select CAST('00:00:00' AS TIME) AS c_time) AS t")
	result.Check(testkit.Rows("0"))
	result = tk.MustQuery("SELECT floor(t.c_decimal) FROM (SELECT CAST('-10.01' AS DECIMAL(10,2)) AS c_decimal) AS t")
	result.Check(testkit.Rows("-11"))
	result = tk.MustQuery("SELECT floor(t.c_decimal) FROM (SELECT CAST('-10.01' AS DECIMAL(10,1)) AS c_decimal) AS t")
	result.Check(testkit.Rows("-10"))

	// for ceil/ceiling
	result = tk.MustQuery("select ceil(0), ceil(null), ceil(1.23), ceil(-1.23), ceil(1)")
	result.Check(testkit.Rows("0 <nil> 2 -1 1"))
	result = tk.MustQuery("select ceiling(0), ceiling(null), ceiling(1.23), ceiling(-1.23), ceiling(1)")
	result.Check(testkit.Rows("0 <nil> 2 -1 1"))
	result = tk.MustQuery("select ceil('tidb'), ceil('1tidb'), ceil('tidb1'), ceiling('tidb'), ceiling('1tidb'), ceiling('tidb1')")
	result.Check(testkit.Rows("0 1 0 0 1 0"))
	result = tk.MustQuery("select ceil(t.c_datetime), ceiling(t.c_datetime) from (select cast('2017-07-20 00:00:00' as datetime) as c_datetime) as t")
	result.Check(testkit.Rows("20170720000000 20170720000000"))
	result = tk.MustQuery("select ceil(t.c_time), ceiling(t.c_time) from (select cast('12:34:56' as time) as c_time) as t")
	result.Check(testkit.Rows("123456 123456"))
	result = tk.MustQuery("select ceil(t.c_time), ceiling(t.c_time) from (select cast('00:34:00' as time) as c_time) as t")
	result.Check(testkit.Rows("3400 3400"))
	result = tk.MustQuery("select ceil(t.c_time), ceiling(t.c_time) from (select cast('00:00:00' as time) as c_time) as t")
	result.Check(testkit.Rows("0 0"))
	result = tk.MustQuery("select ceil(t.c_decimal), ceiling(t.c_decimal) from (select cast('-10.01' as decimal(10,2)) as c_decimal) as t")
	result.Check(testkit.Rows("-10 -10"))
	result = tk.MustQuery("select ceil(t.c_decimal), ceiling(t.c_decimal) from (select cast('-10.01' as decimal(10,1)) as c_decimal) as t")
	result.Check(testkit.Rows("-10 -10"))
	result = tk.MustQuery("select floor(18446744073709551615), ceil(18446744073709551615)")
	result.Check(testkit.Rows("18446744073709551615 18446744073709551615"))
	result = tk.MustQuery("select floor(18446744073709551615.1233), ceil(18446744073709551615.1233)")
	result.Check(testkit.Rows("18446744073709551615 18446744073709551616"))
	result = tk.MustQuery("select floor(-18446744073709551617), ceil(-18446744073709551617), floor(-18446744073709551617.11), ceil(-18446744073709551617.11)")
	result.Check(testkit.Rows("-18446744073709551617 -18446744073709551617 -18446744073709551618 -18446744073709551617"))
	tk.MustExec("drop table if exists t;")
	tk.MustExec("create table t(a decimal(40,20) UNSIGNED);")
	tk.MustExec("insert into t values(2.99999999900000000000), (12), (0);")
	tk.MustQuery("select a, ceil(a) from t where ceil(a) > 1;").Check(testkit.Rows("2.99999999900000000000 3", "12.00000000000000000000 12"))
	tk.MustQuery("select a, ceil(a) from t;").Check(testkit.Rows("2.99999999900000000000 3", "12.00000000000000000000 12", "0.00000000000000000000 0"))
	tk.MustQuery("select ceil(-29464);").Check(testkit.Rows("-29464"))
	tk.MustQuery("select a, floor(a) from t where floor(a) > 1;").Check(testkit.Rows("2.99999999900000000000 2", "12.00000000000000000000 12"))
	tk.MustQuery("select a, floor(a) from t;").Check(testkit.Rows("2.99999999900000000000 2", "12.00000000000000000000 12", "0.00000000000000000000 0"))
	tk.MustQuery("select floor(-29464);").Check(testkit.Rows("-29464"))

	tk.MustExec(`drop table if exists t;`)
	tk.MustExec(`create table t(a decimal(40,20), b bigint);`)
	tk.MustExec(`insert into t values(-2.99999990000000000000, -1);`)
	tk.MustQuery(`select floor(a), floor(a), floor(a) from t;`).Check(testkit.Rows(`-3 -3 -3`))
	tk.MustQuery(`select b, floor(b) from t;`).Check(testkit.Rows(`-1 -1`))

	// for cot
	result = tk.MustQuery("select cot(1), cot(-1), cot(NULL)")
	result.Check(testkit.Rows("0.6420926159343308 -0.6420926159343308 <nil>"))
	result = tk.MustQuery("select cot('1tidb')")
	result.Check(testkit.Rows("0.6420926159343308"))
	rs, err := tk.Exec("select cot(0)")
	c.Assert(err, IsNil)
	_, err = session.GetRows4Test(ctx, tk.Se, rs)
	c.Assert(err, NotNil)
	terr := errors.Cause(err).(*terror.Error)
	c.Assert(terr.Code(), Equals, errors.ErrCode(mysql.ErrDataOutOfRange))
	c.Assert(rs.Close(), IsNil)

	//for exp
	result = tk.MustQuery("select exp(0), exp(1), exp(-1), exp(1.2), exp(NULL)")
	result.Check(testkit.Rows("1 2.718281828459045 0.36787944117144233 3.3201169227365472 <nil>"))
	result = tk.MustQuery("select exp('tidb'), exp('1tidb')")
	result.Check(testkit.Rows("1 2.718281828459045"))
	rs, err = tk.Exec("select exp(1000000)")
	c.Assert(err, IsNil)
	_, err = session.GetRows4Test(ctx, tk.Se, rs)
	c.Assert(err, NotNil)
	terr = errors.Cause(err).(*terror.Error)
	c.Assert(terr.Code(), Equals, errors.ErrCode(mysql.ErrDataOutOfRange))
	c.Assert(rs.Close(), IsNil)
	tk.MustExec("drop table if exists t")
	tk.MustExec("create table t(a float)")
	tk.MustExec("insert into t values(1000000)")
	rs, err = tk.Exec("select exp(a) from t")
	c.Assert(err, IsNil)
	_, err = session.GetRows4Test(ctx, tk.Se, rs)
	c.Assert(err, NotNil)
	terr = errors.Cause(err).(*terror.Error)
	c.Assert(terr.Code(), Equals, errors.ErrCode(mysql.ErrDataOutOfRange))
	c.Assert(err.Error(), Equals, "[types:1690]DOUBLE value is out of range in 'exp(test.t.a)'")
	c.Assert(rs.Close(), IsNil)

	// for conv
	result = tk.MustQuery("SELECT CONV('a', 16, 2);")
	result.Check(testkit.Rows("1010"))
	result = tk.MustQuery("SELECT CONV('6E', 18, 8);")
	result.Check(testkit.Rows("172"))
	result = tk.MustQuery("SELECT CONV(-17, 10, -18);")
	result.Check(testkit.Rows("-H"))
	result = tk.MustQuery("SELECT CONV(10+'10'+'10'+X'0a', 10, 10);")
	result.Check(testkit.Rows("40"))
	result = tk.MustQuery("SELECT CONV('a', 1, 10);")
	result.Check(testkit.Rows("<nil>"))
	result = tk.MustQuery("SELECT CONV('a', 37, 10);")
	result.Check(testkit.Rows("<nil>"))
	result = tk.MustQuery("SELECT CONV(0x0020, 2, 2);")
	result.Check(testkit.Rows("100000"))
	result = tk.MustQuery("SELECT CONV(0b10, 16, 2)")
	result.Check(testkit.Rows("10"))
	result = tk.MustQuery("SELECT CONV(0b10, 16, 8)")
	result.Check(testkit.Rows("2"))
	tk.MustExec("drop table if exists bit")
	tk.MustExec("create table bit(b bit(10))")
	tk.MustExec(`INSERT INTO bit (b) VALUES
			(0b0000010101),
			(0b0000010101),
			(NULL),
			(0b0000000001),
			(0b0000000000),
			(0b1111111111),
			(0b1111111111),
			(0b1111111111),
			(0b0000000000),
			(0b0000000000),
			(0b0000000000),
			(0b0000000000),
			(0b0000100000);`)
	tk.MustQuery("select conv(b, 2, 2) from `bit`").Check(testkit.Rows(
		"10101",
		"10101",
		"<nil>",
		"1",
		"0",
		"1111111111",
		"1111111111",
		"1111111111",
		"0",
		"0",
		"0",
		"0",
		"100000"))

	// for abs
	result = tk.MustQuery("SELECT ABS(-1);")
	result.Check(testkit.Rows("1"))
	result = tk.MustQuery("SELECT ABS('abc');")
	result.Check(testkit.Rows("0"))
	result = tk.MustQuery("SELECT ABS(18446744073709551615);")
	result.Check(testkit.Rows("18446744073709551615"))
	result = tk.MustQuery("SELECT ABS(123.4);")
	result.Check(testkit.Rows("123.4"))
	result = tk.MustQuery("SELECT ABS(-123.4);")
	result.Check(testkit.Rows("123.4"))
	result = tk.MustQuery("SELECT ABS(1234E-1);")
	result.Check(testkit.Rows("123.4"))
	result = tk.MustQuery("SELECT ABS(-9223372036854775807);")
	result.Check(testkit.Rows("9223372036854775807"))
	result = tk.MustQuery("SELECT ABS(NULL);")
	result.Check(testkit.Rows("<nil>"))
	rs, err = tk.Exec("SELECT ABS(-9223372036854775808);")
	c.Assert(err, IsNil)
	_, err = session.GetRows4Test(ctx, tk.Se, rs)
	c.Assert(err, NotNil)
	terr = errors.Cause(err).(*terror.Error)
	c.Assert(terr.Code(), Equals, errors.ErrCode(mysql.ErrDataOutOfRange))
	c.Assert(rs.Close(), IsNil)

	// for round
	result = tk.MustQuery("SELECT ROUND(2.5), ROUND(-2.5), ROUND(25E-1);")
	result.Check(testkit.Rows("3 -3 3")) // TODO: Should be 3 -3 2
	result = tk.MustQuery("SELECT ROUND(2.5, NULL), ROUND(NULL, 4), ROUND(NULL, NULL), ROUND(NULL);")
	result.Check(testkit.Rows("<nil> <nil> <nil> <nil>"))
	result = tk.MustQuery("SELECT ROUND('123.4'), ROUND('123e-2');")
	result.Check(testkit.Rows("123 1"))
	result = tk.MustQuery("SELECT ROUND(-9223372036854775808);")
	result.Check(testkit.Rows("-9223372036854775808"))
	result = tk.MustQuery("SELECT ROUND(123.456, 0), ROUND(123.456, 1), ROUND(123.456, 2), ROUND(123.456, 3), ROUND(123.456, 4), ROUND(123.456, -1), ROUND(123.456, -2), ROUND(123.456, -3), ROUND(123.456, -4);")
	result.Check(testkit.Rows("123 123.5 123.46 123.456 123.4560 120 100 0 0"))
	result = tk.MustQuery("SELECT ROUND(123456E-3, 0), ROUND(123456E-3, 1), ROUND(123456E-3, 2), ROUND(123456E-3, 3), ROUND(123456E-3, 4), ROUND(123456E-3, -1), ROUND(123456E-3, -2), ROUND(123456E-3, -3), ROUND(123456E-3, -4);")
	result.Check(testkit.Rows("123 123.5 123.46 123.456 123.456 120 100 0 0")) // TODO: Column 5 should be 123.4560

	// for truncate
	result = tk.MustQuery("SELECT truncate(123, -2), truncate(123, 2), truncate(123, 1), truncate(123, -1);")
	result.Check(testkit.Rows("100 123 123 120"))
	result = tk.MustQuery("SELECT truncate(123.456, -2), truncate(123.456, 2), truncate(123.456, 1), truncate(123.456, 3), truncate(1.23, 100), truncate(123456E-3, 2);")
	result.Check(testkit.Rows("100 123.45 123.4 123.456 1.230000000000000000000000000000 123.45"))
	result = tk.MustQuery("SELECT truncate(9223372036854775807, -7), truncate(9223372036854775808, -10), truncate(cast(-1 as unsigned), -10);")
	result.Check(testkit.Rows("9223372036850000000 9223372030000000000 18446744070000000000"))
	// issue 17181,19390
	tk.MustQuery("select truncate(42, -9223372036854775808);").Check(testkit.Rows("0"))
	tk.MustQuery("select truncate(42, 9223372036854775808);").Check(testkit.Rows("42"))
	tk.MustQuery("select truncate(42, -2147483648);").Check(testkit.Rows("0"))
	tk.MustQuery("select truncate(42, 2147483648);").Check(testkit.Rows("42"))
	tk.MustQuery("select truncate(42, 18446744073709551615);").Check(testkit.Rows("42"))
	tk.MustQuery("select truncate(42, 4294967295);").Check(testkit.Rows("42"))
	tk.MustQuery("select truncate(42, -0);").Check(testkit.Rows("42"))
	tk.MustQuery("select truncate(42, -307);").Check(testkit.Rows("0"))
	tk.MustQuery("select truncate(42, -308);").Check(testkit.Rows("0"))
	tk.MustQuery("select truncate(42, -309);").Check(testkit.Rows("0"))
	tk.MustExec(`drop table if exists t;`)
	tk.MustExec("create table t (a bigint unsigned);")
	tk.MustExec("insert into t values (18446744073709551615), (4294967295), (9223372036854775808), (2147483648);")
	tk.MustQuery("select truncate(42, a) from t;").Check(testkit.Rows("42", "42", "42", "42"))

	tk.MustExec(`drop table if exists t;`)
	tk.MustExec(`create table t(a date, b datetime, c timestamp, d varchar(20));`)
	tk.MustExec(`insert into t select "1234-12-29", "1234-12-29 16:24:13.9912", "2014-12-29 16:19:28", "12.34567";`)

	// NOTE: the actually result is: 12341220 12341229.0 12341200 12341229.00,
	// but Datum.ToString() don't format decimal length for float numbers.
	result = tk.MustQuery(`select truncate(a, -1), truncate(a, 1), truncate(a, -2), truncate(a, 2) from t;`)
	result.Check(testkit.Rows("12341220 12341229 12341200 12341229"))

	// NOTE: the actually result is: 12341229162410 12341229162414.0 12341229162400 12341229162414.00,
	// but Datum.ToString() don't format decimal length for float numbers.
	result = tk.MustQuery(`select truncate(b, -1), truncate(b, 1), truncate(b, -2), truncate(b, 2) from t;`)
	result.Check(testkit.Rows("12341229162410 12341229162414 12341229162400 12341229162414"))

	// NOTE: the actually result is: 20141229161920 20141229161928.0 20141229161900 20141229161928.00,
	// but Datum.ToString() don't format decimal length for float numbers.
	result = tk.MustQuery(`select truncate(c, -1), truncate(c, 1), truncate(c, -2), truncate(c, 2) from t;`)
	result.Check(testkit.Rows("20141229161920 20141229161928 20141229161900 20141229161928"))

	result = tk.MustQuery(`select truncate(d, -1), truncate(d, 1), truncate(d, -2), truncate(d, 2) from t;`)
	result.Check(testkit.Rows("10 12.3 0 12.34"))

	result = tk.MustQuery(`select truncate(json_array(), 1), truncate("cascasc", 1);`)
	result.Check(testkit.Rows("0 0"))

	// for pow
	result = tk.MustQuery("SELECT POW('12', 2), POW(1.2e1, '2.0'), POW(12, 2.0);")
	result.Check(testkit.Rows("144 144 144"))
	result = tk.MustQuery("SELECT POW(null, 2), POW(2, null), POW(null, null);")
	result.Check(testkit.Rows("<nil> <nil> <nil>"))
	result = tk.MustQuery("SELECT POW(0, 0);")
	result.Check(testkit.Rows("1"))
	result = tk.MustQuery("SELECT POW(0, 0.1), POW(0, 0.5), POW(0, 1);")
	result.Check(testkit.Rows("0 0 0"))
	rs, err = tk.Exec("SELECT POW(0, -1);")
	c.Assert(err, IsNil)
	_, err = session.GetRows4Test(ctx, tk.Se, rs)
	c.Assert(err, NotNil)
	terr = errors.Cause(err).(*terror.Error)
	c.Assert(terr.Code(), Equals, errors.ErrCode(mysql.ErrDataOutOfRange))
	c.Assert(rs.Close(), IsNil)

	// for sign
	result = tk.MustQuery("SELECT SIGN('12'), SIGN(1.2e1), SIGN(12), SIGN(0.0000012);")
	result.Check(testkit.Rows("1 1 1 1"))
	result = tk.MustQuery("SELECT SIGN('-12'), SIGN(-1.2e1), SIGN(-12), SIGN(-0.0000012);")
	result.Check(testkit.Rows("-1 -1 -1 -1"))
	result = tk.MustQuery("SELECT SIGN('0'), SIGN('-0'), SIGN(0);")
	result.Check(testkit.Rows("0 0 0"))
	result = tk.MustQuery("SELECT SIGN(NULL);")
	result.Check(testkit.Rows("<nil>"))
	result = tk.MustQuery("SELECT SIGN(-9223372036854775808), SIGN(9223372036854775808);")
	result.Check(testkit.Rows("-1 1"))

	// for sqrt
	result = tk.MustQuery("SELECT SQRT(-10), SQRT(144), SQRT(4.84), SQRT(0.04), SQRT(0);")
	result.Check(testkit.Rows("<nil> 12 2.2 0.2 0"))

	// for crc32
	result = tk.MustQuery("SELECT crc32(0), crc32(-0), crc32('0'), crc32('abc'), crc32('ABC'), crc32(NULL), crc32(''), crc32('hello world!')")
	result.Check(testkit.Rows("4108050209 4108050209 4108050209 891568578 2743272264 <nil> 0 62177901"))

	// for radians
	result = tk.MustQuery("SELECT radians(1.0), radians(pi()), radians(pi()/2), radians(180), radians(1.009);")
	result.Check(testkit.Rows("0.017453292519943295 0.05483113556160754 0.02741556778080377 3.141592653589793 0.01761037215262278"))

	// for rand
	tk.MustExec("drop table if exists t")
	tk.MustExec("create table t(a int)")
	tk.MustExec("insert into t values(1),(2),(3)")
	tk.Se.GetSessionVars().MaxChunkSize = 1
	tk.MustQuery("select rand(1) from t").Check(testkit.Rows("0.40540353712197724", "0.8716141803857071", "0.1418603212962489"))
	tk.MustQuery("select rand(a) from t").Check(testkit.Rows("0.40540353712197724", "0.6555866465490187", "0.9057697559760601"))
	tk.MustQuery("select rand(1), rand(2), rand(3)").Check(testkit.Rows("0.40540353712197724 0.6555866465490187 0.9057697559760601"))
}

func (s *testIntegrationSuite2) TestStringBuiltin(c *C) {
	defer s.cleanEnv(c)
	tk := testkit.NewTestKit(c, s.store)
	tk.MustExec("use test")
	ctx := context.Background()
	var err error

	// for length
	tk.MustExec("drop table if exists t")
	tk.MustExec("create table t(a int, b double, c datetime, d time, e char(20), f bit(10))")
	tk.MustExec(`insert into t values(1, 1.1, "2017-01-01 12:01:01", "12:01:01", "abcdef", 0b10101)`)
	result := tk.MustQuery("select length(a), length(b), length(c), length(d), length(e), length(f), length(null) from t")
	result.Check(testkit.Rows("1 3 19 8 6 2 <nil>"))
	tk.MustExec("drop table if exists t")
	tk.MustExec("create table t(a char(20))")
	tk.MustExec(`insert into t values("tidb  "), (concat("a  ", "b  "))`)
	result = tk.MustQuery("select a, length(a) from t")
	result.Check(testkit.Rows("tidb 4", "a  b 4"))

	// for concat
	tk.MustExec("drop table if exists t")
	tk.MustExec("create table t(a int, b double, c datetime, d time, e char(20))")
	tk.MustExec(`insert into t values(1, 1.1, "2017-01-01 12:01:01", "12:01:01", "abcdef")`)
	result = tk.MustQuery("select concat(a, b, c, d, e) from t")
	result.Check(testkit.Rows("11.12017-01-01 12:01:0112:01:01abcdef"))
	result = tk.MustQuery("select concat(null)")
	result.Check(testkit.Rows("<nil>"))
	result = tk.MustQuery("select concat(null, a, b) from t")
	result.Check(testkit.Rows("<nil>"))
	tk.MustExec("drop table if exists t")
	// Fix issue 9123
	tk.MustExec("create table t(a char(32) not null, b float default '0') engine=innodb default charset=utf8mb4")
	tk.MustExec("insert into t value('0a6f9d012f98467f8e671e9870044528', 208.867)")
	result = tk.MustQuery("select concat_ws( ',', b) from t where a = '0a6f9d012f98467f8e671e9870044528';")
	result.Check(testkit.Rows("208.867"))

	// for concat_ws
	tk.MustExec("drop table if exists t")
	tk.MustExec("create table t(a int, b double, c datetime, d time, e char(20))")
	tk.MustExec(`insert into t values(1, 1.1, "2017-01-01 12:01:01", "12:01:01", "abcdef")`)
	result = tk.MustQuery("select concat_ws('|', a, b, c, d, e) from t")
	result.Check(testkit.Rows("1|1.1|2017-01-01 12:01:01|12:01:01|abcdef"))
	result = tk.MustQuery("select concat_ws(null, null)")
	result.Check(testkit.Rows("<nil>"))
	result = tk.MustQuery("select concat_ws(null, a, b) from t")
	result.Check(testkit.Rows("<nil>"))
	result = tk.MustQuery("select concat_ws(',', 'a', 'b')")
	result.Check(testkit.Rows("a,b"))
	result = tk.MustQuery("select concat_ws(',','First name',NULL,'Last Name')")
	result.Check(testkit.Rows("First name,Last Name"))

	tk.MustExec(`drop table if exists t;`)
	tk.MustExec(`create table t(a tinyint(2), b varchar(10));`)
	tk.MustExec(`insert into t values (1, 'a'), (12, 'a'), (126, 'a'), (127, 'a')`)
	tk.MustQuery(`select concat_ws('#', a, b) from t;`).Check(testkit.Rows(
		`1#a`,
		`12#a`,
		`126#a`,
		`127#a`,
	))

	tk.MustExec("drop table if exists t")
	tk.MustExec("create table t(a binary(3))")
	tk.MustExec("insert into t values('a')")
	result = tk.MustQuery(`select concat_ws(',', a, 'test') = 'a\0\0,test' from t`)
	result.Check(testkit.Rows("1"))

	// for ascii
	tk.MustExec("drop table if exists t")
	tk.MustExec("create table t(a char(10), b int, c double, d datetime, e time, f bit(4))")
	tk.MustExec(`insert into t values('2', 2, 2.3, "2017-01-01 12:01:01", "12:01:01", 0b1010)`)
	result = tk.MustQuery("select ascii(a), ascii(b), ascii(c), ascii(d), ascii(e), ascii(f) from t")
	result.Check(testkit.Rows("50 50 50 50 49 10"))
	result = tk.MustQuery("select ascii('123'), ascii(123), ascii(''), ascii('你好'), ascii(NULL)")
	result.Check(testkit.Rows("49 49 0 228 <nil>"))

	// for lower
	tk.MustExec("drop table if exists t")
	tk.MustExec("create table t(a int, b double, c datetime, d time, e char(20), f binary(3), g binary(3))")
	tk.MustExec(`insert into t values(1, 1.1, "2017-01-01 12:01:01", "12:01:01", "abcdef", 'aa', 'BB')`)
	result = tk.MustQuery("select lower(a), lower(b), lower(c), lower(d), lower(e), lower(f), lower(g), lower(null) from t")
	result.Check(testkit.Rows("1 1.1 2017-01-01 12:01:01 12:01:01 abcdef aa\x00 BB\x00 <nil>"))

	// for upper
	result = tk.MustQuery("select upper(a), upper(b), upper(c), upper(d), upper(e), upper(f), upper(g), upper(null) from t")
	result.Check(testkit.Rows("1 1.1 2017-01-01 12:01:01 12:01:01 ABCDEF aa\x00 BB\x00 <nil>"))

	// for strcmp
	tk.MustExec("drop table if exists t")
	tk.MustExec("create table t(a char(10), b int, c double, d datetime, e time)")
	tk.MustExec(`insert into t values("123", 123, 12.34, "2017-01-01 12:01:01", "12:01:01")`)
	result = tk.MustQuery(`select strcmp(a, "123"), strcmp(b, "123"), strcmp(c, "12.34"), strcmp(d, "2017-01-01 12:01:01"), strcmp(e, "12:01:01") from t`)
	result.Check(testkit.Rows("0 0 0 0 0"))
	result = tk.MustQuery(`select strcmp("1", "123"), strcmp("123", "1"), strcmp("123", "45"), strcmp("123", null), strcmp(null, "123")`)
	result.Check(testkit.Rows("-1 1 -1 <nil> <nil>"))
	result = tk.MustQuery(`select strcmp("", "123"), strcmp("123", ""), strcmp("", ""), strcmp("", null), strcmp(null, "")`)
	result.Check(testkit.Rows("-1 1 0 <nil> <nil>"))

	// for left
	tk.MustExec("drop table if exists t")
	tk.MustExec("create table t(a char(10), b int, c double, d datetime, e time)")
	tk.MustExec(`insert into t values('abcde', 1234, 12.34, "2017-01-01 12:01:01", "12:01:01")`)
	result = tk.MustQuery("select left(a, 2), left(b, 2), left(c, 2), left(d, 2), left(e, 2) from t")
	result.Check(testkit.Rows("ab 12 12 20 12"))
	result = tk.MustQuery(`select left("abc", 0), left("abc", -1), left(NULL, 1), left("abc", NULL)`)
	result.Check(testkit.Rows("  <nil> <nil>"))
	result = tk.MustQuery(`select left("abc", "a"), left("abc", 1.9), left("abc", 1.2)`)
	result.Check(testkit.Rows(" ab a"))
	result = tk.MustQuery(`select left("中文abc", 2), left("中文abc", 3), left("中文abc", 4)`)
	result.Check(testkit.Rows("中文 中文a 中文ab"))
	// for right, reuse the table created for left
	result = tk.MustQuery("select right(a, 3), right(b, 3), right(c, 3), right(d, 3), right(e, 3) from t")
	result.Check(testkit.Rows("cde 234 .34 :01 :01"))
	result = tk.MustQuery(`select right("abcde", 0), right("abcde", -1), right("abcde", 100), right(NULL, 1), right("abcde", NULL)`)
	result.Check(testkit.Rows("  abcde <nil> <nil>"))
	result = tk.MustQuery(`select right("abcde", "a"), right("abcde", 1.9), right("abcde", 1.2)`)
	result.Check(testkit.Rows(" de e"))
	result = tk.MustQuery(`select right("中文abc", 2), right("中文abc", 4), right("中文abc", 5)`)
	result.Check(testkit.Rows("bc 文abc 中文abc"))
	tk.MustExec("drop table if exists t")
	tk.MustExec("create table t(a binary(10))")
	tk.MustExec(`insert into t select "中文abc"`)
	result = tk.MustQuery(`select left(a, 3), left(a, 6), left(a, 7) from t`)
	result.Check(testkit.Rows("中 中文 中文a"))
	result = tk.MustQuery(`select right(a, 2), right(a, 7) from t`)
	result.Check(testkit.Rows("c\x00 文abc\x00"))

	// for ord
	tk.MustExec("drop table if exists t")
	tk.MustExec("create table t(a char(10), b int, c double, d datetime, e time, f bit(4), g binary(20), h blob(10), i text(30))")
	tk.MustExec(`insert into t values('2', 2, 2.3, "2017-01-01 12:01:01", "12:01:01", 0b1010, "512", "48", "tidb")`)
	result = tk.MustQuery("select ord(a), ord(b), ord(c), ord(d), ord(e), ord(f), ord(g), ord(h), ord(i) from t")
	result.Check(testkit.Rows("50 50 50 50 49 10 53 52 116"))
	result = tk.MustQuery("select ord('123'), ord(123), ord(''), ord('你好'), ord(NULL), ord('👍')")
	result.Check(testkit.Rows("49 49 0 14990752 <nil> 4036989325"))
	result = tk.MustQuery("select ord(X''), ord(X'6161'), ord(X'e4bd'), ord(X'e4bda0'), ord(_ascii'你'), ord(_latin1'你')")
	result.Check(testkit.Rows("0 97 228 228 228 228"))

	// for space
	result = tk.MustQuery(`select space(0), space(2), space(-1), space(1.1), space(1.9)`)
	result.Check(testutil.RowsWithSep(",", ",  ,, ,  "))
	result = tk.MustQuery(`select space("abc"), space("2"), space("1.1"), space(''), space(null)`)
	result.Check(testutil.RowsWithSep(",", ",  , ,,<nil>"))

	// for replace
	tk.MustExec("drop table if exists t")
	tk.MustExec("create table t(a char(20), b int, c double, d datetime, e time)")
	tk.MustExec(`insert into t values('www.mysql.com', 1234, 12.34, "2017-01-01 12:01:01", "12:01:01")`)
	result = tk.MustQuery(`select replace(a, 'mysql', 'pingcap'), replace(b, 2, 55), replace(c, 34, 0), replace(d, '-', '/'), replace(e, '01', '22') from t`)
	result.Check(testutil.RowsWithSep(",", "www.pingcap.com,15534,12.0,2017/01/01 12:01:01,12:22:22"))
	result = tk.MustQuery(`select replace('aaa', 'a', ''), replace(null, 'a', 'b'), replace('a', null, 'b'), replace('a', 'b', null)`)
	result.Check(testkit.Rows(" <nil> <nil> <nil>"))

	// for tobase64
	tk.MustExec("drop table if exists t")
	tk.MustExec("create table t(a int, b double, c datetime, d time, e char(20), f bit(10), g binary(20), h blob(10))")
	tk.MustExec(`insert into t values(1, 1.1, "2017-01-01 12:01:01", "12:01:01", "abcdef", 0b10101, "512", "abc")`)
	result = tk.MustQuery("select to_base64(a), to_base64(b), to_base64(c), to_base64(d), to_base64(e), to_base64(f), to_base64(g), to_base64(h), to_base64(null) from t")
	result.Check(testkit.Rows("MQ== MS4x MjAxNy0wMS0wMSAxMjowMTowMQ== MTI6MDE6MDE= YWJjZGVm ABU= NTEyAAAAAAAAAAAAAAAAAAAAAAA= YWJj <nil>"))

	// for from_base64
	result = tk.MustQuery(`select from_base64("abcd"), from_base64("asc")`)
	result.Check(testkit.Rows("i\xb7\x1d <nil>"))
	result = tk.MustQuery(`select from_base64("MQ=="), from_base64(1234)`)
	result.Check(testkit.Rows("1 \xd7m\xf8"))

	// for substr
	tk.MustExec("drop table if exists t")
	tk.MustExec("create table t(a char(10), b int, c double, d datetime, e time)")
	tk.MustExec(`insert into t values('Sakila', 12345, 123.45, "2017-01-01 12:01:01", "12:01:01")`)
	result = tk.MustQuery(`select substr(a, 3), substr(b, 2, 3), substr(c, -3), substr(d, -8), substr(e, -3, 100) from t`)
	result.Check(testkit.Rows("kila 234 .45 12:01:01 :01"))
	result = tk.MustQuery(`select substr('Sakila', 100), substr('Sakila', -100), substr('Sakila', -5, 3), substr('Sakila', 2, -1)`)
	result.Check(testutil.RowsWithSep(",", ",,aki,"))
	result = tk.MustQuery(`select substr('foobarbar' from 4), substr('Sakila' from -4 for 2)`)
	result.Check(testkit.Rows("barbar ki"))
	result = tk.MustQuery(`select substr(null, 2, 3), substr('foo', null, 3), substr('foo', 2, null)`)
	result.Check(testkit.Rows("<nil> <nil> <nil>"))
	result = tk.MustQuery(`select substr('中文abc', 2), substr('中文abc', 3), substr("中文abc", 1, 2)`)
	result.Check(testkit.Rows("文abc abc 中文"))
	tk.MustExec("drop table if exists t")
	tk.MustExec("create table t(a binary(10))")
	tk.MustExec(`insert into t select "中文abc"`)
	result = tk.MustQuery(`select substr(a, 4), substr(a, 1, 3), substr(a, 1, 6) from t`)
	result.Check(testkit.Rows("文abc\x00 中 中文"))
	result = tk.MustQuery(`select substr("string", -1), substr("string", -2), substr("中文", -1), substr("中文", -2) from t`)
	result.Check(testkit.Rows("g ng 文 中文"))

	// for bit_length
	tk.MustExec("drop table if exists t")
	tk.MustExec("create table t(a int, b double, c datetime, d time, e char(20), f bit(10), g binary(20), h varbinary(20))")
	tk.MustExec(`insert into t values(1, 1.1, "2017-01-01 12:01:01", "12:01:01", "abcdef", 0b10101, "g", "h")`)
	result = tk.MustQuery("select bit_length(a), bit_length(b), bit_length(c), bit_length(d), bit_length(e), bit_length(f), bit_length(g), bit_length(h), bit_length(null) from t")
	result.Check(testkit.Rows("8 24 152 64 48 16 160 8 <nil>"))

	// for substring_index
	tk.MustExec("drop table if exists t")
	tk.MustExec("create table t(a char(20), b int, c double, d datetime, e time)")
	tk.MustExec(`insert into t values('www.pingcap.com', 12345, 123.45, "2017-01-01 12:01:01", "12:01:01")`)
	result = tk.MustQuery(`select substring_index(a, '.', 2), substring_index(b, '.', 2), substring_index(c, '.', -1), substring_index(d, '-', 1), substring_index(e, ':', -2) from t`)
	result.Check(testkit.Rows("www.pingcap 12345 45 2017 01:01"))
	result = tk.MustQuery(`select substring_index('www.pingcap.com', '.', 0), substring_index('www.pingcap.com', '.', 100), substring_index('www.pingcap.com', '.', -100)`)
	result.Check(testkit.Rows(" www.pingcap.com www.pingcap.com"))
	tk.MustQuery(`select substring_index('xyz', 'abc', 9223372036854775808)`).Check(testkit.Rows(``))
	result = tk.MustQuery(`select substring_index('www.pingcap.com', 'd', 1), substring_index('www.pingcap.com', '', 1), substring_index('', '.', 1)`)
	result.Check(testutil.RowsWithSep(",", "www.pingcap.com,,"))
	result = tk.MustQuery(`select substring_index(null, '.', 1), substring_index('www.pingcap.com', null, 1), substring_index('www.pingcap.com', '.', null)`)
	result.Check(testkit.Rows("<nil> <nil> <nil>"))

	// for hex
	tk.MustExec("drop table if exists t")
	tk.MustExec("create table t(a char(20), b int, c double, d datetime, e time, f decimal(5, 2), g bit(4))")
	tk.MustExec(`insert into t values('www.pingcap.com', 12345, 123.45, "2017-01-01 12:01:01", "12:01:01", 123.45, 0b1100)`)
	result = tk.MustQuery(`select hex(a), hex(b), hex(c), hex(d), hex(e), hex(f), hex(g) from t`)
	result.Check(testkit.Rows("7777772E70696E676361702E636F6D 3039 7B 323031372D30312D30312031323A30313A3031 31323A30313A3031 7B C"))
	result = tk.MustQuery(`select hex('abc'), hex('你好'), hex(12), hex(12.3), hex(12.8)`)
	result.Check(testkit.Rows("616263 E4BDA0E5A5BD C C D"))
	result = tk.MustQuery(`select hex(-1), hex(-12.3), hex(-12.8), hex(0x12), hex(null)`)
	result.Check(testkit.Rows("FFFFFFFFFFFFFFFF FFFFFFFFFFFFFFF4 FFFFFFFFFFFFFFF3 12 <nil>"))
	tk.MustExec("drop table if exists t")
	tk.MustExec("CREATE TABLE t(i int primary key auto_increment, a binary, b binary(0), c binary(20), d binary(255)) character set utf8 collate utf8_bin;")
	tk.MustExec("insert into t(a, b, c, d) values ('a', NULL, 'a','a');")
	tk.MustQuery("select i, hex(a), hex(b), hex(c), hex(d) from t;").Check(testkit.Rows("1 61 <nil> 6100000000000000000000000000000000000000 610000000000000000000000000000000000000000000000000000000000000000000000000000000000000000000000000000000000000000000000000000000000000000000000000000000000000000000000000000000000000000000000000000000000000000000000000000000000000000000000000000000000000000000000000000000000000000000000000000000000000000000000000000000000000000000000000000000000000000000000000000000000000000000000000000000000000000000000000000000000000000000000000000000000000000000000000000000000000000000000000000000000000000000000000000"))

	// for unhex
	result = tk.MustQuery(`select unhex('4D7953514C'), unhex('313233'), unhex(313233), unhex('')`)
	result.Check(testkit.Rows("MySQL 123 123 "))
	result = tk.MustQuery(`select unhex('string'), unhex('你好'), unhex(123.4), unhex(null)`)
	result.Check(testkit.Rows("<nil> <nil> <nil> <nil>"))

	// for ltrim and rtrim
	result = tk.MustQuery(`select ltrim('   bar   '), ltrim('bar'), ltrim(''), ltrim(null)`)
	result.Check(testutil.RowsWithSep(",", "bar   ,bar,,<nil>"))
	result = tk.MustQuery(`select rtrim('   bar   '), rtrim('bar'), rtrim(''), rtrim(null)`)
	result.Check(testutil.RowsWithSep(",", "   bar,bar,,<nil>"))
	result = tk.MustQuery(`select ltrim("\t   bar   "), ltrim("   \tbar"), ltrim("\n  bar"), ltrim("\r  bar")`)
	result.Check(testutil.RowsWithSep(",", "\t   bar   ,\tbar,\n  bar,\r  bar"))
	result = tk.MustQuery(`select rtrim("   bar   \t"), rtrim("bar\t   "), rtrim("bar   \n"), rtrim("bar   \r")`)
	result.Check(testutil.RowsWithSep(",", "   bar   \t,bar\t,bar   \n,bar   \r"))

	// for reverse
	tk.MustExec(`DROP TABLE IF EXISTS t;`)
	tk.MustExec(`CREATE TABLE t(a BINARY(6));`)
	tk.MustExec(`INSERT INTO t VALUES("中文");`)
	result = tk.MustQuery(`SELECT a, REVERSE(a), REVERSE("中文"), REVERSE("123 ") FROM t;`)
	result.Check(testkit.Rows("中文 \x87\x96歸\xe4 文中  321"))
	result = tk.MustQuery(`SELECT REVERSE(123), REVERSE(12.09) FROM t;`)
	result.Check(testkit.Rows("321 90.21"))

	// for trim
	result = tk.MustQuery(`select trim('   bar   '), trim(leading 'x' from 'xxxbarxxx'), trim(trailing 'xyz' from 'barxxyz'), trim(both 'x' from 'xxxbarxxx')`)
	result.Check(testkit.Rows("bar barxxx barx bar"))
	result = tk.MustQuery(`select trim('\t   bar\n   '), trim('   \rbar   \t')`)
	result.Check(testutil.RowsWithSep(",", "\t   bar\n,\rbar   \t"))
	result = tk.MustQuery(`select trim(leading from '   bar'), trim('x' from 'xxxbarxxx'), trim('x' from 'bar'), trim('' from '   bar   ')`)
	result.Check(testutil.RowsWithSep(",", "bar,bar,bar,   bar   "))
	result = tk.MustQuery(`select trim(''), trim('x' from '')`)
	result.Check(testutil.RowsWithSep(",", ","))
	result = tk.MustQuery(`select trim(null from 'bar'), trim('x' from null), trim(null), trim(leading null from 'bar')`)
	// FIXME: the result for trim(leading null from 'bar') should be <nil>, current is 'bar'
	result.Check(testkit.Rows("<nil> <nil> <nil> bar"))

	// for locate
	tk.MustExec("drop table if exists t")
	tk.MustExec("create table t(a char(20), b int, c double, d datetime, e time, f binary(5))")
	tk.MustExec(`insert into t values('www.pingcap.com', 12345, 123.45, "2017-01-01 12:01:01", "12:01:01", "HelLo")`)
	result = tk.MustQuery(`select locate(".ping", a), locate(".ping", a, 5) from t`)
	result.Check(testkit.Rows("4 0"))
	result = tk.MustQuery(`select locate("234", b), locate("235", b, 10) from t`)
	result.Check(testkit.Rows("2 0"))
	result = tk.MustQuery(`select locate(".45", c), locate(".35", b) from t`)
	result.Check(testkit.Rows("4 0"))
	result = tk.MustQuery(`select locate("El", f), locate("ll", f), locate("lL", f), locate("Lo", f), locate("lo", f) from t`)
	result.Check(testkit.Rows("0 0 3 4 0"))
	result = tk.MustQuery(`select locate("01 12", d) from t`)
	result.Check(testkit.Rows("9"))
	result = tk.MustQuery(`select locate("文", "中文字符串", 2)`)
	result.Check(testkit.Rows("2"))
	result = tk.MustQuery(`select locate("文", "中文字符串", 3)`)
	result.Check(testkit.Rows("0"))
	result = tk.MustQuery(`select locate("文", "中文字符串")`)
	result.Check(testkit.Rows("2"))

	// for bin
	result = tk.MustQuery(`select bin(-1);`)
	result.Check(testkit.Rows("1111111111111111111111111111111111111111111111111111111111111111"))
	result = tk.MustQuery(`select bin(5);`)
	result.Check(testkit.Rows("101"))
	result = tk.MustQuery(`select bin("中文");`)
	result.Check(testkit.Rows("0"))

	// for character_length
	result = tk.MustQuery(`select character_length(null), character_length("Hello"), character_length("a中b文c"),
	character_length(123), character_length(12.3456);`)
	result.Check(testkit.Rows("<nil> 5 5 3 7"))

	// for char_length
	result = tk.MustQuery(`select char_length(null), char_length("Hello"), char_length("a中b文c"), char_length(123),char_length(12.3456);`)
	result.Check(testkit.Rows("<nil> 5 5 3 7"))
	result = tk.MustQuery(`select char_length(null), char_length("Hello"), char_length("a 中 b 文 c"), char_length("НОЧЬ НА ОКРАИНЕ МОСКВЫ");`)
	result.Check(testkit.Rows("<nil> 5 9 22"))
	// for char_length, binary string type
	result = tk.MustQuery(`select char_length(null), char_length(binary("Hello")), char_length(binary("a 中 b 文 c")), char_length(binary("НОЧЬ НА ОКРАИНЕ МОСКВЫ"));`)
	result.Check(testkit.Rows("<nil> 5 13 41"))

	// for elt
	result = tk.MustQuery(`select elt(0, "abc", "def"), elt(2, "hello", "中文", "tidb"), elt(4, "hello", "中文",
	"tidb");`)
	result.Check(testkit.Rows("<nil> 中文 <nil>"))

	// for instr
	result = tk.MustQuery(`select instr("中国", "国"), instr("中国", ""), instr("abc", ""), instr("", ""), instr("", "abc");`)
	result.Check(testkit.Rows("2 1 1 1 0"))
	result = tk.MustQuery(`select instr("中国", null), instr(null, ""), instr(null, null);`)
	result.Check(testkit.Rows("<nil> <nil> <nil>"))
	tk.MustExec(`drop table if exists t;`)
	tk.MustExec(`create table t(a binary(20), b char(20));`)
	tk.MustExec(`insert into t values("中国", cast("国" as binary)), ("中国", ""), ("abc", ""), ("", ""), ("", "abc");`)
	result = tk.MustQuery(`select instr(a, b) from t;`)
	result.Check(testkit.Rows("4", "1", "1", "1", "0"))

	// for oct
	result = tk.MustQuery(`select oct("aaaa"), oct("-1.9"),  oct("-9999999999999999999999999"), oct("9999999999999999999999999");`)
	result.Check(testkit.Rows("0 1777777777777777777777 1777777777777777777777 1777777777777777777777"))
	result = tk.MustQuery(`select oct(-1.9), oct(1.9), oct(-1), oct(1), oct(-9999999999999999999999999), oct(9999999999999999999999999);`)
	result.Check(testkit.Rows("1777777777777777777777 1 1777777777777777777777 1 1777777777777777777777 1777777777777777777777"))

	// #issue 4356
	tk.MustExec("drop table if exists t")
	tk.MustExec("CREATE TABLE t (b BIT(8));")
	tk.MustExec(`INSERT INTO t SET b = b'11111111';`)
	tk.MustExec(`INSERT INTO t SET b = b'1010';`)
	tk.MustExec(`INSERT INTO t SET b = b'0101';`)
	result = tk.MustQuery(`SELECT b+0, BIN(b), OCT(b), HEX(b) FROM t;`)
	result.Check(testkit.Rows("255 11111111 377 FF", "10 1010 12 A", "5 101 5 5"))

	// for find_in_set
	result = tk.MustQuery(`select find_in_set("", ""), find_in_set("", ","), find_in_set("中文", "字符串,中文"), find_in_set("b,", "a,b,c,d");`)
	result.Check(testkit.Rows("0 1 2 0"))
	result = tk.MustQuery(`select find_in_set(NULL, ""), find_in_set("", NULL), find_in_set(1, "2,3,1");`)
	result.Check(testkit.Rows("<nil> <nil> 3"))

	// for make_set
	result = tk.MustQuery(`select make_set(0, "12"), make_set(3, "aa", "11"), make_set(3, NULL, "中文"), make_set(NULL, "aa");`)
	result.Check(testkit.Rows(" aa,11 中文 <nil>"))

	// for quote
	result = tk.MustQuery(`select quote("aaaa"), quote(""), quote("\"\""), quote("\n\n");`)
	result.Check(testkit.Rows("'aaaa' '' '\"\"' '\n\n'"))
	result = tk.MustQuery(`select quote(0121), quote(0000), quote("中文"), quote(NULL);`)
	result.Check(testkit.Rows("'121' '0' '中文' NULL"))
	tk.MustQuery(`select quote(null) is NULL;`).Check(testkit.Rows(`0`))
	tk.MustQuery(`select quote(null) is NOT NULL;`).Check(testkit.Rows(`1`))
	tk.MustQuery(`select length(quote(null));`).Check(testkit.Rows(`4`))
	tk.MustQuery(`select quote(null) REGEXP binary 'null'`).Check(testkit.Rows(`0`))
	tk.MustQuery(`select quote(null) REGEXP binary 'NULL'`).Check(testkit.Rows(`1`))
	tk.MustQuery(`select quote(null) REGEXP 'NULL'`).Check(testkit.Rows(`1`))
	tk.MustQuery(`select quote(null) REGEXP 'null'`).Check(testkit.Rows(`0`))

	// for convert
	result = tk.MustQuery(`select convert("123" using "binary"), convert("中文" using "binary"), convert("中文" using "utf8"), convert("中文" using "utf8mb4"), convert(cast("中文" as binary) using "utf8");`)
	result.Check(testkit.Rows("123 中文 中文 中文 中文"))
	// Charset 866 does not have a default collation configured currently, so this will return error.
	err = tk.ExecToErr(`select convert("123" using "866");`)
	c.Assert(err.Error(), Equals, "[parser:1115]Unknown character set: '866'")
	// Test case in issue #4436.
	tk.MustExec("drop table if exists t;")
	tk.MustExec("create table t(a char(20));")
	err = tk.ExecToErr("select convert(a using a) from t;")
	c.Assert(err.Error(), Equals, "[parser:1115]Unknown character set: 'a'")

	// for insert
	result = tk.MustQuery(`select insert("中文", 1, 1, cast("aaa" as binary)), insert("ba", -1, 1, "aaa"), insert("ba", 1, 100, "aaa"), insert("ba", 100, 1, "aaa");`)
	result.Check(testkit.Rows("aaa文 ba aaa ba"))
	result = tk.MustQuery(`select insert("bb", NULL, 1, "aa"), insert("bb", 1, NULL, "aa"), insert(NULL, 1, 1, "aaa"), insert("bb", 1, 1, NULL);`)
	result.Check(testkit.Rows("<nil> <nil> <nil> <nil>"))
	result = tk.MustQuery(`SELECT INSERT("bb", 0, 1, NULL), INSERT("bb", 0, NULL, "aaa");`)
	result.Check(testkit.Rows("<nil> <nil>"))
	result = tk.MustQuery(`SELECT INSERT("中文", 0, 1, NULL), INSERT("中文", 0, NULL, "aaa");`)
	result.Check(testkit.Rows("<nil> <nil>"))

	// for export_set
	result = tk.MustQuery(`select export_set(7, "1", "0", ",", 65);`)
	result.Check(testkit.Rows("1,1,1,0,0,0,0,0,0,0,0,0,0,0,0,0,0,0,0,0,0,0,0,0,0,0,0,0,0,0,0,0,0,0,0,0,0,0,0,0,0,0,0,0,0,0,0,0,0,0,0,0,0,0,0,0,0,0,0,0,0,0,0,0"))
	result = tk.MustQuery(`select export_set(7, "1", "0", ",", -1);`)
	result.Check(testkit.Rows("1,1,1,0,0,0,0,0,0,0,0,0,0,0,0,0,0,0,0,0,0,0,0,0,0,0,0,0,0,0,0,0,0,0,0,0,0,0,0,0,0,0,0,0,0,0,0,0,0,0,0,0,0,0,0,0,0,0,0,0,0,0,0,0"))
	result = tk.MustQuery(`select export_set(7, "1", "0", ",");`)
	result.Check(testkit.Rows("1,1,1,0,0,0,0,0,0,0,0,0,0,0,0,0,0,0,0,0,0,0,0,0,0,0,0,0,0,0,0,0,0,0,0,0,0,0,0,0,0,0,0,0,0,0,0,0,0,0,0,0,0,0,0,0,0,0,0,0,0,0,0,0"))
	result = tk.MustQuery(`select export_set(7, "1", "0");`)
	result.Check(testkit.Rows("1,1,1,0,0,0,0,0,0,0,0,0,0,0,0,0,0,0,0,0,0,0,0,0,0,0,0,0,0,0,0,0,0,0,0,0,0,0,0,0,0,0,0,0,0,0,0,0,0,0,0,0,0,0,0,0,0,0,0,0,0,0,0,0"))
	result = tk.MustQuery(`select export_set(NULL, "1", "0", ",", 65);`)
	result.Check(testkit.Rows("<nil>"))
	result = tk.MustQuery(`select export_set(7, "1", "0", ",", 1);`)
	result.Check(testkit.Rows("1"))

	// for format
	result = tk.MustQuery(`select format(12332.1, 4), format(12332.2, 0), format(12332.2, 2,'en_US');`)
	result.Check(testkit.Rows("12,332.1000 12,332 12,332.20"))
	result = tk.MustQuery(`select format(NULL, 4), format(12332.2, NULL);`)
	result.Check(testkit.Rows("<nil> <nil>"))
	rs, err := tk.Exec(`select format(12332.2, 2,'es_EC');`)
	c.Assert(err, IsNil)
	_, err = session.GetRows4Test(ctx, tk.Se, rs)
	c.Assert(err, NotNil)
	c.Assert(err.Error(), Matches, "not support for the specific locale")
	c.Assert(rs.Close(), IsNil)

	// for field
	result = tk.MustQuery(`select field(1, 2, 1), field(1, 0, NULL), field(1, NULL, 2, 1), field(NULL, 1, 2, NULL);`)
	result.Check(testkit.Rows("2 0 3 0"))
	result = tk.MustQuery(`select field("1", 2, 1), field(1, "0", NULL), field("1", NULL, 2, 1), field(NULL, 1, "2", NULL);`)
	result.Check(testkit.Rows("2 0 3 0"))
	result = tk.MustQuery(`select field("1", 2, 1), field(1, "abc", NULL), field("1", NULL, 2, 1), field(NULL, 1, "2", NULL);`)
	result.Check(testkit.Rows("2 0 3 0"))
	result = tk.MustQuery(`select field("abc", "a", 1), field(1.3, "1.3", 1.5);`)
	result.Check(testkit.Rows("1 1"))

	tk.MustExec("drop table if exists t")
	tk.MustExec("create table t(a decimal(11, 8), b decimal(11,8))")
	tk.MustExec("insert into t values('114.57011441','38.04620115'), ('-38.04620119', '38.04620115');")
	result = tk.MustQuery("select a,b,concat_ws(',',a,b) from t")
	result.Check(testkit.Rows("114.57011441 38.04620115 114.57011441,38.04620115",
		"-38.04620119 38.04620115 -38.04620119,38.04620115"))
}

func (s *testIntegrationSuite2) TestEncryptionBuiltin(c *C) {
	defer s.cleanEnv(c)
	tk := testkit.NewTestKit(c, s.store)
	tk.MustExec("use test")
	ctx := context.Background()

	// for password
	tk.MustExec("drop table if exists t")
	tk.MustExec("create table t(a char(41), b char(41), c char(41))")
	tk.MustExec(`insert into t values(NULL, '', 'abc')`)
	result := tk.MustQuery("select password(a) from t")
	result.Check(testkit.Rows(""))
	result = tk.MustQuery("select password(b) from t")
	result.Check(testkit.Rows(""))
	result = tk.MustQuery("select password(c) from t")
	result.Check(testkit.Rows("*0D3CED9BEC10A777AEC23CCC353A8C08A633045E"))

	// for md5
	tk.MustExec("drop table if exists t")
	tk.MustExec("create table t(a char(10), b int, c double, d datetime, e time, f bit(4), g binary(20), h blob(10), i text(30))")
	tk.MustExec(`insert into t values('2', 2, 2.3, "2017-01-01 12:01:01", "12:01:01", 0b1010, "512", "48", "tidb")`)
	result = tk.MustQuery("select md5(a), md5(b), md5(c), md5(d), md5(e), md5(f), md5(g), md5(h), md5(i) from t")
	result.Check(testkit.Rows("c81e728d9d4c2f636f067f89cc14862c c81e728d9d4c2f636f067f89cc14862c 1a18da63cbbfb49cb9616e6bfd35f662 bad2fa88e1f35919ec7584cc2623a310 991f84d41d7acff6471e536caa8d97db 68b329da9893e34099c7d8ad5cb9c940 5c9f0e9b3b36276731bfba852a73ccc6 642e92efb79421734881b53e1e1b18b6 c337e11bfca9f12ae9b1342901e04379"))
	result = tk.MustQuery("select md5('123'), md5(123), md5(''), md5('你好'), md5(NULL), md5('👍')")
	result.Check(testkit.Rows(`202cb962ac59075b964b07152d234b70 202cb962ac59075b964b07152d234b70 d41d8cd98f00b204e9800998ecf8427e 7eca689f0d3389d9dea66ae112e5cfd7 <nil> 0215ac4dab1ecaf71d83f98af5726984`))

	// for sha/sha1
	tk.MustExec("drop table if exists t")
	tk.MustExec("create table t(a char(10), b int, c double, d datetime, e time, f bit(4), g binary(20), h blob(10), i text(30))")
	tk.MustExec(`insert into t values('2', 2, 2.3, "2017-01-01 12:01:01", "12:01:01", 0b1010, "512", "48", "tidb")`)
	result = tk.MustQuery("select sha1(a), sha1(b), sha1(c), sha1(d), sha1(e), sha1(f), sha1(g), sha1(h), sha1(i) from t")
	result.Check(testkit.Rows("da4b9237bacccdf19c0760cab7aec4a8359010b0 da4b9237bacccdf19c0760cab7aec4a8359010b0 ce0d88c5002b6cf7664052f1fc7d652cbdadccec 6c6956de323692298e4e5ad3028ff491f7ad363c 1906f8aeb5a717ca0f84154724045839330b0ea9 adc83b19e793491b1c6ea0fd8b46cd9f32e592fc 9aadd14ceb737b28697b8026f205f4b3e31de147 64e095fe763fc62418378753f9402623bea9e227 4df56fc09a3e66b48fb896e90b0a6fc02c978e9e"))
	result = tk.MustQuery("select sha1('123'), sha1(123), sha1(''), sha1('你好'), sha1(NULL)")
	result.Check(testkit.Rows(`40bd001563085fc35165329ea1ff5c5ecbdbbeef 40bd001563085fc35165329ea1ff5c5ecbdbbeef da39a3ee5e6b4b0d3255bfef95601890afd80709 440ee0853ad1e99f962b63e459ef992d7c211722 <nil>`))
	tk.MustExec("drop table if exists t")
	tk.MustExec("create table t(a char(10), b int, c double, d datetime, e time, f bit(4), g binary(20), h blob(10), i text(30))")
	tk.MustExec(`insert into t values('2', 2, 2.3, "2017-01-01 12:01:01", "12:01:01", 0b1010, "512", "48", "tidb")`)
	result = tk.MustQuery("select sha(a), sha(b), sha(c), sha(d), sha(e), sha(f), sha(g), sha(h), sha(i) from t")
	result.Check(testkit.Rows("da4b9237bacccdf19c0760cab7aec4a8359010b0 da4b9237bacccdf19c0760cab7aec4a8359010b0 ce0d88c5002b6cf7664052f1fc7d652cbdadccec 6c6956de323692298e4e5ad3028ff491f7ad363c 1906f8aeb5a717ca0f84154724045839330b0ea9 adc83b19e793491b1c6ea0fd8b46cd9f32e592fc 9aadd14ceb737b28697b8026f205f4b3e31de147 64e095fe763fc62418378753f9402623bea9e227 4df56fc09a3e66b48fb896e90b0a6fc02c978e9e"))
	result = tk.MustQuery("select sha('123'), sha(123), sha(''), sha('你好'), sha(NULL)")
	result.Check(testkit.Rows(`40bd001563085fc35165329ea1ff5c5ecbdbbeef 40bd001563085fc35165329ea1ff5c5ecbdbbeef da39a3ee5e6b4b0d3255bfef95601890afd80709 440ee0853ad1e99f962b63e459ef992d7c211722 <nil>`))

	// for sha2
	tk.MustExec("drop table if exists t")
	tk.MustExec("create table t(a char(10), b int, c double, d datetime, e time, f bit(4), g binary(20), h blob(10), i text(30))")
	tk.MustExec(`insert into t values('2', 2, 2.3, "2017-01-01 12:01:01", "12:01:01", 0b1010, "512", "48", "tidb")`)
	result = tk.MustQuery("select sha2(a, 224), sha2(b, 0), sha2(c, 512), sha2(d, 256), sha2(e, 384), sha2(f, 0), sha2(g, 512), sha2(h, 256), sha2(i, 224) from t")
	result.Check(testkit.Rows("58b2aaa0bfae7acc021b3260e941117b529b2e69de878fd7d45c61a9 d4735e3a265e16eee03f59718b9b5d03019c07d8b6c51f90da3a666eec13ab35 42415572557b0ca47e14fa928e83f5746d33f90c74270172cc75c61a78db37fe1485159a4fd75f33ab571b154572a5a300938f7d25969bdd05d8ac9dd6c66123 8c2fa3f276952c92b0b40ed7d27454e44b8399a19769e6bceb40da236e45a20a b11d35f1a37e54d5800d210d8e6b80b42c9f6d20ea7ae548c762383ebaa12c5954c559223c6c7a428e37af96bb4f1e0d 01ba4719c80b6fe911b091a7c05124b64eeece964e09c058ef8f9805daca546b 9550da35ea1683abaf5bfa8de68fe02b9c6d756c64589d1ef8367544c254f5f09218a6466cadcee8d74214f0c0b7fb342d1a9f3bd4d406aacf7be59c327c9306 98010bd9270f9b100b6214a21754fd33bdc8d41b2bc9f9dd16ff54d3c34ffd71 a7cddb7346fbc66ab7f803e865b74cbd99aace8e7dabbd8884c148cb"))
	result = tk.MustQuery("select sha2('123', 512), sha2(123, 512), sha2('', 512), sha2('你好', 224), sha2(NULL, 256), sha2('foo', 123)")
	result.Check(testkit.Rows(`3c9909afec25354d551dae21590bb26e38d53f2173b8d3dc3eee4c047e7ab1c1eb8b85103e3be7ba613b31bb5c9c36214dc9f14a42fd7a2fdb84856bca5c44c2 3c9909afec25354d551dae21590bb26e38d53f2173b8d3dc3eee4c047e7ab1c1eb8b85103e3be7ba613b31bb5c9c36214dc9f14a42fd7a2fdb84856bca5c44c2 cf83e1357eefb8bdf1542850d66d8007d620e4050b5715dc83f4a921d36ce9ce47d0d13c5d85f2b0ff8318d2877eec2f63b931bd47417a81a538327af927da3e e91f006ed4e0882de2f6a3c96ec228a6a5c715f356d00091bce842b5 <nil> <nil>`))

	// for AES_ENCRYPT
	tk.MustExec("drop table if exists t")
	tk.MustExec("create table t(a char(10), b int, c double, d datetime, e time, f bit(4), g binary(20), h blob(10), i text(30))")
	tk.MustExec(`insert into t values('2', 2, 2.3, "2017-01-01 12:01:01", "12:01:01", 0b1010, "512", "48", "tidb")`)
	tk.MustExec("SET block_encryption_mode='aes-128-ecb';")
	result = tk.MustQuery("select HEX(AES_ENCRYPT(a, 'key')), HEX(AES_ENCRYPT(b, 'key')), HEX(AES_ENCRYPT(c, 'key')), HEX(AES_ENCRYPT(d, 'key')), HEX(AES_ENCRYPT(e, 'key')), HEX(AES_ENCRYPT(f, 'key')), HEX(AES_ENCRYPT(g, 'key')), HEX(AES_ENCRYPT(h, 'key')), HEX(AES_ENCRYPT(i, 'key')) from t")
	result.Check(testkit.Rows("B3800B3A3CB4ECE2051A3E80FE373EAC B3800B3A3CB4ECE2051A3E80FE373EAC 9E018F7F2838DBA23C57F0E4CCF93287 E764D3E9D4AF8F926CD0979DDB1D0AF40C208B20A6C39D5D028644885280973A C452FFEEB76D3F5E9B26B8D48F7A228C 181BD5C81CBD36779A3C9DD5FF486B35 CE15F14AC7FF4E56ECCF148DE60E4BEDBDB6900AD51383970A5F32C59B3AC6E3 E1B29995CCF423C75519790F54A08CD2 84525677E95AC97698D22E1125B67E92"))
	result = tk.MustQuery("select HEX(AES_ENCRYPT('123', 'foobar')), HEX(AES_ENCRYPT(123, 'foobar')), HEX(AES_ENCRYPT('', 'foobar')), HEX(AES_ENCRYPT('你好', 'foobar')), AES_ENCRYPT(NULL, 'foobar')")
	result.Check(testkit.Rows(`45ABDD5C4802EFA6771A94C43F805208 45ABDD5C4802EFA6771A94C43F805208 791F1AEB6A6B796E6352BF381895CA0E D0147E2EB856186F146D9F6DE33F9546 <nil>`))
	result = tk.MustQuery("select HEX(AES_ENCRYPT(a, 'key', 'iv')), HEX(AES_ENCRYPT(b, 'key', 'iv')) from t")
	result.Check(testkit.Rows("B3800B3A3CB4ECE2051A3E80FE373EAC B3800B3A3CB4ECE2051A3E80FE373EAC"))
	tk.MustQuery("show warnings").Check(testutil.RowsWithSep("|", "Warning|1618|<IV> option ignored", "Warning|1618|<IV> option ignored"))
	tk.MustExec("SET block_encryption_mode='aes-128-cbc';")
	result = tk.MustQuery("select HEX(AES_ENCRYPT(a, 'key', '1234567890123456')), HEX(AES_ENCRYPT(b, 'key', '1234567890123456')), HEX(AES_ENCRYPT(c, 'key', '1234567890123456')), HEX(AES_ENCRYPT(d, 'key', '1234567890123456')), HEX(AES_ENCRYPT(e, 'key', '1234567890123456')), HEX(AES_ENCRYPT(f, 'key', '1234567890123456')), HEX(AES_ENCRYPT(g, 'key', '1234567890123456')), HEX(AES_ENCRYPT(h, 'key', '1234567890123456')), HEX(AES_ENCRYPT(i, 'key', '1234567890123456')) from t")
	result.Check(testkit.Rows("341672829F84CB6B0BE690FEC4C4DAE9 341672829F84CB6B0BE690FEC4C4DAE9 D43734E147A12BB96C6897C4BBABA283 16F2C972411948DCEF3659B726D2CCB04AD1379A1A367FA64242058A50211B67 41E71D0C58967C1F50EEC074523946D1 1117D292E2D39C3EAA3B435371BE56FC 8ACB7ECC0883B672D7BD1CFAA9FA5FAF5B731ADE978244CD581F114D591C2E7E D2B13C30937E3251AEDA73859BA32E4B 2CF4A6051FF248A67598A17AA2C17267"))
	result = tk.MustQuery("select HEX(AES_ENCRYPT('123', 'foobar', '1234567890123456')), HEX(AES_ENCRYPT(123, 'foobar', '1234567890123456')), HEX(AES_ENCRYPT('', 'foobar', '1234567890123456')), HEX(AES_ENCRYPT('你好', 'foobar', '1234567890123456')), AES_ENCRYPT(NULL, 'foobar', '1234567890123456')")
	result.Check(testkit.Rows(`80D5646F07B4654B05A02D9085759770 80D5646F07B4654B05A02D9085759770 B3C14BA15030D2D7E99376DBE011E752 0CD2936EE4FEC7A8CDF6208438B2BC05 <nil>`))
	tk.MustExec("SET block_encryption_mode='aes-128-ofb';")
	result = tk.MustQuery("select HEX(AES_ENCRYPT(a, 'key', '1234567890123456')), HEX(AES_ENCRYPT(b, 'key', '1234567890123456')), HEX(AES_ENCRYPT(c, 'key', '1234567890123456')), HEX(AES_ENCRYPT(d, 'key', '1234567890123456')), HEX(AES_ENCRYPT(e, 'key', '1234567890123456')), HEX(AES_ENCRYPT(f, 'key', '1234567890123456')), HEX(AES_ENCRYPT(g, 'key', '1234567890123456')), HEX(AES_ENCRYPT(h, 'key', '1234567890123456')), HEX(AES_ENCRYPT(i, 'key', '1234567890123456')) from t")
	result.Check(testkit.Rows("40 40 40C35C 40DD5EBDFCAA397102386E27DDF97A39ECCEC5 43DF55BAE0A0386D 78 47DC5D8AD19A085C32094E16EFC34A08D6FEF459 46D5 06840BE8"))
	result = tk.MustQuery("select HEX(AES_ENCRYPT('123', 'foobar', '1234567890123456')), HEX(AES_ENCRYPT(123, 'foobar', '1234567890123456')), HEX(AES_ENCRYPT('', 'foobar', '1234567890123456')), HEX(AES_ENCRYPT('你好', 'foobar', '1234567890123456')), AES_ENCRYPT(NULL, 'foobar', '1234567890123456')")
	result.Check(testkit.Rows(`48E38A 48E38A  9D6C199101C3 <nil>`))
	tk.MustExec("SET block_encryption_mode='aes-192-ofb';")
	result = tk.MustQuery("select HEX(AES_ENCRYPT(a, 'key', '1234567890123456')), HEX(AES_ENCRYPT(b, 'key', '1234567890123456')), HEX(AES_ENCRYPT(c, 'key', '1234567890123456')), HEX(AES_ENCRYPT(d, 'key', '1234567890123456')), HEX(AES_ENCRYPT(e, 'key', '1234567890123456')), HEX(AES_ENCRYPT(f, 'key', '1234567890123456')), HEX(AES_ENCRYPT(g, 'key', '1234567890123456')), HEX(AES_ENCRYPT(h, 'key', '1234567890123456')), HEX(AES_ENCRYPT(i, 'key', '1234567890123456')) from t")
	result.Check(testkit.Rows("4B 4B 4B573F 4B493D42572E6477233A429BF3E0AD39DB816D 484B36454B24656B 73 4C483E757A1E555A130B62AAC1DA9D08E1B15C47 4D41 0D106817"))
	result = tk.MustQuery("select HEX(AES_ENCRYPT('123', 'foobar', '1234567890123456')), HEX(AES_ENCRYPT(123, 'foobar', '1234567890123456')), HEX(AES_ENCRYPT('', 'foobar', '1234567890123456')), HEX(AES_ENCRYPT('你好', 'foobar', '1234567890123456')), AES_ENCRYPT(NULL, 'foobar', '1234567890123456')")
	result.Check(testkit.Rows(`3A76B0 3A76B0  EFF92304268E <nil>`))
	tk.MustExec("SET block_encryption_mode='aes-256-ofb';")
	result = tk.MustQuery("select HEX(AES_ENCRYPT(a, 'key', '1234567890123456')), HEX(AES_ENCRYPT(b, 'key', '1234567890123456')), HEX(AES_ENCRYPT(c, 'key', '1234567890123456')), HEX(AES_ENCRYPT(d, 'key', '1234567890123456')), HEX(AES_ENCRYPT(e, 'key', '1234567890123456')), HEX(AES_ENCRYPT(f, 'key', '1234567890123456')), HEX(AES_ENCRYPT(g, 'key', '1234567890123456')), HEX(AES_ENCRYPT(h, 'key', '1234567890123456')), HEX(AES_ENCRYPT(i, 'key', '1234567890123456')) from t")
	result.Check(testkit.Rows("16 16 16D103 16CF01CBC95D33E2ED721CBD930262415A69AD 15CD0ACCD55732FE 2E 11CE02FCE46D02CFDD433C8CA138527060599C35 10C7 5096549E"))
	result = tk.MustQuery("select HEX(AES_ENCRYPT('123', 'foobar', '1234567890123456')), HEX(AES_ENCRYPT(123, 'foobar', '1234567890123456')), HEX(AES_ENCRYPT('', 'foobar', '1234567890123456')), HEX(AES_ENCRYPT('你好', 'foobar', '1234567890123456')), AES_ENCRYPT(NULL, 'foobar', '1234567890123456')")
	result.Check(testkit.Rows(`E842C5 E842C5  3DCD5646767D <nil>`))

	// for AES_DECRYPT
	tk.MustExec("SET block_encryption_mode='aes-128-ecb';")
	result = tk.MustQuery("select AES_DECRYPT(AES_ENCRYPT('foo', 'bar'), 'bar')")
	result.Check(testkit.Rows("foo"))
	result = tk.MustQuery("select AES_DECRYPT(UNHEX('45ABDD5C4802EFA6771A94C43F805208'), 'foobar'), AES_DECRYPT(UNHEX('791F1AEB6A6B796E6352BF381895CA0E'), 'foobar'), AES_DECRYPT(UNHEX('D0147E2EB856186F146D9F6DE33F9546'), 'foobar'), AES_DECRYPT(NULL, 'foobar'), AES_DECRYPT('SOME_THING_STRANGE', 'foobar')")
	result.Check(testkit.Rows(`123  你好 <nil> <nil>`))
	tk.MustExec("SET block_encryption_mode='aes-128-cbc';")
	result = tk.MustQuery("select AES_DECRYPT(AES_ENCRYPT('foo', 'bar', '1234567890123456'), 'bar', '1234567890123456')")
	result.Check(testkit.Rows("foo"))
	result = tk.MustQuery("select AES_DECRYPT(UNHEX('80D5646F07B4654B05A02D9085759770'), 'foobar', '1234567890123456'), AES_DECRYPT(UNHEX('B3C14BA15030D2D7E99376DBE011E752'), 'foobar', '1234567890123456'), AES_DECRYPT(UNHEX('0CD2936EE4FEC7A8CDF6208438B2BC05'), 'foobar', '1234567890123456'), AES_DECRYPT(NULL, 'foobar', '1234567890123456'), AES_DECRYPT('SOME_THING_STRANGE', 'foobar', '1234567890123456')")
	result.Check(testkit.Rows(`123  你好 <nil> <nil>`))
	tk.MustExec("SET block_encryption_mode='aes-128-ofb';")
	result = tk.MustQuery("select AES_DECRYPT(AES_ENCRYPT('foo', 'bar', '1234567890123456'), 'bar', '1234567890123456')")
	result.Check(testkit.Rows("foo"))
	result = tk.MustQuery("select AES_DECRYPT(UNHEX('48E38A'), 'foobar', '1234567890123456'), AES_DECRYPT(UNHEX(''), 'foobar', '1234567890123456'), AES_DECRYPT(UNHEX('9D6C199101C3'), 'foobar', '1234567890123456'), AES_DECRYPT(NULL, 'foobar', '1234567890123456'), HEX(AES_DECRYPT('SOME_THING_STRANGE', 'foobar', '1234567890123456'))")
	result.Check(testkit.Rows(`123  你好 <nil> 2A9EF431FB2ACB022D7F2E7C71EEC48C7D2B`))
	tk.MustExec("SET block_encryption_mode='aes-192-ofb';")
	result = tk.MustQuery("select AES_DECRYPT(AES_ENCRYPT('foo', 'bar', '1234567890123456'), 'bar', '1234567890123456')")
	result.Check(testkit.Rows("foo"))
	result = tk.MustQuery("select AES_DECRYPT(UNHEX('3A76B0'), 'foobar', '1234567890123456'), AES_DECRYPT(UNHEX(''), 'foobar', '1234567890123456'), AES_DECRYPT(UNHEX('EFF92304268E'), 'foobar', '1234567890123456'), AES_DECRYPT(NULL, 'foobar', '1234567890123456'), HEX(AES_DECRYPT('SOME_THING_STRANGE', 'foobar', '1234567890123456'))")
	result.Check(testkit.Rows(`123  你好 <nil> 580BCEA4DC67CF33FF2C7C570D36ECC89437`))
	tk.MustExec("SET block_encryption_mode='aes-256-ofb';")
	result = tk.MustQuery("select AES_DECRYPT(AES_ENCRYPT('foo', 'bar', '1234567890123456'), 'bar', '1234567890123456')")
	result.Check(testkit.Rows("foo"))
	result = tk.MustQuery("select AES_DECRYPT(UNHEX('E842C5'), 'foobar', '1234567890123456'), AES_DECRYPT(UNHEX(''), 'foobar', '1234567890123456'), AES_DECRYPT(UNHEX('3DCD5646767D'), 'foobar', '1234567890123456'), AES_DECRYPT(NULL, 'foobar', '1234567890123456'), HEX(AES_DECRYPT('SOME_THING_STRANGE', 'foobar', '1234567890123456'))")
	result.Check(testkit.Rows(`123  你好 <nil> 8A3FBBE68C9465834584430E3AEEBB04B1F5`))

	// for COMPRESS
	tk.MustExec("DROP TABLE IF EXISTS t1;")
	tk.MustExec("CREATE TABLE t1(a VARCHAR(1000));")
	tk.MustExec("INSERT INTO t1 VALUES('12345'), ('23456');")
	result = tk.MustQuery("SELECT HEX(COMPRESS(a)) FROM t1;")
	result.Check(testkit.Rows("05000000789C323432363105040000FFFF02F80100", "05000000789C323236313503040000FFFF03070105"))
	tk.MustExec("DROP TABLE IF EXISTS t2;")
	tk.MustExec("CREATE TABLE t2(a VARCHAR(1000), b VARBINARY(1000));")
	tk.MustExec("INSERT INTO t2 (a, b) SELECT a, COMPRESS(a) from t1;")
	result = tk.MustQuery("SELECT a, HEX(b) FROM t2;")
	result.Check(testkit.Rows("12345 05000000789C323432363105040000FFFF02F80100", "23456 05000000789C323236313503040000FFFF03070105"))

	// for UNCOMPRESS
	result = tk.MustQuery("SELECT UNCOMPRESS(COMPRESS('123'))")
	result.Check(testkit.Rows("123"))
	result = tk.MustQuery("SELECT UNCOMPRESS(UNHEX('03000000789C3334320600012D0097'))")
	result.Check(testkit.Rows("123"))
	result = tk.MustQuery("SELECT UNCOMPRESS(UNHEX('03000000789C32343206040000FFFF012D0097'))")
	result.Check(testkit.Rows("123"))
	tk.MustExec("INSERT INTO t2 VALUES ('12345', UNHEX('05000000789C3334323631050002F80100'))")
	result = tk.MustQuery("SELECT UNCOMPRESS(a), UNCOMPRESS(b) FROM t2;")
	result.Check(testkit.Rows("<nil> 12345", "<nil> 23456", "<nil> 12345"))

	// for UNCOMPRESSED_LENGTH
	result = tk.MustQuery("SELECT UNCOMPRESSED_LENGTH(COMPRESS('123'))")
	result.Check(testkit.Rows("3"))
	result = tk.MustQuery("SELECT UNCOMPRESSED_LENGTH(UNHEX('03000000789C3334320600012D0097'))")
	result.Check(testkit.Rows("3"))
	result = tk.MustQuery("SELECT UNCOMPRESSED_LENGTH(UNHEX('03000000789C32343206040000FFFF012D0097'))")
	result.Check(testkit.Rows("3"))
	result = tk.MustQuery("SELECT UNCOMPRESSED_LENGTH('')")
	result.Check(testkit.Rows("0"))
	result = tk.MustQuery("SELECT UNCOMPRESSED_LENGTH(UNHEX('0100'))")
	result.Check(testkit.Rows("0"))
	result = tk.MustQuery("SELECT UNCOMPRESSED_LENGTH(a), UNCOMPRESSED_LENGTH(b) FROM t2;")
	result.Check(testkit.Rows("875770417 5", "892613426 5", "875770417 5"))

	// for RANDOM_BYTES
	lengths := []int{0, -5, 1025, 4000}
	for _, len := range lengths {
		rs, err := tk.Exec(fmt.Sprintf("SELECT RANDOM_BYTES(%d);", len))
		c.Assert(err, IsNil, Commentf("%v", len))
		_, err = session.GetRows4Test(ctx, tk.Se, rs)
		c.Assert(err, NotNil, Commentf("%v", len))
		terr := errors.Cause(err).(*terror.Error)
		c.Assert(terr.Code(), Equals, errors.ErrCode(mysql.ErrDataOutOfRange), Commentf("%v", len))
		c.Assert(rs.Close(), IsNil)
	}
	tk.MustQuery("SELECT RANDOM_BYTES('1');")
	tk.MustQuery("SELECT RANDOM_BYTES(1024);")
	result = tk.MustQuery("SELECT RANDOM_BYTES(NULL);")
	result.Check(testkit.Rows("<nil>"))
}

func (s *testIntegrationSuite2) TestTimeBuiltin(c *C) {
	originSQLMode := s.ctx.GetSessionVars().StrictSQLMode
	s.ctx.GetSessionVars().StrictSQLMode = true
	defer func() {
		s.ctx.GetSessionVars().StrictSQLMode = originSQLMode
		s.cleanEnv(c)
	}()
	tk := testkit.NewTestKit(c, s.store)
	tk.MustExec("use test")

	// for makeDate
	tk.MustExec("drop table if exists t")
	tk.MustExec("create table t(a int, b double, c datetime, d time, e char(20), f bit(10))")
	tk.MustExec(`insert into t values(1, 1.1, "2017-01-01 12:01:01", "12:01:01", "abcdef", 0b10101)`)
	result := tk.MustQuery("select makedate(a,a), makedate(b,b), makedate(c,c), makedate(d,d), makedate(e,e), makedate(f,f), makedate(null,null), makedate(a,b) from t")
	result.Check(testkit.Rows("2001-01-01 2001-01-01 <nil> <nil> <nil> 2021-01-21 <nil> 2001-01-01"))

	// for date
	result = tk.MustQuery(`select date("2019-09-12"), date("2019-09-12 12:12:09"), date("2019-09-12 12:12:09.121212");`)
	result.Check(testkit.Rows("2019-09-12 2019-09-12 2019-09-12"))
	result = tk.MustQuery(`select date("0000-00-00"), date("0000-00-00 12:12:09"), date("0000-00-00 00:00:00.121212"), date("0000-00-00 00:00:00.000000");`)
	result.Check(testkit.Rows("<nil> 0000-00-00 0000-00-00 <nil>"))
	result = tk.MustQuery(`select date("aa"), date(12.1), date("");`)
	result.Check(testkit.Rows("<nil> <nil> <nil>"))

	// for year
	result = tk.MustQuery(`select year("2013-01-09"), year("2013-00-09"), year("000-01-09"), year("1-01-09"), year("20131-01-09"), year(null);`)
	result.Check(testkit.Rows("2013 2013 0 1 <nil> <nil>"))
	result = tk.MustQuery(`select year("2013-00-00"), year("2013-00-00 00:00:00"), year("0000-00-00 12:12:12"), year("2017-00-00 12:12:12");`)
	result.Check(testkit.Rows("2013 2013 0 2017"))
	result = tk.MustQuery(`select year("aa"), year(2013), year(2012.09), year("1-01"), year("-09");`)
	result.Check(testkit.Rows("<nil> <nil> <nil> <nil> <nil>"))
	tk.MustExec(`drop table if exists t`)
	tk.MustExec(`create table t(a bigint)`)
	_, err := tk.Exec(`insert into t select year("aa")`)
	c.Assert(err, NotNil)
	c.Assert(terror.ErrorEqual(err, types.ErrWrongValue), IsTrue, Commentf("err %v", err))
	tk.MustExec(`set sql_mode='STRICT_TRANS_TABLES'`) // without zero date
	tk.MustExec(`insert into t select year("0000-00-00 00:00:00")`)
	tk.MustExec(`set sql_mode="NO_ZERO_DATE";`) // with zero date
	tk.MustExec(`insert into t select year("0000-00-00 00:00:00")`)
	tk.MustQuery("show warnings").Check(testutil.RowsWithSep("|", "Warning|1292|Incorrect datetime value: '0000-00-00 00:00:00.000000'"))
	tk.MustExec(`set sql_mode="NO_ZERO_DATE,STRICT_TRANS_TABLES";`)
	_, err = tk.Exec(`insert into t select year("0000-00-00 00:00:00");`)
	c.Assert(err, NotNil)
	c.Assert(types.ErrWrongValue.Equal(err), IsTrue, Commentf("err %v", err))
	tk.MustExec(`insert into t select 1`)
	tk.MustExec(`set sql_mode="STRICT_TRANS_TABLES,NO_ENGINE_SUBSTITUTION";`)
	_, err = tk.Exec(`update t set a = year("aa")`)
	c.Assert(terror.ErrorEqual(err, types.ErrWrongValue), IsTrue, Commentf("err %v", err))
	_, err = tk.Exec(`delete from t where a = year("aa")`)
	// Only `code` can be used to compare because the error `class` information
	// will be lost after expression push-down
	c.Assert(errors.Cause(err).(*terror.Error).Code(), Equals, types.ErrWrongValue.Code(), Commentf("err %v", err))

	// for month
	result = tk.MustQuery(`select month("2013-01-09"), month("2013-00-09"), month("000-01-09"), month("1-01-09"), month("20131-01-09"), month(null);`)
	result.Check(testkit.Rows("1 0 1 1 <nil> <nil>"))
	result = tk.MustQuery(`select month("2013-00-00"), month("2013-00-00 00:00:00"), month("0000-00-00 12:12:12"), month("2017-00-00 12:12:12");`)
	result.Check(testkit.Rows("0 0 0 0"))
	result = tk.MustQuery(`select month("aa"), month(2013), month(2012.09), month("1-01"), month("-09");`)
	result.Check(testkit.Rows("<nil> <nil> <nil> <nil> <nil>"))
	result = tk.MustQuery(`select month("2013-012-09"), month("2013-0000000012-09"), month("2013-30-09"), month("000-41-09");`)
	result.Check(testkit.Rows("12 12 <nil> <nil>"))
	tk.MustExec(`drop table if exists t`)
	tk.MustExec(`create table t(a bigint)`)
	_, err = tk.Exec(`insert into t select month("aa")`)
	c.Assert(err, NotNil)
	c.Assert(terror.ErrorEqual(err, types.ErrWrongValue), IsTrue, Commentf("err: %v", err))
	tk.MustExec(`insert into t select month("0000-00-00 00:00:00")`)
	tk.MustExec(`set sql_mode="NO_ZERO_DATE";`)
	tk.MustExec(`insert into t select month("0000-00-00 00:00:00")`)
	tk.MustQuery("show warnings").Check(testutil.RowsWithSep("|", "Warning|1292|Incorrect datetime value: '0000-00-00 00:00:00.000000'"))
	tk.MustExec(`set sql_mode="NO_ZERO_DATE,STRICT_TRANS_TABLES";`)
	_, err = tk.Exec(`insert into t select month("0000-00-00 00:00:00");`)
	c.Assert(err, NotNil)
	c.Assert(types.ErrWrongValue.Equal(err), IsTrue, Commentf("err %v", err))
	tk.MustExec(`insert into t select 1`)
	tk.MustExec(`set sql_mode="STRICT_TRANS_TABLES,NO_ENGINE_SUBSTITUTION";`)
	tk.MustExec(`insert into t select 1`)
	_, err = tk.Exec(`update t set a = month("aa")`)
	c.Assert(terror.ErrorEqual(err, types.ErrWrongValue), IsTrue)
	_, err = tk.Exec(`delete from t where a = month("aa")`)
	c.Assert(errors.Cause(err).(*terror.Error).Code(), Equals, types.ErrWrongValue.Code(), Commentf("err %v", err))

	// for week
	result = tk.MustQuery(`select week("2012-12-22"), week("2012-12-22", -2), week("2012-12-22", 0), week("2012-12-22", 1), week("2012-12-22", 2), week("2012-12-22", 200);`)
	result.Check(testkit.Rows("51 51 51 51 51 51"))
	result = tk.MustQuery(`select week("2008-02-20"), week("2008-02-20", 0), week("2008-02-20", 1), week("2009-02-20", 2), week("2008-02-20", 3), week("2008-02-20", 4);`)
	result.Check(testkit.Rows("7 7 8 7 8 8"))
	result = tk.MustQuery(`select week("2008-02-20", 5), week("2008-02-20", 6), week("2009-02-20", 7), week("2008-02-20", 8), week("2008-02-20", 9);`)
	result.Check(testkit.Rows("7 8 7 7 8"))
	result = tk.MustQuery(`select week("aa", 1), week(null, 2), week(11, 2), week(12.99, 2);`)
	result.Check(testkit.Rows("<nil> <nil> <nil> <nil>"))
	result = tk.MustQuery(`select week("aa"), week(null), week(11), week(12.99);`)
	result.Check(testkit.Rows("<nil> <nil> <nil> <nil>"))
	tk.MustExec(`drop table if exists t`)
	tk.MustExec(`create table t(a datetime)`)
	_, err = tk.Exec(`insert into t select week("aa", 1)`)
	c.Assert(err, NotNil)
	c.Assert(terror.ErrorEqual(err, types.ErrWrongValue), IsTrue)
	tk.MustExec(`insert into t select now()`)
	_, err = tk.Exec(`update t set a = week("aa", 1)`)
	c.Assert(terror.ErrorEqual(err, types.ErrWrongValue), IsTrue)
	_, err = tk.Exec(`delete from t where a = week("aa", 1)`)
	c.Assert(terror.ErrorEqual(err, types.ErrWrongValue), IsTrue)

	// for weekofyear
	result = tk.MustQuery(`select weekofyear("2012-12-22"), weekofyear("2008-02-20"), weekofyear("aa"), weekofyear(null), weekofyear(11), weekofyear(12.99);`)
	result.Check(testkit.Rows("51 8 <nil> <nil> <nil> <nil>"))
	tk.MustExec(`drop table if exists t`)
	tk.MustExec(`create table t(a bigint)`)
	_, err = tk.Exec(`insert into t select weekofyear("aa")`)
	c.Assert(err, NotNil)
	c.Assert(terror.ErrorEqual(err, types.ErrWrongValue), IsTrue)
	tk.MustExec(`insert into t select 1`)
	_, err = tk.Exec(`update t set a = weekofyear("aa")`)
	c.Assert(terror.ErrorEqual(err, types.ErrWrongValue), IsTrue)
	_, err = tk.Exec(`delete from t where a = weekofyear("aa")`)
	c.Assert(terror.ErrorEqual(err, types.ErrWrongValue), IsTrue)

	// for weekday
	result = tk.MustQuery(`select weekday("2012-12-20"), weekday("2012-12-21"), weekday("2012-12-22"), weekday("2012-12-23"), weekday("2012-12-24"), weekday("2012-12-25"), weekday("2012-12-26"), weekday("2012-12-27");`)
	result.Check(testkit.Rows("3 4 5 6 0 1 2 3"))
	result = tk.MustQuery(`select weekday("2012-12-90"), weekday("0000-00-00"), weekday("aa"), weekday(null), weekday(11), weekday(12.99);`)
	result.Check(testkit.Rows("<nil> <nil> <nil> <nil> <nil> <nil>"))

	// for quarter
	result = tk.MustQuery(`select quarter("2012-00-20"), quarter("2012-01-21"), quarter("2012-03-22"), quarter("2012-05-23"), quarter("2012-08-24"), quarter("2012-09-25"), quarter("2012-11-26"), quarter("2012-12-27");`)
	result.Check(testkit.Rows("0 1 1 2 3 3 4 4"))
	result = tk.MustQuery(`select quarter("2012-14-20"), quarter("aa"), quarter(null), quarter(11), quarter(12.99);`)
	result.Check(testkit.Rows("<nil> <nil> <nil> <nil> <nil>"))
	result = tk.MustQuery(`select quarter("0000-00-00"), quarter("0000-00-00 00:00:00");`)
	result.Check(testkit.Rows("<nil> <nil>"))
	tk.MustQuery("show warnings").Check(testutil.RowsWithSep("|",
		"Warning|1292|Incorrect datetime value: '0000-00-00 00:00:00.000000'",
		"Warning|1292|Incorrect datetime value: '0000-00-00 00:00:00.000000'"))
	result = tk.MustQuery(`select quarter(0), quarter(0.0), quarter(0e1), quarter(0.00);`)
	result.Check(testkit.Rows("0 0 0 0"))
	tk.MustQuery("show warnings").Check(testkit.Rows())

	// for from_days
	result = tk.MustQuery(`select from_days(0), from_days(-199), from_days(1111), from_days(120), from_days(1), from_days(1111111), from_days(9999999), from_days(22222);`)
	result.Check(testkit.Rows("0000-00-00 0000-00-00 0003-01-16 0000-00-00 0000-00-00 3042-02-13 0000-00-00 0060-11-03"))
	result = tk.MustQuery(`select from_days("2012-14-20"), from_days("111a"), from_days("aa"), from_days(null), from_days("123asf"), from_days(12.99);`)
	result.Check(testkit.Rows("0005-07-05 0000-00-00 0000-00-00 <nil> 0000-00-00 0000-00-00"))

	// Fix issue #3923
	result = tk.MustQuery("select timediff(cast('2004-12-30 12:00:00' as time), '12:00:00');")
	result.Check(testkit.Rows("00:00:00"))
	result = tk.MustQuery("select timediff('12:00:00', cast('2004-12-30 12:00:00' as time));")
	result.Check(testkit.Rows("00:00:00"))
	result = tk.MustQuery("select timediff(cast('2004-12-30 12:00:00' as time), '2004-12-30 12:00:00');")
	result.Check(testkit.Rows("<nil>"))
	result = tk.MustQuery("select timediff('2004-12-30 12:00:00', cast('2004-12-30 12:00:00' as time));")
	result.Check(testkit.Rows("<nil>"))
	result = tk.MustQuery("select timediff(cast('2004-12-30 12:00:01' as datetime), '2004-12-30 12:00:00');")
	result.Check(testkit.Rows("00:00:01"))
	result = tk.MustQuery("select timediff('2004-12-30 12:00:00', cast('2004-12-30 12:00:01' as datetime));")
	result.Check(testkit.Rows("-00:00:01"))
	result = tk.MustQuery("select timediff(cast('2004-12-30 12:00:01' as time), '-34 00:00:00');")
	result.Check(testkit.Rows("828:00:01"))
	result = tk.MustQuery("select timediff('-34 00:00:00', cast('2004-12-30 12:00:01' as time));")
	result.Check(testkit.Rows("-828:00:01"))
	result = tk.MustQuery("select timediff(cast('2004-12-30 12:00:01' as datetime), cast('2004-12-30 11:00:01' as datetime));")
	result.Check(testkit.Rows("01:00:00"))
	result = tk.MustQuery("select timediff(cast('2004-12-30 12:00:01' as datetime), '2004-12-30 12:00:00.1');")
	result.Check(testkit.Rows("00:00:00.9"))
	result = tk.MustQuery("select timediff('2004-12-30 12:00:00.1', cast('2004-12-30 12:00:01' as datetime));")
	result.Check(testkit.Rows("-00:00:00.9"))
	result = tk.MustQuery("select timediff(cast('2004-12-30 12:00:01' as datetime), '-34 124:00:00');")
	result.Check(testkit.Rows("<nil>"))
	result = tk.MustQuery("select timediff('-34 124:00:00', cast('2004-12-30 12:00:01' as datetime));")
	result.Check(testkit.Rows("<nil>"))
	result = tk.MustQuery("select timediff(cast('2004-12-30 12:00:01' as time), '-34 124:00:00');")
	result.Check(testkit.Rows("838:59:59"))
	result = tk.MustQuery("select timediff('-34 124:00:00', cast('2004-12-30 12:00:01' as time));")
	result.Check(testkit.Rows("-838:59:59"))
	result = tk.MustQuery("select timediff(cast('2004-12-30' as datetime), '12:00:00');")
	result.Check(testkit.Rows("<nil>"))
	result = tk.MustQuery("select timediff('12:00:00', cast('2004-12-30' as datetime));")
	result.Check(testkit.Rows("<nil>"))
	result = tk.MustQuery("select timediff('12:00:00', '-34 12:00:00');")
	result.Check(testkit.Rows("838:59:59"))
	result = tk.MustQuery("select timediff('12:00:00', '34 12:00:00');")
	result.Check(testkit.Rows("-816:00:00"))
	result = tk.MustQuery("select timediff('2014-1-2 12:00:00', '-34 12:00:00');")
	result.Check(testkit.Rows("<nil>"))
	result = tk.MustQuery("select timediff('-34 12:00:00', '2014-1-2 12:00:00');")
	result.Check(testkit.Rows("<nil>"))
	result = tk.MustQuery("select timediff('2014-1-2 12:00:00', '12:00:00');")
	result.Check(testkit.Rows("<nil>"))
	result = tk.MustQuery("select timediff('12:00:00', '2014-1-2 12:00:00');")
	result.Check(testkit.Rows("<nil>"))
	result = tk.MustQuery("select timediff('2014-1-2 12:00:00', '2014-1-1 12:00:00');")
	result.Check(testkit.Rows("24:00:00"))
	tk.MustQuery("select timediff(cast('10:10:10' as time), cast('10:10:11' as time))").Check(testkit.Rows("-00:00:01"))

	result = tk.MustQuery("select timestampadd(MINUTE, 1, '2003-01-02'), timestampadd(WEEK, 1, '2003-01-02 23:59:59')" +
		", timestampadd(MICROSECOND, 1, 950501);")
	result.Check(testkit.Rows("2003-01-02 00:01:00 2003-01-09 23:59:59 1995-05-01 00:00:00.000001"))
	result = tk.MustQuery("select timestampadd(day, 2, 950501), timestampadd(MINUTE, 37.5,'2003-01-02'), timestampadd(MINUTE, 37.49,'2003-01-02')," +
		" timestampadd(YeAr, 1, '2003-01-02');")
	result.Check(testkit.Rows("1995-05-03 00:00:00 2003-01-02 00:38:00 2003-01-02 00:37:00 2004-01-02 00:00:00"))
	result = tk.MustQuery("select to_seconds(950501), to_seconds('2009-11-29'), to_seconds('2009-11-29 13:43:32'), to_seconds('09-11-29 13:43:32');")
	result.Check(testkit.Rows("62966505600 63426672000 63426721412 63426721412"))
	result = tk.MustQuery("select to_days(950501), to_days('2007-10-07'), to_days('2007-10-07 00:00:59'), to_days('0000-01-01')")
	result.Check(testkit.Rows("728779 733321 733321 1"))

	result = tk.MustQuery("select last_day('2003-02-05'), last_day('2004-02-05'), last_day('2004-01-01 01:01:01'), last_day(950501);")
	result.Check(testkit.Rows("2003-02-28 2004-02-29 2004-01-31 1995-05-31"))

	tk.MustExec("SET SQL_MODE='';")
	result = tk.MustQuery("select last_day('0000-00-00');")
	result.Check(testkit.Rows("<nil>"))
	result = tk.MustQuery("select to_days('0000-00-00');")
	result.Check(testkit.Rows("<nil>"))
	result = tk.MustQuery("select to_seconds('0000-00-00');")
	result.Check(testkit.Rows("<nil>"))

	result = tk.MustQuery("select timestamp('2003-12-31'), timestamp('2003-12-31 12:00:00','12:00:00');")
	result.Check(testkit.Rows("2003-12-31 00:00:00 2004-01-01 00:00:00"))
	result = tk.MustQuery("select timestamp(20170118123950.123), timestamp(20170118123950.999);")
	result.Check(testkit.Rows("2017-01-18 12:39:50.123 2017-01-18 12:39:50.999"))
	// Issue https://github.com/pingcap/tidb/issues/20003
	result = tk.MustQuery("select timestamp(0.0001, 0.00001);")
	result.Check(testkit.Rows("<nil>"))
	result = tk.MustQuery("select timestamp('2003-12-31', '01:01:01.01'), timestamp('2003-12-31 12:34', '01:01:01.01')," +
		" timestamp('2008-12-31','00:00:00.0'), timestamp('2008-12-31 00:00:00.000');")

	tk.MustQuery(`select timestampadd(second, 1, cast("2001-01-01" as date))`).Check(testkit.Rows("2001-01-01 00:00:01"))
	tk.MustQuery(`select timestampadd(hour, 1, cast("2001-01-01" as date))`).Check(testkit.Rows("2001-01-01 01:00:00"))
	tk.MustQuery(`select timestampadd(day, 1, cast("2001-01-01" as date))`).Check(testkit.Rows("2001-01-02"))
	tk.MustQuery(`select timestampadd(month, 1, cast("2001-01-01" as date))`).Check(testkit.Rows("2001-02-01"))
	tk.MustQuery(`select timestampadd(year, 1, cast("2001-01-01" as date))`).Check(testkit.Rows("2002-01-01"))
	tk.MustQuery(`select timestampadd(second, 1, cast("2001-01-01" as datetime))`).Check(testkit.Rows("2001-01-01 00:00:01"))
	tk.MustQuery(`select timestampadd(hour, 1, cast("2001-01-01" as datetime))`).Check(testkit.Rows("2001-01-01 01:00:00"))
	tk.MustQuery(`select timestampadd(day, 1, cast("2001-01-01" as datetime))`).Check(testkit.Rows("2001-01-02 00:00:00"))
	tk.MustQuery(`select timestampadd(month, 1, cast("2001-01-01" as datetime))`).Check(testkit.Rows("2001-02-01 00:00:00"))
	tk.MustQuery(`select timestampadd(year, 1, cast("2001-01-01" as datetime))`).Check(testkit.Rows("2002-01-01 00:00:00"))

	result.Check(testkit.Rows("2003-12-31 01:01:01.01 2003-12-31 13:35:01.01 2008-12-31 00:00:00.0 2008-12-31 00:00:00.000"))
	result = tk.MustQuery("select timestamp('2003-12-31', 1), timestamp('2003-12-31', -1);")
	result.Check(testkit.Rows("2003-12-31 00:00:01 2003-12-30 23:59:59"))
	result = tk.MustQuery("select timestamp('2003-12-31', '2000-12-12 01:01:01.01'), timestamp('2003-14-31','01:01:01.01');")
	result.Check(testkit.Rows("<nil> <nil>"))

	result = tk.MustQuery("select TIMESTAMPDIFF(MONTH,'2003-02-01','2003-05-01'), TIMESTAMPDIFF(yEaR,'2002-05-01', " +
		"'2001-01-01'), TIMESTAMPDIFF(minute,binary('2003-02-01'),'2003-05-01 12:05:55'), TIMESTAMPDIFF(day," +
		"'1995-05-02', 950501);")
	result.Check(testkit.Rows("3 -1 128885 -1"))

	result = tk.MustQuery("select datediff('2007-12-31 23:59:59','2007-12-30'), datediff('2010-11-30 23:59:59', " +
		"'2010-12-31'), datediff(950501,'2016-01-13'), datediff(950501.9,'2016-01-13'), datediff(binary(950501), '2016-01-13');")
	result.Check(testkit.Rows("1 -31 -7562 -7562 -7562"))
	result = tk.MustQuery("select datediff('0000-01-01','0001-01-01'), datediff('0001-00-01', '0001-00-01'), datediff('0001-01-00','0001-01-00'), datediff('2017-01-01','2017-01-01');")
	result.Check(testkit.Rows("-365 <nil> <nil> 0"))

	// for ADDTIME
	result = tk.MustQuery("select addtime('01:01:11', '00:00:01.013'), addtime('01:01:11.00', '00:00:01'), addtime" +
		"('2017-01-01 01:01:11.12', '00:00:01'), addtime('2017-01-01 01:01:11.12', '00:00:01.88');")
	result.Check(testkit.Rows("01:01:12.013000 01:01:12 2017-01-01 01:01:12.120000 2017-01-01 01:01:13"))
	result = tk.MustQuery("select addtime(cast('01:01:11' as time(4)), '00:00:01.013'), addtime(cast('01:01:11.00' " +
		"as datetime(3)), '00:00:01')," + " addtime(cast('2017-01-01 01:01:11.12' as date), '00:00:01'), addtime(cast" +
		"(cast('2017-01-01 01:01:11.12' as date) as datetime(2)), '00:00:01.88');")
	result.Check(testkit.Rows("01:01:12.0130 2001-01-11 00:00:01.000 00:00:01 2017-01-01 00:00:01.88"))
	result = tk.MustQuery("select addtime('2017-01-01 01:01:01', 5), addtime('2017-01-01 01:01:01', -5), addtime('2017-01-01 01:01:01', 0.0), addtime('2017-01-01 01:01:01', 1.34);")
	result.Check(testkit.Rows("2017-01-01 01:01:06 2017-01-01 01:00:56 2017-01-01 01:01:01 2017-01-01 01:01:02.340000"))
	result = tk.MustQuery("select addtime(cast('01:01:11.00' as datetime(3)), cast('00:00:01' as time)), addtime(cast('01:01:11.00' as datetime(3)), cast('00:00:01' as time(5)))")
	result.Check(testkit.Rows("2001-01-11 00:00:01.000 2001-01-11 00:00:01.00000"))
	result = tk.MustQuery("select addtime(cast('01:01:11.00' as date), cast('00:00:01' as time));")
	result.Check(testkit.Rows("00:00:01"))
	tk.MustExec("drop table if exists t")
	tk.MustExec("create table t(a datetime, b timestamp, c time)")
	tk.MustExec(`insert into t values("2017-01-01 12:30:31", "2017-01-01 12:30:31", "01:01:01")`)
	result = tk.MustQuery("select addtime(a, b), addtime(cast(a as date), b), addtime(b,a), addtime(a,c), addtime(b," +
		"c), addtime(c,a), addtime(c,b)" +
		" from t;")
	result.Check(testkit.Rows("<nil> <nil> <nil> 2017-01-01 13:31:32 2017-01-01 13:31:32 <nil> <nil>"))
	result = tk.MustQuery("select addtime('01:01:11', cast('1' as time))")
	result.Check(testkit.Rows("01:01:12"))
	tk.MustQuery("select addtime(cast(null as char(20)), cast('1' as time))").Check(testkit.Rows("<nil>"))
	c.Assert(tk.QueryToErr(`select addtime("01:01:11", cast('sdf' as time))`), IsNil)
	tk.MustQuery(`select addtime("01:01:11", cast(null as char(20)))`).Check(testkit.Rows("<nil>"))
	tk.MustQuery(`select addtime(cast(1 as time), cast(1 as time))`).Check(testkit.Rows("00:00:02"))
	tk.MustQuery(`select addtime(cast(null as time), cast(1 as time))`).Check(testkit.Rows("<nil>"))
	tk.MustQuery(`select addtime(cast(1 as time), cast(null as time))`).Check(testkit.Rows("<nil>"))

	// for SUBTIME
	result = tk.MustQuery("select subtime('01:01:11', '00:00:01.013'), subtime('01:01:11.00', '00:00:01'), subtime" +
		"('2017-01-01 01:01:11.12', '00:00:01'), subtime('2017-01-01 01:01:11.12', '00:00:01.88');")
	result.Check(testkit.Rows("01:01:09.987000 01:01:10 2017-01-01 01:01:10.120000 2017-01-01 01:01:09.240000"))
	result = tk.MustQuery("select subtime(cast('01:01:11' as time(4)), '00:00:01.013'), subtime(cast('01:01:11.00' " +
		"as datetime(3)), '00:00:01')," + " subtime(cast('2017-01-01 01:01:11.12' as date), '00:00:01'), subtime(cast" +
		"(cast('2017-01-01 01:01:11.12' as date) as datetime(2)), '00:00:01.88');")
	result.Check(testkit.Rows("01:01:09.9870 2001-01-10 23:59:59.000 -00:00:01 2016-12-31 23:59:58.12"))
	result = tk.MustQuery("select subtime('2017-01-01 01:01:01', 5), subtime('2017-01-01 01:01:01', -5), subtime('2017-01-01 01:01:01', 0.0), subtime('2017-01-01 01:01:01', 1.34);")
	result.Check(testkit.Rows("2017-01-01 01:00:56 2017-01-01 01:01:06 2017-01-01 01:01:01 2017-01-01 01:00:59.660000"))
	result = tk.MustQuery("select subtime('01:01:11', '0:0:1.013'), subtime('01:01:11.00', '0:0:1'), subtime('2017-01-01 01:01:11.12', '0:0:1'), subtime('2017-01-01 01:01:11.12', '0:0:1.120000');")
	result.Check(testkit.Rows("01:01:09.987000 01:01:10 2017-01-01 01:01:10.120000 2017-01-01 01:01:10"))
	result = tk.MustQuery("select subtime(cast('01:01:11.00' as datetime(3)), cast('00:00:01' as time)), subtime(cast('01:01:11.00' as datetime(3)), cast('00:00:01' as time(5)))")
	result.Check(testkit.Rows("2001-01-10 23:59:59.000 2001-01-10 23:59:59.00000"))
	result = tk.MustQuery("select subtime(cast('01:01:11.00' as date), cast('00:00:01' as time));")
	result.Check(testkit.Rows("-00:00:01"))
	result = tk.MustQuery("select subtime(a, b), subtime(cast(a as date), b), subtime(b,a), subtime(a,c), subtime(b," +
		"c), subtime(c,a), subtime(c,b) from t;")
	result.Check(testkit.Rows("<nil> <nil> <nil> 2017-01-01 11:29:30 2017-01-01 11:29:30 <nil> <nil>"))
	tk.MustQuery("select subtime(cast('10:10:10' as time), cast('9:10:10' as time))").Check(testkit.Rows("01:00:00"))
	tk.MustQuery("select subtime('10:10:10', cast('9:10:10' as time))").Check(testkit.Rows("01:00:00"))

	// ADDTIME & SUBTIME issue #5966
	tk.MustExec("drop table if exists t")
	tk.MustExec("create table t(a datetime, b timestamp, c time, d date, e bit(1))")
	tk.MustExec(`insert into t values("2017-01-01 12:30:31", "2017-01-01 12:30:31", "01:01:01", "2017-01-01", 0b1)`)

	result = tk.MustQuery("select addtime(a, e), addtime(b, e), addtime(c, e), addtime(d, e) from t")
	result.Check(testkit.Rows("<nil> <nil> <nil> <nil>"))
	result = tk.MustQuery("select addtime('2017-01-01 01:01:01', 0b1), addtime('2017-01-01', b'1'), addtime('01:01:01', 0b1011)")
	result.Check(testkit.Rows("<nil> <nil> <nil>"))
	result = tk.MustQuery("select addtime('2017-01-01', 1), addtime('2017-01-01 01:01:01', 1), addtime(cast('2017-01-01' as date), 1)")
	result.Check(testkit.Rows("2017-01-01 00:00:01 2017-01-01 01:01:02 00:00:01"))
	result = tk.MustQuery("select subtime(a, e), subtime(b, e), subtime(c, e), subtime(d, e) from t")
	result.Check(testkit.Rows("<nil> <nil> <nil> <nil>"))
	result = tk.MustQuery("select subtime('2017-01-01 01:01:01', 0b1), subtime('2017-01-01', b'1'), subtime('01:01:01', 0b1011)")
	result.Check(testkit.Rows("<nil> <nil> <nil>"))
	result = tk.MustQuery("select subtime('2017-01-01', 1), subtime('2017-01-01 01:01:01', 1), subtime(cast('2017-01-01' as date), 1)")
	result.Check(testkit.Rows("2016-12-31 23:59:59 2017-01-01 01:01:00 -00:00:01"))

	result = tk.MustQuery("select addtime(-32073, 0), addtime(0, -32073);")
	result.Check(testkit.Rows("<nil> <nil>"))
	tk.MustQuery("show warnings").Check(testutil.RowsWithSep("|",
		"Warning|1292|Truncated incorrect time value: '-32073'",
		"Warning|1292|Truncated incorrect time value: '-32073'"))
	result = tk.MustQuery("select addtime(-32073, c), addtime(c, -32073) from t;")
	result.Check(testkit.Rows("<nil> <nil>"))
	tk.MustQuery("show warnings").Check(testutil.RowsWithSep("|",
		"Warning|1292|Truncated incorrect time value: '-32073'",
		"Warning|1292|Truncated incorrect time value: '-32073'"))
	result = tk.MustQuery("select addtime(a, -32073), addtime(b, -32073), addtime(d, -32073) from t;")
	result.Check(testkit.Rows("<nil> <nil> <nil>"))
	tk.MustQuery("show warnings").Check(testutil.RowsWithSep("|",
		"Warning|1292|Truncated incorrect time value: '-32073'",
		"Warning|1292|Truncated incorrect time value: '-32073'",
		"Warning|1292|Truncated incorrect time value: '-32073'"))

	result = tk.MustQuery("select subtime(-32073, 0), subtime(0, -32073);")
	result.Check(testkit.Rows("<nil> <nil>"))
	tk.MustQuery("show warnings").Check(testutil.RowsWithSep("|",
		"Warning|1292|Truncated incorrect time value: '-32073'",
		"Warning|1292|Truncated incorrect time value: '-32073'"))
	result = tk.MustQuery("select subtime(-32073, c), subtime(c, -32073) from t;")
	result.Check(testkit.Rows("<nil> <nil>"))
	tk.MustQuery("show warnings").Check(testutil.RowsWithSep("|",
		"Warning|1292|Truncated incorrect time value: '-32073'",
		"Warning|1292|Truncated incorrect time value: '-32073'"))
	result = tk.MustQuery("select subtime(a, -32073), subtime(b, -32073), subtime(d, -32073) from t;")
	result.Check(testkit.Rows("<nil> <nil> <nil>"))
	tk.MustQuery("show warnings").Check(testutil.RowsWithSep("|",
		"Warning|1292|Truncated incorrect time value: '-32073'",
		"Warning|1292|Truncated incorrect time value: '-32073'",
		"Warning|1292|Truncated incorrect time value: '-32073'"))

	// fixed issue #3986
	tk.MustExec("SET SQL_MODE='NO_ENGINE_SUBSTITUTION';")
	tk.MustExec("SET TIME_ZONE='+03:00';")
	tk.MustExec("DROP TABLE IF EXISTS t;")
	tk.MustExec("CREATE TABLE t (ix TIMESTAMP NOT NULL DEFAULT CURRENT_TIMESTAMP ON UPDATE CURRENT_TIMESTAMP);")
	tk.MustExec("INSERT INTO t VALUES (0), (20030101010160), (20030101016001), (20030101240101), (20030132010101), (20031301010101), (20031200000000), (20030000000000);")
	result = tk.MustQuery("SELECT CAST(ix AS SIGNED) FROM t;")
	result.Check(testkit.Rows("0", "0", "0", "0", "0", "0", "0", "0"))

	// test time
	result = tk.MustQuery("select time('2003-12-31 01:02:03')")
	result.Check(testkit.Rows("01:02:03"))
	result = tk.MustQuery("select time('2003-12-31 01:02:03.000123')")
	result.Check(testkit.Rows("01:02:03.000123"))
	result = tk.MustQuery("select time('01:02:03.000123')")
	result.Check(testkit.Rows("01:02:03.000123"))
	result = tk.MustQuery("select time('01:02:03')")
	result.Check(testkit.Rows("01:02:03"))
	result = tk.MustQuery("select time('-838:59:59.000000')")
	result.Check(testkit.Rows("-838:59:59.000000"))
	result = tk.MustQuery("select time('-838:59:59.000001')")
	result.Check(testkit.Rows("-838:59:59.000000"))
	result = tk.MustQuery("select time('-839:59:59.000000')")
	result.Check(testkit.Rows("-838:59:59.000000"))
	result = tk.MustQuery("select time('840:59:59.000000')")
	result.Check(testkit.Rows("838:59:59.000000"))
	// FIXME: #issue 4193
	// result = tk.MustQuery("select time('840:59:60.000000')")
	// result.Check(testkit.Rows("<nil>"))
	// result = tk.MustQuery("select time('800:59:59.9999999')")
	// result.Check(testkit.Rows("801:00:00.000000"))
	// result = tk.MustQuery("select time('12003-12-10 01:02:03.000123')")
	// result.Check(testkit.Rows("<nil>")
	// result = tk.MustQuery("select time('')")
	// result.Check(testkit.Rows("<nil>")
	// result = tk.MustQuery("select time('2003-12-10-10 01:02:03.000123')")
	// result.Check(testkit.Rows("00:20:03")

	//for hour
	result = tk.MustQuery(`SELECT hour("12:13:14.123456"), hour("12:13:14.000010"), hour("272:59:55"), hour(020005), hour(null), hour("27aaaa2:59:55");`)
	result.Check(testkit.Rows("12 12 272 2 <nil> <nil>"))

	// for hour, issue #4340
	result = tk.MustQuery(`SELECT HOUR(20171222020005);`)
	result.Check(testkit.Rows("2"))
	result = tk.MustQuery(`SELECT HOUR(20171222020005.1);`)
	result.Check(testkit.Rows("2"))
	result = tk.MustQuery(`SELECT HOUR(20171222020005.1e0);`)
	result.Check(testkit.Rows("2"))
	result = tk.MustQuery(`SELECT HOUR("20171222020005");`)
	result.Check(testkit.Rows("2"))
	result = tk.MustQuery(`SELECT HOUR("20171222020005.1");`)
	result.Check(testkit.Rows("2"))
	result = tk.MustQuery(`select hour(20171222);`)
	result.Check(testkit.Rows("<nil>"))
	result = tk.MustQuery(`select hour(8381222);`)
	result.Check(testkit.Rows("838"))
	result = tk.MustQuery(`select hour(10000000000);`)
	result.Check(testkit.Rows("<nil>"))
	result = tk.MustQuery(`select hour(10100000000);`)
	result.Check(testkit.Rows("<nil>"))
	result = tk.MustQuery(`select hour(10001000000);`)
	result.Check(testkit.Rows("<nil>"))
	result = tk.MustQuery(`select hour(10101000000);`)
	result.Check(testkit.Rows("0"))

	// for minute
	result = tk.MustQuery(`SELECT minute("12:13:14.123456"), minute("12:13:14.000010"), minute("272:59:55"), minute(null), minute("27aaaa2:59:55");`)
	result.Check(testkit.Rows("13 13 59 <nil> <nil>"))

	// for second
	result = tk.MustQuery(`SELECT second("12:13:14.123456"), second("12:13:14.000010"), second("272:59:55"), second(null), second("27aaaa2:59:55");`)
	result.Check(testkit.Rows("14 14 55 <nil> <nil>"))

	// for microsecond
	result = tk.MustQuery(`SELECT microsecond("12:00:00.123456"), microsecond("12:00:00.000010"), microsecond(null), microsecond("27aaaa2:59:55");`)
	result.Check(testkit.Rows("123456 10 <nil> <nil>"))

	// for period_add
	result = tk.MustQuery(`SELECT period_add(200807, 2), period_add(200807, -2);`)
	result.Check(testkit.Rows("200809 200805"))
	result = tk.MustQuery(`SELECT period_add(NULL, 2), period_add(-191, NULL), period_add(NULL, NULL), period_add(12.09, -2), period_add("200207aa", "1aa");`)
	result.Check(testkit.Rows("<nil> <nil> <nil> 200010 200208"))
	for _, errPeriod := range []string{
		"period_add(0, 20)", "period_add(0, 0)", "period_add(-1, 1)", "period_add(200013, 1)", "period_add(-200012, 1)", "period_add('', '')",
	} {
		err := tk.QueryToErr(fmt.Sprintf("SELECT %v;", errPeriod))
		c.Assert(err.Error(), Equals, "[expression:1210]Incorrect arguments to period_add")
	}

	// for period_diff
	result = tk.MustQuery(`SELECT period_diff(200807, 200705), period_diff(200807, 200908);`)
	result.Check(testkit.Rows("14 -13"))
	result = tk.MustQuery(`SELECT period_diff(NULL, 2), period_diff(-191, NULL), period_diff(NULL, NULL), period_diff(12.09, 2), period_diff("12aa", "11aa");`)
	result.Check(testkit.Rows("<nil> <nil> <nil> 10 1"))
	for _, errPeriod := range []string{
		"period_diff(-00013,1)", "period_diff(00013,1)", "period_diff(0, 0)", "period_diff(200013, 1)", "period_diff(5612, 4513)", "period_diff('', '')",
	} {
		err := tk.QueryToErr(fmt.Sprintf("SELECT %v;", errPeriod))
		c.Assert(err.Error(), Equals, "[expression:1210]Incorrect arguments to period_diff")
	}

	// TODO: fix `CAST(xx as duration)` and release the test below:
	// result = tk.MustQuery(`SELECT hour("aaa"), hour(123456), hour(1234567);`)
	// result = tk.MustQuery(`SELECT minute("aaa"), minute(123456), minute(1234567);`)
	// result = tk.MustQuery(`SELECT second("aaa"), second(123456), second(1234567);`)
	// result = tk.MustQuery(`SELECT microsecond("aaa"), microsecond(123456), microsecond(1234567);`)

	// for time_format
	result = tk.MustQuery("SELECT TIME_FORMAT('150:02:28', '%H:%i:%s %p');")
	result.Check(testkit.Rows("150:02:28 AM"))
	result = tk.MustQuery("SELECT TIME_FORMAT('bad string', '%H:%i:%s %p');")
	result.Check(testkit.Rows("<nil>"))
	result = tk.MustQuery("SELECT TIME_FORMAT(null, '%H:%i:%s %p');")
	result.Check(testkit.Rows("<nil>"))
	result = tk.MustQuery("SELECT TIME_FORMAT(123, '%H:%i:%s %p');")
	result.Check(testkit.Rows("00:01:23 AM"))
	result = tk.MustQuery("SELECT TIME_FORMAT('24:00:00', '%r');")
	result.Check(testkit.Rows("12:00:00 AM"))
	result = tk.MustQuery("SELECT TIME_FORMAT('25:00:00', '%r');")
	result.Check(testkit.Rows("01:00:00 AM"))
	result = tk.MustQuery("SELECT TIME_FORMAT('24:00:00', '%l %p');")
	result.Check(testkit.Rows("12 AM"))

	// for date_format
	result = tk.MustQuery(`SELECT DATE_FORMAT('2017-06-15', '%W %M %e %Y %r %y');`)
	result.Check(testkit.Rows("Thursday June 15 2017 12:00:00 AM 17"))
	result = tk.MustQuery(`SELECT DATE_FORMAT(151113102019.12, '%W %M %e %Y %r %y');`)
	result.Check(testkit.Rows("Friday November 13 2015 10:20:19 AM 15"))
	result = tk.MustQuery(`SELECT DATE_FORMAT('0000-00-00', '%W %M %e %Y %r %y');`)
	result.Check(testkit.Rows("<nil>"))
	tk.MustQuery("show warnings").Check(testutil.RowsWithSep("|",
		"Warning|1292|Incorrect datetime value: '0000-00-00 00:00:00.000000'"))
	result = tk.MustQuery(`SELECT DATE_FORMAT('0', '%W %M %e %Y %r %y'), DATE_FORMAT('0.0', '%W %M %e %Y %r %y'), DATE_FORMAT(0, 0);`)
	result.Check(testkit.Rows("<nil> <nil> 0"))
	tk.MustQuery("show warnings").Check(testutil.RowsWithSep("|",
		"Warning|1292|Incorrect time value: '0'",
		"Warning|1292|Incorrect datetime value: '0.0'"))
	result = tk.MustQuery(`SELECT DATE_FORMAT(0, '%W %M %e %Y %r %y'), DATE_FORMAT(0.0, '%W %M %e %Y %r %y');`)
	result.Check(testkit.Rows("<nil> <nil>"))
	tk.MustQuery("show warnings").Check(testkit.Rows())

	// for yearweek
	result = tk.MustQuery(`select yearweek("2014-12-27"), yearweek("2014-29-27"), yearweek("2014-00-27"), yearweek("2014-12-27 12:38:32"), yearweek("2014-12-27 12:38:32.1111111"), yearweek("2014-12-27 12:90:32"), yearweek("2014-12-27 89:38:32.1111111");`)
	result.Check(testkit.Rows("201451 <nil> <nil> 201451 201451 <nil> <nil>"))
	result = tk.MustQuery(`select yearweek(12121), yearweek(1.00009), yearweek("aaaaa"), yearweek(""), yearweek(NULL);`)
	result.Check(testkit.Rows("<nil> <nil> <nil> <nil> <nil>"))
	result = tk.MustQuery(`select yearweek("0000-00-00"), yearweek("2019-01-29", "aa"), yearweek("2011-01-01", null);`)
	result.Check(testkit.Rows("<nil> 201904 201052"))

	// for dayOfWeek, dayOfMonth, dayOfYear
	result = tk.MustQuery(`select dayOfWeek(null), dayOfWeek("2017-08-12"), dayOfWeek("0000-00-00"), dayOfWeek("2017-00-00"), dayOfWeek("0000-00-00 12:12:12"), dayOfWeek("2017-00-00 12:12:12")`)
	result.Check(testkit.Rows("<nil> 7 <nil> <nil> <nil> <nil>"))
	result = tk.MustQuery(`select dayOfYear(null), dayOfYear("2017-08-12"), dayOfYear("0000-00-00"), dayOfYear("2017-00-00"), dayOfYear("0000-00-00 12:12:12"), dayOfYear("2017-00-00 12:12:12")`)
	result.Check(testkit.Rows("<nil> 224 <nil> <nil> <nil> <nil>"))
	result = tk.MustQuery(`select dayOfMonth(null), dayOfMonth("2017-08-12"), dayOfMonth("0000-00-00"), dayOfMonth("2017-00-00"), dayOfMonth("0000-00-00 12:12:12"), dayOfMonth("2017-00-00 12:12:12")`)
	result.Check(testkit.Rows("<nil> 12 0 0 0 0"))

	tk.MustExec("set sql_mode = 'NO_ZERO_DATE'")
	result = tk.MustQuery(`select dayOfWeek(null), dayOfWeek("2017-08-12"), dayOfWeek("0000-00-00"), dayOfWeek("2017-00-00"), dayOfWeek("0000-00-00 12:12:12"), dayOfWeek("2017-00-00 12:12:12")`)
	result.Check(testkit.Rows("<nil> 7 <nil> <nil> <nil> <nil>"))
	result = tk.MustQuery(`select dayOfYear(null), dayOfYear("2017-08-12"), dayOfYear("0000-00-00"), dayOfYear("2017-00-00"), dayOfYear("0000-00-00 12:12:12"), dayOfYear("2017-00-00 12:12:12")`)
	result.Check(testkit.Rows("<nil> 224 <nil> <nil> <nil> <nil>"))
	result = tk.MustQuery(`select dayOfMonth(null), dayOfMonth("2017-08-12"), dayOfMonth("0000-00-00"), dayOfMonth("2017-00-00"), dayOfMonth("0000-00-00 12:12:12"), dayOfMonth("2017-00-00 12:12:12")`)
	result.Check(testkit.Rows("<nil> 12 <nil> 0 0 0"))

	tk.MustExec(`drop table if exists t`)
	tk.MustExec(`create table t(a bigint)`)
	tk.MustExec(`insert into t value(1)`)
	tk.MustExec("set sql_mode = 'STRICT_TRANS_TABLES'")

	_, err = tk.Exec("insert into t value(dayOfWeek('0000-00-00'))")
	c.Assert(table.ErrTruncatedWrongValueForField.Equal(err), IsTrue, Commentf("%v", err))
	_, err = tk.Exec(`update t set a = dayOfWeek("0000-00-00")`)
	c.Assert(types.ErrWrongValue.Equal(err), IsTrue)
	_, err = tk.Exec(`delete from t where a = dayOfWeek(123)`)
	c.Assert(err, IsNil)

	_, err = tk.Exec("insert into t value(dayOfMonth('2017-00-00'))")
	c.Assert(table.ErrTruncatedWrongValueForField.Equal(err), IsTrue)
	tk.MustExec("insert into t value(dayOfMonth('0000-00-00'))")
	tk.MustExec(`update t set a = dayOfMonth("0000-00-00")`)
	tk.MustExec("set sql_mode = 'NO_ZERO_DATE';")
	tk.MustExec("insert into t value(dayOfMonth('0000-00-00'))")
	tk.MustQuery("show warnings").Check(testutil.RowsWithSep("|", "Warning|1292|Incorrect datetime value: '0000-00-00 00:00:00.000000'"))
	tk.MustExec(`update t set a = dayOfMonth("0000-00-00")`)
	tk.MustExec("set sql_mode = 'NO_ZERO_DATE,STRICT_TRANS_TABLES';")
	_, err = tk.Exec("insert into t value(dayOfMonth('0000-00-00'))")
	c.Assert(table.ErrTruncatedWrongValueForField.Equal(err), IsTrue)
	tk.MustExec("insert into t value(0)")
	_, err = tk.Exec(`update t set a = dayOfMonth("0000-00-00")`)
	c.Assert(types.ErrWrongValue.Equal(err), IsTrue)
	_, err = tk.Exec(`delete from t where a = dayOfMonth(123)`)
	c.Assert(err, IsNil)

	_, err = tk.Exec("insert into t value(dayOfYear('0000-00-00'))")
	c.Assert(table.ErrTruncatedWrongValueForField.Equal(err), IsTrue)
	_, err = tk.Exec(`update t set a = dayOfYear("0000-00-00")`)
	c.Assert(types.ErrWrongValue.Equal(err), IsTrue)
	_, err = tk.Exec(`delete from t where a = dayOfYear(123)`)
	c.Assert(err, IsNil)

	tk.MustExec("set sql_mode = ''")

	// for unix_timestamp
	tk.MustExec("SET time_zone = '+00:00';")
	result = tk.MustQuery("SELECT UNIX_TIMESTAMP(151113);")
	result.Check(testkit.Rows("1447372800"))
	result = tk.MustQuery("SELECT UNIX_TIMESTAMP(20151113);")
	result.Check(testkit.Rows("1447372800"))
	result = tk.MustQuery("SELECT UNIX_TIMESTAMP(151113102019);")
	result.Check(testkit.Rows("1447410019"))
	result = tk.MustQuery("SELECT UNIX_TIMESTAMP(151113102019e0);")
	result.Check(testkit.Rows("1447410019.000000"))
	result = tk.MustQuery("SELECT UNIX_TIMESTAMP(15111310201912e-2);")
	result.Check(testkit.Rows("1447410019.120000"))
	result = tk.MustQuery("SELECT UNIX_TIMESTAMP(151113102019.12);")
	result.Check(testkit.Rows("1447410019.12"))
	result = tk.MustQuery("SELECT UNIX_TIMESTAMP(151113102019.1234567);")
	result.Check(testkit.Rows("1447410019.123457"))
	result = tk.MustQuery("SELECT UNIX_TIMESTAMP(20151113102019);")
	result.Check(testkit.Rows("1447410019"))
	result = tk.MustQuery("SELECT UNIX_TIMESTAMP('2015-11-13 10:20:19');")
	result.Check(testkit.Rows("1447410019"))
	result = tk.MustQuery("SELECT UNIX_TIMESTAMP('2015-11-13 10:20:19.012');")
	result.Check(testkit.Rows("1447410019.012"))
	result = tk.MustQuery("SELECT UNIX_TIMESTAMP('1970-01-01 00:00:00');")
	result.Check(testkit.Rows("0"))
	result = tk.MustQuery("SELECT UNIX_TIMESTAMP('1969-12-31 23:59:59');")
	result.Check(testkit.Rows("0"))
	result = tk.MustQuery("SELECT UNIX_TIMESTAMP('1970-13-01 00:00:00');")
	// FIXME: MySQL returns 0 here.
	result.Check(testkit.Rows("<nil>"))
	result = tk.MustQuery("SELECT UNIX_TIMESTAMP('2038-01-19 03:14:07.999999');")
	result.Check(testkit.Rows("2147483647.999999"))
	result = tk.MustQuery("SELECT UNIX_TIMESTAMP('2038-01-19 03:14:08');")
	result.Check(testkit.Rows("0"))
	result = tk.MustQuery("SELECT UNIX_TIMESTAMP(0);")
	result.Check(testkit.Rows("0"))
	//result = tk.MustQuery("SELECT UNIX_TIMESTAMP(-1);")
	//result.Check(testkit.Rows("0"))
	//result = tk.MustQuery("SELECT UNIX_TIMESTAMP(12345);")
	//result.Check(testkit.Rows("0"))
	result = tk.MustQuery("SELECT UNIX_TIMESTAMP('2017-01-01')")
	result.Check(testkit.Rows("1483228800"))
	// Test different time zone.
	tk.MustExec("SET time_zone = '+08:00';")
	result = tk.MustQuery("SELECT UNIX_TIMESTAMP('1970-01-01 00:00:00');")
	result.Check(testkit.Rows("0"))
	result = tk.MustQuery("SELECT UNIX_TIMESTAMP('1970-01-01 08:00:00');")
	result.Check(testkit.Rows("0"))
	result = tk.MustQuery("SELECT UNIX_TIMESTAMP('2015-11-13 18:20:19.012'), UNIX_TIMESTAMP('2015-11-13 18:20:19.0123');")
	result.Check(testkit.Rows("1447410019.012 1447410019.0123"))
	result = tk.MustQuery("SELECT UNIX_TIMESTAMP('2038-01-19 11:14:07.999999');")
	result.Check(testkit.Rows("2147483647.999999"))

	result = tk.MustQuery("SELECT TIME_FORMAT('bad string', '%H:%i:%s %p');")
	result.Check(testkit.Rows("<nil>"))
	result = tk.MustQuery("SELECT TIME_FORMAT(null, '%H:%i:%s %p');")
	result.Check(testkit.Rows("<nil>"))
	result = tk.MustQuery("SELECT TIME_FORMAT(123, '%H:%i:%s %p');")
	result.Check(testkit.Rows("00:01:23 AM"))

	// for monthname
	tk.MustExec(`drop table if exists t`)
	tk.MustExec(`create table t(a varchar(10))`)
	tk.MustExec(`insert into t value("abc")`)
	tk.MustExec("set sql_mode = 'STRICT_TRANS_TABLES'")

	tk.MustExec("insert into t value(monthname('0000-00-00'))")
	tk.MustExec(`update t set a = monthname("0000-00-00")`)
	tk.MustExec("set sql_mode = 'NO_ZERO_DATE'")
	tk.MustExec("insert into t value(monthname('0000-00-00'))")
	tk.MustQuery("show warnings").Check(testutil.RowsWithSep("|", "Warning|1292|Incorrect datetime value: '0000-00-00 00:00:00.000000'"))
	tk.MustExec(`update t set a = monthname("0000-00-00")`)
	tk.MustExec("set sql_mode = ''")
	tk.MustExec("insert into t value(monthname('0000-00-00'))")
	tk.MustExec("set sql_mode = 'STRICT_TRANS_TABLES,NO_ZERO_DATE'")
	_, err = tk.Exec(`update t set a = monthname("0000-00-00")`)
	c.Assert(types.ErrWrongValue.Equal(err), IsTrue)
	_, err = tk.Exec(`delete from t where a = monthname(123)`)
	c.Assert(err, IsNil)
	result = tk.MustQuery(`select monthname("2017-12-01"), monthname("0000-00-00"), monthname("0000-01-00"), monthname("0000-01-00 00:00:00")`)
	result.Check(testkit.Rows("December <nil> January January"))
	tk.MustQuery("show warnings").Check(testutil.RowsWithSep("|", "Warning|1292|Incorrect datetime value: '0000-00-00 00:00:00.000000'"))

	// for dayname
	tk.MustExec(`drop table if exists t`)
	tk.MustExec(`create table t(a varchar(10))`)
	tk.MustExec(`insert into t value("abc")`)
	tk.MustExec("set sql_mode = 'STRICT_TRANS_TABLES'")

	_, err = tk.Exec("insert into t value(dayname('0000-00-00'))")
	c.Assert(table.ErrTruncatedWrongValueForField.Equal(err), IsTrue)
	_, err = tk.Exec(`update t set a = dayname("0000-00-00")`)
	c.Assert(types.ErrWrongValue.Equal(err), IsTrue)
	_, err = tk.Exec(`delete from t where a = dayname(123)`)
	c.Assert(err, IsNil)
	result = tk.MustQuery(`select dayname("2017-12-01"), dayname("0000-00-00"), dayname("0000-01-00"), dayname("0000-01-00 00:00:00")`)
	result.Check(testkit.Rows("Friday <nil> <nil> <nil>"))
	tk.MustQuery("show warnings").Check(testutil.RowsWithSep("|",
		"Warning|1292|Incorrect datetime value: '0000-00-00 00:00:00.000000'",
		"Warning|1292|Incorrect datetime value: '0000-01-00 00:00:00.000000'",
		"Warning|1292|Incorrect datetime value: '0000-01-00 00:00:00.000000'"))

	// for sec_to_time
	result = tk.MustQuery("select sec_to_time(NULL)")
	result.Check(testkit.Rows("<nil>"))
	result = tk.MustQuery("select sec_to_time(2378), sec_to_time(3864000), sec_to_time(-3864000)")
	result.Check(testkit.Rows("00:39:38 838:59:59 -838:59:59"))
	result = tk.MustQuery("select sec_to_time(86401.4), sec_to_time(-86401.4), sec_to_time(864014e-1), sec_to_time(-864014e-1), sec_to_time('86401.4'), sec_to_time('-86401.4')")
	result.Check(testkit.Rows("24:00:01.4 -24:00:01.4 24:00:01.400000 -24:00:01.400000 24:00:01.400000 -24:00:01.400000"))
	result = tk.MustQuery("select sec_to_time(86401.54321), sec_to_time(86401.543212345)")
	result.Check(testkit.Rows("24:00:01.54321 24:00:01.543212"))
	result = tk.MustQuery("select sec_to_time('123.4'), sec_to_time('123.4567891'), sec_to_time('123')")
	result.Check(testkit.Rows("00:02:03.400000 00:02:03.456789 00:02:03.000000"))

	// for time_to_sec
	result = tk.MustQuery("select time_to_sec(NULL)")
	result.Check(testkit.Rows("<nil>"))
	result = tk.MustQuery("select time_to_sec('22:23:00'), time_to_sec('00:39:38'), time_to_sec('23:00'), time_to_sec('00:00'), time_to_sec('00:00:00'), time_to_sec('23:59:59')")
	result.Check(testkit.Rows("80580 2378 82800 0 0 86399"))
	result = tk.MustQuery("select time_to_sec('1:0'), time_to_sec('1:00'), time_to_sec('1:0:0'), time_to_sec('-02:00'), time_to_sec('-02:00:05'), time_to_sec('020005')")
	result.Check(testkit.Rows("3600 3600 3600 -7200 -7205 7205"))
	result = tk.MustQuery("select time_to_sec('20171222020005'), time_to_sec(020005), time_to_sec(20171222020005), time_to_sec(171222020005)")
	result.Check(testkit.Rows("7205 7205 7205 7205"))

	// for str_to_date
	result = tk.MustQuery("select str_to_date('01-01-2017', '%d-%m-%Y'), str_to_date('59:20:12 01-01-2017', '%s:%i:%H %d-%m-%Y'), str_to_date('59:20:12', '%s:%i:%H')")
	result.Check(testkit.Rows("2017-01-01 2017-01-01 12:20:59 12:20:59"))
	result = tk.MustQuery("select str_to_date('aaa01-01-2017', 'aaa%d-%m-%Y'), str_to_date('59:20:12 aaa01-01-2017', '%s:%i:%H aaa%d-%m-%Y'), str_to_date('59:20:12aaa', '%s:%i:%Haaa')")
	result.Check(testkit.Rows("2017-01-01 2017-01-01 12:20:59 12:20:59"))
	result = tk.MustQuery("select str_to_date('01-01-2017', '%d'), str_to_date('59', '%d-%Y')")
	// TODO: MySQL returns "<nil> <nil>".
	result.Check(testkit.Rows("0000-00-01 <nil>"))
	tk.MustQuery("show warnings").Check(testutil.RowsWithSep("|", "Warning|1292|Incorrect datetime value: '0000-00-00 00:00:00'"))
	result = tk.MustQuery("select str_to_date('2018-6-1', '%Y-%m-%d'), str_to_date('2018-6-1', '%Y-%c-%d'), str_to_date('59:20:1', '%s:%i:%k'), str_to_date('59:20:1', '%s:%i:%l')")
	result.Check(testkit.Rows("2018-06-01 2018-06-01 01:20:59 01:20:59"))

	// for maketime
	tk.MustExec(`drop table if exists t`)
	tk.MustExec(`create table t(a double, b float, c decimal(10,4));`)
	tk.MustExec(`insert into t value(1.23, 2.34, 3.1415)`)
	result = tk.MustQuery("select maketime(1,1,a), maketime(2,2,b), maketime(3,3,c) from t;")
	result.Check(testkit.Rows("01:01:01.230000 02:02:02.340000 03:03:03.1415"))
	result = tk.MustQuery("select maketime(12, 13, 14), maketime('12', '15', 30.1), maketime(0, 1, 59.1), maketime(0, 1, '59.1'), maketime(0, 1, 59.5)")
	result.Check(testkit.Rows("12:13:14 12:15:30.1 00:01:59.1 00:01:59.100000 00:01:59.5"))
	result = tk.MustQuery("select maketime(12, 15, 60), maketime(12, 15, '60'), maketime(12, 60, 0), maketime(12, 15, null)")
	result.Check(testkit.Rows("<nil> <nil> <nil> <nil>"))
	result = tk.MustQuery("select maketime('', '', ''), maketime('h', 'm', 's');")
	result.Check(testkit.Rows("00:00:00.000000 00:00:00.000000"))

	// for get_format
	result = tk.MustQuery(`select GET_FORMAT(DATE,'USA'), GET_FORMAT(DATE,'JIS'), GET_FORMAT(DATE,'ISO'), GET_FORMAT(DATE,'EUR'),
	GET_FORMAT(DATE,'INTERNAL'), GET_FORMAT(DATETIME,'USA') , GET_FORMAT(DATETIME,'JIS'), GET_FORMAT(DATETIME,'ISO'),
	GET_FORMAT(DATETIME,'EUR') , GET_FORMAT(DATETIME,'INTERNAL'), GET_FORMAT(TIME,'USA') , GET_FORMAT(TIME,'JIS'),
	GET_FORMAT(TIME,'ISO'), GET_FORMAT(TIME,'EUR'), GET_FORMAT(TIME,'INTERNAL')`)
	result.Check(testkit.Rows("%m.%d.%Y %Y-%m-%d %Y-%m-%d %d.%m.%Y %Y%m%d %Y-%m-%d %H.%i.%s %Y-%m-%d %H:%i:%s %Y-%m-%d %H:%i:%s %Y-%m-%d %H.%i.%s %Y%m%d%H%i%s %h:%i:%s %p %H:%i:%s %H:%i:%s %H.%i.%s %H%i%s"))

	// for convert_tz
	result = tk.MustQuery(`select convert_tz("2004-01-01 12:00:00", "+00:00", "+10:32"), convert_tz("2004-01-01 12:00:00.01", "+00:00", "+10:32"), convert_tz("2004-01-01 12:00:00.01234567", "+00:00", "+10:32");`)
	result.Check(testkit.Rows("2004-01-01 22:32:00 2004-01-01 22:32:00.01 2004-01-01 22:32:00.012346"))
	result = tk.MustQuery(`select convert_tz(20040101, "+00:00", "+10:32"), convert_tz(20040101.01, "+00:00", "+10:32"), convert_tz(20040101.01234567, "+00:00", "+10:32");`)
	result.Check(testkit.Rows("2004-01-01 10:32:00 2004-01-01 10:32:00.00 2004-01-01 10:32:00.000000"))
	result = tk.MustQuery(`select convert_tz(NULL, "+00:00", "+10:32"), convert_tz("2004-01-01 12:00:00", NULL, "+10:32"), convert_tz("2004-01-01 12:00:00", "+00:00", NULL);`)
	result.Check(testkit.Rows("<nil> <nil> <nil>"))
	result = tk.MustQuery(`select convert_tz("a", "+00:00", "+10:32"), convert_tz("2004-01-01 12:00:00", "a", "+10:32"), convert_tz("2004-01-01 12:00:00", "+00:00", "a");`)
	result.Check(testkit.Rows("<nil> <nil> <nil>"))
	result = tk.MustQuery(`select convert_tz("", "+00:00", "+10:32"), convert_tz("2004-01-01 12:00:00", "", "+10:32"), convert_tz("2004-01-01 12:00:00", "+00:00", "");`)
	result.Check(testkit.Rows("<nil> <nil> <nil>"))
	result = tk.MustQuery(`select convert_tz("0", "+00:00", "+10:32"), convert_tz("2004-01-01 12:00:00", "0", "+10:32"), convert_tz("2004-01-01 12:00:00", "+00:00", "0");`)
	result.Check(testkit.Rows("<nil> <nil> <nil>"))

	// for from_unixtime
	tk.MustExec(`set @@session.time_zone = "+08:00"`)
	result = tk.MustQuery(`select from_unixtime(20170101), from_unixtime(20170101.9999999), from_unixtime(20170101.999), from_unixtime(20170101.999, "%Y %D %M %h:%i:%s %x"), from_unixtime(20170101.999, "%Y %D %M %h:%i:%s %x")`)
	result.Check(testkit.Rows("1970-08-22 18:48:21 1970-08-22 18:48:22.000000 1970-08-22 18:48:21.999 1970 22nd August 06:48:21 1970 1970 22nd August 06:48:21 1970"))
	tk.MustExec(`set @@session.time_zone = "+00:00"`)
	result = tk.MustQuery(`select from_unixtime(20170101), from_unixtime(20170101.9999999), from_unixtime(20170101.999), from_unixtime(20170101.999, "%Y %D %M %h:%i:%s %x"), from_unixtime(20170101.999, "%Y %D %M %h:%i:%s %x")`)
	result.Check(testkit.Rows("1970-08-22 10:48:21 1970-08-22 10:48:22.000000 1970-08-22 10:48:21.999 1970 22nd August 10:48:21 1970 1970 22nd August 10:48:21 1970"))
	tk.MustExec(`set @@session.time_zone = @@global.time_zone`)

	// for extract
	result = tk.MustQuery(`select extract(day from '800:12:12'), extract(hour from '800:12:12'), extract(month from 20170101), extract(day_second from '2017-01-01 12:12:12')`)
	result.Check(testkit.Rows("12 800 1 1121212"))

	// for adddate, subdate
	dateArithmeticalTests := []struct {
		Date      string
		Interval  string
		Unit      string
		AddResult string
		SubResult string
	}{
		{"\"2011-11-11\"", "1", "DAY", "2011-11-12", "2011-11-10"},
		{"NULL", "1", "DAY", "<nil>", "<nil>"},
		{"\"2011-11-11\"", "NULL", "DAY", "<nil>", "<nil>"},
		{"\"2011-11-11 10:10:10\"", "1000", "MICROSECOND", "2011-11-11 10:10:10.001000", "2011-11-11 10:10:09.999000"},
		{"\"2011-11-11 10:10:10\"", "\"10\"", "SECOND", "2011-11-11 10:10:20", "2011-11-11 10:10:00"},
		{"\"2011-11-11 10:10:10\"", "\"10\"", "MINUTE", "2011-11-11 10:20:10", "2011-11-11 10:00:10"},
		{"\"2011-11-11 10:10:10\"", "\"10\"", "HOUR", "2011-11-11 20:10:10", "2011-11-11 00:10:10"},
		{"\"2011-11-11 10:10:10\"", "\"11\"", "DAY", "2011-11-22 10:10:10", "2011-10-31 10:10:10"},
		{"\"2011-11-11 10:10:10\"", "\"2\"", "WEEK", "2011-11-25 10:10:10", "2011-10-28 10:10:10"},
		{"\"2011-11-11 10:10:10\"", "\"2\"", "MONTH", "2012-01-11 10:10:10", "2011-09-11 10:10:10"},
		{"\"2011-11-11 10:10:10\"", "\"4\"", "QUARTER", "2012-11-11 10:10:10", "2010-11-11 10:10:10"},
		{"\"2011-11-11 10:10:10\"", "\"2\"", "YEAR", "2013-11-11 10:10:10", "2009-11-11 10:10:10"},
		{"\"2011-11-11 10:10:10\"", "\"10.00100000\"", "SECOND_MICROSECOND", "2011-11-11 10:10:20.100000", "2011-11-11 10:09:59.900000"},
		{"\"2011-11-11 10:10:10\"", "\"10.0010000000\"", "SECOND_MICROSECOND", "2011-11-11 10:10:30", "2011-11-11 10:09:50"},
		{"\"2011-11-11 10:10:10\"", "\"10.0010000010\"", "SECOND_MICROSECOND", "2011-11-11 10:10:30.000010", "2011-11-11 10:09:49.999990"},
		{"\"2011-11-11 10:10:10\"", "\"10:10.100\"", "MINUTE_MICROSECOND", "2011-11-11 10:20:20.100000", "2011-11-11 09:59:59.900000"},
		{"\"2011-11-11 10:10:10\"", "\"10:10\"", "MINUTE_SECOND", "2011-11-11 10:20:20", "2011-11-11 10:00:00"},
		{"\"2011-11-11 10:10:10\"", "\"10:10:10.100\"", "HOUR_MICROSECOND", "2011-11-11 20:20:20.100000", "2011-11-10 23:59:59.900000"},
		{"\"2011-11-11 10:10:10\"", "\"10:10:10\"", "HOUR_SECOND", "2011-11-11 20:20:20", "2011-11-11 00:00:00"},
		{"\"2011-11-11 10:10:10\"", "\"10:10\"", "HOUR_MINUTE", "2011-11-11 20:20:10", "2011-11-11 00:00:10"},
		{"\"2011-11-11 10:10:10\"", "\"11 10:10:10.100\"", "DAY_MICROSECOND", "2011-11-22 20:20:20.100000", "2011-10-30 23:59:59.900000"},
		{"\"2011-11-11 10:10:10\"", "\"11 10:10:10\"", "DAY_SECOND", "2011-11-22 20:20:20", "2011-10-31 00:00:00"},
		{"\"2011-11-11 10:10:10\"", "\"11 10:10\"", "DAY_MINUTE", "2011-11-22 20:20:10", "2011-10-31 00:00:10"},
		{"\"2011-11-11 10:10:10\"", "\"11 10\"", "DAY_HOUR", "2011-11-22 20:10:10", "2011-10-31 00:10:10"},
		{"\"2011-11-11 10:10:10\"", "\"11-1\"", "YEAR_MONTH", "2022-12-11 10:10:10", "2000-10-11 10:10:10"},
		{"\"2011-11-11 10:10:10\"", "\"11-11\"", "YEAR_MONTH", "2023-10-11 10:10:10", "1999-12-11 10:10:10"},
		{"\"2011-11-11 10:10:10\"", "\"20\"", "DAY", "2011-12-01 10:10:10", "2011-10-22 10:10:10"},
		{"\"2011-11-11 10:10:10\"", "19.88", "DAY", "2011-12-01 10:10:10", "2011-10-22 10:10:10"},
		{"\"2011-11-11 10:10:10\"", "\"19.88\"", "DAY", "2011-11-30 10:10:10", "2011-10-23 10:10:10"},
		{"\"2011-11-11 10:10:10\"", "\"prefix19suffix\"", "DAY", "2011-11-30 10:10:10", "2011-10-23 10:10:10"},
		{"\"2011-11-11 10:10:10\"", "\"20-11\"", "DAY", "2011-12-01 10:10:10", "2011-10-22 10:10:10"},
		{"\"2011-11-11 10:10:10\"", "\"20,11\"", "daY", "2011-12-01 10:10:10", "2011-10-22 10:10:10"},
		{"\"2011-11-11 10:10:10\"", "\"1000\"", "dAy", "2014-08-07 10:10:10", "2009-02-14 10:10:10"},
		{"\"2011-11-11 10:10:10\"", "\"true\"", "Day", "2011-11-12 10:10:10", "2011-11-10 10:10:10"},
		{"\"2011-11-11 10:10:10\"", "true", "Day", "2011-11-12 10:10:10", "2011-11-10 10:10:10"},
		{"\"2011-11-11\"", "1", "DAY", "2011-11-12", "2011-11-10"},
		{"\"2011-11-11\"", "10", "HOUR", "2011-11-11 10:00:00", "2011-11-10 14:00:00"},
		{"\"2011-11-11\"", "10", "MINUTE", "2011-11-11 00:10:00", "2011-11-10 23:50:00"},
		{"\"2011-11-11\"", "10", "SECOND", "2011-11-11 00:00:10", "2011-11-10 23:59:50"},
		{"\"2011-11-11\"", "\"10:10\"", "HOUR_MINUTE", "2011-11-11 10:10:00", "2011-11-10 13:50:00"},
		{"\"2011-11-11\"", "\"10:10:10\"", "HOUR_SECOND", "2011-11-11 10:10:10", "2011-11-10 13:49:50"},
		{"\"2011-11-11\"", "\"10:10:10.101010\"", "HOUR_MICROSECOND", "2011-11-11 10:10:10.101010", "2011-11-10 13:49:49.898990"},
		{"\"2011-11-11\"", "\"10:10\"", "MINUTE_SECOND", "2011-11-11 00:10:10", "2011-11-10 23:49:50"},
		{"\"2011-11-11\"", "\"10:10.101010\"", "MINUTE_MICROSECOND", "2011-11-11 00:10:10.101010", "2011-11-10 23:49:49.898990"},
		{"\"2011-11-11\"", "\"10.101010\"", "SECOND_MICROSECOND", "2011-11-11 00:00:10.101010", "2011-11-10 23:59:49.898990"},
		{"\"2011-11-11 00:00:00\"", "1", "DAY", "2011-11-12 00:00:00", "2011-11-10 00:00:00"},
		{"\"2011-11-11 00:00:00\"", "10", "HOUR", "2011-11-11 10:00:00", "2011-11-10 14:00:00"},
		{"\"2011-11-11 00:00:00\"", "10", "MINUTE", "2011-11-11 00:10:00", "2011-11-10 23:50:00"},
		{"\"2011-11-11 00:00:00\"", "10", "SECOND", "2011-11-11 00:00:10", "2011-11-10 23:59:50"},

		{"\"2011-11-11\"", "\"abc1000\"", "MICROSECOND", "2011-11-11 00:00:00", "2011-11-11 00:00:00"},
		{"\"20111111 10:10:10\"", "\"1\"", "DAY", "<nil>", "<nil>"},
		{"\"2011-11-11\"", "\"10\"", "SECOND_MICROSECOND", "2011-11-11 00:00:00.100000", "2011-11-10 23:59:59.900000"},
		{"\"2011-11-11\"", "\"10.0000\"", "MINUTE_MICROSECOND", "2011-11-11 00:00:10", "2011-11-10 23:59:50"},
		{"\"2011-11-11\"", "\"10:10:10\"", "MINUTE_MICROSECOND", "2011-11-11 00:10:10.100000", "2011-11-10 23:49:49.900000"},

		{"cast(\"2011-11-11\" as datetime)", "\"10:10:10\"", "MINUTE_MICROSECOND", "2011-11-11 00:10:10.100000", "2011-11-10 23:49:49.900000"},
		{"cast(\"2011-11-11 00:00:00\" as datetime)", "1", "DAY", "2011-11-12 00:00:00", "2011-11-10 00:00:00"},
		{"cast(\"2011-11-11 00:00:00\" as datetime)", "10", "HOUR", "2011-11-11 10:00:00", "2011-11-10 14:00:00"},
		{"cast(\"2011-11-11 00:00:00\" as datetime)", "10", "MINUTE", "2011-11-11 00:10:00", "2011-11-10 23:50:00"},
		{"cast(\"2011-11-11 00:00:00\" as datetime)", "10", "SECOND", "2011-11-11 00:00:10", "2011-11-10 23:59:50"},

		{"cast(\"2011-11-11 00:00:00\" as datetime)", "\"1\"", "DAY", "2011-11-12 00:00:00", "2011-11-10 00:00:00"},
		{"cast(\"2011-11-11 00:00:00\" as datetime)", "\"10\"", "HOUR", "2011-11-11 10:00:00", "2011-11-10 14:00:00"},
		{"cast(\"2011-11-11 00:00:00\" as datetime)", "\"10\"", "MINUTE", "2011-11-11 00:10:00", "2011-11-10 23:50:00"},
		{"cast(\"2011-11-11 00:00:00\" as datetime)", "\"10\"", "SECOND", "2011-11-11 00:00:10", "2011-11-10 23:59:50"},

		{"cast(\"2011-11-11\" as date)", "\"10:10:10\"", "MINUTE_MICROSECOND", "2011-11-11 00:10:10.100000", "2011-11-10 23:49:49.900000"},
		{"cast(\"2011-11-11 00:00:00\" as date)", "1", "DAY", "2011-11-12", "2011-11-10"},
		{"cast(\"2011-11-11 00:00:00\" as date)", "10", "HOUR", "2011-11-11 10:00:00", "2011-11-10 14:00:00"},
		{"cast(\"2011-11-11 00:00:00\" as date)", "10", "MINUTE", "2011-11-11 00:10:00", "2011-11-10 23:50:00"},
		{"cast(\"2011-11-11 00:00:00\" as date)", "10", "SECOND", "2011-11-11 00:00:10", "2011-11-10 23:59:50"},

		{"cast(\"2011-11-11 00:00:00\" as date)", "\"1\"", "DAY", "2011-11-12", "2011-11-10"},
		{"cast(\"2011-11-11 00:00:00\" as date)", "\"10\"", "HOUR", "2011-11-11 10:00:00", "2011-11-10 14:00:00"},
		{"cast(\"2011-11-11 00:00:00\" as date)", "\"10\"", "MINUTE", "2011-11-11 00:10:00", "2011-11-10 23:50:00"},
		{"cast(\"2011-11-11 00:00:00\" as date)", "\"10\"", "SECOND", "2011-11-11 00:00:10", "2011-11-10 23:59:50"},

		// interval decimal support
		{"\"2011-01-01 00:00:00\"", "10.10", "YEAR_MONTH", "2021-11-01 00:00:00", "2000-03-01 00:00:00"},
		{"\"2011-01-01 00:00:00\"", "10.10", "DAY_HOUR", "2011-01-11 10:00:00", "2010-12-21 14:00:00"},
		{"\"2011-01-01 00:00:00\"", "10.10", "HOUR_MINUTE", "2011-01-01 10:10:00", "2010-12-31 13:50:00"},
		{"\"2011-01-01 00:00:00\"", "10.10", "DAY_MINUTE", "2011-01-01 10:10:00", "2010-12-31 13:50:00"},
		{"\"2011-01-01 00:00:00\"", "10.10", "DAY_SECOND", "2011-01-01 00:10:10", "2010-12-31 23:49:50"},
		{"\"2011-01-01 00:00:00\"", "10.10", "HOUR_SECOND", "2011-01-01 00:10:10", "2010-12-31 23:49:50"},
		{"\"2011-01-01 00:00:00\"", "10.10", "MINUTE_SECOND", "2011-01-01 00:10:10", "2010-12-31 23:49:50"},
		{"\"2011-01-01 00:00:00\"", "10.10", "DAY_MICROSECOND", "2011-01-01 00:00:10.100000", "2010-12-31 23:59:49.900000"},
		{"\"2011-01-01 00:00:00\"", "10.10", "HOUR_MICROSECOND", "2011-01-01 00:00:10.100000", "2010-12-31 23:59:49.900000"},
		{"\"2011-01-01 00:00:00\"", "10.10", "MINUTE_MICROSECOND", "2011-01-01 00:00:10.100000", "2010-12-31 23:59:49.900000"},
		{"\"2011-01-01 00:00:00\"", "10.10", "SECOND_MICROSECOND", "2011-01-01 00:00:10.100000", "2010-12-31 23:59:49.900000"},
		{"\"2011-01-01 00:00:00\"", "10.10", "YEAR", "2021-01-01 00:00:00", "2001-01-01 00:00:00"},
		{"\"2011-01-01 00:00:00\"", "10.10", "QUARTER", "2013-07-01 00:00:00", "2008-07-01 00:00:00"},
		{"\"2011-01-01 00:00:00\"", "10.10", "MONTH", "2011-11-01 00:00:00", "2010-03-01 00:00:00"},
		{"\"2011-01-01 00:00:00\"", "10.10", "WEEK", "2011-03-12 00:00:00", "2010-10-23 00:00:00"},
		{"\"2011-01-01 00:00:00\"", "10.10", "DAY", "2011-01-11 00:00:00", "2010-12-22 00:00:00"},
		{"\"2011-01-01 00:00:00\"", "10.10", "HOUR", "2011-01-01 10:00:00", "2010-12-31 14:00:00"},
		{"\"2011-01-01 00:00:00\"", "10.10", "MINUTE", "2011-01-01 00:10:00", "2010-12-31 23:50:00"},
		{"\"2011-01-01 00:00:00\"", "10.10", "SECOND", "2011-01-01 00:00:10.100000", "2010-12-31 23:59:49.900000"},
		{"\"2011-01-01 00:00:00\"", "10.10", "MICROSECOND", "2011-01-01 00:00:00.000010", "2010-12-31 23:59:59.999990"},
		{"\"2011-01-01 00:00:00\"", "10.90", "MICROSECOND", "2011-01-01 00:00:00.000011", "2010-12-31 23:59:59.999989"},

		{"\"2009-01-01\"", "6/4", "HOUR_MINUTE", "2009-01-04 12:20:00", "2008-12-28 11:40:00"},
		{"\"2009-01-01\"", "6/0", "HOUR_MINUTE", "<nil>", "<nil>"},
		{"\"1970-01-01 12:00:00\"", "CAST(6/4 AS DECIMAL(3,1))", "HOUR_MINUTE", "1970-01-01 13:05:00", "1970-01-01 10:55:00"},
		//for issue #8077
		{"\"2012-01-02\"", "\"prefix8\"", "HOUR", "2012-01-02 08:00:00", "2012-01-01 16:00:00"},
		{"\"2012-01-02\"", "\"prefix8prefix\"", "HOUR", "2012-01-02 08:00:00", "2012-01-01 16:00:00"},
		{"\"2012-01-02\"", "\"8:00\"", "HOUR", "2012-01-02 08:00:00", "2012-01-01 16:00:00"},
		{"\"2012-01-02\"", "\"8:00:00\"", "HOUR", "2012-01-02 08:00:00", "2012-01-01 16:00:00"},
	}
	for _, tc := range dateArithmeticalTests {
		addDate := fmt.Sprintf("select adddate(%s, interval %s %s);", tc.Date, tc.Interval, tc.Unit)
		subDate := fmt.Sprintf("select subdate(%s, interval %s %s);", tc.Date, tc.Interval, tc.Unit)
		result = tk.MustQuery(addDate)
		result.Check(testkit.Rows(tc.AddResult))
		result = tk.MustQuery(subDate)
		result.Check(testkit.Rows(tc.SubResult))
	}
	tk.MustQuery(`select subdate(cast("2000-02-01" as datetime), cast(1 as decimal))`).Check(testkit.Rows("2000-01-31 00:00:00"))
	tk.MustQuery(`select subdate(cast("2000-02-01" as datetime), cast(null as decimal))`).Check(testkit.Rows("<nil>"))
	tk.MustQuery(`select subdate(cast(null as datetime), cast(1 as decimal))`).Check(testkit.Rows("<nil>"))
	tk.MustQuery(`select subdate(cast("2000-02-01" as datetime), cast("xxx" as decimal))`).Check(testkit.Rows("2000-02-01 00:00:00"))
	tk.MustQuery(`select subdate(cast("xxx" as datetime), cast(1 as decimal))`).Check(testkit.Rows("<nil>"))
	tk.MustQuery(`select subdate(cast(20000101 as SIGNED), cast("1" as decimal))`).Check(testkit.Rows("1999-12-31"))
	tk.MustQuery(`select subdate(cast(20000101 as SIGNED), cast("xxx" as decimal))`).Check(testkit.Rows("2000-01-01"))
	tk.MustQuery(`select subdate(cast("abc" as SIGNED), cast("1" as decimal))`).Check(testkit.Rows("<nil>"))
	tk.MustQuery(`select subdate(cast(null as SIGNED), cast("1" as decimal))`).Check(testkit.Rows("<nil>"))
	tk.MustQuery(`select subdate(cast(20000101 as SIGNED), cast(null as decimal))`).Check(testkit.Rows("<nil>"))
	tk.MustQuery(`select adddate(cast("2000-02-01" as datetime), cast(1 as decimal))`).Check(testkit.Rows("2000-02-02 00:00:00"))
	tk.MustQuery(`select adddate(cast("2000-02-01" as datetime), cast(null as decimal))`).Check(testkit.Rows("<nil>"))
	tk.MustQuery(`select adddate(cast(null as datetime), cast(1 as decimal))`).Check(testkit.Rows("<nil>"))
	tk.MustQuery(`select adddate(cast("2000-02-01" as datetime), cast("xxx" as decimal))`).Check(testkit.Rows("2000-02-01 00:00:00"))
	tk.MustQuery(`select adddate(cast("xxx" as datetime), cast(1 as decimal))`).Check(testkit.Rows("<nil>"))
	tk.MustQuery(`select adddate(cast("2000-02-01" as datetime), cast(1 as SIGNED))`).Check(testkit.Rows("2000-02-02 00:00:00"))
	tk.MustQuery(`select adddate(cast("2000-02-01" as datetime), cast(null as SIGNED))`).Check(testkit.Rows("<nil>"))
	tk.MustQuery(`select adddate(cast(null as datetime), cast(1 as SIGNED))`).Check(testkit.Rows("<nil>"))
	tk.MustQuery(`select adddate(cast("2000-02-01" as datetime), cast("xxx" as SIGNED))`).Check(testkit.Rows("2000-02-01 00:00:00"))
	tk.MustQuery(`select adddate(cast("xxx" as datetime), cast(1 as SIGNED))`).Check(testkit.Rows("<nil>"))
	tk.MustQuery(`select adddate(20100101, cast(1 as decimal))`).Check(testkit.Rows("2010-01-02"))
	tk.MustQuery(`select adddate(cast('10:10:10' as time), 1)`).Check(testkit.Rows("34:10:10"))
	tk.MustQuery(`select adddate(cast('10:10:10' as time), cast(1 as decimal))`).Check(testkit.Rows("34:10:10"))

	// for localtime, localtimestamp
	result = tk.MustQuery(`select localtime() = now(), localtime = now(), localtimestamp() = now(), localtimestamp = now()`)
	result.Check(testkit.Rows("1 1 1 1"))

	// for current_timestamp, current_timestamp()
	result = tk.MustQuery(`select current_timestamp() = now(), current_timestamp = now()`)
	result.Check(testkit.Rows("1 1"))

	// for tidb_parse_tso
	tk.MustExec("SET time_zone = '+00:00';")
	result = tk.MustQuery(`select tidb_parse_tso(404411537129996288)`)
	result.Check(testkit.Rows("2018-11-20 09:53:04.877000"))
	result = tk.MustQuery(`select tidb_parse_tso("404411537129996288")`)
	result.Check(testkit.Rows("2018-11-20 09:53:04.877000"))
	result = tk.MustQuery(`select tidb_parse_tso(1)`)
	result.Check(testkit.Rows("1970-01-01 00:00:00.000000"))
	result = tk.MustQuery(`select tidb_parse_tso(0)`)
	result.Check(testkit.Rows("<nil>"))
	result = tk.MustQuery(`select tidb_parse_tso(-1)`)
	result.Check(testkit.Rows("<nil>"))

	// fix issue 10308
	result = tk.MustQuery("select time(\"- -\");")
	result.Check(testkit.Rows("00:00:00"))
	tk.MustQuery("show warnings;").Check(testkit.Rows("Warning 1292 Truncated incorrect time value: '- -'"))
	result = tk.MustQuery("select time(\"---1\");")
	result.Check(testkit.Rows("00:00:00"))
	tk.MustQuery("show warnings;").Check(testkit.Rows("Warning 1292 Truncated incorrect time value: '---1'"))
	result = tk.MustQuery("select time(\"-- --1\");")
	result.Check(testkit.Rows("00:00:00"))
	tk.MustQuery("show warnings;").Check(testkit.Rows("Warning 1292 Truncated incorrect time value: '-- --1'"))

	// fix issue #15185
	result = tk.MustQuery(`select timestamp(11111.1111)`)
	result.Check(testkit.Rows("2001-11-11 00:00:00.0000"))
	result = tk.MustQuery(`select timestamp(cast(11111.1111 as decimal(60, 5)))`)
	result.Check(testkit.Rows("2001-11-11 00:00:00.00000"))
	result = tk.MustQuery(`select timestamp(1021121141105.4324)`)
	result.Check(testkit.Rows("0102-11-21 14:11:05.4324"))
	result = tk.MustQuery(`select timestamp(cast(1021121141105.4324 as decimal(60, 5)))`)
	result.Check(testkit.Rows("0102-11-21 14:11:05.43240"))
	result = tk.MustQuery(`select timestamp(21121141105.101)`)
	result.Check(testkit.Rows("2002-11-21 14:11:05.101"))
	result = tk.MustQuery(`select timestamp(cast(21121141105.101 as decimal(60, 5)))`)
	result.Check(testkit.Rows("2002-11-21 14:11:05.10100"))
	result = tk.MustQuery(`select timestamp(1121141105.799055)`)
	result.Check(testkit.Rows("2000-11-21 14:11:05.799055"))
	result = tk.MustQuery(`select timestamp(cast(1121141105.799055 as decimal(60, 5)))`)
	result.Check(testkit.Rows("2000-11-21 14:11:05.79906"))
	result = tk.MustQuery(`select timestamp(121141105.123)`)
	result.Check(testkit.Rows("2000-01-21 14:11:05.123"))
	result = tk.MustQuery(`select timestamp(cast(121141105.123 as decimal(60, 5)))`)
	result.Check(testkit.Rows("2000-01-21 14:11:05.12300"))
	result = tk.MustQuery(`select timestamp(1141105)`)
	result.Check(testkit.Rows("0114-11-05 00:00:00"))
	result = tk.MustQuery(`select timestamp(cast(1141105 as decimal(60, 5)))`)
	result.Check(testkit.Rows("0114-11-05 00:00:00.00000"))
	result = tk.MustQuery(`select timestamp(41105.11)`)
	result.Check(testkit.Rows("2004-11-05 00:00:00.00"))
	result = tk.MustQuery(`select timestamp(cast(41105.11 as decimal(60, 5)))`)
	result.Check(testkit.Rows("2004-11-05 00:00:00.00000"))
	result = tk.MustQuery(`select timestamp(1105.3)`)
	result.Check(testkit.Rows("2000-11-05 00:00:00.0"))
	result = tk.MustQuery(`select timestamp(cast(1105.3 as decimal(60, 5)))`)
	result.Check(testkit.Rows("2000-11-05 00:00:00.00000"))
	result = tk.MustQuery(`select timestamp(105)`)
	result.Check(testkit.Rows("2000-01-05 00:00:00"))
	result = tk.MustQuery(`select timestamp(cast(105 as decimal(60, 5)))`)
	result.Check(testkit.Rows("2000-01-05 00:00:00.00000"))
}

func (s *testIntegrationSuite) TestOpBuiltin(c *C) {
	defer s.cleanEnv(c)
	tk := testkit.NewTestKit(c, s.store)
	tk.MustExec("use test")

	// for logicAnd
	result := tk.MustQuery("select 1 && 1, 1 && 0, 0 && 1, 0 && 0, 2 && -1, null && 1, '1a' && 'a'")
	result.Check(testkit.Rows("1 0 0 0 1 <nil> 0"))
	// for bitNeg
	result = tk.MustQuery("select ~123, ~-123, ~null")
	result.Check(testkit.Rows("18446744073709551492 122 <nil>"))
	// for logicNot
	result = tk.MustQuery("select !1, !123, !0, !null")
	result.Check(testkit.Rows("0 0 1 <nil>"))
	// for logicalXor
	result = tk.MustQuery("select 1 xor 1, 1 xor 0, 0 xor 1, 0 xor 0, 2 xor -1, null xor 1, '1a' xor 'a'")
	result.Check(testkit.Rows("0 1 1 0 0 <nil> 1"))
	// for bitAnd
	result = tk.MustQuery("select 123 & 321, -123 & 321, null & 1")
	result.Check(testkit.Rows("65 257 <nil>"))
	// for bitOr
	result = tk.MustQuery("select 123 | 321, -123 | 321, null | 1")
	result.Check(testkit.Rows("379 18446744073709551557 <nil>"))
	// for bitXor
	result = tk.MustQuery("select 123 ^ 321, -123 ^ 321, null ^ 1")
	result.Check(testkit.Rows("314 18446744073709551300 <nil>"))
	// for leftShift
	result = tk.MustQuery("select 123 << 2, -123 << 2, null << 1")
	result.Check(testkit.Rows("492 18446744073709551124 <nil>"))
	// for rightShift
	result = tk.MustQuery("select 123 >> 2, -123 >> 2, null >> 1")
	result.Check(testkit.Rows("30 4611686018427387873 <nil>"))
	// for logicOr
	result = tk.MustQuery("select 1 || 1, 1 || 0, 0 || 1, 0 || 0, 2 || -1, null || 1, '1a' || 'a'")
	result.Check(testkit.Rows("1 1 1 0 1 1 1"))
	// for unaryPlus
	result = tk.MustQuery(`select +1, +0, +(-9), +(-0.001), +0.999, +null, +"aaa"`)
	result.Check(testkit.Rows("1 0 -9 -0.001 0.999 <nil> aaa"))
	// for unaryMinus
	tk.MustExec("drop table if exists f")
	tk.MustExec("create table f(a decimal(65,0))")
	tk.MustExec("insert into f value (-17000000000000000000)")
	result = tk.MustQuery("select a from f")
	result.Check(testkit.Rows("-17000000000000000000"))
}

func (s *testIntegrationSuite) TestDatetimeOverflow(c *C) {
	defer s.cleanEnv(c)
	tk := testkit.NewTestKit(c, s.store)
	tk.MustExec("use test")

	tk.MustExec("create table t1 (d date)")
	tk.MustExec("set sql_mode='traditional'")
	overflowSQLs := []string{
		"insert into t1 (d) select date_add('2000-01-01',interval 8000 year)",
		"insert into t1 (d) select date_sub('2000-01-01', INTERVAL 2001 YEAR)",
		"insert into t1 (d) select date_add('9999-12-31',interval 1 year)",
		"insert into t1 (d) select date_add('9999-12-31',interval 1 day)",
	}

	for _, sql := range overflowSQLs {
		_, err := tk.Exec(sql)
		c.Assert(err.Error(), Equals, "[types:1441]Datetime function: datetime field overflow")
	}

	tk.MustExec("set sql_mode=''")
	for _, sql := range overflowSQLs {
		tk.MustExec(sql)
	}

	rows := make([]string, 0, len(overflowSQLs))
	for range overflowSQLs {
		rows = append(rows, "<nil>")
	}
	tk.MustQuery("select * from t1").Check(testkit.Rows(rows...))

	//Fix ISSUE 11256
	tk.MustQuery(`select DATE_ADD('2000-04-13 07:17:02',INTERVAL -1465647104 YEAR);`).Check(testkit.Rows("<nil>"))
	tk.MustQuery(`select DATE_ADD('2008-11-23 22:47:31',INTERVAL 266076160 QUARTER);`).Check(testkit.Rows("<nil>"))
	tk.MustQuery(`select DATE_SUB('2000-04-13 07:17:02',INTERVAL 1465647104 YEAR);`).Check(testkit.Rows("<nil>"))
	tk.MustQuery(`select DATE_SUB('2008-11-23 22:47:31',INTERVAL -266076160 QUARTER);`).Check(testkit.Rows("<nil>"))
}

func (s *testIntegrationSuite2) TestBuiltin(c *C) {
	defer s.cleanEnv(c)
	tk := testkit.NewTestKit(c, s.store)
	tk.MustExec("use test")

	// for is true && is false
	tk.MustExec("drop table if exists t")
	tk.MustExec("create table t (a int, b int, index idx_b (b))")
	tk.MustExec("insert t values (1, 1)")
	tk.MustExec("insert t values (2, 2)")
	tk.MustExec("insert t values (3, 2)")
	result := tk.MustQuery("select * from t where b is true")
	result.Check(testkit.Rows("1 1", "2 2", "3 2"))
	result = tk.MustQuery("select all + a from t where a = 1")
	result.Check(testkit.Rows("1"))
	result = tk.MustQuery("select * from t where a is false")
	result.Check(nil)
	result = tk.MustQuery("select * from t where a is not true")
	result.Check(nil)
	result = tk.MustQuery(`select 1 is true, 0 is true, null is true, "aaa" is true, "" is true, -12.00 is true, 0.0 is true, 0.0000001 is true;`)
	result.Check(testkit.Rows("1 0 0 0 0 1 0 1"))
	result = tk.MustQuery(`select 1 is false, 0 is false, null is false, "aaa" is false, "" is false, -12.00 is false, 0.0 is false, 0.0000001 is false;`)
	result.Check(testkit.Rows("0 1 0 1 1 0 1 0"))
	// Issue https://github.com/pingcap/tidb/issues/19986
	result = tk.MustQuery("select 1 from dual where sec_to_time(2/10) is true")
	result.Check(testkit.Rows("1"))
	result = tk.MustQuery("select 1 from dual where sec_to_time(2/10) is false")
	result.Check(nil)
	// Issue https://github.com/pingcap/tidb/issues/19999
	result = tk.MustQuery("select 1 from dual where timediff((7/'2014-07-07 02:30:02'),'2012-01-16') is true")
	result.Check(testkit.Rows("1"))
	result = tk.MustQuery("select 1 from dual where timediff((7/'2014-07-07 02:30:02'),'2012-01-16') is false")
	result.Check(nil)
	// Issue https://github.com/pingcap/tidb/issues/20001
	result = tk.MustQuery("select 1 from dual where time(0.0001) is true")
	result.Check(testkit.Rows("1"))
	result = tk.MustQuery("select 1 from dual where time(0.0001) is false")
	result.Check(nil)

	// for in
	result = tk.MustQuery("select * from t where b in (a)")
	result.Check(testkit.Rows("1 1", "2 2"))
	result = tk.MustQuery("select * from t where b not in (a)")
	result.Check(testkit.Rows("3 2"))

	// test cast
	result = tk.MustQuery("select cast(1 as decimal(3,2))")
	result.Check(testkit.Rows("1.00"))
	result = tk.MustQuery("select cast('1991-09-05 11:11:11' as datetime)")
	result.Check(testkit.Rows("1991-09-05 11:11:11"))
	result = tk.MustQuery("select cast(cast('1991-09-05 11:11:11' as datetime) as char)")
	result.Check(testkit.Rows("1991-09-05 11:11:11"))
	result = tk.MustQuery("select cast('11:11:11' as time)")
	result.Check(testkit.Rows("11:11:11"))
	result = tk.MustQuery("select * from t where a > cast(2 as decimal)")
	result.Check(testkit.Rows("3 2"))
	result = tk.MustQuery("select cast(-1 as unsigned)")
	result.Check(testkit.Rows("18446744073709551615"))
	tk.MustExec("drop table if exists t")
	tk.MustExec("create table t(a decimal(3, 1), b double, c datetime, d time, e int)")
	tk.MustExec("insert into t value(12.3, 1.23, '2017-01-01 12:12:12', '12:12:12', 123)")
	result = tk.MustQuery("select cast(a as json), cast(b as json), cast(c as json), cast(d as json), cast(e as json) from t")
	result.Check(testkit.Rows(`12.3 1.23 "2017-01-01 12:12:12.000000" "12:12:12.000000" 123`))
	result = tk.MustQuery(`select cast(10101000000 as time);`)
	result.Check(testkit.Rows("00:00:00"))
	result = tk.MustQuery(`select cast(10101001000 as time);`)
	result.Check(testkit.Rows("00:10:00"))
	result = tk.MustQuery(`select cast(10000000000 as time);`)
	result.Check(testkit.Rows("<nil>"))
	result = tk.MustQuery(`select cast(20171222020005 as time);`)
	result.Check(testkit.Rows("02:00:05"))
	result = tk.MustQuery(`select cast(8380000 as time);`)
	result.Check(testkit.Rows("838:00:00"))
	result = tk.MustQuery(`select cast(8390000 as time);`)
	result.Check(testkit.Rows("<nil>"))
	result = tk.MustQuery(`select cast(8386000 as time);`)
	result.Check(testkit.Rows("<nil>"))
	result = tk.MustQuery(`select cast(8385960 as time);`)
	result.Check(testkit.Rows("<nil>"))
	result = tk.MustQuery(`select cast(cast('2017-01-01 01:01:11.12' as date) as datetime(2));`)
	result.Check(testkit.Rows("2017-01-01 00:00:00.00"))
	result = tk.MustQuery(`select cast(20170118.999 as datetime);`)
	result.Check(testkit.Rows("2017-01-18 00:00:00"))
	tk.MustQuery(`select convert(a2.a, unsigned int) from (select cast('"9223372036854775808"' as json) as a) as a2;`)

	tk.MustExec(`create table tb5(a bigint(64) unsigned, b double);`)
	tk.MustExec(`insert into tb5 (a, b) values (9223372036854776000, 9223372036854776000);`)
	tk.MustExec(`insert into tb5 (a, b) select * from (select cast(a as json) as a1, b from tb5) as t where t.a1 = t.b;`)
	tk.MustExec(`drop table tb5;`)

	tk.MustExec(`create table tb5(a float(64));`)
	tk.MustExec(`insert into tb5(a) values (13835058055282163712);`)
	tk.MustQuery(`select convert(t.a1, signed int) from (select convert(a, json) as a1 from tb5) as t`)
	tk.MustExec(`drop table tb5;`)

	// test builtinCastIntAsIntSig
	// Cast MaxUint64 to unsigned should be -1
	tk.MustQuery("select cast(0xffffffffffffffff as signed);").Check(testkit.Rows("-1"))
	tk.MustQuery("select cast(0x9999999999999999999999999999999999999999999 as signed);").Check(testkit.Rows("-1"))
	tk.MustExec("create table tb5(a bigint);")
	tk.MustExec("set sql_mode=''")
	tk.MustExec("insert into tb5(a) values (0xfffffffffffffffffffffffff);")
	tk.MustQuery("select * from tb5;").Check(testkit.Rows("9223372036854775807"))
	tk.MustExec("drop table tb5;")

	tk.MustExec(`create table tb5(a double);`)
	tk.MustExec(`insert into test.tb5 (a) values (18446744073709551616);`)
	tk.MustExec(`insert into test.tb5 (a) values (184467440737095516160);`)
	result = tk.MustQuery(`select cast(a as unsigned) from test.tb5;`)
	// Note: MySQL will return 9223372036854775807, and it should be a bug.
	result.Check(testkit.Rows("18446744073709551615", "18446744073709551615"))
	tk.MustExec(`drop table tb5;`)

	// test builtinCastIntAsDecimalSig
	tk.MustExec(`create table tb5(a bigint(64) unsigned, b decimal(64, 10));`)
	tk.MustExec(`insert into tb5 (a, b) values (9223372036854775808, 9223372036854775808);`)
	tk.MustExec(`insert into tb5 (select * from tb5 where a = b);`)
	result = tk.MustQuery(`select * from tb5;`)
	result.Check(testkit.Rows("9223372036854775808 9223372036854775808.0000000000", "9223372036854775808 9223372036854775808.0000000000"))
	tk.MustExec(`drop table tb5;`)

	// test builtinCastIntAsRealSig
	tk.MustExec(`create table tb5(a bigint(64) unsigned, b double(64, 10));`)
	tk.MustExec(`insert into tb5 (a, b) values (13835058000000000000, 13835058000000000000);`)
	tk.MustExec(`insert into tb5 (select * from tb5 where a = b);`)
	result = tk.MustQuery(`select * from tb5;`)
	result.Check(testkit.Rows("13835058000000000000 13835058000000000000", "13835058000000000000 13835058000000000000"))
	tk.MustExec(`drop table tb5;`)

	// test builtinCastRealAsIntSig
	tk.MustExec(`create table tb5(a double, b float);`)
	tk.MustExec(`insert into tb5 (a, b) values (184467440737095516160, 184467440737095516160);`)
	tk.MustQuery(`select * from tb5 where cast(a as unsigned int)=0;`).Check(testkit.Rows())
	tk.MustQuery("show warnings;").Check(testkit.Rows("Warning 1690 constant 1.844674407370955e+20 overflows bigint"))
	_ = tk.MustQuery(`select * from tb5 where cast(b as unsigned int)=0;`)
	tk.MustQuery("show warnings;").Check(testkit.Rows("Warning 1690 constant 1.844674407370955e+20 overflows bigint"))
	tk.MustExec(`drop table tb5;`)
	tk.MustExec(`create table tb5(a double, b bigint unsigned);`)
	tk.MustExec(`insert into tb5 (a, b) values (18446744073709551616, 18446744073709551615);`)
	_ = tk.MustQuery(`select * from tb5 where cast(a as unsigned int)=b;`)
	// TODO `obtained string = "[18446744073709552000 18446744073709551615]`
	// result.Check(testkit.Rows("18446744073709551616 18446744073709551615"))
	tk.MustQuery("show warnings;").Check(testkit.Rows())
	tk.MustExec(`drop table tb5;`)

	// test builtinCastJSONAsIntSig
	tk.MustExec(`create table tb5(a json, b bigint unsigned);`)
	tk.MustExec(`insert into tb5 (a, b) values ('184467440737095516160', 18446744073709551615);`)
	_ = tk.MustQuery(`select * from tb5 where cast(a as unsigned int)=b;`)
	tk.MustQuery("show warnings;").Check(testkit.Rows("Warning 1690 constant 1.844674407370955e+20 overflows bigint"))
	_ = tk.MustQuery(`select * from tb5 where cast(b as unsigned int)=0;`)
	tk.MustQuery("show warnings;").Check(testkit.Rows())
	tk.MustExec(`drop table tb5;`)
	tk.MustExec(`create table tb5(a json, b bigint unsigned);`)
	tk.MustExec(`insert into tb5 (a, b) values ('92233720368547758080', 18446744073709551615);`)
	_ = tk.MustQuery(`select * from tb5 where cast(a as signed int)=b;`)
	tk.MustQuery("show warnings;").Check(testkit.Rows("Warning 1690 constant 9.223372036854776e+19 overflows bigint"))
	tk.MustExec(`drop table tb5;`)

	// test builtinCastIntAsStringSig
	tk.MustExec(`create table tb5(a bigint(64) unsigned,b varchar(50));`)
	tk.MustExec(`insert into tb5(a, b) values (9223372036854775808, '9223372036854775808');`)
	tk.MustExec(`insert into tb5(select * from tb5 where a = b);`)
	result = tk.MustQuery(`select * from tb5;`)
	result.Check(testkit.Rows("9223372036854775808 9223372036854775808", "9223372036854775808 9223372036854775808"))
	tk.MustExec(`drop table tb5;`)

	// test builtinCastIntAsDecimalSig
	tk.MustExec(`drop table if exists tb5`)
	tk.MustExec(`create table tb5 (a decimal(65), b bigint(64) unsigned);`)
	tk.MustExec(`insert into tb5 (a, b) values (9223372036854775808, 9223372036854775808);`)
	result = tk.MustQuery(`select cast(b as decimal(64)) from tb5 union all select b from tb5;`)
	result.Check(testkit.Rows("9223372036854775808", "9223372036854775808"))
	tk.MustExec(`drop table tb5`)

	// test builtinCastIntAsRealSig
	tk.MustExec(`drop table if exists tb5`)
	tk.MustExec(`create table tb5 (a bigint(64) unsigned, b double(64, 10));`)
	tk.MustExec(`insert into tb5 (a, b) values (9223372036854775808, 9223372036854775808);`)
	result = tk.MustQuery(`select a from tb5 where a = b union all select b from tb5;`)
	result.Check(testkit.Rows("9223372036854776000", "9223372036854776000"))
	tk.MustExec(`drop table tb5`)

	// Test corner cases of cast string as datetime
	result = tk.MustQuery(`select cast("170102034" as datetime);`)
	result.Check(testkit.Rows("2017-01-02 03:04:00"))
	result = tk.MustQuery(`select cast("1701020304" as datetime);`)
	result.Check(testkit.Rows("2017-01-02 03:04:00"))
	result = tk.MustQuery(`select cast("1701020304." as datetime);`)
	result.Check(testkit.Rows("2017-01-02 03:04:00"))
	result = tk.MustQuery(`select cast("1701020304.1" as datetime);`)
	result.Check(testkit.Rows("2017-01-02 03:04:01"))
	result = tk.MustQuery(`select cast("1701020304.111" as datetime);`)
	result.Check(testkit.Rows("2017-01-02 03:04:11"))
	tk.MustQuery("show warnings;").Check(testkit.Rows("Warning 1292 Truncated incorrect datetime value: '1701020304.111'"))
	result = tk.MustQuery(`select cast("17011" as datetime);`)
	result.Check(testkit.Rows("2017-01-01 00:00:00"))
	result = tk.MustQuery(`select cast("150101." as datetime);`)
	result.Check(testkit.Rows("2015-01-01 00:00:00"))
	result = tk.MustQuery(`select cast("150101.a" as datetime);`)
	result.Check(testkit.Rows("2015-01-01 00:00:00"))
	tk.MustQuery("show warnings;").Check(testkit.Rows("Warning 1292 Truncated incorrect datetime value: '150101.a'"))
	result = tk.MustQuery(`select cast("150101.1a" as datetime);`)
	result.Check(testkit.Rows("2015-01-01 01:00:00"))
	tk.MustQuery("show warnings;").Check(testkit.Rows("Warning 1292 Truncated incorrect datetime value: '150101.1a'"))
	result = tk.MustQuery(`select cast("150101.1a1" as datetime);`)
	result.Check(testkit.Rows("2015-01-01 01:00:00"))
	tk.MustQuery("show warnings;").Check(testkit.Rows("Warning 1292 Truncated incorrect datetime value: '150101.1a1'"))
	result = tk.MustQuery(`select cast("1101010101.111" as datetime);`)
	result.Check(testkit.Rows("2011-01-01 01:01:11"))
	tk.MustQuery("show warnings;").Check(testkit.Rows("Warning 1292 Truncated incorrect datetime value: '1101010101.111'"))
	result = tk.MustQuery(`select cast("1101010101.11aaaaa" as datetime);`)
	result.Check(testkit.Rows("2011-01-01 01:01:11"))
	tk.MustQuery("show warnings;").Check(testkit.Rows("Warning 1292 Truncated incorrect datetime value: '1101010101.11aaaaa'"))
	result = tk.MustQuery(`select cast("1101010101.a1aaaaa" as datetime);`)
	result.Check(testkit.Rows("2011-01-01 01:01:00"))
	tk.MustQuery("show warnings;").Check(testkit.Rows("Warning 1292 Truncated incorrect datetime value: '1101010101.a1aaaaa'"))
	result = tk.MustQuery(`select cast("1101010101.11" as datetime);`)
	result.Check(testkit.Rows("2011-01-01 01:01:11"))
	tk.MustQuery("select @@warning_count;").Check(testkit.Rows("0"))
	result = tk.MustQuery(`select cast("1101010101.111" as datetime);`)
	result.Check(testkit.Rows("2011-01-01 01:01:11"))
	tk.MustQuery("show warnings;").Check(testkit.Rows("Warning 1292 Truncated incorrect datetime value: '1101010101.111'"))
	result = tk.MustQuery(`select cast("970101.111" as datetime);`)
	result.Check(testkit.Rows("1997-01-01 11:01:00"))
	tk.MustQuery("select @@warning_count;").Check(testkit.Rows("0"))
	result = tk.MustQuery(`select cast("970101.11111" as datetime);`)
	result.Check(testkit.Rows("1997-01-01 11:11:01"))
	tk.MustQuery("select @@warning_count;").Check(testkit.Rows("0"))
	result = tk.MustQuery(`select cast("970101.111a1" as datetime);`)
	result.Check(testkit.Rows("1997-01-01 11:01:00"))
	tk.MustQuery("show warnings;").Check(testkit.Rows("Warning 1292 Truncated incorrect datetime value: '970101.111a1'"))

	// for ISNULL
	tk.MustExec("drop table if exists t")
	tk.MustExec("create table t (a int, b int, c int, d char(10), e datetime, f float, g decimal(10, 3))")
	tk.MustExec("insert t values (1, 0, null, null, null, null, null)")
	result = tk.MustQuery("select ISNULL(a), ISNULL(b), ISNULL(c), ISNULL(d), ISNULL(e), ISNULL(f), ISNULL(g) from t")
	result.Check(testkit.Rows("0 0 1 1 1 1 1"))

	// fix issue #3942
	result = tk.MustQuery("select cast('-24 100:00:00' as time);")
	result.Check(testkit.Rows("-676:00:00"))
	result = tk.MustQuery("select cast('12:00:00.000000' as datetime);")
	result.Check(testkit.Rows("2012-00-00 00:00:00"))
	result = tk.MustQuery("select cast('-34 100:00:00' as time);")
	result.Check(testkit.Rows("-838:59:59"))

	// fix issue #4324. cast decimal/int/string to time compatibility.
	invalidTimes := []string{
		"10009010",
		"239010",
		"233070",
		"23:90:10",
		"23:30:70",
		"239010.2",
		"233070.8",
	}
	tk.MustExec("DROP TABLE IF EXISTS t;")
	tk.MustExec("CREATE TABLE t (ix TIME);")
	tk.MustExec("SET SQL_MODE='';")
	for _, invalidTime := range invalidTimes {
		msg := fmt.Sprintf("Warning 1292 Truncated incorrect time value: '%s'", invalidTime)
		result = tk.MustQuery(fmt.Sprintf("select cast('%s' as time);", invalidTime))
		result.Check(testkit.Rows("<nil>"))
		result = tk.MustQuery("show warnings")
		result.Check(testkit.Rows(msg))
		_, err := tk.Exec(fmt.Sprintf("insert into t select cast('%s' as time);", invalidTime))
		c.Assert(err, IsNil)
		result = tk.MustQuery("show warnings")
		result.Check(testkit.Rows(msg))
	}
	tk.MustExec("set sql_mode = 'STRICT_TRANS_TABLES'")
	for _, invalidTime := range invalidTimes {
		msg := fmt.Sprintf("Warning 1292 Truncated incorrect time value: '%s'", invalidTime)
		result = tk.MustQuery(fmt.Sprintf("select cast('%s' as time);", invalidTime))
		result.Check(testkit.Rows("<nil>"))
		result = tk.MustQuery("show warnings")
		result.Check(testkit.Rows(msg))
		_, err := tk.Exec(fmt.Sprintf("insert into t select cast('%s' as time);", invalidTime))
		c.Assert(err.Error(), Equals, fmt.Sprintf("[types:1292]Truncated incorrect time value: '%s'", invalidTime))
	}

	// Fix issue #3691, cast compatibility.
	result = tk.MustQuery("select cast('18446744073709551616' as unsigned);")
	result.Check(testkit.Rows("18446744073709551615"))
	result = tk.MustQuery("select cast('18446744073709551616' as signed);")
	result.Check(testkit.Rows("-1"))
	result = tk.MustQuery("select cast('9223372036854775808' as signed);")
	result.Check(testkit.Rows("-9223372036854775808"))
	result = tk.MustQuery("select cast('9223372036854775809' as signed);")
	result.Check(testkit.Rows("-9223372036854775807"))
	result = tk.MustQuery("select cast('9223372036854775807' as signed);")
	result.Check(testkit.Rows("9223372036854775807"))
	result = tk.MustQuery("select cast('18446744073709551615' as signed);")
	result.Check(testkit.Rows("-1"))
	result = tk.MustQuery("select cast('18446744073709551614' as signed);")
	result.Check(testkit.Rows("-2"))
	result = tk.MustQuery("select cast(18446744073709551615 as unsigned);")
	result.Check(testkit.Rows("18446744073709551615"))
	result = tk.MustQuery("select cast(18446744073709551616 as unsigned);")
	result.Check(testkit.Rows("18446744073709551615"))
	result = tk.MustQuery("select cast(18446744073709551616 as signed);")
	result.Check(testkit.Rows("9223372036854775807"))
	result = tk.MustQuery("select cast(18446744073709551617 as signed);")
	result.Check(testkit.Rows("9223372036854775807"))
	result = tk.MustQuery("select cast(18446744073709551615 as signed);")
	result.Check(testkit.Rows("-1"))
	result = tk.MustQuery("select cast(18446744073709551614 as signed);")
	result.Check(testkit.Rows("-2"))
	result = tk.MustQuery("select cast(-18446744073709551616 as signed);")
	result.Check(testkit.Rows("-9223372036854775808"))
	result = tk.MustQuery("select cast(18446744073709551614.9 as unsigned);") // Round up
	result.Check(testkit.Rows("18446744073709551615"))
	result = tk.MustQuery("select cast(18446744073709551614.4 as unsigned);") // Round down
	result.Check(testkit.Rows("18446744073709551614"))
	result = tk.MustQuery("select cast(-9223372036854775809 as signed);")
	result.Check(testkit.Rows("-9223372036854775808"))
	result = tk.MustQuery("select cast(-9223372036854775809 as unsigned);")
	result.Check(testkit.Rows("0"))
	result = tk.MustQuery("select cast(-9223372036854775808 as unsigned);")
	result.Check(testkit.Rows("9223372036854775808"))
	result = tk.MustQuery("select cast('-9223372036854775809' as unsigned);")
	result.Check(testkit.Rows("9223372036854775808"))
	result = tk.MustQuery("select cast('-9223372036854775807' as unsigned);")
	result.Check(testkit.Rows("9223372036854775809"))
	result = tk.MustQuery("select cast('-2' as unsigned);")
	result.Check(testkit.Rows("18446744073709551614"))
	result = tk.MustQuery("select cast(cast(1-2 as unsigned) as signed integer);")
	result.Check(testkit.Rows("-1"))
	result = tk.MustQuery("select cast(1 as signed int)")
	result.Check(testkit.Rows("1"))

	// test cast as double
	result = tk.MustQuery("select cast(1 as double)")
	result.Check(testkit.Rows("1"))
	result = tk.MustQuery("select cast(cast(12345 as unsigned) as double)")
	result.Check(testkit.Rows("12345"))
	result = tk.MustQuery("select cast(1.1 as double)")
	result.Check(testkit.Rows("1.1"))
	result = tk.MustQuery("select cast(-1.1 as double)")
	result.Check(testkit.Rows("-1.1"))
	result = tk.MustQuery("select cast('123.321' as double)")
	result.Check(testkit.Rows("123.321"))
	result = tk.MustQuery("select cast('12345678901234567890' as double) = 1.2345678901234567e19")
	result.Check(testkit.Rows("1"))
	result = tk.MustQuery("select cast(-1 as double)")
	result.Check(testkit.Rows("-1"))
	result = tk.MustQuery("select cast(null as double)")
	result.Check(testkit.Rows("<nil>"))
	result = tk.MustQuery("select cast(12345678901234567890 as double) = 1.2345678901234567e19")
	result.Check(testkit.Rows("1"))
	result = tk.MustQuery("select cast(cast(-1 as unsigned) as double) = 1.8446744073709552e19")
	result.Check(testkit.Rows("1"))
	result = tk.MustQuery("select cast(1e100 as double) = 1e100")
	result.Check(testkit.Rows("1"))
	result = tk.MustQuery("select cast(123456789012345678901234567890 as double) = 1.2345678901234568e29")
	result.Check(testkit.Rows("1"))
	result = tk.MustQuery("select cast(0x12345678 as double)")
	result.Check(testkit.Rows("305419896"))

	// test cast as float
	result = tk.MustQuery("select cast(1 as float)")
	result.Check(testkit.Rows("1"))
	result = tk.MustQuery("select cast(cast(12345 as unsigned) as float)")
	result.Check(testkit.Rows("12345"))
	result = tk.MustQuery("select cast(1.1 as float) = 1.1")
	result.Check(testkit.Rows("1"))
	result = tk.MustQuery("select cast(-1.1 as float) = -1.1")
	result.Check(testkit.Rows("1"))
	result = tk.MustQuery("select cast('123.321' as float) =123.321")
	result.Check(testkit.Rows("1"))
	result = tk.MustQuery("select cast('12345678901234567890' as float) = 1.2345678901234567e19")
	result.Check(testkit.Rows("1"))
	result = tk.MustQuery("select cast(-1 as float)")
	result.Check(testkit.Rows("-1"))
	result = tk.MustQuery("select cast(null as float)")
	result.Check(testkit.Rows("<nil>"))
	result = tk.MustQuery("select cast(12345678901234567890 as float) = 1.2345678901234567e19")
	result.Check(testkit.Rows("1"))
	result = tk.MustQuery("select cast(cast(-1 as unsigned) as float) = 1.8446744073709552e19")
	result.Check(testkit.Rows("1"))
	result = tk.MustQuery("select cast(1e100 as float(40)) = 1e100")
	result.Check(testkit.Rows("1"))
	result = tk.MustQuery("select cast(123456789012345678901234567890 as float(40)) = 1.2345678901234568e29")
	result.Check(testkit.Rows("1"))
	result = tk.MustQuery("select cast(0x12345678 as float(40)) = 305419896")
	result.Check(testkit.Rows("1"))

	// test cast as real
	result = tk.MustQuery("select cast(1 as real)")
	result.Check(testkit.Rows("1"))
	result = tk.MustQuery("select cast(cast(12345 as unsigned) as real)")
	result.Check(testkit.Rows("12345"))
	result = tk.MustQuery("select cast(1.1 as real) = 1.1")
	result.Check(testkit.Rows("1"))
	result = tk.MustQuery("select cast(-1.1 as real) = -1.1")
	result.Check(testkit.Rows("1"))
	result = tk.MustQuery("select cast('123.321' as real) =123.321")
	result.Check(testkit.Rows("1"))
	result = tk.MustQuery("select cast('12345678901234567890' as real) = 1.2345678901234567e19")
	result.Check(testkit.Rows("1"))
	result = tk.MustQuery("select cast(-1 as real)")
	result.Check(testkit.Rows("-1"))
	result = tk.MustQuery("select cast(null as real)")
	result.Check(testkit.Rows("<nil>"))
	result = tk.MustQuery("select cast(12345678901234567890 as real) = 1.2345678901234567e19")
	result.Check(testkit.Rows("1"))
	result = tk.MustQuery("select cast(cast(-1 as unsigned) as real) = 1.8446744073709552e19")
	result.Check(testkit.Rows("1"))
	result = tk.MustQuery("select cast(1e100 as real) = 1e100")
	result.Check(testkit.Rows("1"))
	result = tk.MustQuery("select cast(123456789012345678901234567890 as real) = 1.2345678901234568e29")
	result.Check(testkit.Rows("1"))
	result = tk.MustQuery("select cast(0x12345678 as real) = 305419896")
	result.Check(testkit.Rows("1"))

	// test cast time as decimal overflow
	tk.MustExec("drop table if exists t1")
	tk.MustExec("create table t1(s1 time);")
	tk.MustExec("insert into t1 values('11:11:11');")
	result = tk.MustQuery("select cast(s1 as decimal(7, 2)) from t1;")
	result.Check(testkit.Rows("99999.99"))
	result = tk.MustQuery("select cast(s1 as decimal(8, 2)) from t1;")
	result.Check(testkit.Rows("111111.00"))
	_, err := tk.Exec("insert into t1 values(cast('111111.00' as decimal(7, 2)));")
	c.Assert(err, NotNil)

	result = tk.MustQuery(`select CAST(0x8fffffffffffffff as signed) a,
	CAST(0xfffffffffffffffe as signed) b,
	CAST(0xffffffffffffffff as unsigned) c;`)
	result.Check(testkit.Rows("-8070450532247928833 -2 18446744073709551615"))

	result = tk.MustQuery(`select cast("1:2:3" as TIME) = "1:02:03"`)
	result.Check(testkit.Rows("0"))

	// fixed issue #3471
	tk.MustExec("drop table if exists t")
	tk.MustExec("create table t(a time(6));")
	tk.MustExec("insert into t value('12:59:59.999999')")
	result = tk.MustQuery("select cast(a as signed) from t")
	result.Check(testkit.Rows("130000"))

	// fixed issue #3762
	result = tk.MustQuery("select -9223372036854775809;")
	result.Check(testkit.Rows("-9223372036854775809"))
	result = tk.MustQuery("select --9223372036854775809;")
	result.Check(testkit.Rows("9223372036854775809"))
	result = tk.MustQuery("select -9223372036854775808;")
	result.Check(testkit.Rows("-9223372036854775808"))

	tk.MustExec("drop table if exists t")
	tk.MustExec("create table t(a bigint(30));")
	_, err = tk.Exec("insert into t values(-9223372036854775809)")
	c.Assert(err, NotNil)

	// test case decimal precision less than the scale.
	_, err = tk.Exec("select cast(12.1 as decimal(3, 4));")
	c.Assert(err, NotNil)
	c.Assert(err.Error(), Equals, "[types:1427]For float(M,D), double(M,D) or decimal(M,D), M must be >= D (column '12.1').")

	// test unhex and hex
	result = tk.MustQuery("select unhex('4D7953514C')")
	result.Check(testkit.Rows("MySQL"))
	result = tk.MustQuery("select unhex(hex('string'))")
	result.Check(testkit.Rows("string"))
	result = tk.MustQuery("select unhex('ggg')")
	result.Check(testkit.Rows("<nil>"))
	result = tk.MustQuery("select unhex(-1)")
	result.Check(testkit.Rows("<nil>"))
	result = tk.MustQuery("select hex(unhex('1267'))")
	result.Check(testkit.Rows("1267"))
	result = tk.MustQuery("select hex(unhex(1267))")
	result.Check(testkit.Rows("1267"))
	tk.MustExec("drop table if exists t")
	tk.MustExec("create table t(a binary(8))")
	tk.MustExec(`insert into t values('test')`)
	result = tk.MustQuery("select hex(a) from t")
	result.Check(testkit.Rows("7465737400000000"))
	result = tk.MustQuery("select unhex(a) from t")
	result.Check(testkit.Rows("<nil>"))

	// select from_unixtime
	result = tk.MustQuery("select from_unixtime(1451606400)")
	unixTime := time.Unix(1451606400, 0).String()[:19]
	result.Check(testkit.Rows(unixTime))
	result = tk.MustQuery("select from_unixtime(14516064000/10)")
	result.Check(testkit.Rows("2016-01-01 08:00:00.0000"))
	result = tk.MustQuery("select from_unixtime('14516064000'/10)")
	result.Check(testkit.Rows("2016-01-01 08:00:00.000000"))
	result = tk.MustQuery("select from_unixtime(cast(1451606400 as double))")
	result.Check(testkit.Rows("2016-01-01 08:00:00.000000"))
	result = tk.MustQuery("select from_unixtime(cast(cast(1451606400 as double) as DECIMAL))")
	result.Check(testkit.Rows("2016-01-01 08:00:00"))
	result = tk.MustQuery("select from_unixtime(cast(cast(1451606400 as double) as DECIMAL(65,1)))")
	result.Check(testkit.Rows("2016-01-01 08:00:00.0"))
	result = tk.MustQuery("select from_unixtime(1451606400.123456)")
	unixTime = time.Unix(1451606400, 123456000).String()[:26]
	result.Check(testkit.Rows(unixTime))
	result = tk.MustQuery("select from_unixtime(1451606400.1234567)")
	unixTime = time.Unix(1451606400, 123456700).Round(time.Microsecond).Format("2006-01-02 15:04:05.000000")[:26]
	result.Check(testkit.Rows(unixTime))
	result = tk.MustQuery("select from_unixtime(1451606400.999999)")
	unixTime = time.Unix(1451606400, 999999000).String()[:26]
	result.Check(testkit.Rows(unixTime))
	result = tk.MustQuery("select from_unixtime(1511247196661)")
	result.Check(testkit.Rows("<nil>"))
	result = tk.MustQuery("select from_unixtime('1451606400.123');")
	result.Check(testkit.Rows("2016-01-01 08:00:00.123000"))

	tk.MustExec("drop table if exists t;")
	tk.MustExec("create table t(a int);")
	tk.MustExec("insert into t value(1451606400);")
	result = tk.MustQuery("select from_unixtime(a) from t;")
	result.Check(testkit.Rows("2016-01-01 08:00:00"))

	// test strcmp
	result = tk.MustQuery("select strcmp('abc', 'def')")
	result.Check(testkit.Rows("-1"))
	result = tk.MustQuery("select strcmp('abc', 'aba')")
	result.Check(testkit.Rows("1"))
	result = tk.MustQuery("select strcmp('abc', 'abc')")
	result.Check(testkit.Rows("0"))
	result = tk.MustQuery("select substr(null, 1, 2)")
	result.Check(testkit.Rows("<nil>"))
	result = tk.MustQuery("select substr('123', null, 2)")
	result.Check(testkit.Rows("<nil>"))
	result = tk.MustQuery("select substr('123', 1, null)")
	result.Check(testkit.Rows("<nil>"))

	// for case
	tk.MustExec("drop table if exists t")
	tk.MustExec("create table t (a varchar(255), b int)")
	tk.MustExec("insert t values ('str1', 1)")
	result = tk.MustQuery("select * from t where a = case b when 1 then 'str1' when 2 then 'str2' end")
	result.Check(testkit.Rows("str1 1"))
	result = tk.MustQuery("select * from t where a = case b when 1 then 'str2' when 2 then 'str3' end")
	result.Check(nil)
	tk.MustExec("insert t values ('str2', 2)")
	result = tk.MustQuery("select * from t where a = case b when 2 then 'str2' when 3 then 'str3' end")
	result.Check(testkit.Rows("str2 2"))
	tk.MustExec("insert t values ('str3', 3)")
	result = tk.MustQuery("select * from t where a = case b when 4 then 'str4' when 5 then 'str5' else 'str3' end")
	result.Check(testkit.Rows("str3 3"))
	result = tk.MustQuery("select * from t where a = case b when 4 then 'str4' when 5 then 'str5' else 'str6' end")
	result.Check(nil)
	result = tk.MustQuery("select * from t where a = case  when b then 'str3' when 1 then 'str1' else 'str2' end")
	result.Check(testkit.Rows("str3 3"))
	tk.MustExec("delete from t")
	tk.MustExec("insert t values ('str2', 0)")
	result = tk.MustQuery("select * from t where a = case  when b then 'str3' when 0 then 'str1' else 'str2' end")
	result.Check(testkit.Rows("str2 0"))
	tk.MustExec("insert t values ('str1', null)")
	result = tk.MustQuery("select * from t where a = case b when null then 'str3' when 10 then 'str1' else 'str2' end")
	result.Check(testkit.Rows("str2 0"))
	result = tk.MustQuery("select * from t where a = case null when b then 'str3' when 10 then 'str1' else 'str2' end")
	result.Check(testkit.Rows("str2 0"))
	tk.MustExec("insert t values (null, 4)")
	result = tk.MustQuery("select * from t where b < case a when null then 0 when 'str2' then 0 else 9 end")
	result.Check(testkit.Rows("<nil> 4"))
	result = tk.MustQuery("select * from t where b = case when a is null then 4 when  a = 'str5' then 7 else 9 end")
	result.Check(testkit.Rows("<nil> 4"))
	// test warnings
	tk.MustQuery("select case when b=0 then 1 else 1/b end from t")
	tk.MustQuery("show warnings").Check(testkit.Rows())
	tk.MustQuery("select if(b=0, 1, 1/b) from t")
	tk.MustQuery("show warnings").Check(testkit.Rows())
	tk.MustQuery("select ifnull(b, b/0) from t")
	tk.MustQuery("show warnings").Check(testkit.Rows())

	tk.MustQuery("select case when 1 then 1 else 1/0 end")
	tk.MustQuery("show warnings").Check(testkit.Rows())
	tk.MustQuery(" select if(1,1,1/0)")
	tk.MustQuery("show warnings").Check(testkit.Rows())
	tk.MustQuery("select ifnull(1, 1/0)")
	tk.MustQuery("show warnings").Check(testkit.Rows())

	tk.MustExec("delete from t")
	tk.MustExec("insert t values ('str2', 0)")
	tk.MustQuery("select case when b < 1 then 1 else 1/0 end from t")
	tk.MustQuery("show warnings").Check(testkit.Rows())
	tk.MustQuery("select case when b < 1 then 1 when 1/0 then b else 1/0 end from t")
	tk.MustQuery("show warnings").Check(testkit.Rows())
	tk.MustQuery("select if(b < 1 , 1, 1/0) from t")
	tk.MustQuery("show warnings").Check(testkit.Rows())
	tk.MustQuery("select ifnull(b, 1/0) from t")
	tk.MustQuery("show warnings").Check(testkit.Rows())
	tk.MustQuery("select COALESCE(1, b, b/0) from t")
	tk.MustQuery("show warnings").Check(testkit.Rows())
	tk.MustQuery("select 0 and b/0 from t")
	tk.MustQuery("show warnings").Check(testkit.Rows())
	tk.MustQuery("select 1 or b/0 from t")
	tk.MustQuery("show warnings").Check(testkit.Rows())

	tk.MustQuery("select 1 or 1/0")
	tk.MustQuery("show warnings").Check(testkit.Rows())
	tk.MustQuery("select 0 and 1/0")
	tk.MustQuery("show warnings").Check(testkit.Rows())
	tk.MustQuery("select COALESCE(1, 1/0)")
	tk.MustQuery("show warnings").Check(testkit.Rows())
	tk.MustQuery("select interval(1,0,1,2,1/0)")
	tk.MustQuery("show warnings").Check(testkit.Rows())

	tk.MustQuery("select case 2.0 when 2.0 then 3.0 when 3.0 then 2.0 end").Check(testkit.Rows("3.0"))
	tk.MustQuery("select case 2.0 when 3.0 then 2.0 when 4.0 then 3.0 else 5.0 end").Check(testkit.Rows("5.0"))
	tk.MustQuery("select case cast('2011-01-01' as date) when cast('2011-01-01' as date) then cast('2011-02-02' as date) end").Check(testkit.Rows("2011-02-02"))
	tk.MustQuery("select case cast('2012-01-01' as date) when cast('2011-01-01' as date) then cast('2011-02-02' as date) else cast('2011-03-03' as date) end").Check(testkit.Rows("2011-03-03"))
	tk.MustQuery("select case cast('10:10:10' as time) when cast('10:10:10' as time) then cast('11:11:11' as time) end").Check(testkit.Rows("11:11:11"))
	tk.MustQuery("select case cast('10:10:13' as time) when cast('10:10:10' as time) then cast('11:11:11' as time) else cast('22:22:22' as time) end").Check(testkit.Rows("22:22:22"))

	// for cast
	result = tk.MustQuery("select cast(1234 as char(3))")
	result.Check(testkit.Rows("123"))
	result = tk.MustQuery("select cast(1234 as char(0))")
	result.Check(testkit.Rows(""))
	result = tk.MustQuery("show warnings")
	result.Check(testkit.Rows("Warning 1406 Data Too Long, field len 0, data len 4"))
	result = tk.MustQuery("select CAST( - 8 AS DECIMAL ) * + 52 + 87 < - 86")
	result.Check(testkit.Rows("1"))

	// for char
	result = tk.MustQuery("select char(97, 100, 256, 89)")
	result.Check(testkit.Rows("ad\x01\x00Y"))
	result = tk.MustQuery("select char(97, null, 100, 256, 89)")
	result.Check(testkit.Rows("ad\x01\x00Y"))
	result = tk.MustQuery("select char(97, null, 100, 256, 89 using utf8)")
	result.Check(testkit.Rows("ad\x01\x00Y"))
	result = tk.MustQuery("select char(97, null, 100, 256, 89 using ascii)")
	result.Check(testkit.Rows("ad\x01\x00Y"))
	err = tk.ExecToErr("select char(97, null, 100, 256, 89 using tidb)")
	c.Assert(err.Error(), Equals, "[parser:1115]Unknown character set: 'tidb'")

	// issue 3884
	tk.MustExec("drop table if exists t")
	tk.MustExec("CREATE TABLE t (c1 date, c2 datetime, c3 timestamp, c4 time, c5 year);")
	tk.MustExec("INSERT INTO t values ('2000-01-01', '2000-01-01 12:12:12', '2000-01-01 12:12:12', '12:12:12', '2000');")
	tk.MustExec("INSERT INTO t values ('2000-02-01', '2000-02-01 12:12:12', '2000-02-01 12:12:12', '13:12:12', 2000);")
	tk.MustExec("INSERT INTO t values ('2000-03-01', '2000-03-01', '2000-03-01 12:12:12', '1 12:12:12', 2000);")
	tk.MustExec("INSERT INTO t SET c1 = '2000-04-01', c2 = '2000-04-01', c3 = '2000-04-01 12:12:12', c4 = '-1 13:12:12', c5 = 2000;")
	result = tk.MustQuery("SELECT c4 FROM t where c4 < '-13:12:12';")
	result.Check(testkit.Rows("-37:12:12"))
	result = tk.MustQuery(`SELECT 1 DIV - - 28 + ( - SUM( - + 25 ) ) * - CASE - 18 WHEN 44 THEN NULL ELSE - 41 + 32 + + - 70 - + COUNT( - 95 ) * 15 END + 92`)
	result.Check(testkit.Rows("2442"))

	// for regexp, rlike
	// https://github.com/pingcap/tidb/issues/4080
	tk.MustExec(`drop table if exists t;`)
	tk.MustExec(`create table t (a char(10), b varchar(10), c binary(10), d varbinary(10));`)
	tk.MustExec(`insert into t values ('text','text','text','text');`)
	result = tk.MustQuery(`select a regexp 'xt' from t;`)
	result.Check(testkit.Rows("1"))
	result = tk.MustQuery(`select b regexp 'xt' from t;`)
	result.Check(testkit.Rows("1"))
	result = tk.MustQuery(`select b regexp binary 'Xt' from t;`)
	result.Check(testkit.Rows("0"))
	result = tk.MustQuery(`select c regexp 'Xt' from t;`)
	result.Check(testkit.Rows("0"))
	result = tk.MustQuery(`select d regexp 'Xt' from t;`)
	result.Check(testkit.Rows("0"))
	result = tk.MustQuery(`select a rlike 'xt' from t;`)
	result.Check(testkit.Rows("1"))
	result = tk.MustQuery(`select a rlike binary 'Xt' from t;`)
	result.Check(testkit.Rows("0"))
	result = tk.MustQuery(`select b rlike 'xt' from t;`)
	result.Check(testkit.Rows("1"))
	result = tk.MustQuery(`select c rlike 'Xt' from t;`)
	result.Check(testkit.Rows("0"))
	result = tk.MustQuery(`select d rlike 'Xt' from t;`)
	result.Check(testkit.Rows("0"))
	result = tk.MustQuery(`select 'a' regexp 'A', 'a' regexp binary 'A'`)
	result.Check(testkit.Rows("0 0"))

	// testCase is for like and regexp
	type testCase struct {
		pattern string
		val     string
		result  int
	}
	patternMatching := func(c *C, tk *testkit.TestKit, queryOp string, data []testCase) {
		tk.MustExec("drop table if exists t")
		tk.MustExec("create table t (a varchar(255), b int)")
		for i, d := range data {
			tk.MustExec(fmt.Sprintf("insert into t values('%s', %d)", d.val, i))
			result = tk.MustQuery(fmt.Sprintf("select * from t where a %s '%s'", queryOp, d.pattern))
			if d.result == 1 {
				rowStr := fmt.Sprintf("%s %d", d.val, i)
				result.Check(testkit.Rows(rowStr))
			} else {
				result.Check(nil)
			}
			tk.MustExec(fmt.Sprintf("delete from t where b = %d", i))
		}
	}
	// for like
	likeTests := []testCase{
		{"a", "a", 1},
		{"a", "b", 0},
		{"aA", "Aa", 0},
		{`aA%`, "aAab", 1},
		{"aA_", "Aaab", 0},
		{"Aa_", "Aab", 1},
		{"", "", 1},
		{"", "a", 0},
	}
	patternMatching(c, tk, "like", likeTests)
	// for regexp
	likeTests = []testCase{
		{"^$", "a", 0},
		{"a", "a", 1},
		{"a", "b", 0},
		{"aA", "aA", 1},
		{".", "a", 1},
		{"^.$", "ab", 0},
		{"..", "b", 0},
		{".ab", "aab", 1},
		{"ab.", "abcd", 1},
		{".*", "abcd", 1},
	}
	patternMatching(c, tk, "regexp", likeTests)

	// for #9838
	result = tk.MustQuery("select cast(1 as signed) + cast(9223372036854775807 as unsigned);")
	result.Check(testkit.Rows("9223372036854775808"))
	result = tk.MustQuery("select cast(9223372036854775807 as unsigned) + cast(1 as signed);")
	result.Check(testkit.Rows("9223372036854775808"))
	err = tk.QueryToErr("select cast(9223372036854775807 as signed) + cast(9223372036854775809 as unsigned);")
	c.Assert(err, NotNil)
	err = tk.QueryToErr("select cast(9223372036854775809 as unsigned) + cast(9223372036854775807 as signed);")
	c.Assert(err, NotNil)
	err = tk.QueryToErr("select cast(-9223372036854775807 as signed) + cast(9223372036854775806 as unsigned);")
	c.Assert(err, NotNil)
	err = tk.QueryToErr("select cast(9223372036854775806 as unsigned) + cast(-9223372036854775807 as signed);")
	c.Assert(err, NotNil)

	result = tk.MustQuery(`select 1 / '2007' div 1;`)
	result.Check(testkit.Rows("0"))
}

func (s *testIntegrationSuite) TestInfoBuiltin(c *C) {
	defer s.cleanEnv(c)
	tk := testkit.NewTestKit(c, s.store)
	tk.MustExec("use test")

	// for last_insert_id
	tk.MustExec("drop table if exists t")
	tk.MustExec("create table t (id int auto_increment, a int, PRIMARY KEY (id))")
	tk.MustExec("insert into t(a) values(1)")
	result := tk.MustQuery("select last_insert_id();")
	result.Check(testkit.Rows("1"))
	tk.MustExec("insert into t values(2, 1)")
	result = tk.MustQuery("select last_insert_id();")
	result.Check(testkit.Rows("1"))
	tk.MustExec("insert into t(a) values(1)")
	result = tk.MustQuery("select last_insert_id();")
	result.Check(testkit.Rows("3"))

	result = tk.MustQuery("select last_insert_id(5);")
	result.Check(testkit.Rows("5"))
	result = tk.MustQuery("select last_insert_id();")
	result.Check(testkit.Rows("5"))

	// for found_rows
	tk.MustExec("drop table if exists t")
	tk.MustExec("create table t (a int)")
	tk.MustQuery("select * from t") // Test XSelectTableExec
	result = tk.MustQuery("select found_rows()")
	result.Check(testkit.Rows("0"))
	result = tk.MustQuery("select found_rows()")
	result.Check(testkit.Rows("1")) // Last query is found_rows(), it returns 1 row with value 0
	tk.MustExec("insert t values (1),(2),(2)")
	tk.MustQuery("select * from t")
	result = tk.MustQuery("select found_rows()")
	result.Check(testkit.Rows("3"))
	tk.MustQuery("select * from t where a = 0")
	result = tk.MustQuery("select found_rows()")
	result.Check(testkit.Rows("0"))
	tk.MustQuery("select * from t where a = 1")
	result = tk.MustQuery("select found_rows()")
	result.Check(testkit.Rows("1"))
	tk.MustQuery("select * from t where a like '2'") // Test SelectionExec
	result = tk.MustQuery("select found_rows()")
	result.Check(testkit.Rows("2"))
	tk.MustQuery("show tables like 't'")
	result = tk.MustQuery("select found_rows()")
	result.Check(testkit.Rows("1"))
	tk.MustQuery("select count(*) from t") // Test ProjectionExec
	result = tk.MustQuery("select found_rows()")
	result.Check(testkit.Rows("1"))

	// for database
	result = tk.MustQuery("select database()")
	result.Check(testkit.Rows("test"))
	tk.MustExec("drop database test")
	result = tk.MustQuery("select database()")
	result.Check(testkit.Rows("<nil>"))
	tk.MustExec("create database test")
	tk.MustExec("use test")

	// for current_user
	sessionVars := tk.Se.GetSessionVars()
	originUser := sessionVars.User
	sessionVars.User = &auth.UserIdentity{Username: "root", Hostname: "localhost", AuthUsername: "root", AuthHostname: "127.0.%%"}
	result = tk.MustQuery("select current_user()")
	result.Check(testkit.Rows("root@127.0.%%"))
	sessionVars.User = originUser

	// for user
	sessionVars.User = &auth.UserIdentity{Username: "root", Hostname: "localhost", AuthUsername: "root", AuthHostname: "127.0.%%"}
	result = tk.MustQuery("select user()")
	result.Check(testkit.Rows("root@localhost"))
	sessionVars.User = originUser

	// for connection_id
	originConnectionID := sessionVars.ConnectionID
	sessionVars.ConnectionID = uint64(1)
	result = tk.MustQuery("select connection_id()")
	result.Check(testkit.Rows("1"))
	sessionVars.ConnectionID = originConnectionID

	// for version
	result = tk.MustQuery("select version()")
	result.Check(testkit.Rows(mysql.ServerVersion))

	// for row_count
	tk.MustExec("drop table if exists t")
	tk.MustExec("create table t (a int, b int, PRIMARY KEY (a))")
	result = tk.MustQuery("select row_count();")
	result.Check(testkit.Rows("0"))
	tk.MustExec("insert into t(a, b) values(1, 11), (2, 22), (3, 33)")
	result = tk.MustQuery("select row_count();")
	result.Check(testkit.Rows("3"))
	tk.MustExec("select * from t")
	result = tk.MustQuery("select row_count();")
	result.Check(testkit.Rows("-1"))
	tk.MustExec("update t set b=22 where a=1")
	result = tk.MustQuery("select row_count();")
	result.Check(testkit.Rows("1"))
	tk.MustExec("update t set b=22 where a=1")
	result = tk.MustQuery("select row_count();")
	result.Check(testkit.Rows("0"))
	tk.MustExec("delete from t where a=2")
	result = tk.MustQuery("select row_count();")
	result.Check(testkit.Rows("1"))
	result = tk.MustQuery("select row_count();")
	result.Check(testkit.Rows("-1"))

	// for benchmark
	success := testkit.Rows("0")
	tk.MustExec("drop table if exists t")
	tk.MustExec("create table t (a int, b int)")
	result = tk.MustQuery(`select benchmark(3, benchmark(2, length("abc")))`)
	result.Check(success)
	err := tk.ExecToErr(`select benchmark(3, length("a", "b"))`)
	c.Assert(err, NotNil)
	// Quoted from https://dev.mysql.com/doc/refman/5.7/en/information-functions.html#function_benchmark
	// Although the expression can be a subquery, it must return a single column and at most a single row.
	// For example, BENCHMARK(10, (SELECT * FROM t)) will fail if the table t has more than one column or
	// more than one row.
	oneColumnQuery := "select benchmark(10, (select a from t))"
	twoColumnQuery := "select benchmark(10, (select * from t))"
	// rows * columns:
	// 0 * 1, success;
	result = tk.MustQuery(oneColumnQuery)
	result.Check(success)
	// 0 * 2, error;
	err = tk.ExecToErr(twoColumnQuery)
	c.Assert(err, NotNil)
	// 1 * 1, success;
	tk.MustExec("insert t values (1, 2)")
	result = tk.MustQuery(oneColumnQuery)
	result.Check(success)
	// 1 * 2, error;
	err = tk.ExecToErr(twoColumnQuery)
	c.Assert(err, NotNil)
	// 2 * 1, error;
	tk.MustExec("insert t values (3, 4)")
	err = tk.ExecToErr(oneColumnQuery)
	c.Assert(err, NotNil)
	// 2 * 2, error.
	err = tk.ExecToErr(twoColumnQuery)
	c.Assert(err, NotNil)
}

func (s *testIntegrationSuite) TestControlBuiltin(c *C) {
	defer s.cleanEnv(c)
	tk := testkit.NewTestKit(c, s.store)
	tk.MustExec("use test")

	// for ifnull
	result := tk.MustQuery("select ifnull(1, 2)")
	result.Check(testkit.Rows("1"))
	result = tk.MustQuery("select ifnull(null, 2)")
	result.Check(testkit.Rows("2"))
	result = tk.MustQuery("select ifnull(1, null)")
	result.Check(testkit.Rows("1"))
	result = tk.MustQuery("select ifnull(null, null)")
	result.Check(testkit.Rows("<nil>"))

	tk.MustExec("drop table if exists t1")
	tk.MustExec("create table t1(a bigint not null)")
	result = tk.MustQuery("select ifnull(max(a),0) from t1")
	result.Check(testkit.Rows("0"))

	tk.MustExec("drop table if exists t1")
	tk.MustExec("drop table if exists t2")
	tk.MustExec("create table t1(a decimal(20,4))")
	tk.MustExec("create table t2(a decimal(20,4))")
	tk.MustExec("insert into t1 select 1.2345")
	tk.MustExec("insert into t2 select 1.2345")

	result = tk.MustQuery(`select sum(ifnull(a, 0)) from (
	select ifnull(a, 0) as a from t1
	union all
	select ifnull(a, 0) as a from t2
	) t;`)
	result.Check(testkit.Rows("2.4690"))

	// for if
	result = tk.MustQuery(`select IF(0,"ERROR","this"),IF(1,"is","ERROR"),IF(NULL,"ERROR","a"),IF(1,2,3)|0,IF(1,2.0,3.0)+0;`)
	result.Check(testkit.Rows("this is a 2 2.0"))
	tk.MustExec("drop table if exists t1;")
	tk.MustExec("CREATE TABLE t1 (st varchar(255) NOT NULL, u int(11) NOT NULL);")
	tk.MustExec("INSERT INTO t1 VALUES ('a',1),('A',1),('aa',1),('AA',1),('a',1),('aaa',0),('BBB',0);")
	result = tk.MustQuery("select if(1,st,st) s from t1 order by s;")
	result.Check(testkit.Rows("A", "AA", "BBB", "a", "a", "aa", "aaa"))
	result = tk.MustQuery("select if(u=1,st,st) s from t1 order by s;")
	result.Check(testkit.Rows("A", "AA", "BBB", "a", "a", "aa", "aaa"))
	tk.MustExec("drop table if exists t1;")
	tk.MustExec("CREATE TABLE t1 (a varchar(255), b time, c int)")
	tk.MustExec("INSERT INTO t1 VALUE('abc', '12:00:00', 0)")
	tk.MustExec("INSERT INTO t1 VALUE('1abc', '00:00:00', 1)")
	tk.MustExec("INSERT INTO t1 VALUE('0abc', '12:59:59', 0)")
	result = tk.MustQuery("select if(a, b, c), if(b, a, c), if(c, a, b) from t1")
	result.Check(testkit.Rows("0 abc 12:00:00", "00:00:00 1 1abc", "0 0abc 12:59:59"))
	result = tk.MustQuery("select if(1, 1.0, 1)")
	result.Check(testkit.Rows("1.0"))
	// FIXME: MySQL returns `1.0`.
	result = tk.MustQuery("select if(1, 1, 1.0)")
	result.Check(testkit.Rows("1"))
	tk.MustQuery("select if(count(*), cast('2000-01-01' as date), cast('2011-01-01' as date)) from t1").Check(testkit.Rows("2000-01-01"))
	tk.MustQuery("select if(count(*)=0, cast('2000-01-01' as date), cast('2011-01-01' as date)) from t1").Check(testkit.Rows("2011-01-01"))
	tk.MustQuery("select if(count(*), cast('[]' as json), cast('{}' as json)) from t1").Check(testkit.Rows("[]"))
	tk.MustQuery("select if(count(*)=0, cast('[]' as json), cast('{}' as json)) from t1").Check(testkit.Rows("{}"))

	result = tk.MustQuery("SELECT 79 + + + CASE -87 WHEN -30 THEN COALESCE(COUNT(*), +COALESCE(+15, -33, -12 ) + +72) WHEN +COALESCE(+AVG(DISTINCT(60)), 21) THEN NULL ELSE NULL END AS col0;")
	result.Check(testkit.Rows("<nil>"))

	result = tk.MustQuery("SELECT -63 + COALESCE ( - 83, - 61 + - + 72 * - CAST( NULL AS SIGNED ) + + 3 );")
	result.Check(testkit.Rows("-146"))
}

func (s *testIntegrationSuite) TestArithmeticBuiltin(c *C) {
	defer s.cleanEnv(c)
	tk := testkit.NewTestKit(c, s.store)
	tk.MustExec("use test")
	ctx := context.Background()

	// for plus
	tk.MustExec("DROP TABLE IF EXISTS t;")
	tk.MustExec("CREATE TABLE t(a DECIMAL(4, 2), b DECIMAL(5, 3));")
	tk.MustExec("INSERT INTO t(a, b) VALUES(1.09, 1.999), (-1.1, -0.1);")
	result := tk.MustQuery("SELECT a+b FROM t;")
	result.Check(testkit.Rows("3.089", "-1.200"))
	result = tk.MustQuery("SELECT b+12, b+0.01, b+0.00001, b+12.00001 FROM t;")
	result.Check(testkit.Rows("13.999 2.009 1.99901 13.99901", "11.900 -0.090 -0.09999 11.90001"))
	result = tk.MustQuery("SELECT 1+12, 21+0.01, 89+\"11\", 12+\"a\", 12+NULL, NULL+1, NULL+NULL;")
	result.Check(testkit.Rows("13 21.01 100 12 <nil> <nil> <nil>"))
	tk.MustExec("DROP TABLE IF EXISTS t;")
	tk.MustExec("CREATE TABLE t(a BIGINT UNSIGNED, b BIGINT UNSIGNED);")
	tk.MustExec("INSERT INTO t SELECT 1<<63, 1<<63;")
	rs, err := tk.Exec("SELECT a+b FROM t;")
	c.Assert(errors.ErrorStack(err), Equals, "")
	c.Assert(rs, NotNil)
	rows, err := session.GetRows4Test(ctx, tk.Se, rs)
	c.Assert(rows, IsNil)
	c.Assert(err, NotNil)
	c.Assert(err.Error(), Equals, "[types:1690]BIGINT UNSIGNED value is out of range in '(test.t.a + test.t.b)'")
	c.Assert(rs.Close(), IsNil)
	rs, err = tk.Exec("select cast(-3 as signed) + cast(2 as unsigned);")
	c.Assert(errors.ErrorStack(err), Equals, "")
	c.Assert(rs, NotNil)
	rows, err = session.GetRows4Test(ctx, tk.Se, rs)
	c.Assert(rows, IsNil)
	c.Assert(err, NotNil)
	c.Assert(err.Error(), Equals, "[types:1690]BIGINT UNSIGNED value is out of range in '(-3 + 2)'")
	c.Assert(rs.Close(), IsNil)
	rs, err = tk.Exec("select cast(2 as unsigned) + cast(-3 as signed);")
	c.Assert(errors.ErrorStack(err), Equals, "")
	c.Assert(rs, NotNil)
	rows, err = session.GetRows4Test(ctx, tk.Se, rs)
	c.Assert(rows, IsNil)
	c.Assert(err, NotNil)
	c.Assert(err.Error(), Equals, "[types:1690]BIGINT UNSIGNED value is out of range in '(2 + -3)'")
	c.Assert(rs.Close(), IsNil)

	// for minus
	tk.MustExec("DROP TABLE IF EXISTS t;")
	tk.MustExec("CREATE TABLE t(a DECIMAL(4, 2), b DECIMAL(5, 3));")
	tk.MustExec("INSERT INTO t(a, b) VALUES(1.09, 1.999), (-1.1, -0.1);")
	result = tk.MustQuery("SELECT a-b FROM t;")
	result.Check(testkit.Rows("-0.909", "-1.000"))
	result = tk.MustQuery("SELECT b-12, b-0.01, b-0.00001, b-12.00001 FROM t;")
	result.Check(testkit.Rows("-10.001 1.989 1.99899 -10.00101", "-12.100 -0.110 -0.10001 -12.10001"))
	result = tk.MustQuery("SELECT 1-12, 21-0.01, 89-\"11\", 12-\"a\", 12-NULL, NULL-1, NULL-NULL;")
	result.Check(testkit.Rows("-11 20.99 78 12 <nil> <nil> <nil>"))
	tk.MustExec("DROP TABLE IF EXISTS t;")
	tk.MustExec("CREATE TABLE t(a BIGINT UNSIGNED, b BIGINT UNSIGNED);")
	tk.MustExec("INSERT INTO t SELECT 1, 4;")
	rs, err = tk.Exec("SELECT a-b FROM t;")
	c.Assert(errors.ErrorStack(err), Equals, "")
	c.Assert(rs, NotNil)
	rows, err = session.GetRows4Test(ctx, tk.Se, rs)
	c.Assert(rows, IsNil)
	c.Assert(err, NotNil)
	c.Assert(err.Error(), Equals, "[types:1690]BIGINT UNSIGNED value is out of range in '(test.t.a - test.t.b)'")
	c.Assert(rs.Close(), IsNil)
	rs, err = tk.Exec("select cast(-1 as signed) - cast(-1 as unsigned);")
	c.Assert(errors.ErrorStack(err), Equals, "")
	c.Assert(rs, NotNil)
	rows, err = session.GetRows4Test(ctx, tk.Se, rs)
	c.Assert(rows, IsNil)
	c.Assert(err, NotNil)
	c.Assert(err.Error(), Equals, "[types:1690]BIGINT UNSIGNED value is out of range in '(-1 - 18446744073709551615)'")
	c.Assert(rs.Close(), IsNil)
	rs, err = tk.Exec("select cast(-1 as unsigned) - cast(-1 as signed);")
	c.Assert(errors.ErrorStack(err), Equals, "")
	c.Assert(rs, NotNil)
	rows, err = session.GetRows4Test(ctx, tk.Se, rs)
	c.Assert(rows, IsNil)
	c.Assert(err, NotNil)
	c.Assert(err.Error(), Equals, "[types:1690]BIGINT UNSIGNED value is out of range in '(18446744073709551615 - -1)'")
	c.Assert(rs.Close(), IsNil)
	tk.MustQuery(`select cast(-3 as unsigned) - cast(-1 as signed);`).Check(testkit.Rows("18446744073709551614"))
	tk.MustQuery("select 1.11 - 1.11;").Check(testkit.Rows("0.00"))
	tk.MustExec(`create table tb5(a int(10));`)
	tk.MustExec(`insert into tb5 (a) values (10);`)
	e := tk.QueryToErr(`select * from tb5 where a - -9223372036854775808;`)
	c.Assert(e, NotNil)
	c.Assert(strings.HasSuffix(e.Error(), `BIGINT value is out of range in '(Column#0 - -9223372036854775808)'`), IsTrue, Commentf("err: %v", err))
	tk.MustExec(`drop table tb5`)

	// for multiply
	tk.MustQuery("select 1234567890 * 1234567890").Check(testkit.Rows("1524157875019052100"))
	rs, err = tk.Exec("select 1234567890 * 12345671890")
	c.Assert(err, IsNil)
	_, err = session.GetRows4Test(ctx, tk.Se, rs)
	c.Assert(terror.ErrorEqual(err, types.ErrOverflow), IsTrue)
	c.Assert(rs.Close(), IsNil)
	tk.MustQuery("select cast(1234567890 as unsigned int) * 12345671890").Check(testkit.Rows("15241570095869612100"))
	tk.MustQuery("select 123344532434234234267890.0 * 1234567118923479823749823749.230").Check(testkit.Rows("152277104042296270209916846800130443726237424001224.7000"))
	rs, err = tk.Exec("select 123344532434234234267890.0 * 12345671189234798237498232384982309489238402830480239849238048239084749.230")
	c.Assert(err, IsNil)
	_, err = session.GetRows4Test(ctx, tk.Se, rs)
	c.Assert(terror.ErrorEqual(err, types.ErrOverflow), IsTrue)
	c.Assert(rs.Close(), IsNil)
	// FIXME: There is something wrong in showing float number.
	//tk.MustQuery("select 1.797693134862315708145274237317043567981e+308 * 1").Check(testkit.Rows("1.7976931348623157e308"))
	//tk.MustQuery("select 1.797693134862315708145274237317043567981e+308 * -1").Check(testkit.Rows("-1.7976931348623157e308"))
	rs, err = tk.Exec("select 1.797693134862315708145274237317043567981e+308 * 1.1")
	c.Assert(err, IsNil)
	_, err = session.GetRows4Test(ctx, tk.Se, rs)
	c.Assert(terror.ErrorEqual(err, types.ErrOverflow), IsTrue)
	c.Assert(rs.Close(), IsNil)
	rs, err = tk.Exec("select 1.797693134862315708145274237317043567981e+308 * -1.1")
	c.Assert(err, IsNil)
	_, err = session.GetRows4Test(ctx, tk.Se, rs)
	c.Assert(terror.ErrorEqual(err, types.ErrOverflow), IsTrue)
	c.Assert(rs.Close(), IsNil)
	tk.MustQuery("select 0.0 * -1;").Check(testkit.Rows("0.0"))

	tk.MustExec("DROP TABLE IF EXISTS t;")
	tk.MustExec("CREATE TABLE t(a DECIMAL(4, 2), b DECIMAL(5, 3));")
	tk.MustExec("INSERT INTO t(a, b) VALUES(-1.09, 1.999);")
	result = tk.MustQuery("SELECT a/b, a/12, a/-0.01, b/12, b/-0.01, b/0.000, NULL/b, b/NULL, NULL/NULL FROM t;")
	result.Check(testkit.Rows("-0.545273 -0.090833 109.000000 0.1665833 -199.9000000 <nil> <nil> <nil> <nil>"))
	tk.MustQuery("show warnings;").Check(testkit.Rows("Warning 1365 Division by 0"))
	rs, err = tk.Exec("select 1e200/1e-200")
	c.Assert(err, IsNil)
	_, err = session.GetRows4Test(ctx, tk.Se, rs)
	c.Assert(terror.ErrorEqual(err, types.ErrOverflow), IsTrue)
	c.Assert(rs.Close(), IsNil)

	// for intDiv
	result = tk.MustQuery("SELECT 13 DIV 12, 13 DIV 0.01, -13 DIV 2, 13 DIV NULL, NULL DIV 13, NULL DIV NULL;")
	result.Check(testkit.Rows("1 1300 -6 <nil> <nil> <nil>"))
	result = tk.MustQuery("SELECT 2.4 div 1.1, 2.4 div 1.2, 2.4 div 1.3;")
	result.Check(testkit.Rows("2 2 1"))
	result = tk.MustQuery("SELECT 1.175494351E-37 div 1.7976931348623157E+308, 1.7976931348623157E+308 div -1.7976931348623157E+307, 1 div 1e-82;")
	result.Check(testkit.Rows("0 -1 <nil>"))
	tk.MustQuery("show warnings").Check(testutil.RowsWithSep("|",
		"Warning|1292|Truncated incorrect DECIMAL value: '1.7976931348623157e+308'",
		"Warning|1292|Truncated incorrect DECIMAL value: '1.7976931348623157e+308'",
		"Warning|1292|Truncated incorrect DECIMAL value: '-1.7976931348623158e+307'",
		"Warning|1365|Division by 0"))
	rs, err = tk.Exec("select 1e300 DIV 1.5")
	c.Assert(err, IsNil)
	_, err = session.GetRows4Test(ctx, tk.Se, rs)
	c.Assert(terror.ErrorEqual(err, types.ErrOverflow), IsTrue)
	c.Assert(rs.Close(), IsNil)

	tk.MustExec("drop table if exists t;")
	tk.MustExec("CREATE TABLE t (c_varchar varchar(255), c_time time, nonzero int, zero int, c_int_unsigned int unsigned, c_timestamp timestamp, c_enum enum('a','b','c'));")
	tk.MustExec("INSERT INTO t VALUE('abc', '12:00:00', 12, 0, 5, '2017-08-05 18:19:03', 'b');")
	result = tk.MustQuery("select c_varchar div nonzero, c_time div nonzero, c_time div zero, c_timestamp div nonzero, c_timestamp div zero, c_varchar div zero from t;")
	result.Check(testkit.Rows("0 10000 <nil> 1680900431825 <nil> <nil>"))
	result = tk.MustQuery("select c_enum div nonzero from t;")
	result.Check(testkit.Rows("0"))
	tk.MustQuery("select c_enum div zero from t").Check(testkit.Rows("<nil>"))
	tk.MustQuery("select nonzero div zero from t").Check(testkit.Rows("<nil>"))
	tk.MustQuery("show warnings;").Check(testkit.Rows("Warning 1365 Division by 0"))
	result = tk.MustQuery("select c_time div c_enum, c_timestamp div c_time, c_timestamp div c_enum from t;")
	result.Check(testkit.Rows("60000 168090043 10085402590951"))
	result = tk.MustQuery("select c_int_unsigned div nonzero, nonzero div c_int_unsigned, c_int_unsigned div zero from t;")
	result.Check(testkit.Rows("0 2 <nil>"))
	tk.MustQuery("show warnings;").Check(testkit.Rows("Warning 1365 Division by 0"))

	// for mod
	result = tk.MustQuery("SELECT CAST(1 AS UNSIGNED) MOD -9223372036854775808, -9223372036854775808 MOD CAST(1 AS UNSIGNED);")
	result.Check(testkit.Rows("1 0"))
	result = tk.MustQuery("SELECT 13 MOD 12, 13 MOD 0.01, -13 MOD 2, 13 MOD NULL, NULL MOD 13, NULL DIV NULL;")
	result.Check(testkit.Rows("1 0.00 -1 <nil> <nil> <nil>"))
	result = tk.MustQuery("SELECT 2.4 MOD 1.1, 2.4 MOD 1.2, 2.4 mod 1.30;")
	result.Check(testkit.Rows("0.2 0.0 1.10"))
	tk.MustExec("drop table if exists t;")
	tk.MustExec("CREATE TABLE t (c_varchar varchar(255), c_time time, nonzero int, zero int, c_timestamp timestamp, c_enum enum('a','b','c'));")
	tk.MustExec("INSERT INTO t VALUE('abc', '12:00:00', 12, 0, '2017-08-05 18:19:03', 'b');")
	result = tk.MustQuery("select c_varchar MOD nonzero, c_time MOD nonzero, c_timestamp MOD nonzero, c_enum MOD nonzero from t;")
	result.Check(testkit.Rows("0 0 3 2"))
	result = tk.MustQuery("select c_time MOD c_enum, c_timestamp MOD c_time, c_timestamp MOD c_enum from t;")
	result.Check(testkit.Rows("0 21903 1"))
	tk.MustQuery("select c_enum MOD zero from t;").Check(testkit.Rows("<nil>"))
	tk.MustQuery("show warnings;").Check(testkit.Rows("Warning 1365 Division by 0"))
	tk.MustExec("SET SQL_MODE='ERROR_FOR_DIVISION_BY_ZERO,STRICT_ALL_TABLES';")
	tk.MustExec("drop table if exists t;")
	tk.MustExec("CREATE TABLE t (v int);")
	tk.MustExec("INSERT IGNORE INTO t VALUE(12 MOD 0);")
	tk.MustQuery("show warnings;").Check(testkit.Rows("Warning 1365 Division by 0"))
	tk.MustQuery("select v from t;").Check(testkit.Rows("<nil>"))
	tk.MustQuery("select 0.000 % 0.11234500000000000000;").Check(testkit.Rows("0.00000000000000000000"))

	_, err = tk.Exec("INSERT INTO t VALUE(12 MOD 0);")
	c.Assert(terror.ErrorEqual(err, expression.ErrDivisionByZero), IsTrue)

	tk.MustQuery("select sum(1.2e2) * 0.1").Check(testkit.Rows("12"))
	tk.MustExec("drop table if exists t")
	tk.MustExec("create table t(a double)")
	tk.MustExec("insert into t value(1.2)")
	tk.MustQuery("select sum(a) * 0.1 from t").Check(testkit.Rows("0.12"))

	tk.MustExec("drop table if exists t")
	tk.MustExec("create table t(a double)")
	tk.MustExec("insert into t value(1.2)")
	result = tk.MustQuery("select * from t where a/0 > 1")
	result.Check(testkit.Rows())
	tk.MustQuery("show warnings").Check(testutil.RowsWithSep("|", "Warning|1365|Division by 0"))

	tk.MustExec("USE test;")
	tk.MustExec("DROP TABLE IF EXISTS t;")
	tk.MustExec("CREATE TABLE t(a BIGINT, b DECIMAL(6, 2));")
	tk.MustExec("INSERT INTO t VALUES(0, 1.12), (1, 1.21);")
	tk.MustQuery("SELECT a/b FROM t;").Check(testkit.Rows("0.0000", "0.8264"))
}

func (s *testIntegrationSuite) TestCompareBuiltin(c *C) {
	defer s.cleanEnv(c)
	tk := testkit.NewTestKit(c, s.store)
	tk.MustExec("use test")

	// compare as JSON
	tk.MustExec("drop table if exists t")
	tk.MustExec("CREATE TABLE t (pk int  NOT NULL PRIMARY KEY AUTO_INCREMENT, i INT, j JSON);")
	tk.MustExec(`INSERT INTO t(i, j) VALUES (0, NULL)`)
	tk.MustExec(`INSERT INTO t(i, j) VALUES (1, '{"a": 2}')`)
	tk.MustExec(`INSERT INTO t(i, j) VALUES (2, '[1,2]')`)
	tk.MustExec(`INSERT INTO t(i, j) VALUES (3, '{"a":"b", "c":"d","ab":"abc", "bc": ["x", "y"]}')`)
	tk.MustExec(`INSERT INTO t(i, j) VALUES (4, '["here", ["I", "am"], "!!!"]')`)
	tk.MustExec(`INSERT INTO t(i, j) VALUES (5, '"scalar string"')`)
	tk.MustExec(`INSERT INTO t(i, j) VALUES (6, 'true')`)
	tk.MustExec(`INSERT INTO t(i, j) VALUES (7, 'false')`)
	tk.MustExec(`INSERT INTO t(i, j) VALUES (8, 'null')`)
	tk.MustExec(`INSERT INTO t(i, j) VALUES (9, '-1')`)
	tk.MustExec(`INSERT INTO t(i, j) VALUES (10, CAST(CAST(1 AS UNSIGNED) AS JSON))`)
	tk.MustExec(`INSERT INTO t(i, j) VALUES (11, '32767')`)
	tk.MustExec(`INSERT INTO t(i, j) VALUES (12, '32768')`)
	tk.MustExec(`INSERT INTO t(i, j) VALUES (13, '-32768')`)
	tk.MustExec(`INSERT INTO t(i, j) VALUES (14, '-32769')`)
	tk.MustExec(`INSERT INTO t(i, j) VALUES (15, '2147483647')`)
	tk.MustExec(`INSERT INTO t(i, j) VALUES (16, '2147483648')`)
	tk.MustExec(`INSERT INTO t(i, j) VALUES (17, '-2147483648')`)
	tk.MustExec(`INSERT INTO t(i, j) VALUES (18, '-2147483649')`)
	tk.MustExec(`INSERT INTO t(i, j) VALUES (19, '18446744073709551615')`)
	tk.MustExec(`INSERT INTO t(i, j) VALUES (20, '18446744073709551616')`)
	tk.MustExec(`INSERT INTO t(i, j) VALUES (21, '3.14')`)
	tk.MustExec(`INSERT INTO t(i, j) VALUES (22, '{}')`)
	tk.MustExec(`INSERT INTO t(i, j) VALUES (23, '[]')`)
	tk.MustExec(`INSERT INTO t(i, j) VALUES (24, CAST(CAST('2015-01-15 23:24:25' AS DATETIME) AS JSON))`)
	tk.MustExec(`INSERT INTO t(i, j) VALUES (25, CAST(CAST('23:24:25' AS TIME) AS JSON))`)
	tk.MustExec(`INSERT INTO t(i, j) VALUES (26, CAST(CAST('2015-01-15' AS DATE) AS JSON))`)
	tk.MustExec(`INSERT INTO t(i, j) VALUES (27, CAST(TIMESTAMP('2015-01-15 23:24:25') AS JSON))`)
	tk.MustExec(`INSERT INTO t(i, j) VALUES (28, CAST('[]' AS CHAR CHARACTER SET 'ascii'))`)

	result := tk.MustQuery(`SELECT i,
		(j = '"scalar string"') AS c1,
		(j = 'scalar string') AS c2,
		(j = CAST('"scalar string"' AS JSON)) AS c3,
		(j = CAST(CAST(j AS CHAR CHARACTER SET 'utf8mb4') AS JSON)) AS c4,
		(j = CAST(NULL AS JSON)) AS c5,
		(j = NULL) AS c6,
		(j <=> NULL) AS c7,
		(j <=> CAST(NULL AS JSON)) AS c8,
		(j IN (-1, 2, 32768, 3.14)) AS c9,
		(j IN (CAST('[1, 2]' AS JSON), CAST('{}' AS JSON), CAST(3.14 AS JSON))) AS c10,
		(j = (SELECT j FROM t WHERE j = CAST('null' AS JSON))) AS c11,
		(j = (SELECT j FROM t WHERE j IS NULL)) AS c12,
		(j = (SELECT j FROM t WHERE 1<>1)) AS c13,
		(j = DATE('2015-01-15')) AS c14,
		(j = TIME('23:24:25')) AS c15,
		(j = TIMESTAMP('2015-01-15 23:24:25')) AS c16,
		(j = CURRENT_TIMESTAMP) AS c17,
		(JSON_EXTRACT(j, '$.a') = 2) AS c18
		FROM t
		ORDER BY i;`)
	result.Check(testkit.Rows("0 <nil> <nil> <nil> <nil> <nil> <nil> 1 1 <nil> <nil> <nil> <nil> <nil> <nil> <nil> <nil> <nil> <nil>",
		"1 0 0 0 1 <nil> <nil> 0 0 0 0 0 <nil> <nil> 0 0 0 0 1",
		"2 0 0 0 1 <nil> <nil> 0 0 0 1 0 <nil> <nil> 0 0 0 0 <nil>",
		"3 0 0 0 1 <nil> <nil> 0 0 0 0 0 <nil> <nil> 0 0 0 0 0",
		"4 0 0 0 1 <nil> <nil> 0 0 0 0 0 <nil> <nil> 0 0 0 0 <nil>",
		"5 0 1 1 1 <nil> <nil> 0 0 0 0 0 <nil> <nil> 0 0 0 0 <nil>",
		"6 0 0 0 1 <nil> <nil> 0 0 0 0 0 <nil> <nil> 0 0 0 0 <nil>",
		"7 0 0 0 1 <nil> <nil> 0 0 0 0 0 <nil> <nil> 0 0 0 0 <nil>",
		"8 0 0 0 1 <nil> <nil> 0 0 0 0 1 <nil> <nil> 0 0 0 0 <nil>",
		"9 0 0 0 1 <nil> <nil> 0 0 1 0 0 <nil> <nil> 0 0 0 0 <nil>",
		"10 0 0 0 1 <nil> <nil> 0 0 0 0 0 <nil> <nil> 0 0 0 0 <nil>",
		"11 0 0 0 1 <nil> <nil> 0 0 0 0 0 <nil> <nil> 0 0 0 0 <nil>",
		"12 0 0 0 1 <nil> <nil> 0 0 1 0 0 <nil> <nil> 0 0 0 0 <nil>",
		"13 0 0 0 1 <nil> <nil> 0 0 0 0 0 <nil> <nil> 0 0 0 0 <nil>",
		"14 0 0 0 1 <nil> <nil> 0 0 0 0 0 <nil> <nil> 0 0 0 0 <nil>",
		"15 0 0 0 1 <nil> <nil> 0 0 0 0 0 <nil> <nil> 0 0 0 0 <nil>",
		"16 0 0 0 1 <nil> <nil> 0 0 0 0 0 <nil> <nil> 0 0 0 0 <nil>",
		"17 0 0 0 1 <nil> <nil> 0 0 0 0 0 <nil> <nil> 0 0 0 0 <nil>",
		"18 0 0 0 1 <nil> <nil> 0 0 0 0 0 <nil> <nil> 0 0 0 0 <nil>",
		"19 0 0 0 1 <nil> <nil> 0 0 0 0 0 <nil> <nil> 0 0 0 0 <nil>",
		"20 0 0 0 1 <nil> <nil> 0 0 0 0 0 <nil> <nil> 0 0 0 0 <nil>",
		"21 0 0 0 1 <nil> <nil> 0 0 1 1 0 <nil> <nil> 0 0 0 0 <nil>",
		"22 0 0 0 1 <nil> <nil> 0 0 0 1 0 <nil> <nil> 0 0 0 0 <nil>",
		"23 0 0 0 1 <nil> <nil> 0 0 0 0 0 <nil> <nil> 0 0 0 0 <nil>",
		"24 0 0 0 1 <nil> <nil> 0 0 0 0 0 <nil> <nil> 0 0 1 0 <nil>",
		"25 0 0 0 1 <nil> <nil> 0 0 0 0 0 <nil> <nil> 0 1 0 0 <nil>",
		"26 0 0 0 1 <nil> <nil> 0 0 0 0 0 <nil> <nil> 1 0 0 0 <nil>",
		"27 0 0 0 1 <nil> <nil> 0 0 0 0 0 <nil> <nil> 0 0 1 0 <nil>",
		"28 0 0 0 1 <nil> <nil> 0 0 0 0 0 <nil> <nil> 0 0 0 0 <nil>"))

	// for coalesce
	result = tk.MustQuery("select coalesce(NULL), coalesce(NULL, NULL), coalesce(NULL, NULL, NULL);")
	result.Check(testkit.Rows("<nil> <nil> <nil>"))
	tk.MustQuery(`select coalesce(cast(1 as json), cast(2 as json));`).Check(testkit.Rows(`1`))
	tk.MustQuery(`select coalesce(NULL, cast(2 as json));`).Check(testkit.Rows(`2`))
	tk.MustQuery(`select coalesce(cast(1 as json), NULL);`).Check(testkit.Rows(`1`))
	tk.MustQuery(`select coalesce(NULL, NULL);`).Check(testkit.Rows(`<nil>`))

	tk.MustExec("drop table if exists t2")
	tk.MustExec("create table t2(a int, b double, c datetime, d time, e char(20), f bit(10))")
	tk.MustExec(`insert into t2 values(1, 1.1, "2017-08-01 12:01:01", "12:01:01", "abcdef", 0b10101)`)

	result = tk.MustQuery("select coalesce(NULL, a), coalesce(NULL, b, a), coalesce(c, NULL, a, b), coalesce(d, NULL), coalesce(d, c), coalesce(NULL, NULL, e, 1), coalesce(f), coalesce(1, a, b, c, d, e, f) from t2")
	result.Check(testkit.Rows(fmt.Sprintf("1 1.1 2017-08-01 12:01:01 12:01:01 %s 12:01:01 abcdef 21 1", time.Now().In(tk.Se.GetSessionVars().Location()).Format("2006-01-02"))))

	// nullif
	result = tk.MustQuery(`SELECT NULLIF(NULL, 1), NULLIF(1, NULL), NULLIF(1, 1), NULLIF(NULL, NULL);`)
	result.Check(testkit.Rows("<nil> 1 <nil> <nil>"))

	result = tk.MustQuery(`SELECT NULLIF(1, 1.0), NULLIF(1, "1.0");`)
	result.Check(testkit.Rows("<nil> <nil>"))

	result = tk.MustQuery(`SELECT NULLIF("abc", 1);`)
	result.Check(testkit.Rows("abc"))

	result = tk.MustQuery(`SELECT NULLIF(1+2, 1);`)
	result.Check(testkit.Rows("3"))

	result = tk.MustQuery(`SELECT NULLIF(1, 1+2);`)
	result.Check(testkit.Rows("1"))

	result = tk.MustQuery(`SELECT NULLIF(2+3, 1+2);`)
	result.Check(testkit.Rows("5"))

	result = tk.MustQuery(`SELECT HEX(NULLIF("abc", 1));`)
	result.Check(testkit.Rows("616263"))

	tk.MustExec("drop table if exists t;")
	tk.MustExec("create table t(a date)")
	result = tk.MustQuery("desc select a = a from t")
	result.Check(testkit.Rows(
		"Projection_3 10000.00 root  eq(test.t.a, test.t.a)->Column#3",
		"└─TableReader_5 10000.00 root  data:TableFullScan_4",
		"  └─TableFullScan_4 10000.00 cop[tikv] table:t keep order:false, stats:pseudo",
	))

	// for interval
	result = tk.MustQuery(`select interval(null, 1, 2), interval(1, 2, 3), interval(2, 1, 3)`)
	result.Check(testkit.Rows("-1 0 1"))
	result = tk.MustQuery(`select interval(3, 1, 2), interval(0, "b", "1", "2"), interval("a", "b", "1", "2")`)
	result.Check(testkit.Rows("2 1 1"))
	result = tk.MustQuery(`select interval(23, 1, 23, 23, 23, 30, 44, 200), interval(23, 1.7, 15.3, 23.1, 30, 44, 200), interval(9007199254740992, 9007199254740993)`)
	result.Check(testkit.Rows("4 2 0"))
	result = tk.MustQuery(`select interval(cast(9223372036854775808 as unsigned), cast(9223372036854775809 as unsigned)), interval(9223372036854775807, cast(9223372036854775808 as unsigned)), interval(-9223372036854775807, cast(9223372036854775808 as unsigned))`)
	result.Check(testkit.Rows("0 0 0"))
	result = tk.MustQuery(`select interval(cast(9223372036854775806 as unsigned), 9223372036854775807), interval(cast(9223372036854775806 as unsigned), -9223372036854775807), interval("9007199254740991", "9007199254740992")`)
	result.Check(testkit.Rows("0 1 0"))
	result = tk.MustQuery(`select interval(9007199254740992, "9007199254740993"), interval("9007199254740992", 9007199254740993), interval("9007199254740992", "9007199254740993")`)
	result.Check(testkit.Rows("1 1 1"))
	result = tk.MustQuery(`select INTERVAL(100, NULL, NULL, NULL, NULL, NULL, 100);`)
	result.Check(testkit.Rows("6"))

	// for greatest
	result = tk.MustQuery(`select greatest(1, 2, 3), greatest("a", "b", "c"), greatest(1.1, 1.2, 1.3), greatest("123a", 1, 2)`)
	result.Check(testkit.Rows("3 c 1.3 123"))
	tk.MustQuery("show warnings").Check(testutil.RowsWithSep("|", "Warning|1292|Truncated incorrect FLOAT value: '123a'"))
	result = tk.MustQuery(`select greatest(cast("2017-01-01" as datetime), "123", "234", cast("2018-01-01" as date)), greatest(cast("2017-01-01" as date), "123", null)`)
	// todo: MySQL returns "2018-01-01 <nil>"
	result.Check(testkit.Rows("2018-01-01 00:00:00 <nil>"))
	tk.MustQuery("show warnings").Check(testutil.RowsWithSep("|", "Warning|1292|Incorrect time value: '123'", "Warning|1292|Incorrect time value: '234'", "Warning|1292|Incorrect time value: '123'"))
	// for least
	result = tk.MustQuery(`select least(1, 2, 3), least("a", "b", "c"), least(1.1, 1.2, 1.3), least("123a", 1, 2)`)
	result.Check(testkit.Rows("1 a 1.1 1"))
	tk.MustQuery("show warnings").Check(testutil.RowsWithSep("|", "Warning|1292|Truncated incorrect FLOAT value: '123a'"))
	result = tk.MustQuery(`select least(cast("2017-01-01" as datetime), "123", "234", cast("2018-01-01" as date)), least(cast("2017-01-01" as date), "123", null)`)
	result.Check(testkit.Rows("123 <nil>"))
	tk.MustQuery("show warnings").Check(testutil.RowsWithSep("|", "Warning|1292|Incorrect time value: '123'", "Warning|1292|Incorrect time value: '234'", "Warning|1292|Incorrect time value: '123'"))
	tk.MustQuery(`select 1 < 17666000000000000000, 1 > 17666000000000000000, 1 = 17666000000000000000`).Check(testkit.Rows("1 0 0"))

	tk.MustExec("drop table if exists t")
	// insert value at utc timezone
	tk.MustExec("set time_zone = '+00:00'")
	tk.MustExec("create table t(a timestamp)")
	tk.MustExec("insert into t value('1991-05-06 04:59:28')")
	// check daylight saving time in Asia/Shanghai
	tk.MustExec("set time_zone='Asia/Shanghai'")
	tk.MustQuery("select * from t").Check(testkit.Rows("1991-05-06 13:59:28"))
	// insert an nonexistent time
	tk.MustExec("set time_zone = 'America/Los_Angeles'")
	_, err := tk.Exec("insert into t value('2011-03-13 02:00:00')")
	c.Assert(err, NotNil)
	// reset timezone to a +8 offset
	tk.MustExec("set time_zone = '+08:00'")
	tk.MustQuery("select * from t").Check(testkit.Rows("1991-05-06 12:59:28"))

	tk.MustExec("drop table if exists t")
	tk.MustExec("create table t(a bigint unsigned)")
	tk.MustExec("insert into t value(17666000000000000000)")
	tk.MustQuery("select * from t where a = 17666000000000000000").Check(testkit.Rows("17666000000000000000"))

	// test for compare row
	result = tk.MustQuery(`select row(1,2,3)=row(1,2,3)`)
	result.Check(testkit.Rows("1"))
	result = tk.MustQuery(`select row(1,2,3)=row(1+3,2,3)`)
	result.Check(testkit.Rows("0"))
	result = tk.MustQuery(`select row(1,2,3)<>row(1,2,3)`)
	result.Check(testkit.Rows("0"))
	result = tk.MustQuery(`select row(1,2,3)<>row(1+3,2,3)`)
	result.Check(testkit.Rows("1"))
	result = tk.MustQuery(`select row(1+3,2,3)<>row(1+3,2,3)`)
	result.Check(testkit.Rows("0"))
}

func (s *testIntegrationSuite) TestAggregationBuiltin(c *C) {
	defer s.cleanEnv(c)
	tk := testkit.NewTestKit(c, s.store)
	tk.MustExec("use test")
	tk.MustExec("drop table if exists t")
	tk.MustExec("create table t(a decimal(7, 6))")
	tk.MustExec("insert into t values(1.123456), (1.123456)")
	result := tk.MustQuery("select avg(a) from t")
	result.Check(testkit.Rows("1.1234560000"))

	tk.MustExec("use test")
	tk.MustExec("drop table t")
	tk.MustExec("CREATE TABLE `t` (	`a` int, KEY `idx_a` (`a`))")
	result = tk.MustQuery("select avg(a) from t")
	result.Check(testkit.Rows("<nil>"))
	result = tk.MustQuery("select max(a), min(a) from t")
	result.Check(testkit.Rows("<nil> <nil>"))
	result = tk.MustQuery("select distinct a from t")
	result.Check(testkit.Rows())
	result = tk.MustQuery("select sum(a) from t")
	result.Check(testkit.Rows("<nil>"))
	result = tk.MustQuery("select count(a) from t")
	result.Check(testkit.Rows("0"))
	result = tk.MustQuery("select bit_or(a) from t")
	result.Check(testkit.Rows("0"))
	result = tk.MustQuery("select bit_xor(a) from t")
	result.Check(testkit.Rows("0"))
	result = tk.MustQuery("select bit_and(a) from t")
	result.Check(testkit.Rows("18446744073709551615"))
}

func (s *testIntegrationSuite) Test19387(c *C) {
	tk := testkit.NewTestKit(c, s.store)
	tk.MustExec("USE test;")

	tk.MustExec("drop table if exists t;")
	tk.MustExec("create table t(a decimal(16, 2));")
	tk.MustExec("select sum(case when 1 then a end) from t group by a;")
	res := tk.MustQuery("show create table t")
	c.Assert(len(res.Rows()), Equals, 1)
	str := res.Rows()[0][1].(string)
	c.Assert(strings.Contains(str, "decimal(16,2)"), IsTrue)
}

func (s *testIntegrationSuite) TestAggregationBuiltinBitOr(c *C) {
	defer s.cleanEnv(c)
	tk := testkit.NewTestKit(c, s.store)
	tk.MustExec("use test")
	tk.MustExec("drop table if exists t;")
	tk.MustExec("create table t(a bigint)")
	tk.MustExec("insert into t values(null);")
	result := tk.MustQuery("select bit_or(a) from t")
	result.Check(testkit.Rows("0"))
	tk.MustExec("insert into t values(1);")
	result = tk.MustQuery("select bit_or(a) from t")
	result.Check(testkit.Rows("1"))
	tk.MustExec("insert into t values(2);")
	result = tk.MustQuery("select bit_or(a) from t")
	result.Check(testkit.Rows("3"))
	tk.MustExec("insert into t values(4);")
	result = tk.MustQuery("select bit_or(a) from t")
	result.Check(testkit.Rows("7"))
	result = tk.MustQuery("select a, bit_or(a) from t group by a order by a")
	result.Check(testkit.Rows("<nil> 0", "1 1", "2 2", "4 4"))
	tk.MustExec("insert into t values(-1);")
	result = tk.MustQuery("select bit_or(a) from t")
	result.Check(testkit.Rows("18446744073709551615"))
}

func (s *testIntegrationSuite) TestAggregationBuiltinBitXor(c *C) {
	defer s.cleanEnv(c)
	tk := testkit.NewTestKit(c, s.store)
	tk.MustExec("use test")
	tk.MustExec("drop table if exists t;")
	tk.MustExec("create table t(a bigint)")
	tk.MustExec("insert into t values(null);")
	result := tk.MustQuery("select bit_xor(a) from t")
	result.Check(testkit.Rows("0"))
	tk.MustExec("insert into t values(1);")
	result = tk.MustQuery("select bit_xor(a) from t")
	result.Check(testkit.Rows("1"))
	tk.MustExec("insert into t values(2);")
	result = tk.MustQuery("select bit_xor(a) from t")
	result.Check(testkit.Rows("3"))
	tk.MustExec("insert into t values(3);")
	result = tk.MustQuery("select bit_xor(a) from t")
	result.Check(testkit.Rows("0"))
	tk.MustExec("insert into t values(3);")
	result = tk.MustQuery("select bit_xor(a) from t")
	result.Check(testkit.Rows("3"))
	result = tk.MustQuery("select a, bit_xor(a) from t group by a order by a")
	result.Check(testkit.Rows("<nil> 0", "1 1", "2 2", "3 0"))
}

func (s *testIntegrationSuite) TestAggregationBuiltinBitAnd(c *C) {
	defer s.cleanEnv(c)
	tk := testkit.NewTestKit(c, s.store)
	tk.MustExec("use test")
	tk.MustExec("drop table if exists t;")
	tk.MustExec("create table t(a bigint)")
	tk.MustExec("insert into t values(null);")
	result := tk.MustQuery("select bit_and(a) from t")
	result.Check(testkit.Rows("18446744073709551615"))
	tk.MustExec("insert into t values(7);")
	result = tk.MustQuery("select bit_and(a) from t")
	result.Check(testkit.Rows("7"))
	tk.MustExec("insert into t values(5);")
	result = tk.MustQuery("select bit_and(a) from t")
	result.Check(testkit.Rows("5"))
	tk.MustExec("insert into t values(3);")
	result = tk.MustQuery("select bit_and(a) from t")
	result.Check(testkit.Rows("1"))
	tk.MustExec("insert into t values(2);")
	result = tk.MustQuery("select bit_and(a) from t")
	result.Check(testkit.Rows("0"))
	result = tk.MustQuery("select a, bit_and(a) from t group by a order by a desc")
	result.Check(testkit.Rows("7 7", "5 5", "3 3", "2 2", "<nil> 18446744073709551615"))
}

func (s *testIntegrationSuite) TestAggregationBuiltinGroupConcat(c *C) {
	defer s.cleanEnv(c)
	tk := testkit.NewTestKit(c, s.store)
	tk.MustExec("use test")
	tk.MustExec("create table t(a varchar(100))")
	tk.MustExec("create table d(a varchar(100))")
	tk.MustExec("insert into t values('hello'), ('hello')")
	result := tk.MustQuery("select group_concat(a) from t")
	result.Check(testkit.Rows("hello,hello"))

	tk.MustExec("set @@group_concat_max_len=7")
	result = tk.MustQuery("select group_concat(a) from t")
	result.Check(testkit.Rows("hello,h"))
	tk.MustQuery("show warnings").Check(testutil.RowsWithSep("|", "Warning 1260 Some rows were cut by GROUPCONCAT(test.t.a)"))

	_, err := tk.Exec("insert into d select group_concat(a) from t")
	c.Assert(errors.Cause(err).(*terror.Error).Code(), Equals, errors.ErrCode(mysql.ErrCutValueGroupConcat))

	tk.Exec("set sql_mode=''")
	tk.MustExec("insert into d select group_concat(a) from t")
	tk.MustQuery("show warnings").Check(testutil.RowsWithSep("|", "Warning 1260 Some rows were cut by GROUPCONCAT(test.t.a)"))
	tk.MustQuery("select * from d").Check(testkit.Rows("hello,h"))
}

func (s *testIntegrationSuite) TestAggregationBuiltinJSONObjectAgg(c *C) {
	defer s.cleanEnv(c)
	tk := testkit.NewTestKit(c, s.store)
	tk.MustExec("use test")

	tk.MustExec("drop table if exists t;")
	tk.MustExec(`CREATE TABLE t (
		a int(11),
		b varchar(100),
		c decimal(3,2),
		d json,
		e date,
		f time,
		g datetime DEFAULT '2012-01-01',
		h timestamp NOT NULL DEFAULT CURRENT_TIMESTAMP,
		i char(36),
		j text(50));`)

	tk.MustExec(`insert into t values(1, 'ab', 5.5, '{"id": 1}', '2020-01-10', '11:12:13', '2020-01-11', '0000-00-00 00:00:00', 'first', 'json_objectagg_test');`)

	result := tk.MustQuery("select json_objectagg(a, b) from t group by a order by a;")
	result.Check(testkit.Rows(`{"1": "ab"}`))
	result = tk.MustQuery("select json_objectagg(b, c) from t group by b order by b;")
	result.Check(testkit.Rows(`{"ab": 5.5}`))
	result = tk.MustQuery("select json_objectagg(e, f) from t group by e order by e;")
	result.Check(testkit.Rows(`{"2020-01-10": "11:12:13"}`))
	result = tk.MustQuery("select json_objectagg(f, g) from t group by f order by f;")
	result.Check(testkit.Rows(`{"11:12:13": "2020-01-11 00:00:00"}`))
	result = tk.MustQuery("select json_objectagg(g, h) from t group by g order by g;")
	result.Check(testkit.Rows(`{"2020-01-11 00:00:00": "0000-00-00 00:00:00"}`))
	result = tk.MustQuery("select json_objectagg(h, i) from t group by h order by h;")
	result.Check(testkit.Rows(`{"0000-00-00 00:00:00": "first"}`))
	result = tk.MustQuery("select json_objectagg(i, j) from t group by i order by i;")
	result.Check(testkit.Rows(`{"first": "json_objectagg_test"}`))
	result = tk.MustQuery("select json_objectagg(a, null) from t group by a order by a;")
	result.Check(testkit.Rows(`{"1": null}`))
}

func (s *testIntegrationSuite2) TestOtherBuiltin(c *C) {
	defer s.cleanEnv(c)
	tk := testkit.NewTestKit(c, s.store)
	tk.MustExec("use test")

	tk.MustExec("drop table if exists t")
	tk.MustExec("create table t(a int, b double, c varchar(20), d datetime, e time)")
	tk.MustExec("insert into t value(1, 2, 'string', '2017-01-01 12:12:12', '12:12:12')")

	// for in
	result := tk.MustQuery("select 1 in (a, b, c), 'string' in (a, b, c), '2017-01-01 12:12:12' in (c, d, e), '12:12:12' in (c, d, e) from t")
	result.Check(testkit.Rows("1 1 1 1"))
	result = tk.MustQuery("select 1 in (null, c), 2 in (null, c) from t")
	result.Check(testkit.Rows("<nil> <nil>"))
	result = tk.MustQuery("select 0 in (a, b, c), 0 in (a, b, c), 3 in (a, b, c), 4 in (a, b, c) from t")
	result.Check(testkit.Rows("1 1 0 0"))
	result = tk.MustQuery("select (0,1) in ((0,1), (0,2)), (0,1) in ((0,0), (0,2))")
	result.Check(testkit.Rows("1 0"))

	result = tk.MustQuery(`select bit_count(121), bit_count(-1), bit_count(null), bit_count("1231aaa");`)
	result.Check(testkit.Rows("5 64 <nil> 7"))

	tk.MustExec("drop table if exists t")
	tk.MustExec("create table t(a int primary key, b time, c double, d varchar(10))")
	tk.MustExec(`insert into t values(1, '01:01:01', 1.1, "1"), (2, '02:02:02', 2.2, "2")`)
	tk.MustExec(`insert into t(a, b) values(1, '12:12:12') on duplicate key update a = values(b)`)
	result = tk.MustQuery(`select a from t order by a`)
	result.Check(testkit.Rows("2", "121212"))
	tk.MustExec(`insert into t values(2, '12:12:12', 1.1, "3.3") on duplicate key update a = values(c) + values(d)`)
	result = tk.MustQuery(`select a from t order by a`)
	result.Check(testkit.Rows("4", "121212"))

	// for setvar, getvar
	tk.MustExec(`set @varname = "Abc"`)
	result = tk.MustQuery(`select @varname, @VARNAME`)
	result.Check(testkit.Rows("Abc Abc"))

	// for values
	tk.MustExec("drop table t")
	tk.MustExec("CREATE TABLE `t` (`id` varchar(32) NOT NULL, `count` decimal(18,2), PRIMARY KEY (`id`));")
	tk.MustExec("INSERT INTO t (id,count)VALUES('abc',2) ON DUPLICATE KEY UPDATE count=if(VALUES(count) > count,VALUES(count),count)")
	result = tk.MustQuery("select count from t where id = 'abc'")
	result.Check(testkit.Rows("2.00"))
	tk.MustExec("INSERT INTO t (id,count)VALUES('abc',265.0) ON DUPLICATE KEY UPDATE count=if(VALUES(count) > count,VALUES(count),count)")
	result = tk.MustQuery("select count from t where id = 'abc'")
	result.Check(testkit.Rows("265.00"))

	// for values(issue #4884)
	tk.MustExec("drop table if exists t;")
	tk.MustExec("create table test(id int not null, val text, primary key(id));")
	tk.MustExec("insert into test values(1,'hello');")
	result = tk.MustQuery("select * from test;")
	result.Check(testkit.Rows("1 hello"))
	tk.MustExec("insert into test values(1, NULL) on duplicate key update val = VALUES(val);")
	result = tk.MustQuery("select * from test;")
	result.Check(testkit.Rows("1 <nil>"))

	tk.MustExec("drop table if exists test;")
	tk.MustExec(`create table test(
		id int not null,
		a text,
		b blob,
		c varchar(20),
		d int,
		e float,
		f DECIMAL(6,4),
		g JSON,
		primary key(id));`)

	tk.MustExec(`insert into test values(1,'txt hello', 'blb hello', 'vc hello', 1, 1.1, 1.0, '{"key1": "value1", "key2": "value2"}');`)
	tk.MustExec(`insert into test values(1, NULL, NULL, NULL, NULL, NULL, NULL, NULL)
	on duplicate key update
	a = values(a),
	b = values(b),
	c = values(c),
	d = values(d),
	e = values(e),
	f = values(f),
	g = values(g);`)

	result = tk.MustQuery("select * from test;")
	result.Check(testkit.Rows("1 <nil> <nil> <nil> <nil> <nil> <nil> <nil>"))
}

func (s *testIntegrationSuite) TestDateBuiltin(c *C) {
	ctx := context.Background()
	defer s.cleanEnv(c)
	tk := testkit.NewTestKit(c, s.store)
	tk.MustExec("USE test;")
	tk.MustExec("DROP TABLE IF EXISTS t;")
	tk.MustExec("create table t (d date);")
	tk.MustExec("insert into t values ('1997-01-02')")
	tk.MustExec("insert into t values ('1998-01-02')")
	r := tk.MustQuery("select * from t where d < date '1998-01-01';")
	r.Check(testkit.Rows("1997-01-02"))

	r = tk.MustQuery("select date'20171212'")
	r.Check(testkit.Rows("2017-12-12"))

	r = tk.MustQuery("select date'2017/12/12'")
	r.Check(testkit.Rows("2017-12-12"))

	r = tk.MustQuery("select date'2017/12-12'")
	r.Check(testkit.Rows("2017-12-12"))

	tk.MustExec("set sql_mode = ''")
	r = tk.MustQuery("select date '0000-00-00';")
	r.Check(testkit.Rows("0000-00-00"))

	tk.MustExec("set sql_mode = 'NO_ZERO_IN_DATE'")
	r = tk.MustQuery("select date '0000-00-00';")
	r.Check(testkit.Rows("0000-00-00"))

	tk.MustExec("set sql_mode = 'NO_ZERO_DATE'")
	rs, err := tk.Exec("select date '0000-00-00';")
	c.Assert(err, IsNil)
	_, err = session.GetRows4Test(ctx, tk.Se, rs)
	c.Assert(err, NotNil)
	c.Assert(terror.ErrorEqual(err, types.ErrWrongValue.GenWithStackByArgs(types.DateTimeStr, "0000-00-00")), IsTrue)
	c.Assert(rs.Close(), IsNil)

	tk.MustExec("set sql_mode = ''")
	r = tk.MustQuery("select date '2007-10-00';")
	r.Check(testkit.Rows("2007-10-00"))

	tk.MustExec("set sql_mode = 'NO_ZERO_IN_DATE'")
	rs, _ = tk.Exec("select date '2007-10-00';")
	_, err = session.GetRows4Test(ctx, tk.Se, rs)
	c.Assert(err, NotNil)
	c.Assert(terror.ErrorEqual(err, types.ErrWrongValue.GenWithStackByArgs(types.DateTimeStr, "2017-10-00")), IsTrue)
	c.Assert(rs.Close(), IsNil)

	tk.MustExec("set sql_mode = 'NO_ZERO_DATE'")
	r = tk.MustQuery("select date '2007-10-00';")
	r.Check(testkit.Rows("2007-10-00"))

	tk.MustExec("set sql_mode = 'NO_ZERO_IN_DATE,NO_ZERO_DATE'")

	rs, _ = tk.Exec("select date '2007-10-00';")
	_, err = session.GetRows4Test(ctx, tk.Se, rs)
	c.Assert(err, NotNil)
	c.Assert(terror.ErrorEqual(err, types.ErrWrongValue.GenWithStackByArgs(types.DateTimeStr, "2017-10-00")), IsTrue)
	c.Assert(rs.Close(), IsNil)

	rs, err = tk.Exec("select date '0000-00-00';")
	c.Assert(err, IsNil)
	_, err = session.GetRows4Test(ctx, tk.Se, rs)
	c.Assert(err, NotNil)
	c.Assert(terror.ErrorEqual(err, types.ErrWrongValue.GenWithStackByArgs(types.DateTimeStr, "0000-00-00")), IsTrue)
	c.Assert(rs.Close(), IsNil)

	r = tk.MustQuery("select date'1998~01~02'")
	r.Check(testkit.Rows("1998-01-02"))

	r = tk.MustQuery("select date'731124', date '011124'")
	r.Check(testkit.Rows("1973-11-24 2001-11-24"))

	_, err = tk.Exec("select date '0000-00-00 00:00:00';")
	c.Assert(err, NotNil)
	c.Assert(terror.ErrorEqual(err, types.ErrWrongValue.GenWithStackByArgs(types.DateTimeStr, "0000-00-00 00:00:00")), IsTrue)

	_, err = tk.Exec("select date '2017-99-99';")
	c.Assert(err, NotNil)
	c.Assert(terror.ErrorEqual(err, types.ErrWrongValue), IsTrue, Commentf("err: %v", err))

	_, err = tk.Exec("select date '2017-2-31';")
	c.Assert(err, NotNil)
	c.Assert(terror.ErrorEqual(err, types.ErrWrongValue), IsTrue, Commentf("err: %v", err))

	_, err = tk.Exec("select date '201712-31';")
	c.Assert(err, NotNil)
	c.Assert(terror.ErrorEqual(err, types.ErrWrongValue.GenWithStackByArgs(types.DateTimeStr, "201712-31")), IsTrue, Commentf("err: %v", err))

	_, err = tk.Exec("select date 'abcdefg';")
	c.Assert(err, NotNil)
	c.Assert(terror.ErrorEqual(err, types.ErrWrongValue.GenWithStackByArgs(types.DateTimeStr, "abcdefg")), IsTrue, Commentf("err: %v", err))
}

func (s *testIntegrationSuite) TestJSONBuiltin(c *C) {
	defer s.cleanEnv(c)
	tk := testkit.NewTestKit(c, s.store)
	tk.MustExec("USE test;")
	tk.MustExec("DROP TABLE IF EXISTS t;")
	tk.MustExec("CREATE TABLE `my_collection` (	`doc` json DEFAULT NULL, `_id` varchar(32) GENERATED ALWAYS AS (JSON_UNQUOTE(JSON_EXTRACT(doc,'$._id'))) STORED NOT NULL, PRIMARY KEY (`_id`))")
	_, err := tk.Exec("UPDATE `test`.`my_collection` SET doc=JSON_SET(doc) WHERE (JSON_EXTRACT(doc,'$.name') = 'clare');")
	c.Assert(err, NotNil)

	r := tk.MustQuery("select json_valid(null);")
	r.Check(testkit.Rows("<nil>"))

	r = tk.MustQuery(`select json_valid("null");`)
	r.Check(testkit.Rows("1"))

	r = tk.MustQuery("select json_valid(0);")
	r.Check(testkit.Rows("0"))

	r = tk.MustQuery(`select json_valid("0");`)
	r.Check(testkit.Rows("1"))

	r = tk.MustQuery(`select json_valid("hello");`)
	r.Check(testkit.Rows("0"))

	r = tk.MustQuery(`select json_valid('"hello"');`)
	r.Check(testkit.Rows("1"))

	r = tk.MustQuery(`select json_valid('{"a":1}');`)
	r.Check(testkit.Rows("1"))

	r = tk.MustQuery("select json_valid('{}');")
	r.Check(testkit.Rows("1"))

	r = tk.MustQuery(`select json_valid('[]');`)
	r.Check(testkit.Rows("1"))

	r = tk.MustQuery("select json_valid('2019-8-19');")
	r.Check(testkit.Rows("0"))

	r = tk.MustQuery(`select json_valid('"2019-8-19"');`)
	r.Check(testkit.Rows("1"))
}

func (s *testIntegrationSuite) TestTimeLiteral(c *C) {
	defer s.cleanEnv(c)
	tk := testkit.NewTestKit(c, s.store)

	r := tk.MustQuery("select time '117:01:12';")
	r.Check(testkit.Rows("117:01:12"))

	r = tk.MustQuery("select time '01:00:00.999999';")
	r.Check(testkit.Rows("01:00:00.999999"))

	r = tk.MustQuery("select time '1 01:00:00';")
	r.Check(testkit.Rows("25:00:00"))

	r = tk.MustQuery("select time '110:00:00';")
	r.Check(testkit.Rows("110:00:00"))

	r = tk.MustQuery("select time'-1:1:1.123454656';")
	r.Check(testkit.Rows("-01:01:01.123455"))

	r = tk.MustQuery("select time '33:33';")
	r.Check(testkit.Rows("33:33:00"))

	r = tk.MustQuery("select time '1.1';")
	r.Check(testkit.Rows("00:00:01.1"))

	r = tk.MustQuery("select time '21';")
	r.Check(testkit.Rows("00:00:21"))

	r = tk.MustQuery("select time '20 20:20';")
	r.Check(testkit.Rows("500:20:00"))

	_, err := tk.Exec("select time '2017-01-01 00:00:00';")
	c.Assert(err, NotNil)
	c.Assert(terror.ErrorEqual(err, types.ErrWrongValue.GenWithStackByArgs(types.DateTimeStr, "2017-01-01 00:00:00")), IsTrue)

	_, err = tk.Exec("select time '071231235959.999999';")
	c.Assert(err, NotNil)
	c.Assert(terror.ErrorEqual(err, types.ErrWrongValue.GenWithStackByArgs(types.DateTimeStr, "071231235959.999999")), IsTrue)

	_, err = tk.Exec("select time '20171231235959.999999';")
	c.Assert(err, NotNil)
	c.Assert(terror.ErrorEqual(err, types.ErrWrongValue.GenWithStackByArgs(types.DateTimeStr, "20171231235959.999999")), IsTrue)

	_, err = tk.Exec("select ADDDATE('2008-01-34', -1);")
	c.Assert(err, IsNil)
	tk.MustQuery("Show warnings;").Check(testutil.RowsWithSep("|",
		"Warning|1292|Incorrect datetime value: '2008-01-34'"))
}

func (s *testIntegrationSuite) TestIssue13822(c *C) {
	tk := testkit.NewTestKitWithInit(c, s.store)
	tk.MustQuery("select ADDDATE(20111111, interval '-123' DAY);").Check(testkit.Rows("2011-07-11"))
	tk.MustQuery("select SUBDATE(20111111, interval '-123' DAY);").Check(testkit.Rows("2012-03-13"))
}

func (s *testIntegrationSuite) TestTimestampLiteral(c *C) {
	defer s.cleanEnv(c)
	tk := testkit.NewTestKit(c, s.store)

	r := tk.MustQuery("select timestamp '2017-01-01 00:00:00';")
	r.Check(testkit.Rows("2017-01-01 00:00:00"))

	r = tk.MustQuery("select timestamp '2017@01@01 00:00:00';")
	r.Check(testkit.Rows("2017-01-01 00:00:00"))

	r = tk.MustQuery("select timestamp '2017@01@01 00~00~00';")
	r.Check(testkit.Rows("2017-01-01 00:00:00"))

	r = tk.MustQuery("select timestamp '2017@01@0001 00~00~00.333';")
	r.Check(testkit.Rows("2017-01-01 00:00:00.333"))

	_, err := tk.Exec("select timestamp '00:00:00';")
	c.Assert(err, NotNil)
	c.Assert(terror.ErrorEqual(err, types.ErrWrongValue.GenWithStackByArgs(types.DateTimeStr, "00:00:00")), IsTrue)

	_, err = tk.Exec("select timestamp '1992-01-03';")
	c.Assert(err, NotNil)
	c.Assert(terror.ErrorEqual(err, types.ErrWrongValue.GenWithStackByArgs(types.DateTimeStr, "1992-01-03")), IsTrue)

	_, err = tk.Exec("select timestamp '20171231235959.999999';")
	c.Assert(err, NotNil)
	c.Assert(terror.ErrorEqual(err, types.ErrWrongValue.GenWithStackByArgs(types.DateTimeStr, "20171231235959.999999")), IsTrue)
}

func (s *testIntegrationSuite) TestLiterals(c *C) {
	defer s.cleanEnv(c)
	tk := testkit.NewTestKit(c, s.store)
	r := tk.MustQuery("SELECT LENGTH(b''), LENGTH(B''), b''+1, b''-1, B''+1;")
	r.Check(testkit.Rows("0 0 1 -1 1"))
}

func (s *testIntegrationSuite) TestFuncJSON(c *C) {
	tk := testkit.NewTestKit(c, s.store)
	defer s.cleanEnv(c)
	tk.MustExec("USE test;")
	tk.MustExec("DROP TABLE IF EXISTS table_json;")
	tk.MustExec("CREATE TABLE table_json(a json, b VARCHAR(255));")

	j1 := `{"\\"hello\\"": "world", "a": [1, "2", {"aa": "bb"}, 4.0, {"aa": "cc"}], "b": true, "c": ["d"]}`
	j2 := `[{"a": 1, "b": true}, 3, 3.5, "hello, world", null, true]`
	for _, j := range []string{j1, j2} {
		tk.MustExec(fmt.Sprintf(`INSERT INTO table_json values('%s', '%s')`, j, j))
	}

	r := tk.MustQuery(`select json_type(a), json_type(b) from table_json`)
	r.Check(testkit.Rows("OBJECT OBJECT", "ARRAY ARRAY"))

	tk.MustGetErrCode("select json_quote();", mysql.ErrWrongParamcountToNativeFct)
	tk.MustGetErrCode("select json_quote('abc', 'def');", mysql.ErrWrongParamcountToNativeFct)
	tk.MustGetErrCode("select json_quote(NULL, 'def');", mysql.ErrWrongParamcountToNativeFct)
	tk.MustGetErrCode("select json_quote('abc', NULL);", mysql.ErrWrongParamcountToNativeFct)

	tk.MustGetErrCode("select json_unquote();", mysql.ErrWrongParamcountToNativeFct)
	tk.MustGetErrCode("select json_unquote('abc', 'def');", mysql.ErrWrongParamcountToNativeFct)
	tk.MustGetErrCode("select json_unquote(NULL, 'def');", mysql.ErrWrongParamcountToNativeFct)
	tk.MustGetErrCode("select json_unquote('abc', NULL);", mysql.ErrWrongParamcountToNativeFct)

	tk.MustQuery("select json_quote(NULL);").Check(testkit.Rows("<nil>"))
	tk.MustQuery("select json_unquote(NULL);").Check(testkit.Rows("<nil>"))

	tk.MustQuery("select json_quote('abc');").Check(testkit.Rows(`"abc"`))
	tk.MustQuery(`select json_quote(convert('"abc"' using ascii));`).Check(testkit.Rows(`"\"abc\""`))
	tk.MustQuery(`select json_quote(convert('"abc"' using latin1));`).Check(testkit.Rows(`"\"abc\""`))
	tk.MustQuery(`select json_quote(convert('"abc"' using utf8));`).Check(testkit.Rows(`"\"abc\""`))
	tk.MustQuery(`select json_quote(convert('"abc"' using utf8mb4));`).Check(testkit.Rows(`"\"abc\""`))

	tk.MustQuery("select json_unquote('abc');").Check(testkit.Rows("abc"))
	tk.MustQuery(`select json_unquote('"abc"');`).Check(testkit.Rows("abc"))
	tk.MustQuery(`select json_unquote(convert('"abc"' using ascii));`).Check(testkit.Rows("abc"))
	tk.MustQuery(`select json_unquote(convert('"abc"' using latin1));`).Check(testkit.Rows("abc"))
	tk.MustQuery(`select json_unquote(convert('"abc"' using utf8));`).Check(testkit.Rows("abc"))
	tk.MustQuery(`select json_unquote(convert('"abc"' using utf8mb4));`).Check(testkit.Rows("abc"))

	tk.MustQuery(`select json_quote('"');`).Check(testkit.Rows(`"\""`))
	tk.MustQuery(`select json_unquote('"');`).Check(testkit.Rows(`"`))

	tk.MustQuery(`select json_unquote('""');`).Check(testkit.Rows(``))
	tk.MustQuery(`select char_length(json_unquote('""'));`).Check(testkit.Rows(`0`))
	tk.MustQuery(`select json_unquote('"" ');`).Check(testkit.Rows(`"" `))
	tk.MustQuery(`select json_unquote(cast(json_quote('abc') as json));`).Check(testkit.Rows("abc"))

	tk.MustQuery(`select json_unquote(cast('{"abc": "foo"}' as json));`).Check(testkit.Rows(`{"abc": "foo"}`))
	tk.MustQuery(`select json_unquote(json_extract(cast('{"abc": "foo"}' as json), '$.abc'));`).Check(testkit.Rows("foo"))
	tk.MustQuery(`select json_unquote('["a", "b", "c"]');`).Check(testkit.Rows(`["a", "b", "c"]`))
	tk.MustQuery(`select json_unquote(cast('["a", "b", "c"]' as json));`).Check(testkit.Rows(`["a", "b", "c"]`))
	tk.MustQuery(`select json_quote(convert(X'e68891' using utf8));`).Check(testkit.Rows(`"我"`))
	tk.MustQuery(`select json_quote(convert(X'e68891' using utf8mb4));`).Check(testkit.Rows(`"我"`))
	tk.MustQuery(`select cast(json_quote(convert(X'e68891' using utf8)) as json);`).Check(testkit.Rows(`"我"`))
	tk.MustQuery(`select json_unquote(convert(X'e68891' using utf8));`).Check(testkit.Rows("我"))

	tk.MustQuery(`select json_quote(json_quote(json_quote('abc')));`).Check(testkit.Rows(`"\"\\\"abc\\\"\""`))
	tk.MustQuery(`select json_unquote(json_unquote(json_unquote(json_quote(json_quote(json_quote('abc'))))));`).Check(testkit.Rows("abc"))

	tk.MustGetErrCode("select json_quote(123)", mysql.ErrIncorrectType)
	tk.MustGetErrCode("select json_quote(-100)", mysql.ErrIncorrectType)
	tk.MustGetErrCode("select json_quote(123.123)", mysql.ErrIncorrectType)
	tk.MustGetErrCode("select json_quote(-100.000)", mysql.ErrIncorrectType)
	tk.MustGetErrCode(`select json_quote(true);`, mysql.ErrIncorrectType)
	tk.MustGetErrCode(`select json_quote(false);`, mysql.ErrIncorrectType)
	tk.MustGetErrCode(`select json_quote(cast("{}" as JSON));`, mysql.ErrIncorrectType)
	tk.MustGetErrCode(`select json_quote(cast("[]" as JSON));`, mysql.ErrIncorrectType)
	tk.MustGetErrCode(`select json_quote(cast("2015-07-29" as date));`, mysql.ErrIncorrectType)
	tk.MustGetErrCode(`select json_quote(cast("12:18:29.000000" as time));`, mysql.ErrIncorrectType)
	tk.MustGetErrCode(`select json_quote(cast("2015-07-29 12:18:29.000000" as datetime));`, mysql.ErrIncorrectType)

	tk.MustGetErrCode("select json_unquote(123)", mysql.ErrIncorrectType)
	tk.MustGetErrCode("select json_unquote(-100)", mysql.ErrIncorrectType)
	tk.MustGetErrCode("select json_unquote(123.123)", mysql.ErrIncorrectType)
	tk.MustGetErrCode("select json_unquote(-100.000)", mysql.ErrIncorrectType)
	tk.MustGetErrCode(`select json_unquote(true);`, mysql.ErrIncorrectType)
	tk.MustGetErrCode(`select json_unquote(false);`, mysql.ErrIncorrectType)
	tk.MustGetErrCode(`select json_unquote(cast("2015-07-29" as date));`, mysql.ErrIncorrectType)
	tk.MustGetErrCode(`select json_unquote(cast("12:18:29.000000" as time));`, mysql.ErrIncorrectType)
	tk.MustGetErrCode(`select json_unquote(cast("2015-07-29 12:18:29.000000" as datetime));`, mysql.ErrIncorrectType)

	r = tk.MustQuery(`select json_extract(a, '$.a[1]'), json_extract(b, '$.b') from table_json`)
	r.Check(testkit.Rows("\"2\" true", "<nil> <nil>"))

	r = tk.MustQuery(`select json_extract(json_set(a, '$.a[1]', 3), '$.a[1]'), json_extract(json_set(b, '$.b', false), '$.b') from table_json`)
	r.Check(testkit.Rows("3 false", "<nil> <nil>"))

	r = tk.MustQuery(`select json_extract(json_insert(a, '$.a[1]', 3), '$.a[1]'), json_extract(json_insert(b, '$.b', false), '$.b') from table_json`)
	r.Check(testkit.Rows("\"2\" true", "<nil> <nil>"))

	r = tk.MustQuery(`select json_extract(json_replace(a, '$.a[1]', 3), '$.a[1]'), json_extract(json_replace(b, '$.b', false), '$.b') from table_json`)
	r.Check(testkit.Rows("3 false", "<nil> <nil>"))

	r = tk.MustQuery(`select json_extract(json_merge(a, cast(b as JSON)), '$[0].a[0]') from table_json`)
	r.Check(testkit.Rows("1", "1"))

	r = tk.MustQuery(`select json_extract(json_array(1,2,3), '$[1]')`)
	r.Check(testkit.Rows("2"))

	r = tk.MustQuery(`select json_extract(json_object(1,2,3,4), '$."1"')`)
	r.Check(testkit.Rows("2"))

	tk.MustExec(`update table_json set a=json_set(a,'$.a',json_object('a',1,'b',2)) where json_extract(a,'$.a[1]') = '2'`)
	r = tk.MustQuery(`select json_extract(a, '$.a.a'), json_extract(a, '$.a.b') from table_json`)
	r.Check(testkit.Rows("1 2", "<nil> <nil>"))

	r = tk.MustQuery(`select json_contains(NULL, '1'), json_contains('1', NULL), json_contains('1', '1', NULL)`)
	r.Check(testkit.Rows("<nil> <nil> <nil>"))
	r = tk.MustQuery(`select json_contains('{}','{}'), json_contains('[1]','1'), json_contains('[1]','"1"'), json_contains('[1,2,[1,[5,[3]]]]', '[1,3]', '$[2]'), json_contains('[1,2,[1,[5,{"a":[2,3]}]]]', '[1,{"a":[3]}]', "$[2]"), json_contains('{"a":1}', '{"a":1,"b":2}', "$")`)
	r.Check(testkit.Rows("1 1 0 1 1 0"))
	r = tk.MustQuery(`select json_contains('{"a": 1}', '1', "$.c"), json_contains('{"a": [1, 2]}', '1', "$.a[2]"), json_contains('{"a": [1, {"a": 1}]}', '1', "$.a[1].b")`)
	r.Check(testkit.Rows("<nil> <nil> <nil>"))
	rs, err := tk.Exec("select json_contains('1','1','$.*')")
	c.Assert(err, IsNil)
	c.Assert(rs, NotNil)
	_, err = session.GetRows4Test(context.Background(), tk.Se, rs)
	c.Assert(err, NotNil)
	c.Assert(err.Error(), Equals, "[json:3149]In this situation, path expressions may not contain the * and ** tokens.")

	r = tk.MustQuery(`select
		json_contains_path(NULL, 'one', "$.c"),
		json_contains_path(NULL, 'all', "$.c"),
		json_contains_path('{"a": 1}', NULL, "$.c"),
		json_contains_path('{"a": 1}', 'one', NULL),
		json_contains_path('{"a": 1}', 'all', NULL)
	`)
	r.Check(testkit.Rows("<nil> <nil> <nil> <nil> <nil>"))

	r = tk.MustQuery(`select
		json_contains_path('{"a": 1, "b": 2, "c": {"d": 4}}', 'one', '$.c.d'),
		json_contains_path('{"a": 1, "b": 2, "c": {"d": 4}}', 'one', '$.a.d'),
		json_contains_path('{"a": 1, "b": 2, "c": {"d": 4}}', 'all', '$.c.d'),
		json_contains_path('{"a": 1, "b": 2, "c": {"d": 4}}', 'all', '$.a.d')
	`)
	r.Check(testkit.Rows("1 0 1 0"))

	r = tk.MustQuery(`select
		json_contains_path('{"a": 1, "b": 2, "c": {"d": 4}}', 'one', '$.a', '$.e'),
		json_contains_path('{"a": 1, "b": 2, "c": {"d": 4}}', 'one', '$.a', '$.b'),
		json_contains_path('{"a": 1, "b": 2, "c": {"d": 4}}', 'all', '$.a', '$.e'),
		json_contains_path('{"a": 1, "b": 2, "c": {"d": 4}}', 'all', '$.a', '$.b')
	`)
	r.Check(testkit.Rows("1 1 0 1"))

	r = tk.MustQuery(`select
		json_contains_path('{"a": 1, "b": 2, "c": {"d": 4}}', 'one', '$.*'),
		json_contains_path('{"a": 1, "b": 2, "c": {"d": 4}}', 'one', '$[*]'),
		json_contains_path('{"a": 1, "b": 2, "c": {"d": 4}}', 'all', '$.*'),
		json_contains_path('{"a": 1, "b": 2, "c": {"d": 4}}', 'all', '$[*]')
	`)
	r.Check(testkit.Rows("1 0 1 0"))

	r = tk.MustQuery(`select
		json_keys('[]'),
		json_keys('{}'),
		json_keys('{"a": 1, "b": 2}'),
		json_keys('{"a": {"c": 3}, "b": 2}'),
		json_keys('{"a": {"c": 3}, "b": 2}', "$.a")
	`)
	r.Check(testkit.Rows(`<nil> [] ["a", "b"] ["a", "b"] ["c"]`))

	r = tk.MustQuery(`select
		json_length('1'),
		json_length('{}'),
		json_length('[]'),
		json_length('{"a": 1}'),
		json_length('{"a": 1, "b": 2}'),
		json_length('[1, 2, 3]')
	`)
	r.Check(testkit.Rows("1 0 0 1 2 3"))

	// #16267
	tk.MustQuery(`select json_array(922337203685477580) =  json_array(922337203685477581);`).Check(testkit.Rows("0"))

	// #10461
	tk.MustExec("drop table if exists tx1")
	tk.MustExec("create table tx1(id int key, a double, b double, c double, d double)")
	tk.MustExec("insert into tx1 values (1, 0.1, 0.2, 0.3, 0.0)")
	tk.MustQuery("select a+b, c from tx1").Check(testkit.Rows("0.30000000000000004 0.3"))
	tk.MustQuery("select json_array(a+b) = json_array(c) from tx1").Check(testkit.Rows("0"))
}

func (s *testIntegrationSuite) TestColumnInfoModified(c *C) {
	testKit := testkit.NewTestKit(c, s.store)
	defer s.cleanEnv(c)
	testKit.MustExec("use test")
	testKit.MustExec("drop table if exists tab0")
	testKit.MustExec("CREATE TABLE tab0(col0 INTEGER, col1 INTEGER, col2 INTEGER)")
	testKit.MustExec("SELECT + - (- CASE + col0 WHEN + CAST( col0 AS SIGNED ) THEN col1 WHEN 79 THEN NULL WHEN + - col1 THEN col0 / + col0 END ) * - 16 FROM tab0")
	ctx := testKit.Se.(sessionctx.Context)
	is := domain.GetDomain(ctx).InfoSchema()
	tbl, _ := is.TableByName(model.NewCIStr("test"), model.NewCIStr("tab0"))
	col := table.FindCol(tbl.Cols(), "col1")
	c.Assert(col.Tp, Equals, mysql.TypeLong)
}

func (s *testIntegrationSuite) TestSetVariables(c *C) {
	tk := testkit.NewTestKit(c, s.store)
	defer s.cleanEnv(c)
	_, err := tk.Exec("set sql_mode='adfasdfadsfdasd';")
	c.Assert(err, NotNil)
	_, err = tk.Exec("set @@sql_mode='adfasdfadsfdasd';")
	c.Assert(err, NotNil)
	_, err = tk.Exec("set @@global.sql_mode='adfasdfadsfdasd';")
	c.Assert(err, NotNil)
	_, err = tk.Exec("set @@session.sql_mode='adfasdfadsfdasd';")
	c.Assert(err, NotNil)

	var r *testkit.Result
	_, err = tk.Exec("set @@session.sql_mode=',NO_ZERO_DATE,ANSI,ANSI_QUOTES';")
	c.Assert(err, IsNil)
	r = tk.MustQuery(`select @@session.sql_mode`)
	r.Check(testkit.Rows("NO_ZERO_DATE,REAL_AS_FLOAT,PIPES_AS_CONCAT,ANSI_QUOTES,IGNORE_SPACE,ONLY_FULL_GROUP_BY,ANSI"))
	r = tk.MustQuery(`show variables like 'sql_mode'`)
	r.Check(testkit.Rows("sql_mode NO_ZERO_DATE,REAL_AS_FLOAT,PIPES_AS_CONCAT,ANSI_QUOTES,IGNORE_SPACE,ONLY_FULL_GROUP_BY,ANSI"))

	// for invalid SQL mode.
	tk.MustExec("use test")
	tk.MustExec("drop table if exists tab0")
	tk.MustExec("CREATE TABLE tab0(col1 time)")
	_, err = tk.Exec("set sql_mode='STRICT_TRANS_TABLES';")
	c.Assert(err, IsNil)
	_, err = tk.Exec("INSERT INTO tab0 select cast('999:44:33' as time);")
	c.Assert(err, NotNil)
	c.Assert(err.Error(), Equals, "[types:1292]Truncated incorrect time value: '999:44:33'")
	_, err = tk.Exec("set sql_mode=' ,';")
	c.Assert(err, NotNil)
	_, err = tk.Exec("INSERT INTO tab0 select cast('999:44:33' as time);")
	c.Assert(err, NotNil)
	c.Assert(err.Error(), Equals, "[types:1292]Truncated incorrect time value: '999:44:33'")

	// issue #5478
	_, err = tk.Exec("set session transaction read write;")
	c.Assert(err, IsNil)
	_, err = tk.Exec("set global transaction read write;")
	c.Assert(err, IsNil)
	r = tk.MustQuery(`select @@session.tx_read_only, @@global.tx_read_only, @@session.transaction_read_only, @@global.transaction_read_only;`)
	r.Check(testkit.Rows("0 0 0 0"))

	_, err = tk.Exec("set session transaction read only;")
	c.Assert(err, IsNil)
	r = tk.MustQuery(`select @@session.tx_read_only, @@global.tx_read_only, @@session.transaction_read_only, @@global.transaction_read_only;`)
	r.Check(testkit.Rows("1 0 1 0"))
	_, err = tk.Exec("set global transaction read only;")
	c.Assert(err, IsNil)
	r = tk.MustQuery(`select @@session.tx_read_only, @@global.tx_read_only, @@session.transaction_read_only, @@global.transaction_read_only;`)
	r.Check(testkit.Rows("1 1 1 1"))

	_, err = tk.Exec("set session transaction read write;")
	c.Assert(err, IsNil)
	_, err = tk.Exec("set global transaction read write;")
	c.Assert(err, IsNil)
	r = tk.MustQuery(`select @@session.tx_read_only, @@global.tx_read_only, @@session.transaction_read_only, @@global.transaction_read_only;`)
	r.Check(testkit.Rows("0 0 0 0"))

	_, err = tk.Exec("set @@global.max_user_connections='';")
	c.Assert(err, NotNil)
	c.Assert(err.Error(), Equals, variable.ErrWrongTypeForVar.GenWithStackByArgs("max_user_connections").Error())
	_, err = tk.Exec("set @@global.max_prepared_stmt_count='';")
	c.Assert(err, NotNil)
	c.Assert(err.Error(), Equals, variable.ErrWrongTypeForVar.GenWithStackByArgs("max_prepared_stmt_count").Error())
}

func (s *testIntegrationSuite) TestIssues(c *C) {
	// for issue #4954
	tk := testkit.NewTestKit(c, s.store)
	defer s.cleanEnv(c)
	tk.MustExec("use test")
	tk.MustExec("drop table if exists t")
	tk.MustExec("CREATE TABLE t (a CHAR(5) CHARACTER SET latin1);")
	tk.MustExec("INSERT INTO t VALUES ('oe');")
	tk.MustExec("INSERT INTO t VALUES (0xf6);")
	r := tk.MustQuery(`SELECT * FROM t WHERE a= 'oe';`)
	r.Check(testkit.Rows("oe"))
	r = tk.MustQuery(`SELECT HEX(a) FROM t WHERE a= 0xf6;`)
	r.Check(testkit.Rows("F6"))

	// for issue #4006
	tk.MustExec(`drop table if exists tb`)
	tk.MustExec("create table tb(id int auto_increment primary key, v varchar(32));")
	tk.MustExec("insert into tb(v) (select v from tb);")
	r = tk.MustQuery(`SELECT * FROM tb;`)
	r.Check(testkit.Rows())
	tk.MustExec(`insert into tb(v) values('hello');`)
	tk.MustExec("insert into tb(v) (select v from tb);")
	r = tk.MustQuery(`SELECT * FROM tb;`)
	r.Check(testkit.Rows("1 hello", "2 hello"))

	// for issue #5111
	tk.MustExec(`drop table if exists t`)
	tk.MustExec("create table t(c varchar(32));")
	tk.MustExec("insert into t values('1e649'),('-1e649');")
	r = tk.MustQuery(`SELECT * FROM t where c < 1;`)
	r.Check(testkit.Rows("-1e649"))
	tk.MustQuery("show warnings").Check(testutil.RowsWithSep("|",
		"Warning|1292|Truncated incorrect DOUBLE value: '1e649'",
		"Warning|1292|Truncated incorrect DOUBLE value: '-1e649'"))
	r = tk.MustQuery(`SELECT * FROM t where c > 1;`)
	r.Check(testkit.Rows("1e649"))
	tk.MustQuery("show warnings").Check(testutil.RowsWithSep("|",
		"Warning|1292|Truncated incorrect DOUBLE value: '1e649'",
		"Warning|1292|Truncated incorrect DOUBLE value: '-1e649'"))

	// for issue #5293
	tk.MustExec("drop table if exists t")
	tk.MustExec("create table t(a int)")
	tk.MustExec("insert t values (1)")
	tk.MustQuery("select * from t where cast(a as binary)").Check(testkit.Rows("1"))

	// for issue #16351
	tk.MustExec("drop table if exists t2")
	tk.MustExec("create table t2(a int, b varchar(20))")
	tk.MustExec(`insert into t2 values(1,"1111"),(2,"2222"),(3,"3333"),(4,"4444"),(5,"5555"),(6,"6666"),(7,"7777"),(8,"8888"),(9,"9999"),(10,"0000")`)
	tk.MustQuery(`select (@j := case when substr(t2.b,1,3)=@i then 1 else @j+1 end) from t2, (select @j := 0, @i := "0") tt limit 10`).Check(testkit.Rows(
		"1", "2", "3", "4", "5", "6", "7", "8", "9", "10"))
}

func (s *testIntegrationSuite) TestInPredicate4UnsignedInt(c *C) {
	// for issue #6661
	tk := testkit.NewTestKit(c, s.store)
	defer s.cleanEnv(c)
	tk.MustExec("use test")
	tk.MustExec("drop table if exists t")
	tk.MustExec("CREATE TABLE t (a bigint unsigned,key (a));")
	tk.MustExec("INSERT INTO t VALUES (0), (4), (5), (6), (7), (8), (9223372036854775810), (18446744073709551614), (18446744073709551615);")
	r := tk.MustQuery(`SELECT a FROM t WHERE a NOT IN (-1, -2, 18446744073709551615);`)
	r.Check(testkit.Rows("0", "4", "5", "6", "7", "8", "9223372036854775810", "18446744073709551614"))
	r = tk.MustQuery(`SELECT a FROM t WHERE a NOT IN (-1, -2, 4, 9223372036854775810);`)
	r.Check(testkit.Rows("0", "5", "6", "7", "8", "18446744073709551614", "18446744073709551615"))
	r = tk.MustQuery(`SELECT a FROM t WHERE a NOT IN (-1, -2, 0, 4, 18446744073709551614);`)
	r.Check(testkit.Rows("5", "6", "7", "8", "9223372036854775810", "18446744073709551615"))

	// for issue #4473
	tk.MustExec("drop table if exists t")
	tk.MustExec("create table t1 (some_id smallint(5) unsigned,key (some_id) )")
	tk.MustExec("insert into t1 values (1),(2)")
	r = tk.MustQuery(`select some_id from t1 where some_id not in(2,-1);`)
	r.Check(testkit.Rows("1"))
}

func (s *testIntegrationSuite) TestFilterExtractFromDNF(c *C) {
	tk := testkit.NewTestKit(c, s.store)
	defer s.cleanEnv(c)
	tk.MustExec("use test")
	tk.MustExec("drop table if exists t")
	tk.MustExec("create table t(a int, b int, c int)")

	tests := []struct {
		exprStr string
		result  string
	}{
		{
			exprStr: "a = 1 or a = 1 or a = 1",
			result:  "[eq(test.t.a, 1)]",
		},
		{
			exprStr: "a = 1 or a = 1 or (a = 1 and b = 1)",
			result:  "[eq(test.t.a, 1)]",
		},
		{
			exprStr: "(a = 1 and a = 1) or a = 1 or b = 1",
			result:  "[or(or(and(eq(test.t.a, 1), eq(test.t.a, 1)), eq(test.t.a, 1)), eq(test.t.b, 1))]",
		},
		{
			exprStr: "(a = 1 and b = 2) or (a = 1 and b = 3) or (a = 1 and b = 4)",
			result:  "[eq(test.t.a, 1) or(eq(test.t.b, 2), or(eq(test.t.b, 3), eq(test.t.b, 4)))]",
		},
		{
			exprStr: "(a = 1 and b = 1 and c = 1) or (a = 1 and b = 1) or (a = 1 and b = 1 and c > 2 and c < 3)",
			result:  "[eq(test.t.a, 1) eq(test.t.b, 1)]",
		},
	}

	ctx := context.Background()
	for _, tt := range tests {
		sql := "select * from t where " + tt.exprStr
		sctx := tk.Se.(sessionctx.Context)
		sc := sctx.GetSessionVars().StmtCtx
		stmts, err := session.Parse(sctx, sql)
		c.Assert(err, IsNil, Commentf("error %v, for expr %s", err, tt.exprStr))
		c.Assert(stmts, HasLen, 1)
		is := domain.GetDomain(sctx).InfoSchema()
		err = plannercore.Preprocess(sctx, stmts[0], is)
		c.Assert(err, IsNil, Commentf("error %v, for resolve name, expr %s", err, tt.exprStr))
		p, _, err := plannercore.BuildLogicalPlan(ctx, sctx, stmts[0], is)
		c.Assert(err, IsNil, Commentf("error %v, for build plan, expr %s", err, tt.exprStr))
		selection := p.(plannercore.LogicalPlan).Children()[0].(*plannercore.LogicalSelection)
		conds := make([]expression.Expression, len(selection.Conditions))
		for i, cond := range selection.Conditions {
			conds[i] = expression.PushDownNot(sctx, cond)
		}
		afterFunc := expression.ExtractFiltersFromDNFs(sctx, conds)
		sort.Slice(afterFunc, func(i, j int) bool {
			return bytes.Compare(afterFunc[i].HashCode(sc), afterFunc[j].HashCode(sc)) < 0
		})
		c.Assert(fmt.Sprintf("%s", afterFunc), Equals, tt.result, Commentf("wrong result for expr: %s", tt.exprStr))
	}
}

func (s *testIntegrationSuite) testTiDBIsOwnerFunc(c *C) {
	tk := testkit.NewTestKit(c, s.store)
	defer s.cleanEnv(c)
	result := tk.MustQuery("select tidb_is_ddl_owner()")
	ddlOwnerChecker := tk.Se.DDLOwnerChecker()
	c.Assert(ddlOwnerChecker, NotNil)
	var ret int64
	if ddlOwnerChecker.IsOwner() {
		ret = 1
	}
	result.Check(testkit.Rows(fmt.Sprintf("%v", ret)))
}

func (s *testIntegrationSuite) TestTiDBDecodePlanFunc(c *C) {
	tk := testkit.NewTestKit(c, s.store)
	defer s.cleanEnv(c)
	tk.MustQuery("select tidb_decode_plan('')").Check(testkit.Rows(""))
	tk.MustQuery("select tidb_decode_plan('7APIMAk1XzEzCTAJMQlmdW5jczpjb3VudCgxKQoxCTE3XzE0CTAJMAlpbm5lciBqb2luLCBp" +
		"AQyQOlRhYmxlUmVhZGVyXzIxLCBlcXVhbDpbZXEoQ29sdW1uIzEsIA0KCDkpIBkXADIVFywxMCldCjIJMzFfMTgFZXhkYXRhOlNlbGVjdGlvbl" +
		"8xNwozCTFfMTcJMQkwCWx0HVlATlVMTCksIG5vdChpc251bGwVHAApUhcAUDIpKQo0CTEwXzE2CTEJMTAwMDAJdAHB2Dp0MSwgcmFuZ2U6Wy1p" +
		"bmYsK2luZl0sIGtlZXAgb3JkZXI6ZmFsc2UsIHN0YXRzOnBzZXVkbwoFtgAyAZcEMAk6tgAEMjAFtgQyMDq2AAg5LCBmtgAAMFa3AAA5FbcAO" +
		"T63AAAyzrcA')").Check(testkit.Rows("" +
		"\tid                  \ttask\testRows\toperator info\n" +
		"\tStreamAgg_13        \troot\t1      \tfuncs:count(1)\n" +
		"\t└─HashJoin_14       \troot\t0      \tinner join, inner:TableReader_21, equal:[eq(Column#1, Column#9) eq(Column#2, Column#10)]\n" +
		"\t  ├─TableReader_18  \troot\t0      \tdata:Selection_17\n" +
		"\t  │ └─Selection_17  \tcop \t0      \tlt(Column#1, NULL), not(isnull(Column#1)), not(isnull(Column#2))\n" +
		"\t  │   └─TableScan_16\tcop \t10000  \ttable:t1, range:[-inf,+inf], keep order:false, stats:pseudo\n" +
		"\t  └─TableReader_21  \troot\t0      \tdata:Selection_20\n" +
		"\t    └─Selection_20  \tcop \t0      \tlt(Column#9, NULL), not(isnull(Column#10)), not(isnull(Column#9))\n" +
		"\t      └─TableScan_19\tcop \t10000  \ttable:t2, range:[-inf,+inf], keep order:false, stats:pseudo"))
	tk.MustQuery("select tidb_decode_plan('rwPwcTAJNV8xNAkwCTEJZnVuY3M6bWF4KHRlc3QudC5hKS0+Q29sdW1uIzQJMQl0aW1lOj" +
		"IyMy45MzXCtXMsIGxvb3BzOjIJMTI4IEJ5dGVzCU4vQQoxCTE2XzE4CTAJMQlvZmZzZXQ6MCwgY291bnQ6MQkxCQlHFDE4LjQyMjJHAAhOL0" +
		"EBBCAKMgkzMl8yOAkBlEBpbmRleDpMaW1pdF8yNwkxCQ0+DDYuODUdPSwxLCBycGMgbnVtOiANDAUpGDE1MC44MjQFKjhwcm9jIGtleXM6MA" +
		"kxOTgdsgAzAbIAMgFearIAFDU3LjM5NgVKAGwN+BGxIDQJMTNfMjYJMQGgHGFibGU6dCwgCbqwaWR4KGEpLCByYW5nZTooMCwraW5mXSwga2" +
		"VlcCBvcmRlcjp0cnVlLCBkZXNjAT8kaW1lOjU2LjY2MR1rJDEJTi9BCU4vQQo=')").Check(testkit.Rows("" +
		"\tid                  \ttask\testRows\toperator info                                               \tactRows\texecution info                                                       \tmemory   \tdisk\n" +
		"\tStreamAgg_14        \troot\t1      \tfuncs:max(test.t.a)->Column#4                               \t1      \ttime:223.935µs, loops:2                                             \t128 Bytes\tN/A\n" +
		"\t└─Limit_18          \troot\t1      \toffset:0, count:1                                           \t1      \ttime:218.422µs, loops:2                                             \tN/A      \tN/A\n" +
		"\t  └─IndexReader_28  \troot\t1      \tindex:Limit_27                                              \t1      \ttime:216.85µs, loops:1, rpc num: 1, rpc time:150.824µs, proc keys:0\t198 Bytes\tN/A\n" +
		"\t    └─Limit_27      \tcop \t1      \toffset:0, count:1                                           \t1      \ttime:57.396µs, loops:2                                              \tN/A      \tN/A\n" +
		"\t      └─IndexScan_26\tcop \t1      \ttable:t, index:idx(a), range:(0,+inf], keep order:true, desc\t1      \ttime:56.661µs, loops:1                                              \tN/A      \tN/A"))
}

func (s *testIntegrationSuite) TestTiDBInternalFunc(c *C) {
	tk := testkit.NewTestKit(c, s.store)
	defer s.cleanEnv(c)
	result := tk.MustQuery("select tidb_decode_key( '74800000000000002B5F72800000000000A5D3' )")
	result.Check(testkit.Rows("tableID=43, _tidb_rowid=42451"))

	result = tk.MustQuery("select tidb_decode_key( '74800000000000019B5F698000000000000001015257303100000000FB013736383232313130FF3900000000000000F8010000000000000000F7' )")
	result.Check(testkit.Rows("tableID=411, indexID=1, indexValues=015257303100000000FB013736383232313130FF3900000000000000F8010000000000000000F7"))

	// Test invalid record/index key.
	result = tk.MustQuery("select tidb_decode_key( '7480000000000000FF2E5F728000000011FFE1A3000000000000' )")
	result.Check(testkit.Rows("7480000000000000FF2E5F728000000011FFE1A3000000000000"))
	warns := tk.Se.GetSessionVars().StmtCtx.GetWarnings()
	c.Assert(warns, HasLen, 1)
	c.Assert(warns[0].Err.Error(), Equals, "invalid record/index key: 7480000000000000FF2E5F728000000011FFE1A3000000000000")
}

func newStoreWithBootstrap() (kv.Storage, *domain.Domain, error) {
	store, err := mockstore.NewMockTikvStore()
	if err != nil {
		return nil, nil, err
	}
	session.SetSchemaLease(0)
	dom, err := session.BootstrapSession(store)
	return store, dom, err
}

func (s *testIntegrationSuite) TestTwoDecimalTruncate(c *C) {
	tk := testkit.NewTestKit(c, s.store)
	defer s.cleanEnv(c)
	tk.MustExec("use test")
	tk.MustExec("set sql_mode=''")
	tk.MustExec("drop table if exists t")
	tk.MustExec("create table t1(a decimal(10,5), b decimal(10,1))")
	tk.MustExec("insert into t1 values(123.12345, 123.12345)")
	tk.MustExec("update t1 set b = a")
	res := tk.MustQuery("select a, b from t1")
	res.Check(testkit.Rows("123.12345 123.1"))
	res = tk.MustQuery("select 2.00000000000000000000000000000001 * 1.000000000000000000000000000000000000000000002")
	res.Check(testkit.Rows("2.000000000000000000000000000000"))
}

func (s *testIntegrationSuite) TestPrefixIndex(c *C) {
	tk := testkit.NewTestKit(c, s.store)
	defer s.cleanEnv(c)
	tk.MustExec("use test")
	tk.MustExec(`CREATE TABLE t1 (
  			name varchar(12) DEFAULT NULL,
  			KEY pname (name(12))
		) ENGINE=InnoDB DEFAULT CHARSET=utf8mb4 COLLATE=utf8mb4_unicode_ci`)

	tk.MustExec("insert into t1 values('借款策略集_网页');")
	res := tk.MustQuery("select * from t1 where name = '借款策略集_网页';")
	res.Check(testkit.Rows("借款策略集_网页"))

	tk.MustExec(`CREATE TABLE prefix (
		a int(11) NOT NULL,
		b varchar(55) DEFAULT NULL,
		c int(11) DEFAULT NULL,
		PRIMARY KEY (a),
		KEY prefix_index (b(2)),
		KEY prefix_complex (a,b(2))
	) ENGINE=InnoDB DEFAULT CHARSET=utf8 COLLATE=utf8_bin;`)

	tk.MustExec("INSERT INTO prefix VALUES(0, 'b', 2), (1, 'bbb', 3), (2, 'bbc', 4), (3, 'bbb', 5), (4, 'abc', 6), (5, 'abc', 7), (6, 'abc', 7), (7, 'ÿÿ', 8), (8, 'ÿÿ0', 9), (9, 'ÿÿÿ', 10);")
	res = tk.MustQuery("select c, b from prefix where b > 'ÿ' and b < 'ÿÿc'")
	res.Check(testkit.Rows("8 ÿÿ", "9 ÿÿ0"))

	res = tk.MustQuery("select a, b from prefix where b LIKE 'ÿÿ%'")
	res.Check(testkit.Rows("7 ÿÿ", "8 ÿÿ0", "9 ÿÿÿ"))
}

func (s *testIntegrationSuite) TestDecimalMul(c *C) {
	tk := testkit.NewTestKit(c, s.store)
	tk.MustExec("USE test")
	tk.MustExec("create table t(a decimal(38, 17));")
	tk.MustExec("insert into t select 0.5999991229316*0.918755041726043;")
	res := tk.MustQuery("select * from t;")
	res.Check(testkit.Rows("0.55125221922461136"))
}

func (s *testIntegrationSuite) TestDecimalDiv(c *C) {
	tk := testkit.NewTestKit(c, s.store)
	tk.MustQuery("select cast(1 as decimal(60,30)) / cast(1 as decimal(60,30)) / cast(1 as decimal(60, 30))").Check(testkit.Rows("1.000000000000000000000000000000"))
	tk.MustQuery("select cast(1 as decimal(60,30)) / cast(3 as decimal(60,30)) / cast(7 as decimal(60, 30))").Check(testkit.Rows("0.047619047619047619047619047619"))
	tk.MustQuery("select cast(1 as decimal(60,30)) / cast(3 as decimal(60,30)) / cast(7 as decimal(60, 30)) / cast(13 as decimal(60, 30))").Check(testkit.Rows("0.003663003663003663003663003663"))
}

func (s *testIntegrationSuite) TestUnknowHintIgnore(c *C) {
	tk := testkit.NewTestKit(c, s.store)
	tk.MustExec("USE test")
	tk.MustExec("create table t(a int)")
	tk.MustQuery("select /*+ unknown_hint(c1)*/ 1").Check(testkit.Rows("1"))
	tk.MustQuery("show warnings").Check(testkit.Rows("Warning 1064 You have an error in your SQL syntax; check the manual that corresponds to your TiDB version for the right syntax to use [parser:8064]Optimizer hint syntax error at line 1 column 23 near \"unknown_hint(c1)*/\" "))
	_, err := tk.Exec("select 1 from /*+ test1() */ t")
	c.Assert(err, IsNil)
}

func (s *testIntegrationSuite) TestValuesInNonInsertStmt(c *C) {
	tk := testkit.NewTestKit(c, s.store)
	tk.MustExec(`use test;`)
	tk.MustExec(`drop table if exists t;`)
	tk.MustExec(`create table t(a bigint, b double, c decimal, d varchar(20), e datetime, f time, g json);`)
	tk.MustExec(`insert into t values(1, 1.1, 2.2, "abc", "2018-10-24", NOW(), "12");`)
	res := tk.MustQuery(`select values(a), values(b), values(c), values(d), values(e), values(f), values(g) from t;`)
	res.Check(testkit.Rows(`<nil> <nil> <nil> <nil> <nil> <nil> <nil>`))
}

func (s *testIntegrationSuite) TestForeignKeyVar(c *C) {

	tk := testkit.NewTestKit(c, s.store)

	tk.MustExec("SET FOREIGN_KEY_CHECKS=1")
	tk.MustQuery("SHOW WARNINGS").Check(testkit.Rows("Warning 8047 variable 'foreign_key_checks' does not yet support value: 1"))
}

func (s *testIntegrationSuite) TestUserVarMockWindFunc(c *C) {
	tk := testkit.NewTestKit(c, s.store)
	tk.MustExec(`use test;`)
	tk.MustExec(`drop table if exists t;`)
	tk.MustExec(`create table t (a int, b varchar (20), c varchar (20));`)
	tk.MustExec(`insert into t values
					(1,'key1-value1','insert_order1'),
    				(1,'key1-value2','insert_order2'),
    				(1,'key1-value3','insert_order3'),
    				(1,'key1-value4','insert_order4'),
    				(1,'key1-value5','insert_order5'),
    				(1,'key1-value6','insert_order6'),
    				(2,'key2-value1','insert_order1'),
    				(2,'key2-value2','insert_order2'),
    				(2,'key2-value3','insert_order3'),
    				(2,'key2-value4','insert_order4'),
    				(2,'key2-value5','insert_order5'),
    				(2,'key2-value6','insert_order6'),
    				(3,'key3-value1','insert_order1'),
    				(3,'key3-value2','insert_order2'),
    				(3,'key3-value3','insert_order3'),
    				(3,'key3-value4','insert_order4'),
    				(3,'key3-value5','insert_order5'),
    				(3,'key3-value6','insert_order6');
					`)
	tk.MustExec(`SET @LAST_VAL := NULL;`)
	tk.MustExec(`SET @ROW_NUM := 0;`)

	tk.MustQuery(`select * from (
					SELECT a,
    				       @ROW_NUM := IF(a = @LAST_VAL, @ROW_NUM + 1, 1) AS ROW_NUM,
    				       @LAST_VAL := a AS LAST_VAL,
    				       b,
    				       c
    				FROM (select * from t where a in (1, 2, 3) ORDER BY a, c) t1
				) t2
				where t2.ROW_NUM < 2;
				`).Check(testkit.Rows(
		`1 1 1 key1-value1 insert_order1`,
		`2 1 2 key2-value1 insert_order1`,
		`3 1 3 key3-value1 insert_order1`,
	))

	tk.MustQuery(`select * from (
					SELECT a,
    				       @ROW_NUM := IF(a = @LAST_VAL, @ROW_NUM + 1, 1) AS ROW_NUM,
    				       @LAST_VAL := a AS LAST_VAL,
    				       b,
    				       c
    				FROM (select * from t where a in (1, 2, 3) ORDER BY a, c) t1
				) t2;
				`).Check(testkit.Rows(
		`1 1 1 key1-value1 insert_order1`,
		`1 2 1 key1-value2 insert_order2`,
		`1 3 1 key1-value3 insert_order3`,
		`1 4 1 key1-value4 insert_order4`,
		`1 5 1 key1-value5 insert_order5`,
		`1 6 1 key1-value6 insert_order6`,
		`2 1 2 key2-value1 insert_order1`,
		`2 2 2 key2-value2 insert_order2`,
		`2 3 2 key2-value3 insert_order3`,
		`2 4 2 key2-value4 insert_order4`,
		`2 5 2 key2-value5 insert_order5`,
		`2 6 2 key2-value6 insert_order6`,
		`3 1 3 key3-value1 insert_order1`,
		`3 2 3 key3-value2 insert_order2`,
		`3 3 3 key3-value3 insert_order3`,
		`3 4 3 key3-value4 insert_order4`,
		`3 5 3 key3-value5 insert_order5`,
		`3 6 3 key3-value6 insert_order6`,
	))
}

func (s *testIntegrationSuite) TestCastAsTime(c *C) {
	tk := testkit.NewTestKit(c, s.store)
	tk.MustExec(`use test;`)
	tk.MustExec(`drop table if exists t;`)
	tk.MustExec(`create table t (col1 bigint, col2 double, col3 decimal, col4 varchar(20), col5 json);`)
	tk.MustExec(`insert into t values (1, 1, 1, "1", "1");`)
	tk.MustExec(`insert into t values (null, null, null, null, null);`)
	tk.MustQuery(`select cast(col1 as time), cast(col2 as time), cast(col3 as time), cast(col4 as time), cast(col5 as time) from t where col1 = 1;`).Check(testkit.Rows(
		`00:00:01 00:00:01 00:00:01 00:00:01 00:00:01`,
	))
	tk.MustQuery(`select cast(col1 as time), cast(col2 as time), cast(col3 as time), cast(col4 as time), cast(col5 as time) from t where col1 is null;`).Check(testkit.Rows(
		`<nil> <nil> <nil> <nil> <nil>`,
	))

	err := tk.ExecToErr(`select cast(col1 as time(31)) from t where col1 is null;`)
	c.Assert(err.Error(), Equals, "[expression:1426]Too big precision 31 specified for column 'CAST'. Maximum is 6.")

	err = tk.ExecToErr(`select cast(col2 as time(31)) from t where col1 is null;`)
	c.Assert(err.Error(), Equals, "[expression:1426]Too big precision 31 specified for column 'CAST'. Maximum is 6.")

	err = tk.ExecToErr(`select cast(col3 as time(31)) from t where col1 is null;`)
	c.Assert(err.Error(), Equals, "[expression:1426]Too big precision 31 specified for column 'CAST'. Maximum is 6.")

	err = tk.ExecToErr(`select cast(col4 as time(31)) from t where col1 is null;`)
	c.Assert(err.Error(), Equals, "[expression:1426]Too big precision 31 specified for column 'CAST'. Maximum is 6.")

	err = tk.ExecToErr(`select cast(col5 as time(31)) from t where col1 is null;`)
	c.Assert(err.Error(), Equals, "[expression:1426]Too big precision 31 specified for column 'CAST'. Maximum is 6.")
}

func (s *testIntegrationSuite) TestValuesFloat32(c *C) {
	tk := testkit.NewTestKit(c, s.store)
	tk.MustExec("use test")
	tk.MustExec(`drop table if exists t;`)
	tk.MustExec(`create table t (i int key, j float);`)
	tk.MustExec(`insert into t values (1, 0.01);`)
	tk.MustQuery(`select * from t;`).Check(testkit.Rows(`1 0.01`))
	tk.MustExec(`insert into t values (1, 0.02) on duplicate key update j = values (j);`)
	tk.MustQuery(`select * from t;`).Check(testkit.Rows(`1 0.02`))
}

func (s *testIntegrationSuite) TestFuncNameConst(c *C) {
	tk := testkit.NewTestKit(c, s.store)
	defer s.cleanEnv(c)
	tk.MustExec("USE test;")
	tk.MustExec("DROP TABLE IF EXISTS t;")
	tk.MustExec("CREATE TABLE t(a CHAR(20), b VARCHAR(20), c BIGINT);")
	tk.MustExec("INSERT INTO t (b, c) values('hello', 1);")

	r := tk.MustQuery("SELECT name_const('test_int', 1), name_const('test_float', 3.1415);")
	r.Check(testkit.Rows("1 3.1415"))
	r = tk.MustQuery("SELECT name_const('test_string', 'hello'), name_const('test_nil', null);")
	r.Check(testkit.Rows("hello <nil>"))
	r = tk.MustQuery("SELECT name_const('test_string', 1) + c FROM t;")
	r.Check(testkit.Rows("2"))
	r = tk.MustQuery("SELECT concat('hello', name_const('test_string', 'world')) FROM t;")
	r.Check(testkit.Rows("helloworld"))
	r = tk.MustQuery("SELECT NAME_CONST('come', -1);")
	r.Check(testkit.Rows("-1"))
	r = tk.MustQuery("SELECT NAME_CONST('come', -1.0);")
	r.Check(testkit.Rows("-1.0"))
	err := tk.ExecToErr(`select name_const(a,b) from t;`)
	c.Assert(err.Error(), Equals, "[planner:1210]Incorrect arguments to NAME_CONST")
	err = tk.ExecToErr(`select name_const(a,"hello") from t;`)
	c.Assert(err.Error(), Equals, "[planner:1210]Incorrect arguments to NAME_CONST")
	err = tk.ExecToErr(`select name_const("hello", b) from t;`)
	c.Assert(err.Error(), Equals, "[planner:1210]Incorrect arguments to NAME_CONST")
	err = tk.ExecToErr(`select name_const("hello", 1+1) from t;`)
	c.Assert(err.Error(), Equals, "[planner:1210]Incorrect arguments to NAME_CONST")
	err = tk.ExecToErr(`select name_const(concat('a', 'b'), 555) from t;`)
	c.Assert(err.Error(), Equals, "[planner:1210]Incorrect arguments to NAME_CONST")
	err = tk.ExecToErr(`select name_const(555) from t;`)
	c.Assert(err.Error(), Equals, "[expression:1582]Incorrect parameter count in the call to native function 'name_const'")

	var rs sqlexec.RecordSet
	rs, err = tk.Exec(`select name_const("hello", 1);`)
	c.Assert(err, IsNil)
	c.Assert(len(rs.Fields()), Equals, 1)
	c.Assert(rs.Fields()[0].Column.Name.L, Equals, "hello")
}

func (s *testIntegrationSuite) TestValuesEnum(c *C) {
	tk := testkit.NewTestKit(c, s.store)
	tk.MustExec("use test")
	tk.MustExec(`drop table if exists t;`)
	tk.MustExec(`create table t (a bigint primary key, b enum('a','b','c'));`)
	tk.MustExec(`insert into t values (1, "a");`)
	tk.MustQuery(`select * from t;`).Check(testkit.Rows(`1 a`))
	tk.MustExec(`insert into t values (1, "b") on duplicate key update b = values(b);`)
	tk.MustQuery(`select * from t;`).Check(testkit.Rows(`1 b`))
}

func (s *testIntegrationSuite) TestIssue9325(c *C) {
	tk := testkit.NewTestKit(c, s.store)
	tk.MustExec("use test")
	tk.MustExec("drop table if exists t")
	tk.MustExec("create table t(a timestamp) partition by range(unix_timestamp(a)) (partition p0 values less than(unix_timestamp('2019-02-16 14:20:00')), partition p1 values less than (maxvalue))")
	tk.MustExec("insert into t values('2019-02-16 14:19:59'), ('2019-02-16 14:20:01')")
	result := tk.MustQuery("select * from t where a between timestamp'2019-02-16 14:19:00' and timestamp'2019-02-16 14:21:00'")
	c.Assert(result.Rows(), HasLen, 2)

	tk.MustExec("drop table if exists t")
	tk.MustExec("create table t(a timestamp)")
	tk.MustExec("insert into t values('2019-02-16 14:19:59'), ('2019-02-16 14:20:01')")
	result = tk.MustQuery("select * from t where a < timestamp'2019-02-16 14:21:00'")
	result.Check(testkit.Rows("2019-02-16 14:19:59", "2019-02-16 14:20:01"))
}

func (s *testIntegrationSuite) TestIssue9710(c *C) {
	tk := testkit.NewTestKit(c, s.store)
	getSAndMS := func(str string) (int, int) {
		results := strings.Split(str, ":")
		SAndMS := strings.Split(results[len(results)-1], ".")
		var s, ms int
		s, _ = strconv.Atoi(SAndMS[0])
		if len(SAndMS) > 1 {
			ms, _ = strconv.Atoi(SAndMS[1])
		}
		return s, ms
	}

	for {
		rs := tk.MustQuery("select now(), now(6), unix_timestamp(), unix_timestamp(now())")
		s, ms := getSAndMS(rs.Rows()[0][1].(string))
		if ms < 500000 {
			time.Sleep(time.Second / 10)
			continue
		}

		s1, _ := getSAndMS(rs.Rows()[0][0].(string))
		c.Assert(s, Equals, s1) // now() will truncate the result instead of rounding it

		c.Assert(rs.Rows()[0][2], Equals, rs.Rows()[0][3]) // unix_timestamp() will truncate the result
		break
	}
}

// TestDecimalConvertToTime for issue #9770
func (s *testIntegrationSuite) TestDecimalConvertToTime(c *C) {
	tk := testkit.NewTestKit(c, s.store)
	defer s.cleanEnv(c)

	tk.MustExec("use test")
	tk.MustExec("drop table if exists t")
	tk.MustExec("create table t(a datetime(6), b timestamp)")
	tk.MustExec("insert t values (20010101100000.123456, 20110707101112.123456)")
	tk.MustQuery("select * from t").Check(testkit.Rows("2001-01-01 10:00:00.123456 2011-07-07 10:11:12"))
}

func (s *testIntegrationSuite) TestIssue9732(c *C) {
	tk := testkit.NewTestKit(c, s.store)
	defer s.cleanEnv(c)

	tk.MustQuery(`select monthname(str_to_date(null, '%m')), monthname(str_to_date(null, '%m')),
monthname(str_to_date(1, '%m')), monthname(str_to_date(0, '%m'));`).Check(testkit.Rows("<nil> <nil> <nil> <nil>"))

	nullCases := []struct {
		sql string
		ret string
	}{
		{"select str_to_date(1, '%m')", "0000-01-00"},
		{"select str_to_date(01, '%d')", "0000-00-01"},
		{"select str_to_date(2019, '%Y')", "2019-00-00"},
		{"select str_to_date('5,2019','%m,%Y')", "2019-05-00"},
		{"select str_to_date('01,2019','%d,%Y')", "2019-00-01"},
		{"select str_to_date('01,5','%d,%m')", "0000-05-01"},
	}

	for _, nullCase := range nullCases {
		tk.MustQuery(nullCase.sql).Check(testkit.Rows("<nil>"))
	}

	// remove NO_ZERO_DATE mode
	tk.MustExec("set sql_mode='ONLY_FULL_GROUP_BY,STRICT_TRANS_TABLES,NO_ZERO_IN_DATE,ERROR_FOR_DIVISION_BY_ZERO,NO_AUTO_CREATE_USER,NO_ENGINE_SUBSTITUTION'")

	for _, nullCase := range nullCases {
		tk.MustQuery(nullCase.sql).Check(testkit.Rows(nullCase.ret))
	}
}

func (s *testIntegrationSuite) TestDaynameArithmetic(c *C) {
	tk := testkit.NewTestKit(c, s.store)
	defer s.cleanEnv(c)

	cases := []struct {
		sql    string
		result string
	}{
		{`select dayname("1962-03-01")+0;`, "3"},
		{`select dayname("1962-03-02")+0;`, "4"},
		{`select dayname("1962-03-03")+0;`, "5"},
		{`select dayname("1962-03-04")+0;`, "6"},
		{`select dayname("1962-03-05")+0;`, "0"},
		{`select dayname("1962-03-06")+0;`, "1"},
		{`select dayname("1962-03-07")+0;`, "2"},
		{`select dayname("1962-03-08")+0;`, "3"},
		{`select dayname("1962-03-01")+1;`, "4"},
		{`select dayname("1962-03-01")+2;`, "5"},
		{`select dayname("1962-03-01")+3;`, "6"},
		{`select dayname("1962-03-01")+4;`, "7"},
		{`select dayname("1962-03-01")+5;`, "8"},
		{`select dayname("1962-03-01")+6;`, "9"},
		{`select dayname("1962-03-01")+7;`, "10"},
		{`select dayname("1962-03-01")+2333;`, "2336"},
		{`select dayname("1962-03-01")+2.333;`, "5.333"},
		{`select dayname("1962-03-01")>2;`, "1"},
		{`select dayname("1962-03-01")<2;`, "0"},
		{`select dayname("1962-03-01")=3;`, "1"},
		{`select dayname("1962-03-01")!=3;`, "0"},
		{`select dayname("1962-03-01")<4;`, "1"},
		{`select dayname("1962-03-01")>4;`, "0"},
		{`select !dayname("1962-03-01");`, "0"},
		{`select dayname("1962-03-01")&1;`, "1"},
		{`select dayname("1962-03-01")&3;`, "3"},
		{`select dayname("1962-03-01")&7;`, "3"},
		{`select dayname("1962-03-01")|1;`, "3"},
		{`select dayname("1962-03-01")|3;`, "3"},
		{`select dayname("1962-03-01")|7;`, "7"},
		{`select dayname("1962-03-01")^1;`, "2"},
		{`select dayname("1962-03-01")^3;`, "0"},
		{`select dayname("1962-03-01")^7;`, "4"},
	}

	for _, c := range cases {
		tk.MustQuery(c.sql).Check(testkit.Rows(c.result))
	}
}

func (s *testIntegrationSuite) TestIssue10156(c *C) {
	tk := testkit.NewTestKit(c, s.store)
	defer s.cleanEnv(c)

	tk.MustExec("use test")
	tk.MustExec("CREATE TABLE `t1` (`period_name` varchar(24) DEFAULT NULL ,`period_id` bigint(20) DEFAULT NULL ,`starttime` bigint(20) DEFAULT NULL)")
	tk.MustExec("CREATE TABLE `t2` (`bussid` bigint(20) DEFAULT NULL,`ct` bigint(20) DEFAULT NULL)")
	q := `
select
    a.period_name,
    b.date8
from
    (select * from t1) a
left join
    (select bussid,date(from_unixtime(ct)) date8 from t2) b
on
    a.period_id = b.bussid
where
    datediff(b.date8, date(from_unixtime(a.starttime))) >= 0`
	tk.MustQuery(q)
}

func (s *testIntegrationSuite) TestIssue9727(c *C) {
	tk := testkit.NewTestKit(c, s.store)
	defer s.cleanEnv(c)

	cases := []struct {
		sql    string
		result string
	}{
		{`SELECT "1900-01-01 00:00:00" + INTERVAL "100000000:214748364700" MINUTE_SECOND;`, "8895-03-27 22:11:40"},
		{`SELECT "1900-01-01 00:00:00" + INTERVAL 1 << 37 SECOND;`, "6255-04-08 15:04:32"},
		{`SELECT "1900-01-01 00:00:00" + INTERVAL 1 << 31 MINUTE;`, "5983-01-24 02:08:00"},
		{`SELECT "1900-01-01 00:00:00" + INTERVAL 1 << 38 SECOND;`, "<nil>"},
		{`SELECT "1900-01-01 00:00:00" + INTERVAL 1 << 33 MINUTE;`, "<nil>"},
		{`SELECT "1900-01-01 00:00:00" + INTERVAL 1 << 30 HOUR;`, "<nil>"},
		{`SELECT "1900-01-01 00:00:00" + INTERVAL "1000000000:214748364700" MINUTE_SECOND;`, "<nil>"},
		{`SELECT 19000101000000 + INTERVAL "100000000:214748364700" MINUTE_SECOND;`, "8895-03-27 22:11:40"},
		{`SELECT 19000101000000 + INTERVAL 1 << 37 SECOND;`, "6255-04-08 15:04:32"},
		{`SELECT 19000101000000 + INTERVAL 1 << 31 MINUTE;`, "5983-01-24 02:08:00"},

		{`SELECT "8895-03-27 22:11:40" - INTERVAL "100000000:214748364700" MINUTE_SECOND;`, "1900-01-01 00:00:00"},
		{`SELECT "6255-04-08 15:04:32" - INTERVAL 1 << 37 SECOND;`, "1900-01-01 00:00:00"},
		{`SELECT "5983-01-24 02:08:00" - INTERVAL 1 << 31 MINUTE;`, "1900-01-01 00:00:00"},
		{`SELECT "9999-01-01 00:00:00" - INTERVAL 1 << 39 SECOND;`, "<nil>"},
		{`SELECT "9999-01-01 00:00:00" - INTERVAL 1 << 33 MINUTE;`, "<nil>"},
		{`SELECT "9999-01-01 00:00:00" - INTERVAL 1 << 30 HOUR;`, "<nil>"},
		{`SELECT "9999-01-01 00:00:00" - INTERVAL "10000000000:214748364700" MINUTE_SECOND;`, "<nil>"},
		{`SELECT 88950327221140 - INTERVAL "100000000:214748364700" MINUTE_SECOND ;`, "1900-01-01 00:00:00"},
		{`SELECT 62550408150432 - INTERVAL 1 << 37 SECOND;`, "1900-01-01 00:00:00"},
		{`SELECT 59830124020800 - INTERVAL 1 << 31 MINUTE;`, "1900-01-01 00:00:00"},

		{`SELECT 10000101000000 + INTERVAL "111111111111111111" MICROSECOND;`, `4520-12-21 05:31:51.111111`},
		{`SELECT 10000101000000 + INTERVAL "111111111111.111111" SECOND;`, `4520-12-21 05:31:51.111111`},
		{`SELECT 10000101000000 + INTERVAL "111111111111.111111111" SECOND;`, `4520-12-21 05:31:51.111111`},
		{`SELECT 10000101000000 + INTERVAL "111111111111.111" SECOND;`, `4520-12-21 05:31:51.111000`},
		{`SELECT 10000101000000 + INTERVAL "111111111111." SECOND;`, `4520-12-21 05:31:51`},
		{`SELECT 10000101000000 + INTERVAL "111111111111111111.5" MICROSECOND;`, `4520-12-21 05:31:51.111112`},
		{`SELECT 10000101000000 + INTERVAL "111111111111111112.5" MICROSECOND;`, `4520-12-21 05:31:51.111113`},
		{`SELECT 10000101000000 + INTERVAL "111111111111111111.500000" MICROSECOND;`, `4520-12-21 05:31:51.111112`},
		{`SELECT 10000101000000 + INTERVAL "111111111111111111.50000000" MICROSECOND;`, `4520-12-21 05:31:51.111112`},
		{`SELECT 10000101000000 + INTERVAL "111111111111111111.6" MICROSECOND;`, `4520-12-21 05:31:51.111112`},
		{`SELECT 10000101000000 + INTERVAL "111111111111111111.499999" MICROSECOND;`, `4520-12-21 05:31:51.111111`},
		{`SELECT 10000101000000 + INTERVAL "111111111111111111.499999999999" MICROSECOND;`, `4520-12-21 05:31:51.111111`},
	}

	for _, c := range cases {
		tk.MustQuery(c.sql).Check(testkit.Rows(c.result))
	}
}

func (s *testIntegrationSuite) TestTimestampDatumEncode(c *C) {
	tk := testkit.NewTestKit(c, s.store)
	tk.MustExec("use test")
	tk.MustExec(`drop table if exists t;`)
	tk.MustExec(`create table t (a bigint primary key, b timestamp)`)
	tk.MustExec(`insert into t values (1, "2019-04-29 11:56:12")`)
	tk.MustQuery(`explain select * from t where b = (select max(b) from t)`).Check(testkit.Rows(
		"TableReader_43 10.00 root  data:Selection_42",
		"└─Selection_42 10.00 cop[tikv]  eq(test.t.b, 2019-04-29 11:56:12)",
		"  └─TableFullScan_41 10000.00 cop[tikv] table:t keep order:false, stats:pseudo",
	))
	tk.MustQuery(`select * from t where b = (select max(b) from t)`).Check(testkit.Rows(`1 2019-04-29 11:56:12`))
}

func (s *testIntegrationSuite) TestDateTimeAddReal(c *C) {
	tk := testkit.NewTestKit(c, s.store)
	defer s.cleanEnv(c)

	cases := []struct {
		sql    string
		result string
	}{
		{`SELECT "1900-01-01 00:00:00" + INTERVAL 1.123456789e3 SECOND;`, "1900-01-01 00:18:43.456789"},
		{`SELECT 19000101000000 + INTERVAL 1.123456789e3 SECOND;`, "1900-01-01 00:18:43.456789"},
		{`select date("1900-01-01") + interval 1.123456789e3 second;`, "1900-01-01 00:18:43.456789"},
		{`SELECT "1900-01-01 00:18:43.456789" - INTERVAL 1.123456789e3 SECOND;`, "1900-01-01 00:00:00"},
		{`SELECT 19000101001843.456789 - INTERVAL 1.123456789e3 SECOND;`, "1900-01-01 00:00:00"},
		{`select date("1900-01-01") - interval 1.123456789e3 second;`, "1899-12-31 23:41:16.543211"},
		{`select 19000101000000 - interval 1.123456789e3 second;`, "1899-12-31 23:41:16.543211"},
	}

	for _, c := range cases {
		tk.MustQuery(c.sql).Check(testkit.Rows(c.result))
	}
}

func (s *testIntegrationSuite) TestIssue10181(c *C) {
	tk := testkit.NewTestKit(c, s.store)
	tk.MustExec("use test")
	tk.MustExec(`drop table if exists t;`)
	tk.MustExec(`create table t(a bigint unsigned primary key);`)
	tk.MustExec(`insert into t values(9223372036854775807), (18446744073709551615)`)
	tk.MustQuery(`select * from t where a > 9223372036854775807-0.5 order by a`).Check(testkit.Rows(`9223372036854775807`, `18446744073709551615`))
}

func (s *testIntegrationSuite) TestExprPushdown(c *C) {
	tk := testkit.NewTestKit(c, s.store)
	tk.MustExec("use test")
	tk.MustExec("drop table if exists t")
	tk.MustExec("create table t(id int, col1 varchar(10), col2 varchar(10), col3 int, col4 int, col5 int, index key1" +
		" (col1, col2, col3, col4), index key2 (col4, col3, col2, col1))")
	tk.MustExec("insert into t values(1,'211111','311',4,5,6),(2,'311111','411',5,6,7),(3,'411111','511',6,7,8)," +
		"(4,'511111','611',7,8,9),(5,'611111','711',8,9,10)")

	// case 1, index scan without double read, some filters can not be pushed to cop task
	rows := tk.MustQuery("explain select col2, col1 from t use index(key1) where col2 like '5%' and substr(col1, 1, 1) = '4'").Rows()
	c.Assert(fmt.Sprintf("%v", rows[1][2]), Equals, "root")
	c.Assert(fmt.Sprintf("%v", rows[1][4]), Equals, "eq(substr(test.t.col1, 1, 1), \"4\")")
	c.Assert(fmt.Sprintf("%v", rows[3][2]), Equals, "cop[tikv]")
	c.Assert(fmt.Sprintf("%v", rows[3][4]), Equals, "like(test.t.col2, \"5%\", 92)")
	tk.MustQuery("select col2, col1 from t use index(key1) where col2 like '5%' and substr(col1, 1, 1) = '4'").Check(testkit.Rows("511 411111"))
	tk.MustQuery("select count(col2) from t use index(key1) where col2 like '5%' and substr(col1, 1, 1) = '4'").Check(testkit.Rows("1"))

	// case 2, index scan without double read, none of the filters can be pushed to cop task
	rows = tk.MustQuery("explain select col1, col2 from t use index(key2) where substr(col2, 1, 1) = '5' and substr(col1, 1, 1) = '4'").Rows()
	c.Assert(fmt.Sprintf("%v", rows[0][2]), Equals, "root")
	c.Assert(fmt.Sprintf("%v", rows[0][4]), Equals, "eq(substr(test.t.col1, 1, 1), \"4\"), eq(substr(test.t.col2, 1, 1), \"5\")")
	tk.MustQuery("select col1, col2 from t use index(key2) where substr(col2, 1, 1) = '5' and substr(col1, 1, 1) = '4'").Check(testkit.Rows("411111 511"))
	tk.MustQuery("select count(col1) from t use index(key2) where substr(col2, 1, 1) = '5' and substr(col1, 1, 1) = '4'").Check(testkit.Rows("1"))

	// case 3, index scan with double read, some filters can not be pushed to cop task
	rows = tk.MustQuery("explain select id from t use index(key1) where col2 like '5%' and substr(col1, 1, 1) = '4'").Rows()
	c.Assert(fmt.Sprintf("%v", rows[1][2]), Equals, "root")
	c.Assert(fmt.Sprintf("%v", rows[1][4]), Equals, "eq(substr(test.t.col1, 1, 1), \"4\")")
	c.Assert(fmt.Sprintf("%v", rows[3][2]), Equals, "cop[tikv]")
	c.Assert(fmt.Sprintf("%v", rows[3][4]), Equals, "like(test.t.col2, \"5%\", 92)")
	tk.MustQuery("select id from t use index(key1) where col2 like '5%' and substr(col1, 1, 1) = '4'").Check(testkit.Rows("3"))
	tk.MustQuery("select count(id) from t use index(key1) where col2 like '5%' and substr(col1, 1, 1) = '4'").Check(testkit.Rows("1"))

	// case 4, index scan with double read, none of the filters can be pushed to cop task
	rows = tk.MustQuery("explain select id from t use index(key2) where substr(col2, 1, 1) = '5' and substr(col1, 1, 1) = '4'").Rows()
	c.Assert(fmt.Sprintf("%v", rows[1][2]), Equals, "root")
	c.Assert(fmt.Sprintf("%v", rows[1][4]), Equals, "eq(substr(test.t.col1, 1, 1), \"4\"), eq(substr(test.t.col2, 1, 1), \"5\")")
	tk.MustQuery("select id from t use index(key2) where substr(col2, 1, 1) = '5' and substr(col1, 1, 1) = '4'").Check(testkit.Rows("3"))
	tk.MustQuery("select count(id) from t use index(key2) where substr(col2, 1, 1) = '5' and substr(col1, 1, 1) = '4'").Check(testkit.Rows("1"))
}

// TODO: reopen the index merge join in future.

//func (s *testIntegrationSuite) TestIssue16973(c *C) {
//	tk := testkit.NewTestKit(c, s.store)
//	tk.MustExec("use test")
//	tk.MustExec("drop table if exists t1")
//	tk.MustExec("create table t1(id varchar(36) not null primary key, org_id varchar(36) not null, " +
//		"status tinyint default 1 not null, ns varchar(36) default '' not null);")
//	tk.MustExec("create table t2(id varchar(36) not null primary key, order_id varchar(36) not null, " +
//		"begin_time timestamp(3) default CURRENT_TIMESTAMP(3) not null);")
//	tk.MustExec("create index idx_oid on t2(order_id);")
//	tk.MustExec("insert into t1 value (1,1,1,'a');")
//	tk.MustExec("insert into t1 value (2,1,2,'a');")
//	tk.MustExec("insert into t1 value (3,1,3,'a');")
//	tk.MustExec("insert into t2 value (1,2,date'2020-05-08');")
//
//	rows := tk.MustQuery("explain SELECT /*+ INL_MERGE_JOIN(t1,t2) */ COUNT(*) FROM  t1 LEFT JOIN t2 ON t1.id = t2.order_id WHERE t1.ns = 'a' AND t1.org_id IN (1) " +
//		"AND t1.status IN (2,6,10) AND timestampdiff(month, t2.begin_time, date'2020-05-06') = 0;").Rows()
//	c.Assert(fmt.Sprintf("%v", rows[1][0]), Matches, ".*IndexMergeJoin.*")
//	c.Assert(fmt.Sprintf("%v", rows[4][3]), Equals, "table:t1")
//	c.Assert(fmt.Sprintf("%v", rows[5][0]), Matches, ".*Selection.*")
//	c.Assert(fmt.Sprintf("%v", rows[9][3]), Equals, "table:t2")
//	tk.MustQuery("SELECT /*+ INL_MERGE_JOIN(t1,t2) */ COUNT(*) FROM  t1 LEFT JOIN t2 ON t1.id = t2.order_id WHERE t1.ns = 'a' AND t1.org_id IN (1) " +
//		"AND t1.status IN (2,6,10) AND timestampdiff(month, t2.begin_time, date'2020-05-06') = 0;").Check(testkit.Rows("1"))
//}

func (s *testIntegrationSuite) TestExprPushdownBlacklist(c *C) {
	tk := testkit.NewTestKit(c, s.store)
	tk.MustQuery(`select * from mysql.expr_pushdown_blacklist`).Check(testkit.Rows(
		"date_add tiflash DST(daylight saving time) does not take effect in TiFlash date_add"))

	tk.MustExec("use test")
	tk.MustExec("drop table if exists t")
	tk.MustExec("create table t(a int , b date)")

	// Create virtual tiflash replica info.
	dom := domain.GetDomain(tk.Se)
	is := dom.InfoSchema()
	db, exists := is.SchemaByName(model.NewCIStr("test"))
	c.Assert(exists, IsTrue)
	for _, tblInfo := range db.Tables {
		if tblInfo.Name.L == "t" {
			tblInfo.TiFlashReplica = &model.TiFlashReplicaInfo{
				Count:     1,
				Available: true,
			}
		}
	}

	tk.MustExec("insert into mysql.expr_pushdown_blacklist " +
		"values('<', 'tikv,tiflash,tidb', 'for test'),('cast', 'tiflash', 'for test'),('date_format', 'tikv', 'for test')")
	tk.MustExec("admin reload expr_pushdown_blacklist")

	tk.MustExec("set @@session.tidb_isolation_read_engines = 'tiflash'")

	// < not pushed, cast only pushed to TiKV, date_format only pushed to TiFlash,
	// > pushed to both TiKV and TiFlash
	rows := tk.MustQuery("explain select * from test.t where b > date'1988-01-01' and b < date'1994-01-01' " +
		"and cast(a as decimal(10,2)) > 10.10 and date_format(b,'%m') = '11'").Rows()
	c.Assert(fmt.Sprintf("%v", rows[0][4]), Equals, "lt(test.t.b, 1994-01-01)")
	c.Assert(fmt.Sprintf("%v", rows[1][4]), Equals, "gt(cast(test.t.a), 10.10)")
	c.Assert(fmt.Sprintf("%v", rows[3][4]), Equals, "eq(date_format(test.t.b, \"%m\"), \"11\"), gt(test.t.b, 1988-01-01)")

	tk.MustExec("set @@session.tidb_isolation_read_engines = 'tikv'")
	rows = tk.MustQuery("explain select * from test.t where b > date'1988-01-01' and b < date'1994-01-01' " +
		"and cast(a as decimal(10,2)) > 10.10 and date_format(b,'%m') = '11'").Rows()
	c.Assert(fmt.Sprintf("%v", rows[0][4]), Equals, "lt(test.t.b, 1994-01-01)")
	c.Assert(fmt.Sprintf("%v", rows[1][4]), Equals, "eq(date_format(test.t.b, \"%m\"), \"11\")")
	c.Assert(fmt.Sprintf("%v", rows[3][4]), Equals, "gt(cast(test.t.a), 10.10), gt(test.t.b, 1988-01-01)")

	tk.MustExec("delete from mysql.expr_pushdown_blacklist where name = '<' and store_type = 'tikv,tiflash,tidb' and reason = 'for test'")
	tk.MustExec("delete from mysql.expr_pushdown_blacklist where name = 'date_format' and store_type = 'tikv' and reason = 'for test'")
	tk.MustExec("admin reload expr_pushdown_blacklist")
}

func (s *testIntegrationSuite) TestOptRuleBlacklist(c *C) {
	tk := testkit.NewTestKit(c, s.store)
	tk.MustQuery(`select * from mysql.opt_rule_blacklist`).Check(testkit.Rows())
}

func (s *testIntegrationSuite) TestIssue10804(c *C) {
	tk := testkit.NewTestKit(c, s.store)
	tk.MustQuery(`SELECT @@information_schema_stats_expiry`).Check(testkit.Rows(`86400`))
	tk.MustExec("/*!80000 SET SESSION information_schema_stats_expiry=0 */")
	tk.MustQuery(`SELECT @@information_schema_stats_expiry`).Check(testkit.Rows(`0`))
	tk.MustQuery(`SELECT @@GLOBAL.information_schema_stats_expiry`).Check(testkit.Rows(`86400`))
	tk.MustExec("/*!80000 SET GLOBAL information_schema_stats_expiry=0 */")
	tk.MustQuery(`SELECT @@GLOBAL.information_schema_stats_expiry`).Check(testkit.Rows(`0`))
}

func (s *testIntegrationSuite) TestInvalidEndingStatement(c *C) {
	tk := testkit.NewTestKit(c, s.store)
	tk.MustExec("use test")
	parseErrMsg := "[parser:1064]"
	errMsgLen := len(parseErrMsg)

	assertParseErr := func(sql string) {
		_, err := tk.Exec(sql)
		c.Assert(err, NotNil)
		c.Assert(err.Error()[:errMsgLen], Equals, parseErrMsg)
	}

	assertParseErr("drop table if exists t'xyz")
	assertParseErr("drop table if exists t'")
	assertParseErr("drop table if exists t`")
	assertParseErr(`drop table if exists t'`)
	assertParseErr(`drop table if exists t"`)
}

func (s *testIntegrationSuite) TestIssue15613(c *C) {
	tk := testkit.NewTestKit(c, s.store)
	tk.MustQuery("select sec_to_time(1e-4)").Check(testkit.Rows("00:00:00.000100"))
	tk.MustQuery("select sec_to_time(1e-5)").Check(testkit.Rows("00:00:00.000010"))
	tk.MustQuery("select sec_to_time(1e-6)").Check(testkit.Rows("00:00:00.000001"))
	tk.MustQuery("select sec_to_time(1e-7)").Check(testkit.Rows("00:00:00.000000"))
}

func (s *testIntegrationSuite) TestIssue10675(c *C) {
	tk := testkit.NewTestKit(c, s.store)
	tk.MustExec("use test")
	tk.MustExec(`drop table if exists t;`)
	tk.MustExec(`create table t(a int);`)
	tk.MustExec(`insert into t values(1);`)
	tk.MustQuery(`select * from t where a < -184467440737095516167.1;`).Check(testkit.Rows())
	tk.MustQuery(`select * from t where a > -184467440737095516167.1;`).Check(
		testkit.Rows("1"))
	tk.MustQuery(`select * from t where a < 184467440737095516167.1;`).Check(
		testkit.Rows("1"))
	tk.MustQuery(`select * from t where a > 184467440737095516167.1;`).Check(testkit.Rows())

	// issue 11647
	tk.MustExec(`drop table if exists t;`)
	tk.MustExec(`create table t(b bit(1));`)
	tk.MustExec(`insert into t values(b'1');`)
	tk.MustQuery(`select count(*) from t where b = 1;`).Check(testkit.Rows("1"))
	tk.MustQuery(`select count(*) from t where b = '1';`).Check(testkit.Rows("1"))
	tk.MustQuery(`select count(*) from t where b = b'1';`).Check(testkit.Rows("1"))

	tk.MustExec(`drop table if exists t;`)
	tk.MustExec(`create table t(b bit(63));`)
	// Not 64, because the behavior of mysql is amazing. I have no idea to fix it.
	tk.MustExec(`insert into t values(b'111111111111111111111111111111111111111111111111111111111111111');`)
	tk.MustQuery(`select count(*) from t where b = 9223372036854775807;`).Check(testkit.Rows("1"))
	tk.MustQuery(`select count(*) from t where b = '9223372036854775807';`).Check(testkit.Rows("1"))
	tk.MustQuery(`select count(*) from t where b = b'111111111111111111111111111111111111111111111111111111111111111';`).Check(testkit.Rows("1"))
}

func (s *testIntegrationSuite) TestDatetimeMicrosecond(c *C) {
	tk := testkit.NewTestKit(c, s.store)
	// For int
	tk.MustQuery(`select DATE_ADD('2007-03-28 22:08:28',INTERVAL -2 SECOND_MICROSECOND);`).Check(
		testkit.Rows("2007-03-28 22:08:27.800000"))
	tk.MustQuery(`select DATE_ADD('2007-03-28 22:08:28',INTERVAL -2 MINUTE_MICROSECOND);`).Check(
		testkit.Rows("2007-03-28 22:08:27.800000"))
	tk.MustQuery(`select DATE_ADD('2007-03-28 22:08:28',INTERVAL -2 HOUR_MICROSECOND);`).Check(
		testkit.Rows("2007-03-28 22:08:27.800000"))
	tk.MustQuery(`select DATE_ADD('2007-03-28 22:08:28',INTERVAL -2 DAY_MICROSECOND);`).Check(
		testkit.Rows("2007-03-28 22:08:27.800000"))

	// For Decimal
	tk.MustQuery(`select DATE_ADD('2007-03-28 22:08:28',INTERVAL 2.2 HOUR_MINUTE);`).Check(
		testkit.Rows("2007-03-29 00:10:28"))
	tk.MustQuery(`select DATE_ADD('2007-03-28 22:08:28',INTERVAL 2.2 MINUTE_SECOND);`).Check(
		testkit.Rows("2007-03-28 22:10:30"))
	tk.MustQuery(`select DATE_ADD('2007-03-28 22:08:28',INTERVAL 2.2 YEAR_MONTH);`).Check(
		testkit.Rows("2009-05-28 22:08:28"))
	tk.MustQuery(`select DATE_ADD('2007-03-28 22:08:28',INTERVAL 2.2 DAY_HOUR);`).Check(
		testkit.Rows("2007-03-31 00:08:28"))
	tk.MustQuery(`select DATE_ADD('2007-03-28 22:08:28',INTERVAL 2.2 DAY_MINUTE);`).Check(
		testkit.Rows("2007-03-29 00:10:28"))
	tk.MustQuery(`select DATE_ADD('2007-03-28 22:08:28',INTERVAL 2.2 DAY_SECOND);`).Check(
		testkit.Rows("2007-03-28 22:10:30"))
	tk.MustQuery(`select DATE_ADD('2007-03-28 22:08:28',INTERVAL 2.2 HOUR_SECOND);`).Check(
		testkit.Rows("2007-03-28 22:10:30"))
	tk.MustQuery(`select DATE_ADD('2007-03-28 22:08:28',INTERVAL 2.2 SECOND);`).Check(
		testkit.Rows("2007-03-28 22:08:30.200000"))
	tk.MustQuery(`select DATE_ADD('2007-03-28 22:08:28',INTERVAL 2.2 YEAR);`).Check(
		testkit.Rows("2009-03-28 22:08:28"))
	tk.MustQuery(`select DATE_ADD('2007-03-28 22:08:28',INTERVAL 2.2 QUARTER);`).Check(
		testkit.Rows("2007-09-28 22:08:28"))
	tk.MustQuery(`select DATE_ADD('2007-03-28 22:08:28',INTERVAL 2.2 MONTH);`).Check(
		testkit.Rows("2007-05-28 22:08:28"))
	tk.MustQuery(`select DATE_ADD('2007-03-28 22:08:28',INTERVAL 2.2 WEEK);`).Check(
		testkit.Rows("2007-04-11 22:08:28"))
	tk.MustQuery(`select DATE_ADD('2007-03-28 22:08:28',INTERVAL 2.2 DAY);`).Check(
		testkit.Rows("2007-03-30 22:08:28"))
	tk.MustQuery(`select DATE_ADD('2007-03-28 22:08:28',INTERVAL 2.2 HOUR);`).Check(
		testkit.Rows("2007-03-29 00:08:28"))
	tk.MustQuery(`select DATE_ADD('2007-03-28 22:08:28',INTERVAL 2.2 MINUTE);`).Check(
		testkit.Rows("2007-03-28 22:10:28"))
	tk.MustQuery(`select DATE_ADD('2007-03-28 22:08:28',INTERVAL 2.2 MICROSECOND);`).Check(
		testkit.Rows("2007-03-28 22:08:28.000002"))
	tk.MustQuery(`select DATE_ADD('2007-03-28 22:08:28',INTERVAL -2.2 HOUR_MINUTE);`).Check(
		testkit.Rows("2007-03-28 20:06:28"))
	tk.MustQuery(`select DATE_ADD('2007-03-28 22:08:28',INTERVAL -2.2 MINUTE_SECOND);`).Check(
		testkit.Rows("2007-03-28 22:06:26"))
	tk.MustQuery(`select DATE_ADD('2007-03-28 22:08:28',INTERVAL -2.2 YEAR_MONTH);`).Check(
		testkit.Rows("2005-01-28 22:08:28"))
	tk.MustQuery(`select DATE_ADD('2007-03-28 22:08:28',INTERVAL -2.2 DAY_HOUR);`).Check(
		testkit.Rows("2007-03-26 20:08:28"))
	tk.MustQuery(`select DATE_ADD('2007-03-28 22:08:28',INTERVAL -2.2 DAY_MINUTE);`).Check(
		testkit.Rows("2007-03-28 20:06:28"))
	tk.MustQuery(`select DATE_ADD('2007-03-28 22:08:28',INTERVAL -2.2 DAY_SECOND);`).Check(
		testkit.Rows("2007-03-28 22:06:26"))
	tk.MustQuery(`select DATE_ADD('2007-03-28 22:08:28',INTERVAL -2.2 HOUR_SECOND);`).Check(
		testkit.Rows("2007-03-28 22:06:26"))
	//	tk.MustQuery(`select DATE_ADD('2007-03-28 22:08:28',INTERVAL -2.2 SECOND);`).Check(
	//		testkit.Rows("2007-03-28 22:08:25.800000"))
	tk.MustQuery(`select DATE_ADD('2007-03-28 22:08:28',INTERVAL -2.2 YEAR);`).Check(
		testkit.Rows("2005-03-28 22:08:28"))
	tk.MustQuery(`select DATE_ADD('2007-03-28 22:08:28',INTERVAL -2.2 QUARTER);`).Check(
		testkit.Rows("2006-09-28 22:08:28"))
	tk.MustQuery(`select DATE_ADD('2007-03-28 22:08:28',INTERVAL -2.2 MONTH);`).Check(
		testkit.Rows("2007-01-28 22:08:28"))
	tk.MustQuery(`select DATE_ADD('2007-03-28 22:08:28',INTERVAL -2.2 WEEK);`).Check(
		testkit.Rows("2007-03-14 22:08:28"))
	tk.MustQuery(`select DATE_ADD('2007-03-28 22:08:28',INTERVAL -2.2 DAY);`).Check(
		testkit.Rows("2007-03-26 22:08:28"))
	tk.MustQuery(`select DATE_ADD('2007-03-28 22:08:28',INTERVAL -2.2 HOUR);`).Check(
		testkit.Rows("2007-03-28 20:08:28"))
	tk.MustQuery(`select DATE_ADD('2007-03-28 22:08:28',INTERVAL -2.2 MINUTE);`).Check(
		testkit.Rows("2007-03-28 22:06:28"))
	tk.MustQuery(`select DATE_ADD('2007-03-28 22:08:28',INTERVAL -2.2 MICROSECOND);`).Check(
		testkit.Rows("2007-03-28 22:08:27.999998"))
	tk.MustQuery(`select DATE_ADD('2007-03-28 22:08:28',INTERVAL "-2.2" HOUR_MINUTE);`).Check(
		testkit.Rows("2007-03-28 20:06:28"))
	tk.MustQuery(`select DATE_ADD('2007-03-28 22:08:28',INTERVAL "-2.2" MINUTE_SECOND);`).Check(
		testkit.Rows("2007-03-28 22:06:26"))
	tk.MustQuery(`select DATE_ADD('2007-03-28 22:08:28',INTERVAL "-2.2" YEAR_MONTH);`).Check(
		testkit.Rows("2005-01-28 22:08:28"))
	tk.MustQuery(`select DATE_ADD('2007-03-28 22:08:28',INTERVAL "-2.2" DAY_HOUR);`).Check(
		testkit.Rows("2007-03-26 20:08:28"))
	tk.MustQuery(`select DATE_ADD('2007-03-28 22:08:28',INTERVAL "-2.2" DAY_MINUTE);`).Check(
		testkit.Rows("2007-03-28 20:06:28"))
	tk.MustQuery(`select DATE_ADD('2007-03-28 22:08:28',INTERVAL "-2.2" DAY_SECOND);`).Check(
		testkit.Rows("2007-03-28 22:06:26"))
	tk.MustQuery(`select DATE_ADD('2007-03-28 22:08:28',INTERVAL "-2.2" HOUR_SECOND);`).Check(
		testkit.Rows("2007-03-28 22:06:26"))
	tk.MustQuery(`select DATE_ADD('2007-03-28 22:08:28',INTERVAL "-2.2" SECOND);`).Check(
		testkit.Rows("2007-03-28 22:08:25.800000"))
	tk.MustQuery(`select DATE_ADD('2007-03-28 22:08:28',INTERVAL "-2.2" YEAR);`).Check(
		testkit.Rows("2005-03-28 22:08:28"))
	tk.MustQuery(`select DATE_ADD('2007-03-28 22:08:28',INTERVAL "-2.2" QUARTER);`).Check(
		testkit.Rows("2006-09-28 22:08:28"))
	tk.MustQuery(`select DATE_ADD('2007-03-28 22:08:28',INTERVAL "-2.2" MONTH);`).Check(
		testkit.Rows("2007-01-28 22:08:28"))
	tk.MustQuery(`select DATE_ADD('2007-03-28 22:08:28',INTERVAL "-2.2" WEEK);`).Check(
		testkit.Rows("2007-03-14 22:08:28"))
	tk.MustQuery(`select DATE_ADD('2007-03-28 22:08:28',INTERVAL "-2.2" DAY);`).Check(
		testkit.Rows("2007-03-26 22:08:28"))
	tk.MustQuery(`select DATE_ADD('2007-03-28 22:08:28',INTERVAL "-2.2" HOUR);`).Check(
		testkit.Rows("2007-03-28 20:08:28"))
	tk.MustQuery(`select DATE_ADD('2007-03-28 22:08:28',INTERVAL "-2.2" MINUTE);`).Check(
		testkit.Rows("2007-03-28 22:06:28"))
	tk.MustQuery(`select DATE_ADD('2007-03-28 22:08:28',INTERVAL "-2.2" MICROSECOND);`).Check(
		testkit.Rows("2007-03-28 22:08:27.999998"))
	tk.MustQuery(`select DATE_ADD('2007-03-28 22:08:28',INTERVAL "-2.-2" HOUR_MINUTE);`).Check(
		testkit.Rows("2007-03-28 20:06:28"))
	tk.MustQuery(`select DATE_ADD('2007-03-28 22:08:28',INTERVAL "-2.-2" MINUTE_SECOND);`).Check(
		testkit.Rows("2007-03-28 22:06:26"))
	tk.MustQuery(`select DATE_ADD('2007-03-28 22:08:28',INTERVAL "-2.-2" YEAR_MONTH);`).Check(
		testkit.Rows("2005-01-28 22:08:28"))
	tk.MustQuery(`select DATE_ADD('2007-03-28 22:08:28',INTERVAL "-2.-2" DAY_HOUR);`).Check(
		testkit.Rows("2007-03-26 20:08:28"))
	tk.MustQuery(`select DATE_ADD('2007-03-28 22:08:28',INTERVAL "-2.-2" DAY_MINUTE);`).Check(
		testkit.Rows("2007-03-28 20:06:28"))
	tk.MustQuery(`select DATE_ADD('2007-03-28 22:08:28',INTERVAL "-2.-2" DAY_SECOND);`).Check(
		testkit.Rows("2007-03-28 22:06:26"))
	tk.MustQuery(`select DATE_ADD('2007-03-28 22:08:28',INTERVAL "-2.-2" HOUR_SECOND);`).Check(
		testkit.Rows("2007-03-28 22:06:26"))
	tk.MustQuery(`select DATE_ADD('2007-03-28 22:08:28',INTERVAL "-2.-2" SECOND);`).Check(
		testkit.Rows("2007-03-28 22:08:26"))
	tk.MustQuery(`select DATE_ADD('2007-03-28 22:08:28',INTERVAL "-2.+2" SECOND);`).Check(
		testkit.Rows("2007-03-28 22:08:26"))
	tk.MustQuery(`select DATE_ADD('2007-03-28 22:08:28',INTERVAL "-2.*2" SECOND);`).Check(
		testkit.Rows("2007-03-28 22:08:26"))
	tk.MustQuery(`select DATE_ADD('2007-03-28 22:08:28',INTERVAL "-2./2" SECOND);`).Check(
		testkit.Rows("2007-03-28 22:08:26"))
	tk.MustQuery(`select DATE_ADD('2007-03-28 22:08:28',INTERVAL "-2.a2" SECOND);`).Check(
		testkit.Rows("2007-03-28 22:08:26"))
	tk.MustQuery(`select DATE_ADD('2007-03-28 22:08:28',INTERVAL "-2.-2" YEAR);`).Check(
		testkit.Rows("2005-03-28 22:08:28"))
	tk.MustQuery(`select DATE_ADD('2007-03-28 22:08:28',INTERVAL "-2.-2" QUARTER);`).Check(
		testkit.Rows("2006-09-28 22:08:28"))
	tk.MustQuery(`select DATE_ADD('2007-03-28 22:08:28',INTERVAL "-2.-2" MONTH);`).Check(
		testkit.Rows("2007-01-28 22:08:28"))
	tk.MustQuery(`select DATE_ADD('2007-03-28 22:08:28',INTERVAL "-2.-2" WEEK);`).Check(
		testkit.Rows("2007-03-14 22:08:28"))
	tk.MustQuery(`select DATE_ADD('2007-03-28 22:08:28',INTERVAL "-2.-2" DAY);`).Check(
		testkit.Rows("2007-03-26 22:08:28"))
	tk.MustQuery(`select DATE_ADD('2007-03-28 22:08:28',INTERVAL "-2.-2" HOUR);`).Check(
		testkit.Rows("2007-03-28 20:08:28"))
	tk.MustQuery(`select DATE_ADD('2007-03-28 22:08:28',INTERVAL "-2.-2" MINUTE);`).Check(
		testkit.Rows("2007-03-28 22:06:28"))
	tk.MustQuery(`select DATE_ADD('2007-03-28 22:08:28',INTERVAL "-2.-2" MICROSECOND);`).Check(
		testkit.Rows("2007-03-28 22:08:27.999998"))
}

func (s *testIntegrationSuite) TestFuncCaseWithLeftJoin(c *C) {
	tk := testkit.NewTestKitWithInit(c, s.store)

	tk.MustExec("create table kankan1(id int, name text)")
	tk.MustExec("insert into kankan1 values(1, 'a')")
	tk.MustExec("insert into kankan1 values(2, 'a')")

	tk.MustExec("create table kankan2(id int, h1 text)")
	tk.MustExec("insert into kankan2 values(2, 'z')")

	tk.MustQuery("select t1.id from kankan1 t1 left join kankan2 t2 on t1.id = t2.id where (case  when t1.name='b' then 'case2' when t1.name='a' then 'case1' else NULL end) = 'case1' order by t1.id").Check(testkit.Rows("1", "2"))
}

func (s *testIntegrationSuite) TestIssue11594(c *C) {
	tk := testkit.NewTestKit(c, s.store)
	tk.MustExec("use test")
	tk.MustExec(`drop table if exists t1;`)
	tk.MustExec("CREATE TABLE t1 (v bigint(20) UNSIGNED NOT NULL);")
	tk.MustExec("INSERT INTO t1 VALUES (1), (2);")
	tk.MustQuery("SELECT SUM(IF(v > 1, v, -v)) FROM t1;").Check(testkit.Rows("1"))
	tk.MustQuery("SELECT sum(IFNULL(cast(null+rand() as unsigned), -v)) FROM t1;").Check(testkit.Rows("-3"))
	tk.MustQuery("SELECT sum(COALESCE(cast(null+rand() as unsigned), -v)) FROM t1;").Check(testkit.Rows("-3"))
	tk.MustQuery("SELECT sum(COALESCE(cast(null+rand() as unsigned), v)) FROM t1;").Check(testkit.Rows("3"))
}

func (s *testIntegrationSuite) TestDefEnableVectorizedEvaluation(c *C) {
	tk := testkit.NewTestKit(c, s.store)
	tk.MustExec("use mysql")
	tk.MustQuery(`select @@tidb_enable_vectorized_expression`).Check(testkit.Rows("1"))
}

func (s *testIntegrationSuite) TestIssue11309And11319(c *C) {
	tk := testkit.NewTestKit(c, s.store)
	tk.MustExec("use test")
	tk.MustExec(`drop table if exists t;`)
	tk.MustExec(`CREATE TABLE t (a decimal(6,3),b double(6,3),c float(6,3));`)
	tk.MustExec(`INSERT INTO t VALUES (1.100,1.100,1.100);`)
	tk.MustQuery(`SELECT DATE_ADD('2003-11-18 07:25:13',INTERVAL a MINUTE_SECOND) FROM t`).Check(testkit.Rows(`2003-11-18 07:27:53`))
	tk.MustQuery(`SELECT DATE_ADD('2003-11-18 07:25:13',INTERVAL b MINUTE_SECOND) FROM t`).Check(testkit.Rows(`2003-11-18 07:27:53`))
	tk.MustQuery(`SELECT DATE_ADD('2003-11-18 07:25:13',INTERVAL c MINUTE_SECOND) FROM t`).Check(testkit.Rows(`2003-11-18 07:27:53`))
	tk.MustExec(`drop table if exists t;`)
	tk.MustExec(`CREATE TABLE t (a decimal(11,7),b double(11,7),c float(11,7));`)
	tk.MustExec(`INSERT INTO t VALUES (123.9999999,123.9999999,123.9999999),(-123.9999999,-123.9999999,-123.9999999);`)
	tk.MustQuery(`SELECT DATE_ADD('2003-11-18 07:25:13',INTERVAL a MINUTE_SECOND) FROM t`).Check(testkit.Rows(`2004-03-13 03:14:52`, `2003-07-25 11:35:34`))
	tk.MustQuery(`SELECT DATE_ADD('2003-11-18 07:25:13',INTERVAL b MINUTE_SECOND) FROM t`).Check(testkit.Rows(`2004-03-13 03:14:52`, `2003-07-25 11:35:34`))
	tk.MustQuery(`SELECT DATE_ADD('2003-11-18 07:25:13',INTERVAL c MINUTE_SECOND) FROM t`).Check(testkit.Rows(`2003-11-18 09:29:13`, `2003-11-18 05:21:13`))
	tk.MustExec(`drop table if exists t;`)

	// for https://github.com/pingcap/tidb/issues/11319
	tk.MustQuery(`SELECT DATE_ADD('2007-03-28 22:08:28',INTERVAL -2.2 MINUTE_MICROSECOND)`).Check(testkit.Rows("2007-03-28 22:08:25.800000"))
	tk.MustQuery(`SELECT DATE_ADD('2007-03-28 22:08:28',INTERVAL -2.2 SECOND_MICROSECOND)`).Check(testkit.Rows("2007-03-28 22:08:25.800000"))
	tk.MustQuery(`SELECT DATE_ADD('2007-03-28 22:08:28',INTERVAL -2.2 HOUR_MICROSECOND)`).Check(testkit.Rows("2007-03-28 22:08:25.800000"))
	tk.MustQuery(`SELECT DATE_ADD('2007-03-28 22:08:28',INTERVAL -2.2 DAY_MICROSECOND)`).Check(testkit.Rows("2007-03-28 22:08:25.800000"))
	tk.MustQuery(`SELECT DATE_ADD('2007-03-28 22:08:28',INTERVAL -2.2 SECOND)`).Check(testkit.Rows("2007-03-28 22:08:25.800000"))
	tk.MustQuery(`SELECT DATE_ADD('2007-03-28 22:08:28',INTERVAL -2.2 HOUR_SECOND)`).Check(testkit.Rows("2007-03-28 22:06:26"))
	tk.MustQuery(`SELECT DATE_ADD('2007-03-28 22:08:28',INTERVAL -2.2 DAY_SECOND)`).Check(testkit.Rows("2007-03-28 22:06:26"))
	tk.MustQuery(`SELECT DATE_ADD('2007-03-28 22:08:28',INTERVAL -2.2 MINUTE_SECOND)`).Check(testkit.Rows("2007-03-28 22:06:26"))
	tk.MustQuery(`SELECT DATE_ADD('2007-03-28 22:08:28',INTERVAL -2.2 MINUTE)`).Check(testkit.Rows("2007-03-28 22:06:28"))
	tk.MustQuery(`SELECT DATE_ADD('2007-03-28 22:08:28',INTERVAL -2.2 DAY_MINUTE)`).Check(testkit.Rows("2007-03-28 20:06:28"))
	tk.MustQuery(`SELECT DATE_ADD('2007-03-28 22:08:28',INTERVAL -2.2 HOUR_MINUTE)`).Check(testkit.Rows("2007-03-28 20:06:28"))
	tk.MustQuery(`SELECT DATE_ADD('2007-03-28 22:08:28',INTERVAL -2.2 DAY_HOUR)`).Check(testkit.Rows("2007-03-26 20:08:28"))
	tk.MustQuery(`SELECT DATE_ADD('2007-03-28 22:08:28',INTERVAL -2.2 YEAR_MONTH)`).Check(testkit.Rows("2005-01-28 22:08:28"))

	tk.MustQuery(`SELECT DATE_ADD('2007-03-28 22:08:28',INTERVAL 2.2 MINUTE_MICROSECOND)`).Check(testkit.Rows("2007-03-28 22:08:30.200000"))
	tk.MustQuery(`SELECT DATE_ADD('2007-03-28 22:08:28',INTERVAL 2.2 SECOND_MICROSECOND)`).Check(testkit.Rows("2007-03-28 22:08:30.200000"))
	tk.MustQuery(`SELECT DATE_ADD('2007-03-28 22:08:28',INTERVAL 2.2 HOUR_MICROSECOND)`).Check(testkit.Rows("2007-03-28 22:08:30.200000"))
	tk.MustQuery(`SELECT DATE_ADD('2007-03-28 22:08:28',INTERVAL 2.2 DAY_MICROSECOND)`).Check(testkit.Rows("2007-03-28 22:08:30.200000"))
	tk.MustQuery(`SELECT DATE_ADD('2007-03-28 22:08:28',INTERVAL 2.2 SECOND)`).Check(testkit.Rows("2007-03-28 22:08:30.200000"))
	tk.MustQuery(`SELECT DATE_ADD('2007-03-28 22:08:28',INTERVAL 2.2 HOUR_SECOND)`).Check(testkit.Rows("2007-03-28 22:10:30"))
	tk.MustQuery(`SELECT DATE_ADD('2007-03-28 22:08:28',INTERVAL 2.2 DAY_SECOND)`).Check(testkit.Rows("2007-03-28 22:10:30"))
	tk.MustQuery(`SELECT DATE_ADD('2007-03-28 22:08:28',INTERVAL 2.2 MINUTE_SECOND)`).Check(testkit.Rows("2007-03-28 22:10:30"))
	tk.MustQuery(`SELECT DATE_ADD('2007-03-28 22:08:28',INTERVAL 2.2 MINUTE)`).Check(testkit.Rows("2007-03-28 22:10:28"))
	tk.MustQuery(`SELECT DATE_ADD('2007-03-28 22:08:28',INTERVAL 2.2 DAY_MINUTE)`).Check(testkit.Rows("2007-03-29 00:10:28"))
	tk.MustQuery(`SELECT DATE_ADD('2007-03-28 22:08:28',INTERVAL 2.2 HOUR_MINUTE)`).Check(testkit.Rows("2007-03-29 00:10:28"))
	tk.MustQuery(`SELECT DATE_ADD('2007-03-28 22:08:28',INTERVAL 2.2 DAY_HOUR)`).Check(testkit.Rows("2007-03-31 00:08:28"))
	tk.MustQuery(`SELECT DATE_ADD('2007-03-28 22:08:28',INTERVAL 2.2 YEAR_MONTH)`).Check(testkit.Rows("2009-05-28 22:08:28"))
}

func (s *testIntegrationSuite) TestIssue12301(c *C) {
	tk := testkit.NewTestKit(c, s.store)
	tk.MustExec("use test")
	tk.MustExec("create table t (d decimal(19, 0), i bigint(11))")
	tk.MustExec("insert into t values (123456789012, 123456789012)")
	tk.MustQuery("select * from t where d = i").Check(testkit.Rows("123456789012 123456789012"))
}

func (s *testIntegrationSerialSuite) TestIssue15315(c *C) {
	tk := testkit.NewTestKit(c, s.store)
	tk.MustExec("use test")
	tk.MustQuery("select '0-3261554956'+0.0").Check(testkit.Rows("0"))
	tk.MustQuery("select cast('0-1234' as real)").Check(testkit.Rows("0"))
}

func (s *testIntegrationSuite) TestNotExistFunc(c *C) {
	tk := testkit.NewTestKit(c, s.store)

	// current db is empty
	_, err := tk.Exec("SELECT xxx(1)")
	c.Assert(err.Error(), Equals, "[planner:1046]No database selected")

	_, err = tk.Exec("SELECT yyy()")
	c.Assert(err.Error(), Equals, "[planner:1046]No database selected")

	// current db is not empty
	tk.MustExec("use test")
	_, err = tk.Exec("SELECT xxx(1)")
	c.Assert(err.Error(), Equals, "[expression:1305]FUNCTION test.xxx does not exist")

	_, err = tk.Exec("SELECT yyy()")
	c.Assert(err.Error(), Equals, "[expression:1305]FUNCTION test.yyy does not exist")

	tk.MustExec("use test")
	_, err = tk.Exec("SELECT timestampliteral(rand())")
	c.Assert(err.Error(), Equals, "[expression:1305]FUNCTION test.timestampliteral does not exist")

}

func (s *testIntegrationSuite) TestDecodetoChunkReuse(c *C) {
	tk := testkit.NewTestKitWithInit(c, s.store)
	tk.MustExec("create table chk (a int,b varchar(20))")
	for i := 0; i < 200; i++ {
		if i%5 == 0 {
			tk.MustExec(fmt.Sprintf("insert chk values (NULL,NULL)"))
			continue
		}
		tk.MustExec(fmt.Sprintf("insert chk values (%d,'%s')", i, strconv.Itoa(i)))
	}

	tk.Se.GetSessionVars().DistSQLScanConcurrency = 1
	tk.MustExec("set tidb_init_chunk_size = 2")
	tk.MustExec("set tidb_max_chunk_size = 32")
	defer func() {
		tk.MustExec(fmt.Sprintf("set tidb_init_chunk_size = %d", variable.DefInitChunkSize))
		tk.MustExec(fmt.Sprintf("set tidb_max_chunk_size = %d", variable.DefMaxChunkSize))
	}()
	rs, err := tk.Exec("select * from chk")
	c.Assert(err, IsNil)
	req := rs.NewChunk()
	var count int
	for {
		err = rs.Next(context.TODO(), req)
		c.Assert(err, IsNil)
		numRows := req.NumRows()
		if numRows == 0 {
			break
		}
		for i := 0; i < numRows; i++ {
			if count%5 == 0 {
				c.Assert(req.GetRow(i).IsNull(0), Equals, true)
				c.Assert(req.GetRow(i).IsNull(1), Equals, true)
			} else {
				c.Assert(req.GetRow(i).IsNull(0), Equals, false)
				c.Assert(req.GetRow(i).IsNull(1), Equals, false)
				c.Assert(req.GetRow(i).GetInt64(0), Equals, int64(count))
				c.Assert(req.GetRow(i).GetString(1), Equals, strconv.Itoa(count))
			}
			count++
		}
	}
	c.Assert(count, Equals, 200)
	rs.Close()
}

func (s *testIntegrationSuite) TestInMeetsPrepareAndExecute(c *C) {
	tk := testkit.NewTestKitWithInit(c, s.store)
	tk.MustExec("prepare pr1 from 'select ? in (1,?,?)'")
	tk.MustExec("set @a=1, @b=2, @c=3")
	tk.MustQuery("execute pr1 using @a,@b,@c").Check(testkit.Rows("1"))

	tk.MustExec("prepare pr2 from 'select 3 in (1,?,?)'")
	tk.MustExec("set @a=2, @b=3")
	tk.MustQuery("execute pr2 using @a,@b").Check(testkit.Rows("1"))

	tk.MustExec("prepare pr3 from 'select ? in (1,2,3)'")
	tk.MustExec("set @a=4")
	tk.MustQuery("execute pr3 using @a").Check(testkit.Rows("0"))

	tk.MustExec("prepare pr4 from 'select ? in (?,?,?)'")
	tk.MustExec("set @a=1, @b=2, @c=3, @d=4")
	tk.MustQuery("execute pr4 using @a,@b,@c,@d").Check(testkit.Rows("0"))
}

func (s *testIntegrationSuite) TestCastStrToInt(c *C) {
	tk := testkit.NewTestKitWithInit(c, s.store)
	cases := []struct {
		sql    string
		result int
	}{
		{"select cast('' as signed)", 0},
		{"select cast('12345abcde' as signed)", 12345},
		{"select cast('123e456' as signed)", 123},
		{"select cast('-12345abcde' as signed)", -12345},
		{"select cast('-123e456' as signed)", -123},
	}
	for _, ca := range cases {
		tk.Se.GetSessionVars().StmtCtx.SetWarnings(nil)
		tk.MustQuery(ca.sql).Check(testkit.Rows(fmt.Sprintf("%v", ca.result)))
		c.Assert(terror.ErrorEqual(tk.Se.GetSessionVars().StmtCtx.GetWarnings()[0].Err, types.ErrTruncatedWrongVal), IsTrue)
	}
}

func (s *testIntegrationSerialSuite) TestIssue16205(c *C) {
	tk := testkit.NewTestKit(c, s.store)
	orgEnable := plannercore.PreparedPlanCacheEnabled()
	defer func() {
		plannercore.SetPreparedPlanCache(orgEnable)
	}()
	plannercore.SetPreparedPlanCache(true)
	var err error
	tk.Se, err = session.CreateSession4TestWithOpt(s.store, &session.Opt{
		PreparedPlanCache: kvcache.NewSimpleLRUCache(100, 0.1, math.MaxUint64),
	})
	c.Assert(err, IsNil)

	tk.MustExec("use test")
	tk.MustExec("prepare stmt from 'select random_bytes(3)'")
	rows1 := tk.MustQuery("execute stmt").Rows()
	c.Assert(len(rows1), Equals, 1)
	rows2 := tk.MustQuery("execute stmt").Rows()
	c.Assert(len(rows2), Equals, 1)
	c.Assert(rows1[0][0].(string), Not(Equals), rows2[0][0].(string))
}

func (s *testIntegrationSerialSuite) TestRowCountPlanCache(c *C) {
	tk := testkit.NewTestKit(c, s.store)
	orgEnable := plannercore.PreparedPlanCacheEnabled()
	defer func() {
		plannercore.SetPreparedPlanCache(orgEnable)
	}()
	plannercore.SetPreparedPlanCache(true)
	var err error
	tk.Se, err = session.CreateSession4TestWithOpt(s.store, &session.Opt{
		PreparedPlanCache: kvcache.NewSimpleLRUCache(100, 0.1, math.MaxUint64),
	})
	c.Assert(err, IsNil)

	tk.MustExec("use test")
	tk.MustExec("drop table if exists t")
	tk.MustExec("create table t(a int auto_increment primary key)")
	tk.MustExec("prepare stmt from 'select row_count()';")
	tk.MustExec("insert into t values()")
	res := tk.MustQuery("execute stmt").Rows()
	c.Assert(len(res), Equals, 1)
	c.Assert(res[0][0], Equals, "1")
	tk.MustExec("insert into t values(),(),()")
	res = tk.MustQuery("execute stmt").Rows()
	c.Assert(len(res), Equals, 1)
	c.Assert(res[0][0], Equals, "3")
}

func (s *testIntegrationSuite) TestValuesForBinaryLiteral(c *C) {
	// See issue #15310
	tk := testkit.NewTestKit(c, s.store)
	tk.MustExec("use test;")
	tk.MustExec("create table testValuesBinary(id int primary key auto_increment, a bit(1));")
	tk.MustExec("insert into testValuesBinary values(1,1);")
	err := tk.ExecToErr("insert into testValuesBinary values(1,1) on duplicate key update id = values(id),a = values(a);")
	c.Assert(err, IsNil)
	tk.MustQuery("select a=0 from testValuesBinary;").Check(testkit.Rows("0"))
	err = tk.ExecToErr("insert into testValuesBinary values(1,0) on duplicate key update id = values(id),a = values(a);")
	c.Assert(err, IsNil)
	tk.MustQuery("select a=0 from testValuesBinary;").Check(testkit.Rows("1"))
	tk.MustExec("drop table testValuesBinary;")
}

func (s *testIntegrationSuite) TestIssue14159(c *C) {
	tk := testkit.NewTestKitWithInit(c, s.store)
	tk.MustExec("DROP TABLE IF EXISTS t")
	tk.MustExec("CREATE TABLE t (v VARCHAR(100))")
	tk.MustExec("INSERT INTO t VALUES ('3289742893213123732904809')")
	tk.MustQuery("SELECT * FROM t WHERE v").Check(testkit.Rows("3289742893213123732904809"))
}

func (s *testIntegrationSuite) TestIssue14146(c *C) {
	tk := testkit.NewTestKit(c, s.store)
	tk.MustExec("use test")
	tk.MustExec("create table tt(a varchar(10))")
	tk.MustExec("insert into tt values(NULL)")
	tk.MustExec("analyze table tt;")
	tk.MustQuery("select * from tt").Check(testkit.Rows("<nil>"))
}

func (s *testIntegrationSerialSuite) TestCacheRegexpr(c *C) {
	tk := testkit.NewTestKit(c, s.store)
	orgEnable := plannercore.PreparedPlanCacheEnabled()
	defer func() {
		plannercore.SetPreparedPlanCache(orgEnable)
	}()
	plannercore.SetPreparedPlanCache(true)
	var err error
	tk.Se, err = session.CreateSession4TestWithOpt(s.store, &session.Opt{
		PreparedPlanCache: kvcache.NewSimpleLRUCache(100, 0.1, math.MaxUint64),
	})
	c.Assert(err, IsNil)

	tk.MustExec("use test")
	tk.MustExec("drop table if exists t1")
	tk.MustExec("create table t1 (a varchar(40))")
	tk.MustExec("insert into t1 values ('C1'),('R1')")
	tk.MustExec("prepare stmt1 from 'select a from t1 where a rlike ?'")
	tk.MustExec("set @a='^C.*'")
	tk.MustQuery("execute stmt1 using @a").Check(testkit.Rows("C1"))
	tk.MustExec("set @a='^R.*'")
	tk.MustQuery("execute stmt1 using @a").Check(testkit.Rows("R1"))
}

func (s *testIntegrationSerialSuite) TestCacheRefineArgs(c *C) {
	tk := testkit.NewTestKit(c, s.store)
	orgEnable := plannercore.PreparedPlanCacheEnabled()
	defer func() {
		plannercore.SetPreparedPlanCache(orgEnable)
	}()
	plannercore.SetPreparedPlanCache(true)
	var err error
	tk.Se, err = session.CreateSession4TestWithOpt(s.store, &session.Opt{
		PreparedPlanCache: kvcache.NewSimpleLRUCache(100, 0.1, math.MaxUint64),
	})
	c.Assert(err, IsNil)

	tk.MustExec("use test")
	tk.MustExec("drop table if exists t")
	tk.MustExec("create table t(col_int int)")
	tk.MustExec("insert into t values(null)")
	tk.MustExec("prepare stmt from 'SELECT ((col_int is true) = ?) AS res FROM t'")
	tk.MustExec("set @p0='0.8'")
	tk.MustQuery("execute stmt using @p0").Check(testkit.Rows("0"))
	tk.MustExec("set @p0='0'")
	tk.MustQuery("execute stmt using @p0").Check(testkit.Rows("1"))

	tk.MustExec("delete from t")
	tk.MustExec("insert into t values(1)")
	tk.MustExec("prepare stmt from 'SELECT col_int < ? FROM t'")
	tk.MustExec("set @p0='-184467440737095516167.1'")
	tk.MustQuery("execute stmt using @p0").Check(testkit.Rows("0"))
}

func (s *testIntegrationSuite) TestOrderByFuncPlanCache(c *C) {
	tk := testkit.NewTestKit(c, s.store)
	orgEnable := plannercore.PreparedPlanCacheEnabled()
	defer func() {
		plannercore.SetPreparedPlanCache(orgEnable)
	}()
	plannercore.SetPreparedPlanCache(true)
	var err error
	tk.Se, err = session.CreateSession4TestWithOpt(s.store, &session.Opt{
		PreparedPlanCache: kvcache.NewSimpleLRUCache(100, 0.1, math.MaxUint64),
	})
	c.Assert(err, IsNil)

	tk.MustExec("use test")
	tk.MustExec("drop table if exists t")
	tk.MustExec("create table t(a int)")
	tk.MustExec("prepare stmt from 'SELECT * FROM t order by rand()'")
	tk.MustQuery("execute stmt").Check(testkit.Rows())
	tk.MustExec("prepare stmt from 'SELECT * FROM t order by now()'")
	tk.MustQuery("execute stmt").Check(testkit.Rows())
}

func (s *testIntegrationSuite) TestSelectLimitPlanCache(c *C) {
	tk := testkit.NewTestKit(c, s.store)
	orgEnable := plannercore.PreparedPlanCacheEnabled()
	defer func() {
		plannercore.SetPreparedPlanCache(orgEnable)
	}()
	plannercore.SetPreparedPlanCache(true)
	var err error
	tk.Se, err = session.CreateSession4TestWithOpt(s.store, &session.Opt{
		PreparedPlanCache: kvcache.NewSimpleLRUCache(100, 0.1, math.MaxUint64),
	})
	c.Assert(err, IsNil)

	tk.MustExec("use test")
	tk.MustExec("drop table if exists t")
	tk.MustExec("create table t(a int)")
	tk.MustExec("insert into t values(1), (2), (3)")
	tk.MustExec("set @@session.sql_select_limit = 1")
	tk.MustExec("prepare stmt from 'SELECT * FROM t'")
	tk.MustQuery("execute stmt").Check(testkit.Rows("1"))
	tk.MustExec("set @@session.sql_select_limit = default")
	tk.MustQuery("execute stmt").Check(testkit.Rows("1", "2", "3"))
	tk.MustExec("set @@session.sql_select_limit = 2")
	tk.MustQuery("execute stmt").Check(testkit.Rows("1", "2"))
	tk.MustExec("set @@session.sql_select_limit = 1")
	tk.MustQuery("execute stmt").Check(testkit.Rows("1"))
	tk.MustExec("set @@session.sql_select_limit = default")
	tk.MustQuery("execute stmt").Check(testkit.Rows("1", "2", "3"))
	tk.MustExec("set @@session.sql_select_limit = 2")
	tk.MustQuery("execute stmt").Check(testkit.Rows("1", "2"))
}

func (s *testIntegrationSuite) TestCollation(c *C) {
	tk := testkit.NewTestKit(c, s.store)
	tk.MustExec("use test")
	tk.MustExec("drop table if exists t")
	tk.MustExec("create table t (utf8_bin_c varchar(10) charset utf8 collate utf8_bin, utf8_gen_c varchar(10) charset utf8 collate utf8_general_ci, bin_c binary, num_c int, " +
		"abin char collate ascii_bin, lbin char collate latin1_bin, u4bin char collate utf8mb4_bin, u4ci char collate utf8mb4_general_ci)")
	tk.MustExec("insert into t values ('a', 'b', 'c', 4, 'a', 'a', 'a', 'a')")
	tk.MustQuery("select collation(null)").Check(testkit.Rows("binary"))
	tk.MustQuery("select collation(2)").Check(testkit.Rows("binary"))
	tk.MustQuery("select collation(2 + 'a')").Check(testkit.Rows("binary"))
	tk.MustQuery("select collation(2 + utf8_gen_c) from t").Check(testkit.Rows("binary"))
	tk.MustQuery("select collation(2 + utf8_bin_c) from t").Check(testkit.Rows("binary"))
	tk.MustQuery("select collation(concat(utf8_bin_c, 2)) from t").Check(testkit.Rows("utf8_bin"))
	tk.MustQuery("select collation(concat(utf8_gen_c, 'abc')) from t").Check(testkit.Rows("utf8_general_ci"))
	tk.MustQuery("select collation(concat(utf8_gen_c, null)) from t").Check(testkit.Rows("utf8_general_ci"))
	tk.MustQuery("select collation(concat(utf8_gen_c, num_c)) from t").Check(testkit.Rows("utf8_general_ci"))
	tk.MustQuery("select collation(concat(utf8_bin_c, utf8_gen_c)) from t").Check(testkit.Rows("utf8_bin"))
	tk.MustQuery("select collation(upper(utf8_bin_c)) from t").Check(testkit.Rows("utf8_bin"))
	tk.MustQuery("select collation(upper(utf8_gen_c)) from t").Check(testkit.Rows("utf8_general_ci"))
	tk.MustQuery("select collation(upper(bin_c)) from t").Check(testkit.Rows("binary"))
	tk.MustQuery("select collation(concat(abin, bin_c)) from t").Check(testkit.Rows("binary"))
	tk.MustQuery("select collation(concat(lbin, bin_c)) from t").Check(testkit.Rows("binary"))
	tk.MustQuery("select collation(concat(utf8_bin_c, bin_c)) from t").Check(testkit.Rows("binary"))
	tk.MustQuery("select collation(concat(utf8_gen_c, bin_c)) from t").Check(testkit.Rows("binary"))
	tk.MustQuery("select collation(concat(u4bin, bin_c)) from t").Check(testkit.Rows("binary"))
	tk.MustQuery("select collation(concat(u4ci, bin_c)) from t").Check(testkit.Rows("binary"))
	tk.MustQuery("select collation(concat(abin, u4bin)) from t").Check(testkit.Rows("utf8mb4_bin"))
	tk.MustQuery("select collation(concat(lbin, u4bin)) from t").Check(testkit.Rows("utf8mb4_bin"))
	tk.MustQuery("select collation(concat(utf8_bin_c, u4bin)) from t").Check(testkit.Rows("utf8mb4_bin"))
	tk.MustQuery("select collation(concat(utf8_gen_c, u4bin)) from t").Check(testkit.Rows("utf8mb4_bin"))
	tk.MustQuery("select collation(concat(u4ci, u4bin)) from t").Check(testkit.Rows("utf8mb4_bin"))
	tk.MustQuery("select collation(concat(abin, u4ci)) from t").Check(testkit.Rows("utf8mb4_general_ci"))
	tk.MustQuery("select collation(concat(lbin, u4ci)) from t").Check(testkit.Rows("utf8mb4_general_ci"))
	tk.MustQuery("select collation(concat(utf8_bin_c, u4ci)) from t").Check(testkit.Rows("utf8mb4_general_ci"))
	tk.MustQuery("select collation(concat(utf8_gen_c, u4ci)) from t").Check(testkit.Rows("utf8mb4_general_ci"))
	tk.MustQuery("select collation(concat(abin, utf8_bin_c)) from t").Check(testkit.Rows("utf8_bin"))
	tk.MustQuery("select collation(concat(lbin, utf8_bin_c)) from t").Check(testkit.Rows("utf8_bin"))
	tk.MustQuery("select collation(concat(utf8_gen_c, utf8_bin_c)) from t").Check(testkit.Rows("utf8_bin"))
	tk.MustQuery("select collation(concat(abin, utf8_gen_c)) from t").Check(testkit.Rows("utf8_general_ci"))
	tk.MustQuery("select collation(concat(lbin, utf8_gen_c)) from t").Check(testkit.Rows("utf8_general_ci"))
	tk.MustQuery("select collation(concat(abin, lbin)) from t").Check(testkit.Rows("latin1_bin"))

	tk.MustExec("set names utf8mb4 collate utf8mb4_bin")
	tk.MustQuery("select collation('a')").Check(testkit.Rows("utf8mb4_bin"))
	tk.MustExec("set names utf8mb4 collate utf8mb4_general_ci")
	tk.MustQuery("select collation('a')").Check(testkit.Rows("utf8mb4_general_ci"))

	tk.MustExec("set names utf8mb4 collate utf8mb4_general_ci")
	tk.MustExec("set @test_collate_var = 'a'")
	tk.MustQuery("select collation(@test_collate_var)").Check(testkit.Rows("utf8mb4_general_ci"))
	tk.MustExec("set @test_collate_var = concat(\"a\", \"b\" collate utf8mb4_bin)")
	tk.MustQuery("select collation(@test_collate_var)").Check(testkit.Rows("utf8mb4_bin"))
}

func (s *testIntegrationSerialSuite) TestIssue18638(c *C) {
	collate.SetNewCollationEnabledForTest(true)
	defer collate.SetNewCollationEnabledForTest(false)

	tk := testkit.NewTestKit(c, s.store)
	tk.MustExec("use test")
	tk.MustExec("drop table if exists t")
	tk.MustExec("create table t(a varchar(10) collate utf8mb4_bin, b varchar(10) collate utf8mb4_general_ci);")
	tk.MustExec("insert into t (a, b) values ('a', 'A');")
	tk.MustQuery("select * from t t1, t t2 where t1.a = t2.b collate utf8mb4_general_ci;").Check(testkit.Rows("a A a A"))
	tk.MustQuery("select * from t t1 left join t t2 on t1.a = t2.b collate utf8mb4_general_ci;").Check(testkit.Rows("a A a A"))
}

func (s *testIntegrationSuite) TestCoercibility(c *C) {
	tk := testkit.NewTestKit(c, s.store)

	type testCase struct {
		expr   string
		result int
	}
	testFunc := func(cases []testCase, suffix string) {
		for _, tc := range cases {
			tk.MustQuery(fmt.Sprintf("select coercibility(%v) %v", tc.expr, suffix)).Check(testkit.Rows(fmt.Sprintf("%v", tc.result)))
		}
	}
	testFunc([]testCase{
		// constants
		{"1", 5}, {"null", 6}, {"'abc'", 4},
		// sys-constants
		{"version()", 3}, {"user()", 3}, {"database()", 3},
		{"current_role()", 3}, {"current_user()", 3},
		// scalar functions after constant folding
		{"1+null", 5}, {"null+'abcde'", 5}, {"concat(null, 'abcde')", 4},
		// non-deterministic functions
		{"rand()", 5}, {"now()", 5}, {"sysdate()", 5},
	}, "")

	tk.MustExec("use test")
	tk.MustExec("drop table if exists t")
	tk.MustExec("create table t (i int, r real, d datetime, t timestamp, c char(10), vc varchar(10), b binary(10), vb binary(10))")
	tk.MustExec("insert into t values (null, null, null, null, null, null, null, null)")
	testFunc([]testCase{
		{"i", 5}, {"r", 5}, {"d", 5}, {"t", 5},
		{"c", 2}, {"b", 2}, {"vb", 2}, {"vc", 2},
		{"i+r", 5}, {"i*r", 5}, {"cos(r)+sin(i)", 5}, {"d+2", 5},
		{"t*10", 5}, {"concat(c, vc)", 2}, {"replace(c, 'x', 'y')", 2},
	}, "from t")

	tk.MustQuery("SELECT COERCIBILITY(@straaa);").Check(testkit.Rows("2"))
}

func (s *testIntegrationSerialSuite) TestCacheConstEval(c *C) {
	tk := testkit.NewTestKit(c, s.store)
	orgEnable := plannercore.PreparedPlanCacheEnabled()
	defer func() {
		plannercore.SetPreparedPlanCache(orgEnable)
	}()
	plannercore.SetPreparedPlanCache(true)
	var err error
	tk.Se, err = session.CreateSession4TestWithOpt(s.store, &session.Opt{
		PreparedPlanCache: kvcache.NewSimpleLRUCache(100, 0.1, math.MaxUint64),
	})
	c.Assert(err, IsNil)

	tk.MustExec("use test")
	tk.MustExec("drop table if exists t")
	tk.MustExec("create table t(col_double double)")
	tk.MustExec("insert into t values (1)")
	tk.Se.GetSessionVars().EnableVectorizedExpression = false
	tk.MustExec("insert into mysql.expr_pushdown_blacklist values('cast', 'tikv,tiflash,tidb', 'for test')")
	tk.MustExec("admin reload expr_pushdown_blacklist")
	tk.MustExec("prepare stmt from 'SELECT * FROM (SELECT col_double AS c0 FROM t) t WHERE (ABS((REPEAT(?, ?) OR 5617780767323292672)) < LN(EXP(c0)) + (? ^ ?))'")
	tk.MustExec("set @a1 = 'JuvkBX7ykVux20zQlkwDK2DFelgn7'")
	tk.MustExec("set @a2 = 1")
	tk.MustExec("set @a3 = -112990.35179796701")
	tk.MustExec("set @a4 = 87997.92704840179")
	// Main purpose here is checking no error is reported. 1 is the result when plan cache is disabled, it is
	// incompatible with MySQL actually, update the result after fixing it.
	tk.MustQuery("execute stmt using @a1, @a2, @a3, @a4").Check(testkit.Rows("1"))
	tk.Se.GetSessionVars().EnableVectorizedExpression = true
	tk.MustExec("delete from mysql.expr_pushdown_blacklist where name = 'cast' and store_type = 'tikv,tiflash,tidb' and reason = 'for test'")
	tk.MustExec("admin reload expr_pushdown_blacklist")
}

func (s *testIntegrationSerialSuite) TestCollationBasic(c *C) {
	tk := testkit.NewTestKit(c, s.store)
	collate.SetNewCollationEnabledForTest(true)
	defer collate.SetNewCollationEnabledForTest(false)
	tk.MustExec("use test")
	tk.MustExec("create table t_ci(a varchar(10) collate utf8mb4_general_ci, unique key(a))")
	tk.MustExec("insert into t_ci values ('a')")
	tk.MustQuery("select * from t_ci").Check(testkit.Rows("a"))
	tk.MustQuery("select * from t_ci").Check(testkit.Rows("a"))
	tk.MustQuery("select * from t_ci where a='a'").Check(testkit.Rows("a"))
	tk.MustQuery("select * from t_ci where a='A'").Check(testkit.Rows("a"))
	tk.MustQuery("select * from t_ci where a='a   '").Check(testkit.Rows("a"))
	tk.MustQuery("select * from t_ci where a='a                    '").Check(testkit.Rows("a"))
}

func (s *testIntegrationSerialSuite) TestWeightString(c *C) {
	tk := testkit.NewTestKit(c, s.store)
	collate.SetNewCollationEnabledForTest(true)
	defer collate.SetNewCollationEnabledForTest(false)

	type testCase struct {
		input                    []string
		result                   []string
		resultAsChar1            []string
		resultAsChar3            []string
		resultAsBinary1          []string
		resultAsBinary5          []string
		resultExplicitCollateBin []string
	}
	tk.MustExec("use test")
	tk.MustExec("drop table if exists t")
	tk.MustExec("create table t (id int, a varchar(20) collate utf8mb4_general_ci)")
	cases := testCase{
		input:                    []string{"aAÁàãăâ", "a", "a  ", "中", "中 "},
		result:                   []string{"\x00A\x00A\x00A\x00A\x00A\x00A\x00A", "\x00A", "\x00A", "\x4E\x2D", "\x4E\x2D"},
		resultAsChar1:            []string{"\x00A", "\x00A", "\x00A", "\x4E\x2D", "\x4E\x2D"},
		resultAsChar3:            []string{"\x00A\x00A\x00A", "\x00A", "\x00A", "\x4E\x2D", "\x4E\x2D"},
		resultAsBinary1:          []string{"a", "a", "a", "\xE4", "\xE4"},
		resultAsBinary5:          []string{"aA\xc3\x81\xc3", "a\x00\x00\x00\x00", "a  \x00\x00", "中\x00\x00", "中 \x00"},
		resultExplicitCollateBin: []string{"aAÁàãăâ", "a", "a", "中", "中"},
	}
	values := make([]string, len(cases.input))
	for i, input := range cases.input {
		values[i] = fmt.Sprintf("(%d, '%s')", i, input)
	}
	tk.MustExec("insert into t values " + strings.Join(values, ","))
	rows := tk.MustQuery("select weight_string(a) from t order by id").Rows()
	for i, out := range cases.result {
		c.Assert(rows[i][0].(string), Equals, out)
	}
	rows = tk.MustQuery("select weight_string(a as char(1)) from t order by id").Rows()
	for i, out := range cases.resultAsChar1 {
		c.Assert(rows[i][0].(string), Equals, out)
	}
	rows = tk.MustQuery("select weight_string(a as char(3)) from t order by id").Rows()
	for i, out := range cases.resultAsChar3 {
		c.Assert(rows[i][0].(string), Equals, out)
	}
	rows = tk.MustQuery("select weight_string(a as binary(1)) from t order by id").Rows()
	for i, out := range cases.resultAsBinary1 {
		c.Assert(rows[i][0].(string), Equals, out)
	}
	rows = tk.MustQuery("select weight_string(a as binary(5)) from t order by id").Rows()
	for i, out := range cases.resultAsBinary5 {
		c.Assert(rows[i][0].(string), Equals, out)
	}
	c.Assert(tk.MustQuery("select weight_string(NULL);").Rows()[0][0], Equals, "<nil>")
	c.Assert(tk.MustQuery("select weight_string(7);").Rows()[0][0], Equals, "<nil>")
	c.Assert(tk.MustQuery("select weight_string(cast(7 as decimal(5)));").Rows()[0][0], Equals, "<nil>")
	c.Assert(tk.MustQuery("select weight_string(cast(20190821 as date));").Rows()[0][0], Equals, "2019-08-21")
	c.Assert(tk.MustQuery("select weight_string(cast(20190821 as date) as binary(5));").Rows()[0][0], Equals, "2019-")
	c.Assert(tk.MustQuery("select weight_string(7.0);").Rows()[0][0], Equals, "<nil>")
	c.Assert(tk.MustQuery("select weight_string(7 AS BINARY(2));").Rows()[0][0], Equals, "7\x00")
	// test explicit collation
	c.Assert(tk.MustQuery("select weight_string('中 ' collate utf8mb4_general_ci);").Rows()[0][0], Equals, "\x4E\x2D")
	c.Assert(tk.MustQuery("select weight_string('中 ' collate utf8mb4_bin);").Rows()[0][0], Equals, "中")
	c.Assert(tk.MustQuery("select collation(a collate utf8mb4_general_ci) from t order by id").Rows()[0][0], Equals, "utf8mb4_general_ci")
	c.Assert(tk.MustQuery("select collation('中 ' collate utf8mb4_general_ci);").Rows()[0][0], Equals, "utf8mb4_general_ci")
	rows = tk.MustQuery("select weight_string(a collate utf8mb4_bin) from t order by id").Rows()
	for i, out := range cases.resultExplicitCollateBin {
		c.Assert(rows[i][0].(string), Equals, out)
	}
	tk.MustGetErrMsg("select weight_string(a collate utf8_general_ci) from t order by id", "[ddl:1253]COLLATION 'utf8_general_ci' is not valid for CHARACTER SET 'utf8mb4'")
	tk.MustGetErrMsg("select weight_string('中' collate utf8_bin)", "[ddl:1253]COLLATION 'utf8_bin' is not valid for CHARACTER SET 'utf8mb4'")
}

func (s *testIntegrationSerialSuite) TestCollationCreateIndex(c *C) {
	tk := testkit.NewTestKit(c, s.store)
	collate.SetNewCollationEnabledForTest(true)
	defer collate.SetNewCollationEnabledForTest(false)
	tk.MustExec("use test")
	tk.MustExec("drop table if exists t")
	tk.MustExec("create table t (a varchar(10) collate utf8mb4_general_ci);")
	tk.MustExec("insert into t values ('a');")
	tk.MustExec("insert into t values ('A');")
	tk.MustExec("insert into t values ('b');")
	tk.MustExec("insert into t values ('B');")
	tk.MustExec("insert into t values ('a');")
	tk.MustExec("insert into t values ('A');")
	tk.MustExec("create index idx on t(a);")
	tk.MustQuery("select * from t order by a").Check(testkit.Rows("a", "A", "a", "A", "b", "B"))
}

func (s *testIntegrationSerialSuite) TestCollateConstantPropagation(c *C) {
	tk := testkit.NewTestKit(c, s.store)
	collate.SetNewCollationEnabledForTest(true)
	defer collate.SetNewCollationEnabledForTest(false)

	tk.MustExec("use test")
	tk.MustExec("drop table if exists t")
	tk.MustExec("create table t (a char(10) collate utf8mb4_bin, b char(10) collate utf8mb4_general_ci);")
	tk.MustExec("insert into t values ('a', 'A');")
	tk.MustQuery("select * from t t1, t t2 where t1.a=t2.b and t2.b='a' collate utf8mb4_general_ci;").Check(nil)
	tk.MustQuery("select * from t t1, t t2 where t1.a=t2.b and t2.b>='a' collate utf8mb4_general_ci;").Check(nil)
	tk.MustExec("drop table t;")
	tk.MustExec("create table t (a char(10) collate utf8mb4_general_ci, b char(10) collate utf8mb4_general_ci);")
	tk.MustExec("insert into t values ('A', 'a');")
	tk.MustQuery("select * from t t1, t t2 where t1.a=t2.b and t2.b='a' collate utf8mb4_bin;").Check(testkit.Rows("A a A a"))
	tk.MustQuery("select * from t t1, t t2 where t1.a=t2.b and t2.b>='a' collate utf8mb4_bin;").Check(testkit.Rows("A a A a"))
	tk.MustExec("drop table t;")
	tk.MustExec("set names utf8mb4")
	tk.MustExec("create table t (a char(10) collate utf8mb4_general_ci, b char(10) collate utf8_general_ci);")
	tk.MustExec("insert into t values ('a', 'A');")
	tk.MustQuery("select * from t t1, t t2 where t1.a=t2.b and t2.b='A'").Check(testkit.Rows("a A a A"))
	tk.MustExec("drop table t;")
	tk.MustExec("create table t(a char collate utf8_general_ci, b char collate utf8mb4_general_ci, c char collate utf8_bin);")
	tk.MustExec("insert into t values ('b', 'B', 'B');")
	tk.MustQuery("select * from t t1, t t2 where t1.a=t2.b and t2.b=t2.c;").Check(testkit.Rows("b B B b B B"))
	tk.MustExec("drop table t;")
	tk.MustExec("create table t(a char collate utf8_bin, b char collate utf8_general_ci);")
	tk.MustExec("insert into t values ('a', 'A');")
	tk.MustQuery("select * from t t1, t t2 where t1.b=t2.b and t2.b=t1.a collate utf8_general_ci;").Check(testkit.Rows("a A a A"))
	tk.MustExec("drop table if exists t1, t2;")
	tk.MustExec("set names utf8mb4 collate utf8mb4_general_ci;")
	tk.MustExec("create table t1(a char, b varchar(10)) charset utf8mb4 collate utf8mb4_general_ci;")
	tk.MustExec("create table t2(a char, b varchar(10)) charset utf8mb4 collate utf8mb4_bin;")
	tk.MustExec("insert into t1 values ('A', 'a');")
	tk.MustExec("insert into t2 values ('a', 'a')")
	tk.MustQuery("select * from t1 left join t2 on t1.a = t2.a where t1.a = 'a';").Check(testkit.Rows("A a <nil> <nil>"))
	tk.MustExec("drop table t;")
	tk.MustExec("set names utf8mb4 collate utf8mb4_general_ci;")
	tk.MustExec("create table t(a char collate utf8mb4_bin, b char collate utf8mb4_general_ci);")
	tk.MustExec("insert into t values ('a', 'a');")
	tk.MustQuery("select * from t t1, t t2 where  t2.b = 'A' and lower(concat(t1.a , '' ))  = t2.b;").Check(testkit.Rows("a a a a"))
}
func (s *testIntegrationSerialSuite) prepare4Join(c *C) *testkit.TestKit {
	tk := testkit.NewTestKit(c, s.store)
	tk.MustExec("USE test")
	tk.MustExec("drop table if exists t")
	tk.MustExec("drop table if exists t_bin")
	tk.MustExec("CREATE TABLE `t` ( `a` int(11) NOT NULL,`b` varchar(5) CHARACTER SET utf8mb4 COLLATE utf8mb4_general_ci DEFAULT NULL)")
	tk.MustExec("CREATE TABLE `t_bin` ( `a` int(11) NOT NULL,`b` varchar(5) CHARACTER SET binary)")
	tk.MustExec("insert into t values (1, 'a'), (2, 'À'), (3, 'á'), (4, 'à'), (5, 'b'), (6, 'c'), (7, ' ')")
	tk.MustExec("insert into t_bin values (1, 'a'), (2, 'À'), (3, 'á'), (4, 'à'), (5, 'b'), (6, 'c'), (7, ' ')")
	return tk
}

func (s *testIntegrationSerialSuite) prepare4Join2(c *C) *testkit.TestKit {
	tk := testkit.NewTestKit(c, s.store)
	tk.MustExec("USE test")
	tk.MustExec("drop table if exists t1")
	tk.MustExec("drop table if exists t2")
	tk.MustExec("create table t1 (id int, v varchar(5) character set binary, key(v))")
	tk.MustExec("create table t2 (v varchar(5) CHARACTER SET utf8mb4 COLLATE utf8mb4_general_ci, key(v))")
	tk.MustExec("insert into t1 values (1, 'a'), (2, 'À'), (3, 'á'), (4, 'à'), (5, 'b'), (6, 'c'), (7, ' ')")
	tk.MustExec("insert into t2 values ('a'), ('À'), ('á'), ('à'), ('b'), ('c'), (' ')")
	return tk
}

func (s *testIntegrationSerialSuite) TestCollateHashJoin(c *C) {
	collate.SetNewCollationEnabledForTest(true)
	defer collate.SetNewCollationEnabledForTest(false)
	tk := s.prepare4Join(c)
	tk.MustQuery("select /*+ TIDB_HJ(t1, t2) */ t1.a, t1.b from t t1, t t2 where t1.b=t2.b order by t1.a").Check(
		testkit.Rows("1 a", "1 a", "1 a", "1 a", "2 À", "2 À", "2 À", "2 À", "3 á", "3 á", "3 á", "3 á", "4 à", "4 à", "4 à", "4 à", "5 b", "6 c", "7  "))
	tk.MustQuery("select /*+ TIDB_HJ(t1, t2) */ t1.a, t1.b from t_bin t1, t_bin t2 where t1.b=t2.b order by t1.a").Check(
		testkit.Rows("1 a", "2 À", "3 á", "4 à", "5 b", "6 c", "7  "))
	tk.MustQuery("select /*+ TIDB_HJ(t1, t2) */ t1.a, t1.b from t t1, t t2 where t1.b=t2.b and t1.a>3 order by t1.a").Check(
		testkit.Rows("4 à", "4 à", "4 à", "4 à", "5 b", "6 c", "7  "))
	tk.MustQuery("select /*+ TIDB_HJ(t1, t2) */ t1.a, t1.b from t_bin t1, t_bin t2 where t1.b=t2.b and t1.a>3 order by t1.a").Check(
		testkit.Rows("4 à", "5 b", "6 c", "7  "))
	tk.MustQuery("select /*+ TIDB_HJ(t1, t2) */ t1.a, t1.b from t t1, t t2 where t1.b=t2.b and t1.a>3 order by t1.a").Check(
		testkit.Rows("4 à", "4 à", "4 à", "4 à", "5 b", "6 c", "7  "))
	tk.MustQuery("select /*+ TIDB_HJ(t1, t2) */ t1.a, t1.b from t_bin t1, t_bin t2 where t1.b=t2.b and t1.a>3 order by t1.a").Check(
		testkit.Rows("4 à", "5 b", "6 c", "7  "))
	tk.MustQuery("select /*+ TIDB_HJ(t1, t2) */ t1.a, t1.b from t t1, t t2 where t1.b=t2.b and t1.a>t2.a order by t1.a").Check(
		testkit.Rows("2 À", "3 á", "3 á", "4 à", "4 à", "4 à"))
	tk.MustQuery("select /*+ TIDB_HJ(t1, t2) */ t1.a, t1.b from t_bin t1, t_bin t2 where t1.b=t2.b and t1.a>t2.a order by t1.a").Check(
		testkit.Rows())
}

func (s *testIntegrationSerialSuite) TestCollateHashJoin2(c *C) {
	collate.SetNewCollationEnabledForTest(true)
	defer collate.SetNewCollationEnabledForTest(false)
	tk := s.prepare4Join2(c)
	tk.MustQuery("select /*+ TIDB_HJ(t1, t2) */ * from t1, t2 where t1.v=t2.v order by t1.id").Check(
		testkit.Rows("1 a a", "2 À À", "3 á á", "4 à à", "5 b b", "6 c c", "7    "))
}

func (s *testIntegrationSerialSuite) TestCollateMergeJoin(c *C) {
	collate.SetNewCollationEnabledForTest(true)
	defer collate.SetNewCollationEnabledForTest(false)
	tk := s.prepare4Join(c)
	tk.MustQuery("select /*+ TIDB_SMJ(t1, t2) */ t1.a, t1.b from t t1, t t2 where t1.b=t2.b order by t1.a").Check(
		testkit.Rows("1 a", "1 a", "1 a", "1 a", "2 À", "2 À", "2 À", "2 À", "3 á", "3 á", "3 á", "3 á", "4 à", "4 à", "4 à", "4 à", "5 b", "6 c", "7  "))
	tk.MustQuery("select /*+ TIDB_SMJ(t1, t2) */ t1.a, t1.b from t_bin t1, t_bin t2 where t1.b=t2.b order by t1.a").Check(
		testkit.Rows("1 a", "2 À", "3 á", "4 à", "5 b", "6 c", "7  "))
	tk.MustQuery("select /*+ TIDB_SMJ(t1, t2) */ t1.a, t1.b from t t1, t t2 where t1.b=t2.b and t1.a>3 order by t1.a").Check(
		testkit.Rows("4 à", "4 à", "4 à", "4 à", "5 b", "6 c", "7  "))
	tk.MustQuery("select /*+ TIDB_SMJ(t1, t2) */ t1.a, t1.b from t_bin t1, t_bin t2 where t1.b=t2.b and t1.a>3 order by t1.a").Check(
		testkit.Rows("4 à", "5 b", "6 c", "7  "))
	tk.MustQuery("select /*+ TIDB_SMJ(t1, t2) */ t1.a, t1.b from t t1, t t2 where t1.b=t2.b and t1.a>3 order by t1.a").Check(
		testkit.Rows("4 à", "4 à", "4 à", "4 à", "5 b", "6 c", "7  "))
	tk.MustQuery("select /*+ TIDB_SMJ(t1, t2) */ t1.a, t1.b from t_bin t1, t_bin t2 where t1.b=t2.b and t1.a>3 order by t1.a").Check(
		testkit.Rows("4 à", "5 b", "6 c", "7  "))
	tk.MustQuery("select /*+ TIDB_SMJ(t1, t2) */ t1.a, t1.b from t t1, t t2 where t1.b=t2.b and t1.a>t2.a order by t1.a").Check(
		testkit.Rows("2 À", "3 á", "3 á", "4 à", "4 à", "4 à"))
	tk.MustQuery("select /*+ TIDB_SMJ(t1, t2) */ t1.a, t1.b from t_bin t1, t_bin t2 where t1.b=t2.b and t1.a>t2.a order by t1.a").Check(
		testkit.Rows())
}

func (s *testIntegrationSerialSuite) TestCollateMergeJoin2(c *C) {
	collate.SetNewCollationEnabledForTest(true)
	defer collate.SetNewCollationEnabledForTest(false)
	tk := s.prepare4Join2(c)
	tk.MustQuery("select /*+ TIDB_SMJ(t1, t2) */ * from t1, t2 where t1.v=t2.v order by t1.id").Check(
		testkit.Rows("1 a a", "2 À À", "3 á á", "4 à à", "5 b b", "6 c c", "7    "))
}

func (s *testIntegrationSerialSuite) prepare4Collation(c *C, hasIndex bool) *testkit.TestKit {
	tk := testkit.NewTestKit(c, s.store)
	tk.MustExec("USE test")
	tk.MustExec("drop table if exists t")
	tk.MustExec("drop table if exists t_bin")
	idxSQL := ", key(v)"
	if !hasIndex {
		idxSQL = ""
	}
	tk.MustExec(fmt.Sprintf("create table t (id int, v varchar(5) CHARACTER SET utf8mb4 COLLATE utf8mb4_general_ci DEFAULT NULL %v)", idxSQL))
	tk.MustExec(fmt.Sprintf("create table t_bin (id int, v varchar(5) CHARACTER SET binary %v)", idxSQL))
	tk.MustExec("insert into t values (1, 'a'), (2, 'À'), (3, 'á'), (4, 'à'), (5, 'b'), (6, 'c'), (7, ' ')")
	tk.MustExec("insert into t_bin values (1, 'a'), (2, 'À'), (3, 'á'), (4, 'à'), (5, 'b'), (6, 'c'), (7, ' ')")
	return tk
}

func (s *testIntegrationSerialSuite) TestCollateSelection(c *C) {
	collate.SetNewCollationEnabledForTest(true)
	defer collate.SetNewCollationEnabledForTest(false)
	tk := s.prepare4Collation(c, false)
	tk.MustQuery("select v from t where v='a' order by id").Check(testkit.Rows("a", "À", "á", "à"))
	tk.MustQuery("select v from t_bin where v='a' order by id").Check(testkit.Rows("a"))
	tk.MustQuery("select v from t where v<'b' and id<=3").Check(testkit.Rows("a", "À", "á"))
	tk.MustQuery("select v from t_bin where v<'b' and id<=3").Check(testkit.Rows("a"))
}

func (s *testIntegrationSerialSuite) TestCollateSort(c *C) {
	collate.SetNewCollationEnabledForTest(true)
	defer collate.SetNewCollationEnabledForTest(false)
	tk := s.prepare4Collation(c, false)
	tk.MustQuery("select id from t order by v, id").Check(testkit.Rows("7", "1", "2", "3", "4", "5", "6"))
	tk.MustQuery("select id from t_bin order by v, id").Check(testkit.Rows("7", "1", "5", "6", "2", "4", "3"))

	tk.MustExec("drop table if exists t")
	tk.MustExec("create table t(a char(10) collate utf8mb4_general_ci, key(a))")
	tk.MustExec("insert into t values ('a'), ('A'), ('b')")
	tk.MustExec("insert into t values ('a'), ('A'), ('b')")
	tk.MustExec("insert into t values ('a'), ('A'), ('b')")
	tk.MustQuery("select * from t order by a collate utf8mb4_bin").Check(testkit.Rows("A", "A", "A", "a", "a", "a", "b", "b", "b"))
}

func (s *testIntegrationSerialSuite) TestCollateHashAgg(c *C) {
	collate.SetNewCollationEnabledForTest(true)
	defer collate.SetNewCollationEnabledForTest(false)
	tk := s.prepare4Collation(c, false)
	tk.HasPlan("select distinct(v) from t_bin", "HashAgg")
	tk.MustQuery("select distinct(v) from t_bin").Sort().Check(testkit.Rows(" ", "a", "b", "c", "À", "à", "á"))
	tk.HasPlan("select distinct(v) from t", "HashAgg")
	tk.MustQuery("select distinct(v) from t").Sort().Check(testkit.Rows(" ", "a", "b", "c"))
	tk.HasPlan("select v, count(*) from t_bin group by v", "HashAgg")
	tk.MustQuery("select v, count(*) from t_bin group by v").Sort().Check(testkit.Rows("  1", "a 1", "b 1", "c 1", "À 1", "à 1", "á 1"))
	tk.HasPlan("select v, count(*) from t group by v", "HashAgg")
	tk.MustQuery("select v, count(*) from t group by v").Sort().Check(testkit.Rows("  1", "a 4", "b 1", "c 1"))

	tk.MustExec("drop table if exists t")
	tk.MustExec("create table t(a char(10) collate utf8mb4_general_ci, key(a))")
	tk.MustExec("insert into t values ('a'), ('A'), ('b')")
	tk.MustExec("insert into t values ('a'), ('A'), ('b')")
	tk.MustExec("insert into t values ('a'), ('A'), ('b')")
	tk.MustQuery("select count(1) from t group by a collate utf8mb4_bin").Check(testkit.Rows("3", "3", "3"))
}

func (s *testIntegrationSerialSuite) TestCollateStreamAgg(c *C) {
	collate.SetNewCollationEnabledForTest(true)
	defer collate.SetNewCollationEnabledForTest(false)
	tk := s.prepare4Collation(c, true)
	tk.HasPlan("select distinct(v) from t_bin", "StreamAgg")
	tk.MustQuery("select distinct(v) from t_bin").Sort().Check(testkit.Rows(" ", "a", "b", "c", "À", "à", "á"))
	tk.HasPlan("select distinct(v) from t", "StreamAgg")
	tk.MustQuery("select distinct(v) from t").Sort().Check(testkit.Rows(" ", "a", "b", "c"))
	tk.HasPlan("select v, count(*) from t_bin group by v", "StreamAgg")
	tk.MustQuery("select v, count(*) from t_bin group by v").Sort().Check(testkit.Rows("  1", "a 1", "b 1", "c 1", "À 1", "à 1", "á 1"))
	tk.HasPlan("select v, count(*) from t group by v", "StreamAgg")
	tk.MustQuery("select v, count(*) from t group by v").Sort().Check(testkit.Rows("  1", "a 4", "b 1", "c 1"))
}

func (s *testIntegrationSerialSuite) TestCollateIndexReader(c *C) {
	collate.SetNewCollationEnabledForTest(true)
	defer collate.SetNewCollationEnabledForTest(false)
	tk := s.prepare4Collation(c, true)
	tk.HasPlan("select v from t where v < 'b'  order by v", "IndexReader")
	tk.MustQuery("select v from t where v < 'b' order by v").Check(testkit.Rows(" ", "a", "À", "á", "à"))
	tk.HasPlan("select v from t where v < 'b' and v > ' ' order by v", "IndexReader")
	tk.MustQuery("select v from t where v < 'b' and v > ' ' order by v").Check(testkit.Rows("a", "À", "á", "à"))
	tk.HasPlan("select v from t_bin where v < 'b' order by v", "IndexReader")
	tk.MustQuery("select v from t_bin where v < 'b' order by v").Sort().Check(testkit.Rows(" ", "a"))
	tk.HasPlan("select v from t_bin where v < 'b' and v > ' ' order by v", "IndexReader")
	tk.MustQuery("select v from t_bin where v < 'b' and v > ' ' order by v").Sort().Check(testkit.Rows("a"))
}

func (s *testIntegrationSerialSuite) TestCollateIndexLookup(c *C) {
	collate.SetNewCollationEnabledForTest(true)
	defer collate.SetNewCollationEnabledForTest(false)
	tk := s.prepare4Collation(c, true)

	tk.HasPlan("select id from t where v < 'b'", "IndexLookUp")
	tk.MustQuery("select id from t where v < 'b'").Sort().Check(testkit.Rows("1", "2", "3", "4", "7"))
	tk.HasPlan("select id from t where v < 'b' and v > ' '", "IndexLookUp")
	tk.MustQuery("select id from t where v < 'b' and v > ' '").Sort().Check(testkit.Rows("1", "2", "3", "4"))
	tk.HasPlan("select id from t_bin where v < 'b'", "IndexLookUp")
	tk.MustQuery("select id from t_bin where v < 'b'").Sort().Check(testkit.Rows("1", "7"))
	tk.HasPlan("select id from t_bin where v < 'b' and v > ' '", "IndexLookUp")
	tk.MustQuery("select id from t_bin where v < 'b' and v > ' '").Sort().Check(testkit.Rows("1"))
}

func (s *testIntegrationSerialSuite) TestIssue16668(c *C) {
	collate.SetNewCollationEnabledForTest(true)
	defer collate.SetNewCollationEnabledForTest(false)
	tk := testkit.NewTestKit(c, s.store)
	tk.MustExec("use test")
	tk.MustExec("drop table if exists tx")
	tk.MustExec("CREATE TABLE `tx` ( `a` int(11) NOT NULL,`b` varchar(5) CHARACTER SET utf8mb4 COLLATE utf8mb4_general_ci DEFAULT NULL)")
	tk.MustExec("insert into tx values (1, 'a'), (2, 'À'), (3, 'á'), (4, 'à'), (5, 'b'), (6, 'c'), (7, ' ')")
	tk.MustQuery("select count(distinct(b)) from tx").Check(testkit.Rows("4"))
}

func (s *testIntegrationSerialSuite) TestCollateStringFunction(c *C) {
	collate.SetNewCollationEnabledForTest(true)
	defer collate.SetNewCollationEnabledForTest(false)
	tk := testkit.NewTestKit(c, s.store)

	tk.MustQuery("select field('a', 'b', 'a');").Check(testkit.Rows("2"))
	tk.MustQuery("select field('a', 'b', 'A');").Check(testkit.Rows("0"))
	tk.MustQuery("select field('a', 'b', 'A' collate utf8mb4_bin);").Check(testkit.Rows("0"))
	tk.MustQuery("select field('a', 'b', 'a ' collate utf8mb4_bin);").Check(testkit.Rows("2"))
	tk.MustQuery("select field('a', 'b', 'A' collate utf8mb4_general_ci);").Check(testkit.Rows("2"))
	tk.MustQuery("select field('a', 'b', 'a ' collate utf8mb4_general_ci);").Check(testkit.Rows("2"))

	tk.MustExec("USE test")
	tk.MustExec("drop table if exists t")
	tk.MustExec("create table t(a char(10), b char (10)) collate utf8mb4_general_ci")
	tk.MustExec("insert into t values ('a', 'A')")
	tk.MustQuery("select field(a, b) from t").Check(testkit.Rows("1"))

	tk.MustQuery("select FIND_IN_SET('a','b,a,c,d');").Check(testkit.Rows("2"))
	tk.MustQuery("select FIND_IN_SET('a','b,A,c,d');").Check(testkit.Rows("0"))
	tk.MustQuery("select FIND_IN_SET('a','b,A,c,d' collate utf8mb4_bin);").Check(testkit.Rows("0"))
	tk.MustQuery("select FIND_IN_SET('a','b,a ,c,d' collate utf8mb4_bin);").Check(testkit.Rows("2"))
	tk.MustQuery("select FIND_IN_SET('a','b,A,c,d' collate utf8mb4_general_ci);").Check(testkit.Rows("2"))
	tk.MustQuery("select FIND_IN_SET('a','b,a ,c,d' collate utf8mb4_general_ci);").Check(testkit.Rows("2"))

	tk.MustExec("select concat('a' collate utf8mb4_bin, 'b' collate utf8mb4_bin);")
	tk.MustGetErrMsg("select concat('a' collate utf8mb4_bin, 'b' collate utf8mb4_general_ci);", "[expression:1267]Illegal mix of collations (utf8mb4_bin,EXPLICIT) and (utf8mb4_general_ci,EXPLICIT) for operation 'concat'")
	tk.MustExec("use test")
	tk.MustExec("drop table if exists t")
	tk.MustExec("create table t(a char)")
	tk.MustGetErrMsg("select * from t t1 join t t2 on t1.a collate utf8mb4_bin = t2.a collate utf8mb4_general_ci;", "[expression:1267]Illegal mix of collations (utf8mb4_bin,EXPLICIT) and (utf8mb4_general_ci,EXPLICIT) for operation 'eq'")

	tk.MustExec("DROP TABLE IF EXISTS t1;")
	tk.MustExec("CREATE TABLE t1 ( a int, p1 VARCHAR(255) CHARACTER SET utf8 COLLATE utf8_bin,p2 VARCHAR(255) CHARACTER SET utf8 COLLATE utf8_general_ci , p3 VARCHAR(255) CHARACTER SET utf8mb4 COLLATE utf8mb4_bin,p4 VARCHAR(255) CHARACTER SET utf8mb4 COLLATE utf8mb4_general_ci ,n1 VARCHAR(255) CHARACTER SET utf8 COLLATE utf8_bin,n2 VARCHAR(255) CHARACTER SET utf8 COLLATE utf8_general_ci , n3 VARCHAR(255) CHARACTER SET utf8mb4 COLLATE utf8mb4_bin,n4 VARCHAR(255) CHARACTER SET utf8mb4 COLLATE utf8mb4_general_ci );")
	tk.MustExec("insert into t1 (a,p1,p2,p3,p4,n1,n2,n3,n4) values(1,'  0aA1!测试テストמבחן  ','  0aA1!测试テストמבחן 	','  0aA1!测试テストמבחן 	','  0aA1!测试テストמבחן 	','  0Aa1!测试テストמבחן  ','  0Aa1!测试テストמבחן 	','  0Aa1!测试テストמבחן 	','  0Aa1!测试テストמבחן 	');")

	tk.MustQuery("select INSTR(p1,n1) from t1;").Check(testkit.Rows("0"))
	tk.MustQuery("select INSTR(p1,n2) from t1;").Check(testkit.Rows("0"))
	tk.MustQuery("select INSTR(p1,n3) from t1;").Check(testkit.Rows("0"))
	tk.MustQuery("select INSTR(p1,n4) from t1;").Check(testkit.Rows("0"))
	tk.MustQuery("select INSTR(p2,n1) from t1;").Check(testkit.Rows("0"))
	tk.MustQuery("select INSTR(p2,n2) from t1;").Check(testkit.Rows("1"))
	tk.MustQuery("select INSTR(p2,n3) from t1;").Check(testkit.Rows("0"))
	tk.MustQuery("select INSTR(p2,n4) from t1;").Check(testkit.Rows("1"))
	tk.MustQuery("select INSTR(p3,n1) from t1;").Check(testkit.Rows("0"))
	tk.MustQuery("select INSTR(p3,n2) from t1;").Check(testkit.Rows("0"))
	tk.MustQuery("select INSTR(p3,n3) from t1;").Check(testkit.Rows("0"))
	tk.MustQuery("select INSTR(p3,n4) from t1;").Check(testkit.Rows("0"))
	tk.MustQuery("select INSTR(p4,n1) from t1;").Check(testkit.Rows("0"))
	tk.MustQuery("select INSTR(p4,n2) from t1;").Check(testkit.Rows("1"))
	tk.MustQuery("select INSTR(p4,n3) from t1;").Check(testkit.Rows("0"))
	tk.MustQuery("select INSTR(p4,n4) from t1;").Check(testkit.Rows("1"))

	tk.MustExec("truncate table t1;")
	tk.MustExec("insert into t1 (a,p1,p2,p3,p4,n1,n2,n3,n4) values (1,'0aA1!测试テストמבחן  ','0aA1!测试テストמבחן 	','0aA1!测试テストמבחן 	','0aA1!测试テストמבחן 	','0Aa1!测试テストמבחן','0Aa1!测试テストמבחן','0Aa1!测试テストמבחן','0Aa1!测试テストמבחן');")
	tk.MustExec("insert into t1 (a,p1,p2,p3,p4,n1,n2,n3,n4) values (2,'0aA1!测试テストמבחן','0aA1!测试テストמבחן','0aA1!测试テストמבחן','0aA1!测试テストמבחן','0Aa1!测试テストמבחן','0Aa1!测试テストמבחן','0Aa1!测试テストמבחן','0Aa1!测试テストמבחן');")
	tk.MustExec("insert into t1 (a,p1,p2,p3,p4,n1,n2,n3,n4) values (3,'0aA1!测试テストמבחן','0aA1!测试テストמבחן','0aA1!测试テストמבחן','0aA1!测试テストמבחן','0Aa1!测试テストמבחן  ','0Aa1!测试テストמבחן  ','0Aa1!测试テストמבחן  ','0Aa1!测试テストמבחן  ');")

	tk.MustQuery("select LOCATE(p1,n1) from t1;").Check(testkit.Rows("0", "0", "0"))
	tk.MustQuery("select LOCATE(p1,n2) from t1;").Check(testkit.Rows("0", "0", "0"))
	tk.MustQuery("select LOCATE(p1,n3) from t1;").Check(testkit.Rows("0", "0", "0"))
	tk.MustQuery("select LOCATE(p1,n4) from t1;").Check(testkit.Rows("0", "1", "1"))
	tk.MustQuery("select LOCATE(p2,n1) from t1;").Check(testkit.Rows("0", "0", "0"))
	tk.MustQuery("select LOCATE(p2,n2) from t1;").Check(testkit.Rows("0", "1", "1"))
	tk.MustQuery("select LOCATE(p2,n3) from t1;").Check(testkit.Rows("0", "0", "0"))
	tk.MustQuery("select LOCATE(p2,n4) from t1;").Check(testkit.Rows("0", "1", "1"))
	tk.MustQuery("select LOCATE(p3,n1) from t1;").Check(testkit.Rows("0", "0", "0"))
	tk.MustQuery("select LOCATE(p3,n2) from t1;").Check(testkit.Rows("0", "0", "0"))
	tk.MustQuery("select LOCATE(p3,n3) from t1;").Check(testkit.Rows("0", "0", "0"))
	tk.MustQuery("select LOCATE(p3,n4) from t1;").Check(testkit.Rows("0", "0", "0"))
	tk.MustQuery("select LOCATE(p4,n1) from t1;").Check(testkit.Rows("0", "1", "1"))
	tk.MustQuery("select LOCATE(p4,n2) from t1;").Check(testkit.Rows("0", "1", "1"))
	tk.MustQuery("select LOCATE(p4,n3) from t1;").Check(testkit.Rows("0", "0", "0"))
	tk.MustQuery("select LOCATE(p4,n4) from t1;").Check(testkit.Rows("0", "1", "1"))

	tk.MustExec("truncate table t1;")
	tk.MustExec("insert into t1 (a) values (1);")
	tk.MustExec("insert into t1 (a,p1,p2,p3,p4,n1,n2,n3,n4) values (2,'0aA1!测试テストמבחן  ','0aA1!测试テストמבחן       ','0aA1!测试テストמבחן  ','0aA1!测试テストמבחן  ','0Aa1!测试テストמבחן','0Aa1!测试テストמבחן','0Aa1!测试テストמבחן','0Aa1!测试テストמבחן');")
	tk.MustExec("insert into t1 (a,p1,p2,p3,p4,n1,n2,n3,n4) values (3,'0aA1!测试テストמבחן','0aA1!测试テストמבחן','0aA1!测试テストמבחן','0aA1!测试テストמבחן','0Aa1!测试テストמבחן','0Aa1!测试テストמבחן','0Aa1!测试テストמבחן','0Aa1!测试テストמבחן');")
	tk.MustExec("insert into t1 (a,p1,p2,p3,p4,n1,n2,n3,n4) values (4,'0aA1!测试テストמבחן','0aA1!测试テストמבחן','0aA1!测试テストמבחן','0aA1!测试テストמבחן','0Aa1!测试テストמבחן  ','0Aa1!测试テストמבחן  ','0Aa1!测试テストמבחן  ','0Aa1!测试テストמבחן  ');")
	tk.MustExec("insert into t1 (a,p1,p2,p3,p4,n1,n2,n3,n4) values (5,'0aA1!测试テストמבחן0aA1!测试','0aA1!测试テストמבחן0aA1!测试','0aA1!测试テストמבחן0aA1!测试','0aA1!测试テストמבחן0aA1!测试','0Aa1!测试','0Aa1!测试','0Aa1!测试','0Aa1!测试');")
	tk.MustExec("insert into t1 (a,p1,p2,p3,p4,n1,n2,n3,n4) values (6,'0aA1!测试テストמבחן0aA1!测试','0aA1!测试テストמבחן0aA1!测试','0aA1!测试テストמבחן0aA1!测试','0aA1!测试テストמבחן0aA1!测试','0aA1!测试','0aA1!测试','0aA1!测试','0aA1!测试');")
	tk.MustExec("insert into t1 (a,p1,p2,p3,p4,n1,n2,n3,n4) values (7,'0aA1!测试テストמבחן  ','0aA1!测试テストמבחן       ','0aA1!测试テストמבחן  ','0aA1!测试テストמבחן  ','0aA1!测试テストמבחן','0aA1!测试テストמבחן','0aA1!测试テストמבחן','0aA1!测试テストמבחן');")
	tk.MustExec("insert into t1 (a,p1,p2,p3,p4,n1,n2,n3,n4) values (8,'0aA1!测试テストמבחן','0aA1!测试テストמבחן','0aA1!测试テストמבחן','0aA1!测试テストמבחן','0aA1!测试テストמבחן  ','0aA1!测试テストמבחן  ','0aA1!测试テストמבחן  ','0aA1!测试テストמבחן  ');")

	tk.MustQuery("select p1 REGEXP n1 from t1;").Check(testkit.Rows("<nil>", "0", "0", "0", "0", "1", "1", "0"))
	tk.MustQuery("select p1 REGEXP n2 from t1;").Check(testkit.Rows("<nil>", "0", "0", "0", "0", "1", "1", "0"))
	tk.MustQuery("select p1 REGEXP n3 from t1;").Check(testkit.Rows("<nil>", "0", "0", "0", "0", "1", "1", "0"))
	tk.MustQuery("select p1 REGEXP n4 from t1;").Check(testkit.Rows("<nil>", "1", "1", "0", "1", "1", "1", "0"))
	tk.MustQuery("select p2 REGEXP n1 from t1;").Check(testkit.Rows("<nil>", "0", "0", "0", "0", "1", "1", "0"))
	tk.MustQuery("select p2 REGEXP n2 from t1;").Check(testkit.Rows("<nil>", "1", "1", "0", "1", "1", "1", "0"))
	tk.MustQuery("select p2 REGEXP n3 from t1;").Check(testkit.Rows("<nil>", "0", "0", "0", "0", "1", "1", "0"))
	tk.MustQuery("select p2 REGEXP n4 from t1;").Check(testkit.Rows("<nil>", "1", "1", "0", "1", "1", "1", "0"))
	tk.MustQuery("select p3 REGEXP n1 from t1;").Check(testkit.Rows("<nil>", "0", "0", "0", "0", "1", "1", "0"))
	tk.MustQuery("select p3 REGEXP n2 from t1;").Check(testkit.Rows("<nil>", "0", "0", "0", "0", "1", "1", "0"))
	tk.MustQuery("select p3 REGEXP n3 from t1;").Check(testkit.Rows("<nil>", "0", "0", "0", "0", "1", "1", "0"))
	tk.MustQuery("select p3 REGEXP n4 from t1;").Check(testkit.Rows("<nil>", "0", "0", "0", "0", "1", "1", "0"))
	tk.MustQuery("select p4 REGEXP n1 from t1;").Check(testkit.Rows("<nil>", "1", "1", "0", "1", "1", "1", "0"))
	tk.MustQuery("select p4 REGEXP n2 from t1;").Check(testkit.Rows("<nil>", "1", "1", "0", "1", "1", "1", "0"))
	tk.MustQuery("select p4 REGEXP n3 from t1;").Check(testkit.Rows("<nil>", "0", "0", "0", "0", "1", "1", "0"))
	tk.MustQuery("select p4 REGEXP n4 from t1;").Check(testkit.Rows("<nil>", "1", "1", "0", "1", "1", "1", "0"))

	tk.MustExec("drop table t1;")
}

func (s *testIntegrationSerialSuite) TestCollateLike(c *C) {
	collate.SetNewCollationEnabledForTest(true)
	defer collate.SetNewCollationEnabledForTest(false)

	tk := testkit.NewTestKit(c, s.store)
	tk.MustExec("set names utf8mb4 collate utf8mb4_general_ci")
	tk.MustQuery("select 'a' like 'A'").Check(testkit.Rows("1"))
	tk.MustQuery("select 'a' like 'A' collate utf8mb4_general_ci").Check(testkit.Rows("1"))
	tk.MustQuery("select 'a' like 'À'").Check(testkit.Rows("1"))
	tk.MustQuery("select 'a' like '%À'").Check(testkit.Rows("1"))
	tk.MustQuery("select 'a' like '%À '").Check(testkit.Rows("0"))
	tk.MustQuery("select 'a' like 'À%'").Check(testkit.Rows("1"))
	tk.MustQuery("select 'a' like 'À_'").Check(testkit.Rows("0"))
	tk.MustQuery("select 'a' like '%À%'").Check(testkit.Rows("1"))
	tk.MustQuery("select 'aaa' like '%ÀAa%'").Check(testkit.Rows("1"))
	tk.MustExec("set names utf8mb4 collate utf8mb4_bin")

	tk.MustExec("use test;")
	tk.MustExec("drop table if exists t_like;")
	tk.MustExec("create table t_like(id int, b varchar(20) collate utf8mb4_general_ci);")
	tk.MustExec("insert into t_like values (1, 'aaa'), (2, 'abc'), (3, 'aac');")
	tk.MustQuery("select b like 'AaÀ' from t_like order by id;").Check(testkit.Rows("1", "0", "0"))
	tk.MustQuery("select b like 'Aa_' from t_like order by id;").Check(testkit.Rows("1", "0", "1"))
	tk.MustQuery("select b like '_A_' from t_like order by id;").Check(testkit.Rows("1", "0", "1"))
	tk.MustQuery("select b from t_like where b like 'Aa_' order by id;").Check(testkit.Rows("aaa", "aac"))
	tk.MustQuery("select b from t_like where b like 'A%' order by id;").Check(testkit.Rows("aaa", "abc", "aac"))
	tk.MustQuery("select b from t_like where b like '%A%' order by id;").Check(testkit.Rows("aaa", "abc", "aac"))
	tk.MustExec("alter table t_like add index idx_b(b);")
	tk.MustQuery("select b from t_like use index(idx_b) where b like 'Aa_' order by id;").Check(testkit.Rows("aaa", "aac"))
	tk.MustQuery("select b from t_like use index(idx_b) where b like 'A%' order by id;").Check(testkit.Rows("aaa", "abc", "aac"))
	tk.MustQuery("select b from t_like use index(idx_b) where b like '%A%' order by id;").Check(testkit.Rows("aaa", "abc", "aac"))
}

func (s *testIntegrationSerialSuite) TestCollateSubQuery(c *C) {
	collate.SetNewCollationEnabledForTest(true)
	defer collate.SetNewCollationEnabledForTest(false)
	tk := s.prepare4Collation(c, false)
	tk.MustQuery("select id from t where v in (select v from t_bin) order by id").Check(testkit.Rows("1", "2", "3", "4", "5", "6", "7"))
	tk.MustQuery("select id from t_bin where v in (select v from t) order by id").Check(testkit.Rows("1", "2", "3", "4", "5", "6", "7"))
	tk.MustQuery("select id from t where v not in (select v from t_bin) order by id").Check(testkit.Rows())
	tk.MustQuery("select id from t_bin where v not in (select v from t) order by id").Check(testkit.Rows())
	tk.MustQuery("select id from t where exists (select 1 from t_bin where t_bin.v=t.v) order by id").Check(testkit.Rows("1", "2", "3", "4", "5", "6", "7"))
	tk.MustQuery("select id from t_bin where exists (select 1 from t where t_bin.v=t.v) order by id").Check(testkit.Rows("1", "2", "3", "4", "5", "6", "7"))
	tk.MustQuery("select id from t where not exists (select 1 from t_bin where t_bin.v=t.v) order by id").Check(testkit.Rows())
	tk.MustQuery("select id from t_bin where not exists (select 1 from t where t_bin.v=t.v) order by id").Check(testkit.Rows())
}

func (s *testIntegrationSerialSuite) TestCollateDDL(c *C) {
	collate.SetNewCollationEnabledForTest(true)
	defer collate.SetNewCollationEnabledForTest(false)
	tk := testkit.NewTestKit(c, s.store)
	tk.MustExec("create database t;")
	tk.MustExec("use t;")
	tk.MustExec("drop database t;")
}

func (s *testIntegrationSuite) TestIssue15986(c *C) {
	tk := testkit.NewTestKit(c, s.store)
	tk.MustExec("use test")
	tk.MustExec("drop table if exists t0")
	tk.MustExec("CREATE TABLE t0(c0 int)")
	tk.MustExec("INSERT INTO t0 VALUES (0)")
	tk.MustQuery("SELECT t0.c0 FROM t0 WHERE CHAR(204355900);").Check(testkit.Rows("0"))
	tk.MustQuery("SELECT t0.c0 FROM t0 WHERE not CHAR(204355900);").Check(testkit.Rows())
	tk.MustQuery("SELECT t0.c0 FROM t0 WHERE '.0';").Check(testkit.Rows())
	tk.MustQuery("SELECT t0.c0 FROM t0 WHERE not '.0';").Check(testkit.Rows("0"))
	// If the number does not exceed the range of float64 and its value is not 0, it will be converted to true.
	tk.MustQuery("select * from t0 where '.000000000000000000000000000000000000000000000000000000" +
		"00000000000000000000000000000000000000000000000000000000000000000000000000000000000000000000" +
		"00000000000000000000000000000000000000000000000000000000000000000000000000000000000000000000" +
		"0000000000000000000000000000000000000000000000000000000000000000009';").Check(testkit.Rows("0"))
	tk.MustQuery("select * from t0 where not '.000000000000000000000000000000000000000000000000000000" +
		"00000000000000000000000000000000000000000000000000000000000000000000000000000000000000000000" +
		"00000000000000000000000000000000000000000000000000000000000000000000000000000000000000000000" +
		"0000000000000000000000000000000000000000000000000000000000000000009';").Check(testkit.Rows())

	// If the number is truncated beyond the range of float64, it will be converted to true when the truncated result is 0.
	tk.MustQuery("select * from t0 where '.0000000000000000000000000000000000000000000000000000000" +
		"000000000000000000000000000000000000000000000000000000000000000000000000000000000000000000000" +
		"000000000000000000000000000000000000000000000000000000000000000000000000000000000000000000000" +
		"00000000000000000000000000000000000000000000000000000000000000000000000000000000000009';").Check(testkit.Rows())
	tk.MustQuery("select * from t0 where not '.0000000000000000000000000000000000000000000000000000000" +
		"000000000000000000000000000000000000000000000000000000000000000000000000000000000000000000000" +
		"000000000000000000000000000000000000000000000000000000000000000000000000000000000000000000000" +
		"00000000000000000000000000000000000000000000000000000000000000000000000000000000000009';").Check(testkit.Rows("0"))
}

func (s *testIntegrationSuite2) TestIssue17791(c *C) {
	tk := testkit.NewTestKit(c, s.store)

	tk.MustExec("use test;")
	tk.MustExec("drop table if exists t;")
	tk.MustExec("SET sql_mode=DEFAULT;")
	tk.MustExec("CREATE TABLE t1 (" +
		" id INT NOT NULL PRIMARY KEY auto_increment," +
		" pad VARCHAR(10) NOT NULL," +
		" expr varchar(100) AS (NOT 1 BETWEEN -5 AND 5)" +
		");")
	tk.MustExec("INSERT INTO t1 (pad) VALUES ('a'), ('b');")
	tk.MustQuery("SELECT id, pad, expr, NOT 1 BETWEEN -5 AND 5 as expr_in_select FROM t1;").Check(testkit.Rows("1 a 0 0", "2 b 0 0"))
}

func (s *testIntegrationSuite) TestNegativeZeroForHashJoin(c *C) {
	tk := testkit.NewTestKit(c, s.store)
	tk.MustExec("use test;")
	tk.MustExec("drop table if exists t0, t1")
	tk.MustExec("CREATE TABLE t0(c0 float);")
	tk.MustExec("CREATE TABLE t1(c0 float);")
	tk.MustExec("INSERT INTO t1(c0) VALUES (0);")
	tk.MustExec("INSERT INTO t0(c0) VALUES (0);")
	tk.MustQuery("SELECT t1.c0 FROM t1, t0 WHERE t0.c0=-t1.c0;").Check(testkit.Rows("0"))
	tk.MustExec("drop TABLE t0;")
	tk.MustExec("drop table t1;")
}

func (s *testIntegrationSuite) TestIssue15743(c *C) {
	tk := testkit.NewTestKit(c, s.store)
	tk.MustExec("use test")
	tk.MustExec("drop table if exists t0")
	tk.MustExec("CREATE TABLE t0(c0 int)")
	tk.MustExec("INSERT INTO t0 VALUES (1)")
	tk.MustQuery("SELECT * FROM t0 WHERE 1 AND 0.4").Check(testkit.Rows("1"))
}

func (s *testIntegrationSuite) TestIssue15725(c *C) {
	tk := testkit.NewTestKit(c, s.store)
	tk.MustExec("use test;")
	tk.MustExec("drop table if exists t")
	tk.MustExec("create table t(a int)")
	tk.MustExec("insert into t values(2)")
	tk.MustQuery("select * from t where (not not a) = a").Check(testkit.Rows())
	tk.MustQuery("select * from t where (not not not not a) = a").Check(testkit.Rows())
}

func (s *testIntegrationSuite) TestIssue15790(c *C) {
	tk := testkit.NewTestKit(c, s.store)
	tk.MustExec("use test;")
	tk.MustExec("drop table if exists t0")
	tk.MustExec("CREATE TABLE t0(c0 INT);")
	tk.MustExec("INSERT INTO t0(c0) VALUES (0);")
	tk.MustQuery("SELECT * FROM t0 WHERE -10000000000000000000 | t0.c0 UNION SELECT * FROM t0;").Check(testkit.Rows("0"))
	tk.MustQuery("SELECT * FROM t0 WHERE -10000000000000000000 | t0.c0 UNION all SELECT * FROM t0;").Check(testkit.Rows("0", "0"))
	tk.MustExec("drop table t0;")
}

func (s *testIntegrationSuite) TestIssue15992(c *C) {
	tk := testkit.NewTestKitWithInit(c, s.store)
	tk.MustExec("use test;")
	tk.MustExec("drop table if exists t0")
	tk.MustExec("CREATE TABLE t0(c0 INT, c1 INT AS (c0));")
	tk.MustExec("CREATE INDEX i0 ON t0(c1);")
	tk.MustQuery("SELECT t0.c0 FROM t0 UNION ALL SELECT 0 FROM t0;").Check(testkit.Rows())
	tk.MustExec("drop table t0;")
}

func (s *testIntegrationSuite) TestIssue16419(c *C) {
	tk := testkit.NewTestKitWithInit(c, s.store)
	tk.MustExec("use test;")
	tk.MustExec("drop table if exists t0")
	tk.MustExec("drop table if exists t1")
	tk.MustExec("CREATE TABLE t0(c0 INT);")
	tk.MustExec("CREATE TABLE t1(c0 INT);")
	tk.MustQuery("SELECT * FROM t1 NATURAL LEFT JOIN t0 WHERE NOT t1.c0;").Check(testkit.Rows())
	tk.MustExec("drop table t0, t1;")
}

func (s *testIntegrationSuite) TestIssue16029(c *C) {
	tk := testkit.NewTestKit(c, s.store)
	tk.MustExec("use test;")
	tk.MustExec("drop table if exists t0,t1;")
	tk.MustExec("CREATE TABLE t0(c0 INT);")
	tk.MustExec("CREATE TABLE t1(c0 INT);")
	tk.MustExec("INSERT INTO t0 VALUES (NULL), (1);")
	tk.MustExec("INSERT INTO t1 VALUES (0);")
	tk.MustQuery("SELECT t0.c0 FROM t0 JOIN t1 ON (t0.c0 REGEXP 1) | t1.c0  WHERE BINARY STRCMP(t1.c0, t0.c0);").Check(testkit.Rows("1"))
	tk.MustExec("drop table t0;")
	tk.MustExec("drop table t1;")
}

func (s *testIntegrationSuite) TestIssue16426(c *C) {
	tk := testkit.NewTestKit(c, s.store)
	tk.MustExec("use test")
	tk.MustExec("drop table if exists t")
	tk.MustExec("create table t (a int)")
	tk.MustExec("insert into t values (42)")
	tk.MustQuery("select a from t where a/10000").Check(testkit.Rows("42"))
	tk.MustQuery("select a from t where a/100000").Check(testkit.Rows("42"))
	tk.MustQuery("select a from t where a/1000000").Check(testkit.Rows("42"))
	tk.MustQuery("select a from t where a/10000000").Check(testkit.Rows("42"))
}

func (s *testIntegrationSuite) TestIssue16779(c *C) {
	tk := testkit.NewTestKit(c, s.store)
	tk.MustExec("use test")
	tk.MustExec("drop table if exists t0")
	tk.MustExec("drop table if exists t1")
	tk.MustExec("create table t0 (c0 int)")
	tk.MustExec("create table t1 (c0 int)")
	tk.MustQuery("SELECT * FROM t1 LEFT JOIN t0 ON TRUE WHERE BINARY EXPORT_SET(0, 0, 0 COLLATE 'binary', t0.c0, 0 COLLATE 'binary')")
}

func (s *testIntegrationSuite) TestIssue16505(c *C) {
	tk := testkit.NewTestKit(c, s.store)
	tk.MustExec("use test;")
	tk.MustExec("drop table if exists t;")
	tk.MustExec("CREATE TABLE t(c varchar(100), index idx(c(100)));")
	tk.MustExec("INSERT INTO t VALUES (NULL),('1'),('0'),(''),('aaabbb'),('0abc'),('123e456'),('0.0001deadsfeww');")
	tk.MustQuery("select * from t where c;").Sort().Check(testkit.Rows("0.0001deadsfeww", "1", "123e456"))
	tk.MustQuery("select /*+ USE_INDEX(t, idx) */ * from t where c;").Sort().Check(testkit.Rows("0.0001deadsfeww", "1", "123e456"))
	tk.MustQuery("select /*+ IGNORE_INDEX(t, idx) */* from t where c;").Sort().Check(testkit.Rows("0.0001deadsfeww", "1", "123e456"))
	tk.MustExec("drop table t;")
}

func (s *testIntegrationSuite) TestIssue17098(c *C) {
	tk := testkit.NewTestKit(c, s.store)
	tk.MustExec("use test")
	tk.MustExec("drop table if exists t1, t2")
	tk.MustExec("create table t1(a char) collate utf8mb4_bin;")
	tk.MustExec("create table t2(a char) collate utf8mb4_bin;;")
	tk.MustExec("insert into t1 values('a');")
	tk.MustExec("insert into t2 values('a');")
	tk.MustQuery("select collation(t1.a) from t1 union select collation(t2.a) from t2;").Check(testkit.Rows("utf8mb4_bin"))
}

func (s *testIntegrationSuite) TestIssue16697(c *C) {
	tk := testkit.NewTestKit(c, s.store)
	tk.MustExec("use test")
	tk.MustExec("drop table if exists t")
	tk.MustExec("CREATE TABLE `t` (`a` int(11) DEFAULT NULL,`b` int(11) DEFAULT NULL)")
	tk.MustExec("insert into t values (1, 1)")
	for i := 0; i < 8; i++ {
		tk.MustExec("insert into t select * from t")
	}
	rows := tk.MustQuery("explain analyze  select t1.a, t1.a +1 from t t1 join t t2 join t t3 order by t1.a").Rows()
	for _, row := range rows {
		line := fmt.Sprintf("%v", row)
		if strings.Contains(line, "Projection") {
			c.Assert(strings.Contains(line, "KB"), IsTrue)
			c.Assert(strings.Contains(line, "MB"), IsFalse)
			c.Assert(strings.Contains(line, "GB"), IsFalse)
		}
	}
}

func (s *testIntegrationSuite) TestIssue17115(c *C) {
	tk := testkit.NewTestKit(c, s.store)
	tk.MustQuery("select collation(user());").Check(testkit.Rows("utf8mb4_bin"))
	tk.MustQuery("select collation(compress('abc'));").Check(testkit.Rows("binary"))
}

func (s *testIntegrationSuite) TestIssue17287(c *C) {
	tk := testkit.NewTestKit(c, s.store)
	orgEnable := plannercore.PreparedPlanCacheEnabled()
	defer func() {
		plannercore.SetPreparedPlanCache(orgEnable)
	}()
	plannercore.SetPreparedPlanCache(true)
	var err error
	tk.Se, err = session.CreateSession4TestWithOpt(s.store, &session.Opt{
		PreparedPlanCache: kvcache.NewSimpleLRUCache(100, 0.1, math.MaxUint64),
	})
	c.Assert(err, IsNil)

	tk.MustExec("use test;")
	tk.MustExec("drop table if exists t;")
	tk.MustExec("set @@tidb_enable_vectorized_expression = false;")
	tk.MustExec("create table t(a datetime);")
	tk.MustExec("insert into t values(from_unixtime(1589873945)), (from_unixtime(1589873946));")
	tk.MustExec("prepare stmt7 from 'SELECT unix_timestamp(a) FROM t WHERE a = from_unixtime(?);';")
	tk.MustExec("set @val1 = 1589873945;")
	tk.MustExec("set @val2 = 1589873946;")
	tk.MustQuery("execute stmt7 using @val1;").Check(testkit.Rows("1589873945"))
	tk.MustQuery("execute stmt7 using @val2;").Check(testkit.Rows("1589873946"))
}

func (s *testIntegrationSuite) TestIssue17898(c *C) {
	tk := testkit.NewTestKit(c, s.store)
	tk.MustExec("use test")

	tk.MustExec("drop table t0")
	tk.MustExec("create table t0(a char(10), b int as ((a)));")
	tk.MustExec("insert into t0(a) values(\"0.5\");")
	tk.MustQuery("select * from t0;").Check(testkit.Rows("0.5 1"))
}

func (s *testIntegrationSuite) TestIssue17727(c *C) {
	tk := testkit.NewTestKit(c, s.store)
	orgEnable := plannercore.PreparedPlanCacheEnabled()
	defer func() {
		plannercore.SetPreparedPlanCache(orgEnable)
	}()
	plannercore.SetPreparedPlanCache(true)
	var err error
	tk.Se, err = session.CreateSession4TestWithOpt(s.store, &session.Opt{
		PreparedPlanCache: kvcache.NewSimpleLRUCache(100, 0.1, math.MaxUint64),
	})
	c.Assert(err, IsNil)

	tk.MustExec("use test;")
	tk.MustExec("DROP TABLE IF EXISTS t1;")
	tk.MustExec("CREATE TABLE t1 (id INT NOT NULL PRIMARY KEY auto_increment, a timestamp NOT NULL);")
	tk.MustExec("INSERT INTO t1 VALUES (null, '2020-05-30 20:30:00');")
	tk.MustExec("PREPARE mystmt FROM 'SELECT * FROM t1 WHERE UNIX_TIMESTAMP(a) >= ?';")
	tk.MustExec("SET @a=1590868800;")
	tk.MustQuery("EXECUTE mystmt USING @a;").Check(testkit.Rows())
	tk.MustQuery("select @@last_plan_from_cache;").Check(testkit.Rows("0"))

	tk.MustExec("SET @a=1590868801;")
	tk.MustQuery("EXECUTE mystmt USING @a;").Check(testkit.Rows())
	tk.MustQuery("select @@last_plan_from_cache;").Check(testkit.Rows("1"))

	tk.MustExec("prepare stmt from 'select unix_timestamp(?)';")
	tk.MustExec("set @a = '2020-05-30 20:30:00';")
	tk.MustQuery("execute stmt using @a;").Check(testkit.Rows("1590841800"))
	tk.MustQuery("select @@last_plan_from_cache;").Check(testkit.Rows("0"))

	tk.MustExec("set @a = '2020-06-12 13:47:58';")
	tk.MustQuery("execute stmt using @a;").Check(testkit.Rows("1591940878"))
	tk.MustQuery("select @@last_plan_from_cache;").Check(testkit.Rows("1"))
}

func (s *testIntegrationSerialSuite) TestIssue20268(c *C) {
	collate.SetNewCollationEnabledForTest(true)
	defer collate.SetNewCollationEnabledForTest(false)

	tk := testkit.NewTestKit(c, s.store)
	tk.MustExec("use test")
	tk.MustExec("drop table if exists t")
	tk.MustExec("CREATE TABLE `t` (   `a` enum('a','b') DEFAULT NULL ) ENGINE=InnoDB DEFAULT CHARSET=utf8mb4 COLLATE=utf8mb4_general_ci;")
	tk.MustExec("insert into t values('a');")
	tk.MustExec("select * from t where a = 'A';")
}

func (s *testIntegrationSuite) TestIssue18515(c *C) {
	tk := testkit.NewTestKit(c, s.store)
	tk.MustExec("use test")
	tk.MustExec("drop table if exists t")
	tk.MustExec("create table t(a int, b json, c int AS (JSON_EXTRACT(b, '$.population')), key(c));")
	tk.MustExec("select /*+ TIDB_INLJ(t2) */ t1.a, t1.c, t2.a from t t1, t t2 where t1.c=t2.c;")
}

func (s *testIntegrationSuite) TestIssue20223(c *C) {
	tk := testkit.NewTestKit(c, s.store)
	tk.MustExec("use test")
	tk.MustExec("drop table if exists t")
	tk.MustExec("CREATE TABLE t (" +
		"id int(10) unsigned NOT NULL AUTO_INCREMENT," +
		"type tinyint(4) NOT NULL," +
		"create_time int(11) NOT NULL," +
		"PRIMARY KEY (id)" +
		")")
	tk.MustExec("insert into t values (4, 2, 1598584933)")
	tk.MustQuery("select from_unixtime(create_time,'%Y-%m-%d') as t_day,count(*) as cnt from t where `type` = 1 " +
		"group by t_day union all " +
		"select from_unixtime(create_time,'%Y-%m-%d') as t_day,count(*) as cnt from t where `type` = 2 " +
		"group by t_day").Check(testkit.Rows("2020-08-28 1"))
}

func (s *testIntegrationSuite) TestIssue18525(c *C) {
	tk := testkit.NewTestKit(c, s.store)
	tk.MustExec("use test")
	tk.MustExec("drop table if exists t1")
	tk.MustExec("create table t1 (col0 BLOB, col1 CHAR(74), col2 DATE UNIQUE)")
	tk.MustExec("insert into t1 values ('l', '7a34bc7d-6786-461b-92d3-fd0a6cd88f39', '1000-01-03')")
	tk.MustExec("insert into t1 values ('l', NULL, '1000-01-04')")
	tk.MustExec("insert into t1 values ('b', NULL, '1000-01-02')")
	tk.MustQuery("select INTERVAL( ( CONVERT( -11752 USING utf8 ) ), 6558853612195285496, `col1`) from t1").Check(testkit.Rows("0", "0", "0"))

}

func (s *testIntegrationSerialSuite) TestIssue17989(c *C) {
	tk := testkit.NewTestKit(c, s.store)
	tk.MustExec("use test")
	tk.MustExec("drop table if exists t")
	tk.MustExec("create table t(a int, b tinyint as(a+1), c int as(b+1));")
	tk.MustExec("set sql_mode='';")
	tk.MustExec("insert into t(a) values(2000);")
	tk.MustExec("create index idx on t(c);")
	tk.MustQuery("select c from t;").Check(testkit.Rows("128"))
	tk.MustExec("admin check table t")
}

func (s *testIntegrationSuite2) TestSchemaDMLNotChange(c *C) {
	tk := testkit.NewTestKit(c, s.store)
	tk2 := testkit.NewTestKit(c, s.store)
	tk.MustExec("use test")
	tk2.MustExec("use test")
	tk.MustExec("drop table if exists t")
	tk.MustExec("create table t (id int primary key, c_json json);")
	tk.MustExec("insert into t values (1, '{\"k\": 1}');")
	tk.MustExec("begin")
	tk.MustExec("update t set c_json = '{\"k\": 2}' where id = 1;")
	tk2.MustExec("alter table t rename column c_json to cc_json;")
	tk.MustExec("commit")
}

func (s *testIntegrationSerialSuite) TestIssue18702(c *C) {
	collate.SetNewCollationEnabledForTest(true)
	defer collate.SetNewCollationEnabledForTest(false)
	tk := testkit.NewTestKit(c, s.store)

	tk.MustExec("use test;")
	tk.MustExec("DROP TABLE IF EXISTS t;")
	// test unique index
	tk.MustExec(`CREATE TABLE t (
  a bigint(20) PRIMARY KEY,
  b varchar(50) COLLATE utf8_general_ci DEFAULT NULL,
  c int,
  d int,
    UNIQUE KEY idx_bc(b, c)
  ) ENGINE=InnoDB DEFAULT CHARSET=utf8 COLLATE=utf8_general_ci;
`)
	// test without untouched flag.
	tk.MustExec("INSERT INTO t VALUES (1, 'A', 10, 1), (2, 'B', 20, 1);")
	tk.MustExec("BEGIN;")
	tk.MustExec("UPDATE t SET c = 5 WHERE c = 10;")
	tk.MustQuery("SELECT * FROM t FORCE INDEX(idx_bc) WHERE b = 'A';").Check(testkit.Rows("1 A 5 1"))
	tk.MustExec("ROLLBACK;")
	tk.MustQuery("SELECT * FROM t FORCE INDEX(idx_bc);").Check(testkit.Rows("1 A 10 1", "2 B 20 1"))

	// test with untouched flag.
	tk.MustExec("BEGIN;")
	tk.MustExec("UPDATE t SET d = 5 WHERE c = 10;")
	tk.MustQuery("SELECT * FROM t FORCE INDEX(idx_bc) WHERE b = 'A';").Check(testkit.Rows("1 A 10 5"))
	tk.MustExec("ROLLBACK;")
	tk.MustQuery("SELECT * FROM t FORCE INDEX(idx_bc);").Check(testkit.Rows("1 A 10 1", "2 B 20 1"))

	// test update handle
	tk.MustExec("BEGIN;")
	tk.MustExec("UPDATE t SET a = 3 WHERE a = 1;")
	tk.MustQuery("SELECT * FROM t FORCE INDEX(idx_bc) WHERE b = 'A';").Check(testkit.Rows("3 A 10 1"))
	tk.MustExec("ROLLBACK;")
	tk.MustQuery("SELECT * FROM t FORCE INDEX(idx_bc);").Check(testkit.Rows("1 A 10 1", "2 B 20 1"))

	// test with INSERT ... ON DUPLICATE KEY UPDATE
	tk.MustExec("BEGIN;")
	tk.MustExec("INSERT INTO t VALUES (1, 'A', 10, 1) ON DUPLICATE KEY UPDATE c = 5;")
	tk.MustQuery("SELECT * FROM t FORCE INDEX(idx_bc) WHERE b = 'A';").Check(testkit.Rows("1 A 5 1"))
	tk.MustExec("ROLLBACK;")
	tk.MustQuery("SELECT * FROM t FORCE INDEX(idx_bc);").Check(testkit.Rows("1 A 10 1", "2 B 20 1"))

	tk.MustExec("BEGIN;")
	tk.MustExec("INSERT INTO t VALUES (1, 'A', 10, 1) ON DUPLICATE KEY UPDATE b = 'C'")
	tk.MustQuery("SELECT * FROM t FORCE INDEX(idx_bc) WHERE b = 'c';").Check(testkit.Rows("1 C 10 1"))
	tk.MustExec("ROLLBACK;")
	tk.MustQuery("SELECT * FROM t FORCE INDEX(idx_bc);").Check(testkit.Rows("1 A 10 1", "2 B 20 1"))

	// test update handle
	tk.MustExec("BEGIN;")
	tk.MustExec("INSERT INTO t VALUES (1, 'A', 10, 1) ON DUPLICATE KEY UPDATE a = 3")
	tk.MustQuery("SELECT * FROM t FORCE INDEX(idx_bc) WHERE b = 'A';").Check(testkit.Rows("3 A 10 1"))
	tk.MustExec("ROLLBACK;")
	tk.MustQuery("SELECT * FROM t FORCE INDEX(idx_bc);").Check(testkit.Rows("1 A 10 1", "2 B 20 1"))

	// test with REPLACE INTO
	tk.MustExec("BEGIN;")
	tk.MustExec("REPLACE INTO t VALUES (1, 'A', 5, 1);")
	tk.MustQuery("SELECT * FROM t FORCE INDEX(idx_bc) WHERE b = 'A';").Check(testkit.Rows("1 A 5 1"))
	tk.MustExec("ROLLBACK;")
	tk.MustQuery("SELECT * FROM t FORCE INDEX(idx_bc);").Check(testkit.Rows("1 A 10 1", "2 B 20 1"))

	// test update handle
	tk.MustExec("BEGIN;")
	tk.MustExec("REPLACE INTO t VALUES (3, 'A', 10, 1);")
	tk.MustQuery("SELECT * FROM t FORCE INDEX(idx_bc) WHERE b = 'A';").Check(testkit.Rows("3 A 10 1"))
	tk.MustExec("ROLLBACK;")
	tk.MustQuery("SELECT * FROM t FORCE INDEX(idx_bc);").Check(testkit.Rows("1 A 10 1", "2 B 20 1"))

	// test non-unique index
	tk.MustExec("DROP TABLE IF EXISTS t;")
	tk.MustExec(`CREATE TABLE t (
  a bigint(20) PRIMARY KEY,
  b varchar(50) COLLATE utf8_general_ci DEFAULT NULL,
  c int,
  d int,
    KEY idx_bc(b, c)
  ) ENGINE=InnoDB DEFAULT CHARSET=utf8 COLLATE=utf8_general_ci;
`)
	// test without untouched flag.
	tk.MustExec("INSERT INTO t VALUES (1, 'A', 10, 1), (2, 'B', 20, 1);")
	tk.MustExec("BEGIN;")
	tk.MustExec("UPDATE t SET c = 5 WHERE c = 10;")
	tk.MustQuery("SELECT * FROM t FORCE INDEX(idx_bc) WHERE b = 'A';").Check(testkit.Rows("1 A 5 1"))
	tk.MustExec("ROLLBACK;")
	tk.MustQuery("SELECT * FROM t FORCE INDEX(idx_bc);").Check(testkit.Rows("1 A 10 1", "2 B 20 1"))

	// test with untouched flag.
	tk.MustExec("BEGIN;")
	tk.MustExec("UPDATE t SET d = 5 WHERE c = 10;")
	tk.MustQuery("SELECT * FROM t FORCE INDEX(idx_bc) WHERE b = 'A';").Check(testkit.Rows("1 A 10 5"))
	tk.MustExec("ROLLBACK;")
	tk.MustQuery("SELECT * FROM t FORCE INDEX(idx_bc);").Check(testkit.Rows("1 A 10 1", "2 B 20 1"))

	// test with INSERT ... ON DUPLICATE KEY UPDATE
	tk.MustExec("BEGIN;")
	tk.MustExec("INSERT INTO t VALUES (1, 'A', 10, 1) ON DUPLICATE KEY UPDATE c = 5;")
	tk.MustQuery("SELECT * FROM t FORCE INDEX(idx_bc) WHERE b = 'A';").Check(testkit.Rows("1 A 5 1"))
	tk.MustExec("ROLLBACK;")
	tk.MustQuery("SELECT * FROM t FORCE INDEX(idx_bc);").Check(testkit.Rows("1 A 10 1", "2 B 20 1"))

	tk.MustExec("BEGIN;")
	tk.MustExec("INSERT INTO t VALUES (1, 'A', 10, 1) ON DUPLICATE KEY UPDATE b = 'C'")
	tk.MustQuery("SELECT * FROM t FORCE INDEX(idx_bc) WHERE b = 'c';").Check(testkit.Rows("1 C 10 1"))
	tk.MustExec("ROLLBACK;")
	tk.MustQuery("SELECT * FROM t FORCE INDEX(idx_bc);").Check(testkit.Rows("1 A 10 1", "2 B 20 1"))

	// test update handle
	tk.MustExec("BEGIN;")
	tk.MustExec("INSERT INTO t VALUES (1, 'A', 10, 1) ON DUPLICATE KEY UPDATE a = 3")
	tk.MustQuery("SELECT * FROM t FORCE INDEX(idx_bc) WHERE b = 'A';").Check(testkit.Rows("3 A 10 1"))
	tk.MustExec("ROLLBACK;")
	tk.MustQuery("SELECT * FROM t FORCE INDEX(idx_bc);").Check(testkit.Rows("1 A 10 1", "2 B 20 1"))

	// test with REPLACE INTO
	tk.MustExec("BEGIN;")
	tk.MustExec("REPLACE INTO t VALUES (1, 'A', 5, 1);")
	tk.MustQuery("SELECT * FROM t FORCE INDEX(idx_bc) WHERE b = 'A';").Check(testkit.Rows("1 A 5 1"))
	tk.MustExec("ROLLBACK;")
	tk.MustQuery("SELECT * FROM t FORCE INDEX(idx_bc);").Check(testkit.Rows("1 A 10 1", "2 B 20 1"))

	// test update handle
	tk.MustExec("BEGIN;")
	tk.MustExec("REPLACE INTO t VALUES (3, 'A', 10, 1);")
	tk.MustQuery("SELECT * FROM t FORCE INDEX(idx_bc) WHERE b = 'A';").Check(testkit.Rows("1 A 10 1", "3 A 10 1"))
	tk.MustExec("ROLLBACK;")
	tk.MustQuery("SELECT * FROM t FORCE INDEX(idx_bc);").Check(testkit.Rows("1 A 10 1", "2 B 20 1"))
}

func (s *testIntegrationSuite) TestIssue18850(c *C) {
	tk := testkit.NewTestKit(c, s.store)
	tk.MustExec("use test")
	tk.MustExec("drop table if exists t, t1")
	tk.MustExec("create table t(a int, b enum('A', 'B'));")
	tk.MustExec("create table t1(a1 int, b1 enum('B', 'A'));")
	tk.MustExec("insert into t values (1, 'A');")
	tk.MustExec("insert into t1 values (1, 'A');")
	tk.MustQuery("select /*+ HASH_JOIN(t, t1) */ * from t join t1 on t.b = t1.b1;").Check(testkit.Rows("1 A 1 A"))

	tk.MustExec("drop table t, t1")
	tk.MustExec("create table t(a int, b set('A', 'B'));")
	tk.MustExec("create table t1(a1 int, b1 set('B', 'A'));")
	tk.MustExec("insert into t values (1, 'A');")
	tk.MustExec("insert into t1 values (1, 'A');")
	tk.MustQuery("select /*+ HASH_JOIN(t, t1) */ * from t join t1 on t.b = t1.b1;").Check(testkit.Rows("1 A 1 A"))
}

func (s *testIntegrationSerialSuite) TestIssue18652(c *C) {
	tk := testkit.NewTestKit(c, s.store)
	tk.MustExec("use test")
	tk.MustExec("DROP TABLE IF EXISTS t1")
	tk.MustExec("CREATE TABLE t1 ( `pk` int not null primary key auto_increment, `col_smallint_key_signed` smallint  , key (`col_smallint_key_signed`))")
	tk.MustExec("INSERT INTO `t1` VALUES (1,0),(2,NULL),(3,NULL),(4,0),(5,0),(6,NULL),(7,NULL),(8,0),(9,0),(10,0)")
	tk.MustQuery("SELECT * FROM t1 WHERE ( LOG( `col_smallint_key_signed`, -8297584758403770424 ) ) DIV 1").Check(testkit.Rows())
}

func (s *testIntegrationSerialSuite) TestIssue18662(c *C) {
	collate.SetNewCollationEnabledForTest(true)
	defer collate.SetNewCollationEnabledForTest(false)

	tk := testkit.NewTestKit(c, s.store)
	tk.MustExec("use test")
	tk.MustExec("drop table if exists t")
	tk.MustExec("create table t(a varchar(10) collate utf8mb4_bin, b varchar(10) collate utf8mb4_general_ci);")
	tk.MustExec("insert into t (a, b) values ('a', 'A');")
	tk.MustQuery("select * from t where field('A', a collate utf8mb4_general_ci, b) > 1;").Check(testkit.Rows())
	tk.MustQuery("select * from t where field('A', a, b collate utf8mb4_general_ci) > 1;").Check(testkit.Rows())
	tk.MustQuery("select * from t where field('A' collate utf8mb4_general_ci, a, b) > 1;").Check(testkit.Rows())
	tk.MustQuery("select * from t where field('A', a, b) > 1;").Check(testkit.Rows("a A"))
}

func (s *testIntegrationSerialSuite) TestIssue19045(c *C) {
	tk := testkit.NewTestKit(c, s.store)
	tk.MustExec("use test")
	tk.MustExec("drop table if exists t, t1, t2")
	tk.MustExec(`CREATE TABLE t (
  id int(11) NOT NULL AUTO_INCREMENT,
  a char(10) DEFAULT NULL,
  PRIMARY KEY (id)
);`)
	tk.MustExec(`CREATE TABLE t1 (
  id int(11) NOT NULL AUTO_INCREMENT,
  a char(10) DEFAULT NULL,
  b char(10) DEFAULT NULL,
  c char(10) DEFAULT NULL,
  PRIMARY KEY (id)
);`)
	tk.MustExec(`CREATE TABLE t2 (
  id int(11) NOT NULL AUTO_INCREMENT,
  a char(10) DEFAULT NULL,
  b char(10) DEFAULT NULL,
  PRIMARY KEY (id),
  UNIQUE KEY b (b)
);`)
	tk.MustExec(`insert into t1(a,b,c) values('hs4_0004', "04", "101"), ('a01', "01", "101"),('a011', "02", "101");`)
	tk.MustExec(`insert into t2(a,b) values("02","03");`)
	tk.MustExec(`insert into t(a) values('101'),('101');`)
	tk.MustQuery(`select  ( SELECT t1.a FROM  t1,  t2 WHERE t1.b = t2.a AND  t2.b = '03' AND t1.c = a.a) invode from t a ;`).Check(testkit.Rows("a011", "a011"))
}

func (s *testIntegrationSerialSuite) TestIssue19383(c *C) {
	tk := testkit.NewTestKit(c, s.store)
	tk.MustExec("use test")
	tk.MustExec("DROP TABLE IF EXISTS t1")
	tk.MustExec("CREATE TABLE t1 (a INT NOT NULL PRIMARY KEY)")
	tk.MustExec("INSERT INTO t1 VALUES (1),(2),(3)")
	_, err := tk.Exec("SELECT * FROM t1 LOCK IN SHARE MODE")
	message := `function LOCK IN SHARE MODE has only noop implementation in tidb now, use tidb_enable_noop_functions to enable these functions`
	c.Assert(strings.Contains(err.Error(), message), IsTrue)
	tk.MustExec("SET tidb_enable_noop_functions=1")
	tk.MustExec("SELECT * FROM t1 LOCK IN SHARE MODE")
}

func (s *testIntegrationSerialSuite) TestIssue19315(c *C) {
	tk := testkit.NewTestKit(c, s.store)
	tk.MustExec("use test")
	tk.MustExec("drop table if exists t")
	tk.MustExec("drop table if exists t1")
	tk.MustExec("CREATE TABLE `t` (`a` bit(10) DEFAULT NULL,`b` int(11) DEFAULT NULL) ENGINE=InnoDB DEFAULT CHARSET=utf8mb4 COLLATE=utf8mb4_bin")
	tk.MustExec("INSERT INTO `t` VALUES (_binary '\\0',1),(_binary '\\0',2),(_binary '\\0',5),(_binary '\\0',4),(_binary '\\0',2),(_binary '\\0	',4)")
	tk.MustExec("CREATE TABLE `t1` (`a` int(11) DEFAULT NULL, `b` int(11) DEFAULT NULL) ENGINE=InnoDB DEFAULT CHARSET=utf8mb4 COLLATE=utf8mb4_bin")
	tk.MustExec("INSERT INTO `t1` VALUES (1,1),(1,5),(2,3),(2,4),(3,3)")
	err := tk.QueryToErr("select * from t where t.b > (select min(t1.b) from t1 where t1.a > t.a)")
	c.Assert(err, IsNil)
}

func (s *testIntegrationSerialSuite) TestIssue18674(c *C) {
	tk := testkit.NewTestKit(c, s.store)
	tk.MustQuery("select -1.0 % -1.0").Check(testkit.Rows("0.0"))
	tk.MustExec("use test")
	tk.MustExec("drop table if exists t1")
	tk.MustExec("create table t1(`pk` int primary key,`col_float_key_signed` float  ,key (`col_float_key_signed`))")
	tk.MustExec("insert into t1 values (0, null), (1, 0), (2, -0), (3, 1), (-1,-1)")
	tk.MustQuery("select * from t1 where ( `col_float_key_signed` % `col_float_key_signed`) IS FALSE").Sort().Check(testkit.Rows("-1 -1", "3 1"))
	tk.MustQuery("select  `col_float_key_signed` , `col_float_key_signed` % `col_float_key_signed` from t1").Sort().Check(testkit.Rows(
		"-1 -0", "0 <nil>", "0 <nil>", "1 0", "<nil> <nil>"))
	tk.MustQuery("select  `col_float_key_signed` , (`col_float_key_signed` % `col_float_key_signed`) IS FALSE from t1").Sort().Check(testkit.Rows(
		"-1 1", "0 0", "0 0", "1 1", "<nil> 0"))
}

func (s *testIntegrationSuite) TestIssue19504(c *C) {
	tk := testkit.NewTestKit(c, s.store)
	tk.MustExec("use test")
	tk.MustExec("drop table if exists t1;")
	tk.MustExec("create table t1 (c_int int, primary key (c_int));")
	tk.MustExec("insert into t1 values (1), (2), (3);")
	tk.MustExec("drop table if exists t2;")
	tk.MustExec("create table t2 (c_int int, primary key (c_int));")
	tk.MustExec("insert into t2 values (1);")
	tk.MustQuery("select (select count(c_int) from t2 where c_int = t1.c_int) c1, (select count(1) from t2 where c_int = t1.c_int) c2 from t1;").
		Check(testkit.Rows("1 1", "0 0", "0 0"))
	tk.MustQuery("select (select count(c_int*c_int) from t2 where c_int = t1.c_int) c1, (select count(1) from t2 where c_int = t1.c_int) c2 from t1;").
		Check(testkit.Rows("1 1", "0 0", "0 0"))
}

func (s *testIntegrationSerialSuite) TestIssue19804(c *C) {
	collate.SetNewCollationEnabledForTest(true)
	defer collate.SetNewCollationEnabledForTest(false)

	tk := testkit.NewTestKit(c, s.store)
	tk.MustExec(`use test;`)
	tk.MustExec(`drop table if exists t;`)
	tk.MustExec(`create table t(a set('a', 'b', 'c'));`)
	tk.MustGetErrMsg("alter table t change a a set('a', 'b', 'c', 'c');", "[types:1291]Column 'a' has duplicated value 'c' in SET")
	tk.MustExec(`drop table if exists t;`)
	tk.MustExec(`create table t(a enum('a', 'b', 'c'));`)
	tk.MustGetErrMsg("alter table t change a a enum('a', 'b', 'c', 'c');", "[types:1291]Column 'a' has duplicated value 'c' in ENUM")
	tk.MustExec(`drop table if exists t;`)
	tk.MustExec(`create table t(a set('a', 'b', 'c'));`)
	tk.MustExec(`alter table t change a a set('a', 'b', 'c', 'd');`)
	tk.MustGetErrMsg(`alter table t change a a set('a', 'b', 'c', 'e', 'f');`, "[ddl:8200]Unsupported modify column: cannot modify set column value d to e")
}

func (s *testIntegrationSerialSuite) TestIssue18949(c *C) {
	collate.SetNewCollationEnabledForTest(true)
	defer collate.SetNewCollationEnabledForTest(false)

	tk := testkit.NewTestKit(c, s.store)
	tk.MustExec("use test")
	tk.MustExec("drop table if exists t")
	tk.MustExec("create table t(id int, value set ('a','b','c') charset utf8mb4 collate utf8mb4_bin default 'a,b ');")
	tk.MustExec("drop table t")
	tk.MustExec("create table test(id int, value set ('a','b','c') charset utf8mb4 collate utf8mb4_general_ci default 'a,B ,C');")
}

func (s *testIntegrationSerialSuite) TestIssue17233(c *C) {
	tk := testkit.NewTestKit(c, s.store)
	tk.MustExec("use test")
	tk.MustExec("drop table if exists table_int")
	tk.MustExec(`CREATE TABLE table_int (
	  id_0 int(16) NOT NULL AUTO_INCREMENT,
	  col_int_0 int(16) DEFAULT NULL,
	  PRIMARY KEY (id_0),
	  KEY fvclc (id_0,col_int_0));`)
	tk.MustExec("INSERT INTO table_int VALUES (1,NULL),(2,NULL),(3,65535),(4,1),(5,0),(6,NULL),(7,-1),(8,65535),(9,NULL),(10,65535),(11,-1),(12,0),(13,-1),(14,1),(15,65535),(16,0),(17,1),(18,0),(19,0)")

	tk.MustExec("drop table if exists table_varchar")
	tk.MustExec(`CREATE TABLE table_varchar (
	  id_2 int(16) NOT NULL AUTO_INCREMENT,
	  col_varchar_2 varchar(511) DEFAULT NULL,
	  PRIMARY KEY (id_2));`)
	tk.MustExec(`INSERT INTO table_varchar VALUES (1,''),(2,''),(3,''),(4,''),(5,''),(6,''),(7,''),(8,''),(9,''),(10,''),(11,''),(12,'');`)

	tk.MustExec("drop table if exists table_float_varchar")
	tk.MustExec(`CREATE TABLE table_int_float_varchar (
	  id_6 int(16) NOT NULL AUTO_INCREMENT,
	  col_int_6 int(16) NOT NULL,
	  col_float_6 float DEFAULT NULL,
	  col_varchar_6 varchar(511) DEFAULT NULL,
	  PRIMARY KEY (id_6,col_int_6)
	)
	PARTITION BY RANGE ( col_int_6 ) (
	  PARTITION p0 VALUES LESS THAN (1),
	  PARTITION p2 VALUES LESS THAN (1000),
	  PARTITION p3 VALUES LESS THAN (10000),
	  PARTITION p5 VALUES LESS THAN (1000000),
	  PARTITION p7 VALUES LESS THAN (100000000),
	  PARTITION p9 VALUES LESS THAN (10000000000),
	  PARTITION p10 VALUES LESS THAN (100000000000),
	  PARTITION pn VALUES LESS THAN (MAXVALUE));`)
	tk.MustExec(`INSERT INTO table_int_float_varchar VALUES (1,-1,0.1,'0000-00-00 00:00:00'),(2,0,0,NULL),(3,-1,1,NULL),(4,0,NULL,NULL),(7,0,0.5,NULL),(8,0,0,NULL),(10,-1,0,'-1'),(5,1,-0.1,NULL),(6,1,0.1,NULL),(9,65535,0,'1');`)

	tk.MustExec("drop table if exists table_float")
	tk.MustExec(`CREATE TABLE table_float (
	  id_1 int(16) NOT NULL AUTO_INCREMENT,
	  col_float_1 float DEFAULT NULL,
	  PRIMARY KEY (id_1),
	  KEY zbjus (id_1,col_float_1));`)
	tk.MustExec(`INSERT INTO table_float VALUES (1,NULL),(2,-0.1),(3,-1),(4,NULL),(5,-0.1),(6,0),(7,0),(8,-1),(9,NULL),(10,NULL),(11,0.1),(12,-1);`)

	tk.MustExec("drop view if exists view_4")
	tk.MustExec(`CREATE DEFINER='root'@'127.0.0.1' VIEW view_4 (col_1, col_2, col_3, col_4, col_5, col_6, col_7, col_8, col_9, col_10) AS
    SELECT /*+ USE_INDEX(table_int fvclc, fvclc)*/
        tmp1.id_6 AS col_1,
        tmp1.col_int_6 AS col_2,
        tmp1.col_float_6 AS col_3,
        tmp1.col_varchar_6 AS col_4,
        tmp2.id_2 AS col_5,
        tmp2.col_varchar_2 AS col_6,
        tmp3.id_0 AS col_7,
        tmp3.col_int_0 AS col_8,
        tmp4.id_1 AS col_9,
        tmp4.col_float_1 AS col_10
    FROM ((
            test.table_int_float_varchar AS tmp1 LEFT JOIN
            test.table_varchar AS tmp2 ON ((NULL<=tmp2.col_varchar_2)) IS NULL
        ) JOIN
        test.table_int AS tmp3 ON (1.117853833115198e-03!=tmp1.col_int_6))
    JOIN
        test.table_float AS tmp4 ON !((1900370398268920328=0e+00)) WHERE ((''<='{Gm~PcZNb') OR (tmp2.id_2 OR tmp3.col_int_0)) ORDER BY col_1,col_2,col_3,col_4,col_5,col_6,col_7,col_8,col_9,col_10 LIMIT 20580,5;`)

	tk.MustExec("drop view if exists view_10")
	tk.MustExec(`CREATE DEFINER='root'@'127.0.0.1' VIEW view_10 (col_1, col_2) AS
    SELECT  table_int.id_0 AS col_1,
            table_int.col_int_0 AS col_2
    FROM test.table_int
    WHERE
        ((-1e+00=1) OR (0e+00>=table_int.col_int_0))
    ORDER BY col_1,col_2
    LIMIT 5,9;`)

	tk.MustQuery("SELECT col_1 FROM test.view_10").Sort().Check(testkit.Rows("16", "18", "19"))
	tk.MustQuery("SELECT col_1 FROM test.view_4").Sort().Check(testkit.Rows("8", "8", "8", "8", "8"))
	tk.MustQuery("SELECT view_10.col_1 FROM view_4 JOIN view_10").Check(testkit.Rows("16", "16", "16", "16", "16", "18", "18", "18", "18", "18", "19", "19", "19", "19", "19"))
}

func (s *testIntegrationSuite) TestIssue17767(c *C) {
	tk := testkit.NewTestKit(c, s.store)
	tk.MustExec("use test")
	tk.MustExec("drop table if exists t0;")
	tk.MustExec("CREATE TABLE t0(c0 INTEGER AS (NULL) NOT NULL, c1 INT);")
	tk.MustExec("CREATE INDEX i0 ON t0(c0, c1);")
	tk.MustExec("INSERT IGNORE INTO t0(c1) VALUES (0);")
	tk.MustQuery("SELECT * FROM t0").Check(testkit.Rows("0 0"))

	tk.MustExec("begin")
	tk.MustExec("INSERT IGNORE INTO t0(c1) VALUES (0);")
	tk.MustQuery("SELECT * FROM t0").Check(testkit.Rows("0 0", "0 0"))
	tk.MustExec("rollback")
}

func (s *testIntegrationSuite) TestIssue19596(c *C) {
	tk := testkit.NewTestKit(c, s.store)
	tk.MustExec("use test")
	tk.MustExec("drop table if exists t;")
	tk.MustExec("create table t (a int) partition by range(a) (PARTITION p0 VALUES LESS THAN (10));")
	tk.MustGetErrMsg("alter table t add partition (partition p1 values less than (a));", "[expression:1054]Unknown column 'a' in 'expression'")
	tk.MustQuery("select * from t;")
	tk.MustExec("drop table if exists t;")
	tk.MustGetErrMsg("create table t (a int) partition by range(a) (PARTITION p0 VALUES LESS THAN (a));", "[expression:1054]Unknown column 'a' in 'expression'")
}

func (s *testIntegrationSuite) TestIssue17476(c *C) {
	tk := testkit.NewTestKit(c, s.store)
	tk.MustExec("use test")
	tk.MustExec("DROP TABLE IF EXISTS `table_float`;")
	tk.MustExec("DROP TABLE IF EXISTS `table_int_float_varchar`;")
	tk.MustExec("CREATE TABLE `table_float` (`id_1` int(16) NOT NULL AUTO_INCREMENT,`col_float_1` float DEFAULT NULL,PRIMARY KEY (`id_1`)) ENGINE=InnoDB DEFAULT CHARSET=utf8mb4 COLLATE=utf8mb4_bin AUTO_INCREMENT=97635;")
	tk.MustExec("CREATE TABLE `table_int_float_varchar` " +
		"(`id_6` int(16) NOT NULL AUTO_INCREMENT," +
		"`col_int_6` int(16) DEFAULT NULL,`col_float_6` float DEFAULT NULL," +
		"`col_varchar_6` varchar(511) DEFAULT NULL,PRIMARY KEY (`id_6`)," +
		"KEY `vhyen` (`id_6`,`col_int_6`,`col_float_6`,`col_varchar_6`(1))," +
		"KEY `zzylq` (`id_6`,`col_int_6`,`col_float_6`,`col_varchar_6`(1))) " +
		"ENGINE=InnoDB DEFAULT CHARSET=utf8mb4 COLLATE=utf8mb4_bin AUTO_INCREMENT=90818;")

	tk.MustExec("INSERT INTO `table_float` VALUES (1,NULL),(2,0.1),(3,0),(4,-0.1),(5,-0.1),(6,NULL),(7,0.5),(8,0),(9,0),(10,NULL),(11,1),(12,1.5),(13,NULL),(14,NULL);")
	tk.MustExec("INSERT INTO `table_int_float_varchar` VALUES (1,0,0.1,'true'),(2,-1,1.5,'2020-02-02 02:02:00'),(3,NULL,1.5,NULL),(4,65535,0.1,'true'),(5,NULL,0.1,'1'),(6,-1,1.5,'2020-02-02 02:02:00'),(7,-1,NULL,''),(8,NULL,-0.1,NULL),(9,NULL,-0.1,'1'),(10,-1,NULL,''),(11,NULL,1.5,'false'),(12,-1,0,NULL),(13,0,-0.1,NULL),(14,-1,NULL,'-0'),(15,65535,-1,'1'),(16,NULL,0.5,NULL),(17,-1,NULL,NULL);")
	tk.MustQuery(`select count(*) from table_float
 JOIN table_int_float_varchar AS tmp3 ON (tmp3.col_varchar_6 AND NULL)
 IS NULL WHERE col_int_6=0;`).Check(testkit.Rows("14"))
	tk.MustQuery(`SELECT count(*) FROM (table_float JOIN table_int_float_varchar AS tmp3 ON (tmp3.col_varchar_6 AND NULL) IS NULL);`).Check(testkit.Rows("154"))
	tk.MustQuery(`SELECT * FROM (table_int_float_varchar AS tmp3) WHERE (col_varchar_6 AND NULL) IS NULL AND col_int_6=0;`).Check(testkit.Rows("13 0 -0.1 <nil>"))
}

func (s *testIntegrationSuite) TestIssue14349(c *C) {
	defer s.cleanEnv(c)
	tk := testkit.NewTestKit(c, s.store)
	tk.MustExec("use test;")
	tk.MustExec("drop table if exists papers;")
	tk.MustExec("create table papers(title text, content longtext)")
	tk.MustExec("insert into papers values('title', 'content')")
	tk.MustQuery(`select to_base64(title), to_base64(content) from papers;`).Check(testkit.Rows("dGl0bGU= Y29udGVudA=="))
	tk.MustExec("set tidb_enable_vectorized_expression = 0;")
	tk.MustQuery(`select to_base64(title), to_base64(content) from papers;`).Check(testkit.Rows("dGl0bGU= Y29udGVudA=="))
	tk.MustExec("set tidb_enable_vectorized_expression = 1;")
}

func (s *testIntegrationSuite) TestIssue20180(c *C) {
	tk := testkit.NewTestKit(c, s.store)
	tk.MustExec("use test")
	tk.MustExec("drop table if exists t;")
	tk.MustExec("drop table if exists t1;")
	tk.MustExec("create table t(a enum('a', 'b'), b tinyint);")
	tk.MustExec("create table t1(c varchar(20));")
	tk.MustExec("insert into t values('b', 0);")
	tk.MustExec("insert into t1 values('b');")
	tk.MustQuery("select * from t, t1 where t.a= t1.c;").Check(testkit.Rows("b 0 b"))
	tk.MustQuery("select * from t, t1 where t.b= t1.c;").Check(testkit.Rows("b 0 b"))
	tk.MustQuery("select * from t, t1 where t.a = t1.c and t.b= t1.c;").Check(testkit.Rows("b 0 b"))

	tk.MustExec("drop table if exists t;")
	tk.MustExec("create table t(a enum('a','b'));")
	tk.MustExec("insert into t values('b');")
	tk.MustQuery("select * from t where a > 1  and a = \"b\";").Check(testkit.Rows("b"))
}

func (s *testIntegrationSuite) TestIssue20369(c *C) {
	tk := testkit.NewTestKit(c, s.store)
	tk.MustExec("use test")
	tk.MustExec("drop table if exists t;")
	tk.MustExec("create table t(a int);")
	tk.MustExec("insert into t values (1);")
	tk.MustExec("insert into t select values(a) from t;")
	tk.MustQuery("select * from t").Check(testkit.Rows("1", "<nil>"))
}

func (s *testIntegrationSuite) TestIssue20730(c *C) {
	tk := testkit.NewTestKit(c, s.store)
	tk.MustExec("use test")
	tk.MustExec("DROP TABLE IF EXISTS tmp;")
	tk.MustExec("CREATE TABLE tmp (id int(11) NOT NULL,value int(1) NOT NULL,PRIMARY KEY (id))")
	tk.MustExec("INSERT INTO tmp VALUES (1, 1),(2,2),(3,3),(4,4),(5,5)")
	tk.MustExec("SET @sum := 10")
	tk.MustQuery("SELECT @sum := IF(@sum=20,4,@sum + tmp.value) sum FROM tmp ORDER BY tmp.id").Check(testkit.Rows("11", "13", "16", "20", "4"))
}

func (s *testIntegrationSuite) TestIssue20860(c *C) {
	tk := testkit.NewTestKit(c, s.store)
	tk.MustExec("use test")
	tk.MustExec("drop table if exists t;")
	tk.MustExec("create table t(id int primary key, c int, d timestamp null default null)")
	tk.MustExec("insert into t values(1, 2, '2038-01-18 20:20:30')")
	c.Assert(tk.ExecToErr("update t set d = adddate(d, interval 1 day) where id < 10"), NotNil)
}

<<<<<<< HEAD
func (s *testIntegrationSuite2) TestIssue15847(c *C) {
	tk := testkit.NewTestKit(c, s.store)
	tk.MustExec("use test")
	tk.MustExec("drop view if exists t15847")
	tk.MustExec("CREATE VIEW t15847(c0) AS SELECT NULL;")
	tk.MustQuery("SELECT * FROM t15847 WHERE (NOT (IF(t15847.c0, NULL, NULL)));").Check(testkit.Rows())
	tk.MustExec("drop view if exists t15847")
=======
func (s *testIntegrationSerialSuite) TestJsonObjectCompare(c *C) {
	tk := testkit.NewTestKit(c, s.store)
	tk.MustExec("use test")

	tk.MustQuery("select json_object('k', -1) > json_object('k', 2)").Check(testkit.Rows("0"))
	tk.MustQuery("select json_object('k', -1) < json_object('k', 2)").Check(testkit.Rows("1"))

	tk.MustExec("drop table if exists tx")
	tk.MustExec("create table tx(a double, b int)")
	tk.MustExec("insert into tx values (3.0, 3)")
	tk.MustQuery("select json_object('k', a) = json_object('k', b) from tx").Check(testkit.Rows("1"))
>>>>>>> c7beb87d
}

func (s *testIntegrationSerialSuite) TestIssue21290(c *C) {
	tk := testkit.NewTestKit(c, s.store)
	tk.MustExec("use test")
	tk.MustExec("drop table if exists t1;")
	tk.MustExec("create table t1(a date);")
	tk.MustExec("insert into t1 values (20100202);")
	tk.MustQuery("select a in ('2020-02-02', 20100202) from t1;").Check(testkit.Rows("1"))
}

func (s *testIntegrationSuite) TestIssue11645(c *C) {
	defer s.cleanEnv(c)
	tk := testkit.NewTestKit(c, s.store)
	tk.MustQuery(`SELECT DATE_ADD('1000-01-01 00:00:00', INTERVAL -2 HOUR);`).Check(testkit.Rows("0999-12-31 22:00:00"))
	tk.MustQuery(`SELECT DATE_ADD('1000-01-01 00:00:00', INTERVAL -200 HOUR);`).Check(testkit.Rows("0999-12-23 16:00:00"))
	tk.MustQuery(`SELECT DATE_ADD('0001-01-01 00:00:00', INTERVAL -2 HOUR);`).Check(testkit.Rows("0000-00-00 22:00:00"))
	tk.MustQuery(`SELECT DATE_ADD('0001-01-01 00:00:00', INTERVAL -25 HOUR);`).Check(testkit.Rows("0000-00-00 23:00:00"))
	tk.MustQuery(`SELECT DATE_ADD('0001-01-01 00:00:00', INTERVAL -8784 HOUR);`).Check(testkit.Rows("0000-00-00 00:00:00"))
	tk.MustQuery(`SELECT DATE_ADD('0001-01-01 00:00:00', INTERVAL -8785 HOUR);`).Check(testkit.Rows("<nil>"))
	tk.MustQuery(`SELECT DATE_ADD('0001-01-02 00:00:00', INTERVAL -2 HOUR);`).Check(testkit.Rows("0001-01-01 22:00:00"))
	tk.MustQuery(`SELECT DATE_ADD('0001-01-02 00:00:00', INTERVAL -24 HOUR);`).Check(testkit.Rows("0001-01-01 00:00:00"))
	tk.MustQuery(`SELECT DATE_ADD('0001-01-02 00:00:00', INTERVAL -25 HOUR);`).Check(testkit.Rows("0000-00-00 23:00:00"))
	tk.MustQuery(`SELECT DATE_ADD('0001-01-02 00:00:00', INTERVAL -8785 HOUR);`).Check(testkit.Rows("0000-00-00 23:00:00"))
}

func (s *testIntegrationSerialSuite) TestCollationIndexJoin(c *C) {
	collate.SetNewCollationEnabledForTest(true)
	defer collate.SetNewCollationEnabledForTest(false)
	tk := testkit.NewTestKit(c, s.store)
	tk.MustExec("use test")
	tk.MustExec("drop table if exists t1, t2")
	tk.MustExec("create table t1(a int, b char(10), key(b)) collate utf8mb4_general_ci")
	tk.MustExec("create table t2(a int, b char(10), key(b)) collate ascii_bin")
	tk.MustExec("insert into t1 values (1, 'a')")
	tk.MustExec("insert into t2 values (1, 'A')")

	tk.MustQuery("select /*+ inl_join(t1) */ t1.b, t2.b from t1 join t2 where t1.b=t2.b").Check(testkit.Rows("a A"))
	tk.MustQuery("select /*+ hash_join(t1) */ t1.b, t2.b from t1 join t2 where t1.b=t2.b").Check(testkit.Rows("a A"))
	tk.MustQuery("select /*+ merge_join(t1) */ t1.b, t2.b from t1 join t2 where t1.b=t2.b").Check(testkit.Rows("a A"))
	tk.MustQuery("select /*+ inl_hash_join(t1) */ t1.b, t2.b from t1 join t2 where t1.b=t2.b").Check(testkit.Rows("a A"))
	tk.MustQuery("select /*+ inl_hash_join(t2) */ t1.b, t2.b from t1 join t2 where t1.b=t2.b").Check(testkit.Rows("a A"))
	tk.MustQuery("show warnings").Check(testkit.Rows("Warning 1815 Optimizer Hint /*+ INL_HASH_JOIN(t2) */ is inapplicable"))
	tk.MustQuery("select /*+ inl_merge_join(t1) */ t1.b, t2.b from t1 join t2 where t1.b=t2.b").Check(testkit.Rows("a A"))
	tk.MustQuery("select /*+ inl_merge_join(t2) */ t1.b, t2.b from t1 join t2 where t1.b=t2.b").Check(testkit.Rows("a A"))
	tk.MustQuery("show warnings").Check(testkit.Rows("Warning 1815 Optimizer Hint /*+ INL_MERGE_JOIN(t2) */ is inapplicable"))
}

func (s *testIntegrationSuite) TestDatetimeUserVariable(c *C) {
	tk := testkit.NewTestKit(c, s.store)
	tk.MustExec("set @p = now()")
	tk.MustExec("set @@tidb_enable_vectorized_expression = false")
	c.Check(tk.MustQuery("select @p").Rows()[0][0] != "", IsTrue)
	tk.MustExec("set @@tidb_enable_vectorized_expression = true")
	c.Check(tk.MustQuery("select @p").Rows()[0][0] != "", IsTrue)
}

func (s *testIntegrationSuite) TestIssue22098(c *C) {
	tk := testkit.NewTestKit(c, s.store)

	tk.MustExec("use test")
	tk.MustExec("CREATE TABLE `ta` (" +
		"  `k` varchar(32) NOT NULL DEFAULT ' '," +
		"  `c0` varchar(32) NOT NULL DEFAULT ' '," +
		"  `c` varchar(18) NOT NULL DEFAULT ' '," +
		"  `e0` varchar(1) NOT NULL DEFAULT ' '," +
		"  PRIMARY KEY (`k`,`c0`,`c`)," +
		"  KEY `idx` (`c`,`e0`)" +
		") ENGINE=InnoDB DEFAULT CHARSET=utf8mb4 COLLATE=utf8mb4_bin")
	tk.MustExec("CREATE TABLE `tb` (" +
		"  `k` varchar(32) NOT NULL DEFAULT ' '," +
		"  `e` int(11) NOT NULL DEFAULT '0'," +
		"  `i` int(11) NOT NULL DEFAULT '0'," +
		"  `s` varchar(1) NOT NULL DEFAULT ' '," +
		"  `c` varchar(50) NOT NULL DEFAULT ' '," +
		"  PRIMARY KEY (`k`)" +
		") ENGINE=InnoDB DEFAULT CHARSET=utf8mb4 COLLATE=utf8mb4_bin")
	tk.MustExec("prepare stmt from \"select a.* from ta a left join tb b on a.k = b.k where (a.k <> '000000' and ((b.s = ? and i = ? ) or (b.s = ? and e = ?) or (b.s not in(?, ?))) and b.c like '%1%') or (a.c <> '000000' and a.k = '000000')\"")
	tk.MustExec("set @a=3;set @b=20200414;set @c='a';set @d=20200414;set @e=3;set @f='a';")
	tk.MustQuery("execute stmt using @a,@b,@c,@d,@e,@f").Check(testkit.Rows())
}<|MERGE_RESOLUTION|>--- conflicted
+++ resolved
@@ -7362,7 +7362,19 @@
 	c.Assert(tk.ExecToErr("update t set d = adddate(d, interval 1 day) where id < 10"), NotNil)
 }
 
-<<<<<<< HEAD
+func (s *testIntegrationSerialSuite) TestJsonObjectCompare(c *C) {
+	tk := testkit.NewTestKit(c, s.store)
+	tk.MustExec("use test")
+
+	tk.MustQuery("select json_object('k', -1) > json_object('k', 2)").Check(testkit.Rows("0"))
+	tk.MustQuery("select json_object('k', -1) < json_object('k', 2)").Check(testkit.Rows("1"))
+
+	tk.MustExec("drop table if exists tx")
+	tk.MustExec("create table tx(a double, b int)")
+	tk.MustExec("insert into tx values (3.0, 3)")
+	tk.MustQuery("select json_object('k', a) = json_object('k', b) from tx").Check(testkit.Rows("1"))
+}
+
 func (s *testIntegrationSuite2) TestIssue15847(c *C) {
 	tk := testkit.NewTestKit(c, s.store)
 	tk.MustExec("use test")
@@ -7370,19 +7382,6 @@
 	tk.MustExec("CREATE VIEW t15847(c0) AS SELECT NULL;")
 	tk.MustQuery("SELECT * FROM t15847 WHERE (NOT (IF(t15847.c0, NULL, NULL)));").Check(testkit.Rows())
 	tk.MustExec("drop view if exists t15847")
-=======
-func (s *testIntegrationSerialSuite) TestJsonObjectCompare(c *C) {
-	tk := testkit.NewTestKit(c, s.store)
-	tk.MustExec("use test")
-
-	tk.MustQuery("select json_object('k', -1) > json_object('k', 2)").Check(testkit.Rows("0"))
-	tk.MustQuery("select json_object('k', -1) < json_object('k', 2)").Check(testkit.Rows("1"))
-
-	tk.MustExec("drop table if exists tx")
-	tk.MustExec("create table tx(a double, b int)")
-	tk.MustExec("insert into tx values (3.0, 3)")
-	tk.MustQuery("select json_object('k', a) = json_object('k', b) from tx").Check(testkit.Rows("1"))
->>>>>>> c7beb87d
 }
 
 func (s *testIntegrationSerialSuite) TestIssue21290(c *C) {
