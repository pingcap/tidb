--- conflicted
+++ resolved
@@ -2392,7 +2392,6 @@
 	result = tk.MustQuery(`select bit_count(121), bit_count(-1), bit_count(null), bit_count("1231aaa");`)
 	result.Check(testkit.Rows("5 64 <nil> 7"))
 
-<<<<<<< HEAD
 	tk.MustExec("drop table if exists t")
 	tk.MustExec("create table t(a int primary key, b time, c double, d varchar(10))")
 	tk.MustExec(`insert into t values(1, '01:01:01', 1.1, "1"), (2, '02:02:02', 2.2, "2")`)
@@ -2402,12 +2401,11 @@
 	tk.MustExec(`insert into t values(2, '12:12:12', 1.1, "3.3") on duplicate key update a = values(c) + values(d)`)
 	result = tk.MustQuery(`select a from t order by a`)
 	result.Check(testkit.Rows("4", "121212"))
-=======
+
 	// for setvar, getvar
 	tk.MustExec(`set @varname = "Abc"`)
 	result = tk.MustQuery(`select @varname, @VARNAME`)
 	result.Check(testkit.Rows("Abc Abc"))
->>>>>>> d11591fc
 }
 
 func (s *testIntegrationSuite) TestDateBuiltin(c *C) {
