// Copyright 2017 PingCAP, Inc.
//
// Licensed under the Apache License, Version 2.0 (the "License");
// you may not use this file except in compliance with the License.
// You may obtain a copy of the License at
//
//     http://www.apache.org/licenses/LICENSE-2.0
//
// Unless required by applicable law or agreed to in writing, software
// distributed under the License is distributed on an "AS IS" BASIS,
// See the License for the specific language governing permissions and
// limitations under the License.

package expression_test

import (
	"fmt"
	"strings"
	"time"

	"github.com/juju/errors"
	. "github.com/pingcap/check"
	"github.com/pingcap/tidb"
	"github.com/pingcap/tidb/kv"
	"github.com/pingcap/tidb/mysql"
	"github.com/pingcap/tidb/terror"
	"github.com/pingcap/tidb/util/testkit"
	"github.com/pingcap/tidb/util/testleak"
	"github.com/pingcap/tidb/util/testutil"
)

var _ = Suite(&testIntegrationSuite{})

type testIntegrationSuite struct {
	store kv.Storage
}

func (s *testIntegrationSuite) cleanEnv(c *C) {
	tk := testkit.NewTestKit(c, s.store)
	tk.MustExec("use test")
	r := tk.MustQuery("show tables")
	for _, tb := range r.Rows() {
		tableName := tb[0]
		tk.MustExec(fmt.Sprintf("drop table %v", tableName))
	}
}

func (s *testIntegrationSuite) SetUpSuite(c *C) {
	s.store, _ = newStoreWithBootstrap()
}

func (s *testIntegrationSuite) TestFuncREPEAT(c *C) {
	tk := testkit.NewTestKit(c, s.store)
	defer func() {
		s.cleanEnv(c)
		testleak.AfterTest(c)()
	}()
	tk.MustExec("USE test;")
	tk.MustExec("DROP TABLE IF EXISTS table_string;")
	tk.MustExec("CREATE TABLE table_string(a CHAR(20), b VARCHAR(20), c TINYTEXT, d TEXT(20), e MEDIUMTEXT, f LONGTEXT, g BIGINT);")
	tk.MustExec("INSERT INTO table_string (a, b, c, d, e, f, g) VALUES ('a', 'b', 'c', 'd', 'e', 'f', 2);")
	tk.CheckExecResult(1, 0)

	r := tk.MustQuery("SELECT REPEAT(a, g), REPEAT(b, g), REPEAT(c, g), REPEAT(d, g), REPEAT(e, g), REPEAT(f, g) FROM table_string;")
	r.Check(testkit.Rows("aa bb cc dd ee ff"))

	r = tk.MustQuery("SELECT REPEAT(NULL, g), REPEAT(NULL, g), REPEAT(NULL, g), REPEAT(NULL, g), REPEAT(NULL, g), REPEAT(NULL, g) FROM table_string;")
	r.Check(testkit.Rows("<nil> <nil> <nil> <nil> <nil> <nil>"))

	r = tk.MustQuery("SELECT REPEAT(a, NULL), REPEAT(b, NULL), REPEAT(c, NULL), REPEAT(d, NULL), REPEAT(e, NULL), REPEAT(f, NULL) FROM table_string;")
	r.Check(testkit.Rows("<nil> <nil> <nil> <nil> <nil> <nil>"))

	r = tk.MustQuery("SELECT REPEAT(a, 2), REPEAT(b, 2), REPEAT(c, 2), REPEAT(d, 2), REPEAT(e, 2), REPEAT(f, 2) FROM table_string;")
	r.Check(testkit.Rows("aa bb cc dd ee ff"))

	r = tk.MustQuery("SELECT REPEAT(NULL, 2), REPEAT(NULL, 2), REPEAT(NULL, 2), REPEAT(NULL, 2), REPEAT(NULL, 2), REPEAT(NULL, 2) FROM table_string;")
	r.Check(testkit.Rows("<nil> <nil> <nil> <nil> <nil> <nil>"))

	r = tk.MustQuery("SELECT REPEAT(a, -1), REPEAT(b, -2), REPEAT(c, -2), REPEAT(d, -2), REPEAT(e, -2), REPEAT(f, -2) FROM table_string;")
	r.Check(testkit.Rows("     "))

	r = tk.MustQuery("SELECT REPEAT(a, 0), REPEAT(b, 0), REPEAT(c, 0), REPEAT(d, 0), REPEAT(e, 0), REPEAT(f, 0) FROM table_string;")
	r.Check(testkit.Rows("     "))

	r = tk.MustQuery("SELECT REPEAT(a, 16777217), REPEAT(b, 16777217), REPEAT(c, 16777217), REPEAT(d, 16777217), REPEAT(e, 16777217), REPEAT(f, 16777217) FROM table_string;")
	r.Check(testkit.Rows("<nil> <nil> <nil> <nil> <nil> <nil>"))
}

func (s *testIntegrationSuite) TestFuncLpadAndRpad(c *C) {
	tk := testkit.NewTestKit(c, s.store)
	defer func() {
		s.cleanEnv(c)
		testleak.AfterTest(c)()
	}()
	tk.MustExec(`USE test;`)
	tk.MustExec(`DROP TABLE IF EXISTS t;`)
	tk.MustExec(`CREATE TABLE t(a BINARY(10), b CHAR(10));`)
	tk.MustExec(`INSERT INTO t SELECT "中文", "abc";`)
	result := tk.MustQuery(`SELECT LPAD(a, 11, "a"), LPAD(b, 2, "xx") FROM t;`)
	result.Check(testkit.Rows("a中文\x00\x00\x00\x00 ab"))
	result = tk.MustQuery(`SELECT RPAD(a, 11, "a"), RPAD(b, 2, "xx") FROM t;`)
	result.Check(testkit.Rows("中文\x00\x00\x00\x00a ab"))
	result = tk.MustQuery(`SELECT LPAD("中文", 5, "字符"), LPAD("中文", 1, "a");`)
	result.Check(testkit.Rows("字符字中文 中"))
	result = tk.MustQuery(`SELECT RPAD("中文", 5, "字符"), RPAD("中文", 1, "a");`)
	result.Check(testkit.Rows("中文字符字 中"))
	result = tk.MustQuery(`SELECT RPAD("中文", -5, "字符"), RPAD("中文", 10, "");`)
	result.Check(testkit.Rows("<nil> <nil>"))
	result = tk.MustQuery(`SELECT LPAD("中文", -5, "字符"), LPAD("中文", 10, "");`)
	result.Check(testkit.Rows("<nil> <nil>"))
}

func (s *testIntegrationSuite) TestMiscellaneousBuiltin(c *C) {
	defer func() {
		s.cleanEnv(c)
		testleak.AfterTest(c)()
	}()

	tk := testkit.NewTestKit(c, s.store)
	tk.MustExec("use test")
	// for uuid
	r := tk.MustQuery("select uuid(), uuid(), uuid(), uuid(), uuid(), uuid();")
	for _, it := range r.Rows() {
		for _, item := range it {
			uuid, ok := item.(string)
			c.Assert(ok, Equals, true)
			list := strings.Split(uuid, "-")
			c.Assert(len(list), Equals, 5)
			c.Assert(len(list[0]), Equals, 8)
			c.Assert(len(list[1]), Equals, 4)
			c.Assert(len(list[2]), Equals, 4)
			c.Assert(len(list[3]), Equals, 4)
			c.Assert(len(list[4]), Equals, 12)
		}
	}
}

func (s *testIntegrationSuite) TestConvertToBit(c *C) {
	defer func() {
		s.cleanEnv(c)
		testleak.AfterTest(c)()
	}()
	tk := testkit.NewTestKit(c, s.store)
	tk.MustExec("use test")
	tk.MustExec("drop table if exists t, t1")
	tk.MustExec("create table t (a bit(64))")
	tk.MustExec("create table t1 (a varchar(2))")
	tk.MustExec(`insert t1 value ('10')`)
	tk.MustExec(`insert t select a from t1`)
	tk.MustQuery("select a+0 from t").Check(testkit.Rows("12592"))

	tk.MustExec("drop table if exists t, t1")
	tk.MustExec("create table t (a bit(64))")
	tk.MustExec("create table t1 (a binary(2))")
	tk.MustExec(`insert t1 value ('10')`)
	tk.MustExec(`insert t select a from t1`)
	tk.MustQuery("select a+0 from t").Check(testkit.Rows("12592"))

	tk.MustExec("drop table if exists t, t1")
	tk.MustExec("create table t (a bit(64))")
	tk.MustExec("create table t1 (a datetime)")
	tk.MustExec(`insert t1 value ('09-01-01')`)
	tk.MustExec(`insert t select a from t1`)
	tk.MustQuery("select a+0 from t").Check(testkit.Rows("20090101000000"))
}

func (s *testIntegrationSuite) TestMathBuiltin(c *C) {
	defer func() {
		s.cleanEnv(c)
		testleak.AfterTest(c)()
	}()
	tk := testkit.NewTestKit(c, s.store)
	tk.MustExec("use test")

	// for degrees
	result := tk.MustQuery("select degrees(0), degrees(1)")
	result.Check(testkit.Rows("0 57.29577951308232"))
	result = tk.MustQuery("select degrees(2), degrees(5)")
	result.Check(testkit.Rows("114.59155902616465 286.4788975654116"))

	// for sin
	result = tk.MustQuery("select sin(0), sin(1.5707963267949)")
	result.Check(testkit.Rows("0 1"))
	result = tk.MustQuery("select sin(1), sin(100)")
	result.Check(testkit.Rows("0.8414709848078965 -0.5063656411097588"))
	result = tk.MustQuery("select sin('abcd')")
	result.Check(testkit.Rows("0"))

	// for cos
	result = tk.MustQuery("select cos(0), cos(3.1415926535898)")
	result.Check(testkit.Rows("1 -1"))
	result = tk.MustQuery("select cos('abcd')")
	result.Check(testkit.Rows("1"))

	// for tan
	result = tk.MustQuery("select tan(0.00), tan(PI()/4)")
	result.Check(testkit.Rows("0 1"))
	result = tk.MustQuery("select tan('abcd')")
	result.Check(testkit.Rows("0"))

	// for log2
	result = tk.MustQuery("select log2(0.0)")
	result.Check(testkit.Rows("<nil>"))
	result = tk.MustQuery("select log2(4)")
	result.Check(testkit.Rows("2"))
	result = tk.MustQuery("select log2('8.0abcd')")
	result.Check(testkit.Rows("3"))
	result = tk.MustQuery("select log2(-1)")
	result.Check(testkit.Rows("<nil>"))
	result = tk.MustQuery("select log2(NULL)")
	result.Check(testkit.Rows("<nil>"))

	// for log10
	result = tk.MustQuery("select log10(0.0)")
	result.Check(testkit.Rows("<nil>"))
	result = tk.MustQuery("select log10(100)")
	result.Check(testkit.Rows("2"))
	result = tk.MustQuery("select log10('1000.0abcd')")
	result.Check(testkit.Rows("3"))
	result = tk.MustQuery("select log10(-1)")
	result.Check(testkit.Rows("<nil>"))
	result = tk.MustQuery("select log10(NULL)")
	result.Check(testkit.Rows("<nil>"))

	//for log
	result = tk.MustQuery("select log(0.0)")
	result.Check(testkit.Rows("<nil>"))
	result = tk.MustQuery("select log(100)")
	result.Check(testkit.Rows("4.605170185988092"))
	result = tk.MustQuery("select log('100.0abcd')")
	result.Check(testkit.Rows("4.605170185988092"))
	result = tk.MustQuery("select log(-1)")
	result.Check(testkit.Rows("<nil>"))
	result = tk.MustQuery("select log(NULL)")
	result.Check(testkit.Rows("<nil>"))
	result = tk.MustQuery("select log(NULL, NULL)")
	result.Check(testkit.Rows("<nil>"))
	result = tk.MustQuery("select log(1, 100)")
	result.Check(testkit.Rows("<nil>"))
	result = tk.MustQuery("select log(0.5, 0.25)")
	result.Check(testkit.Rows("2"))
	result = tk.MustQuery("select log(-1, 0.25)")
	result.Check(testkit.Rows("<nil>"))

	// for atan
	result = tk.MustQuery("select atan(0), atan(-1), atan(1), atan(1,2)")
	result.Check(testkit.Rows("0 -0.7853981633974483 0.7853981633974483 0.4636476090008061"))
	result = tk.MustQuery("select atan('tidb')")
	result.Check(testkit.Rows("0"))

	// for asin
	result = tk.MustQuery("select asin(0), asin(-2), asin(2), asin(1)")
	result.Check(testkit.Rows("0 <nil> <nil> 1.5707963267948966"))
	result = tk.MustQuery("select asin('tidb')")
	result.Check(testkit.Rows("0"))

	// for acos
	result = tk.MustQuery("select acos(0), acos(-2), acos(2), acos(1)")
	result.Check(testkit.Rows("1.5707963267948966 <nil> <nil> 0"))
	result = tk.MustQuery("select acos('tidb')")
	result.Check(testkit.Rows("1.5707963267948966"))

	// for pi
	result = tk.MustQuery("select pi()")
	result.Check(testkit.Rows("3.141592653589793"))

	// for floor
	result = tk.MustQuery("select floor(0), floor(null), floor(1.23), floor(-1.23), floor(1)")
	result.Check(testkit.Rows("0 <nil> 1 -2 1"))
	result = tk.MustQuery("select floor('tidb'), floor('1tidb'), floor('tidb1')")
	result.Check(testkit.Rows("0 1 0"))
	result = tk.MustQuery("SELECT floor(t.c_datetime) FROM (select CAST('2017-07-19 00:00:00' AS DATETIME) AS c_datetime) AS t")
	result.Check(testkit.Rows("20170719000000"))
	result = tk.MustQuery("SELECT floor(t.c_time) FROM (select CAST('12:34:56' AS TIME) AS c_time) AS t")
	result.Check(testkit.Rows("123456"))
	result = tk.MustQuery("SELECT floor(t.c_time) FROM (select CAST('00:34:00' AS TIME) AS c_time) AS t")
	result.Check(testkit.Rows("3400"))
	result = tk.MustQuery("SELECT floor(t.c_time) FROM (select CAST('00:00:00' AS TIME) AS c_time) AS t")
	result.Check(testkit.Rows("0"))
	result = tk.MustQuery("SELECT floor(t.c_decimal) FROM (SELECT CAST('-10.01' AS DECIMAL(10,2)) AS c_decimal) AS t")
	result.Check(testkit.Rows("-11"))
	result = tk.MustQuery("SELECT floor(t.c_decimal) FROM (SELECT CAST('-10.01' AS DECIMAL(10,1)) AS c_decimal) AS t")
	result.Check(testkit.Rows("-10"))

	// for ceil/ceiling
	result = tk.MustQuery("select ceil(0), ceil(null), ceil(1.23), ceil(-1.23), ceil(1)")
	result.Check(testkit.Rows("0 <nil> 2 -1 1"))
	result = tk.MustQuery("select ceiling(0), ceiling(null), ceiling(1.23), ceiling(-1.23), ceiling(1)")
	result.Check(testkit.Rows("0 <nil> 2 -1 1"))
	result = tk.MustQuery("select ceil('tidb'), ceil('1tidb'), ceil('tidb1'), ceiling('tidb'), ceiling('1tidb'), ceiling('tidb1')")
	result.Check(testkit.Rows("0 1 0 0 1 0"))
	result = tk.MustQuery("select ceil(t.c_datetime), ceiling(t.c_datetime) from (select cast('2017-07-20 00:00:00' as datetime) as c_datetime) as t")
	result.Check(testkit.Rows("20170720000000 20170720000000"))
	result = tk.MustQuery("select ceil(t.c_time), ceiling(t.c_time) from (select cast('12:34:56' as time) as c_time) as t")
	result.Check(testkit.Rows("123456 123456"))
	result = tk.MustQuery("select ceil(t.c_time), ceiling(t.c_time) from (select cast('00:34:00' as time) as c_time) as t")
	result.Check(testkit.Rows("3400 3400"))
	result = tk.MustQuery("select ceil(t.c_time), ceiling(t.c_time) from (select cast('00:00:00' as time) as c_time) as t")
	result.Check(testkit.Rows("0 0"))
	result = tk.MustQuery("select ceil(t.c_decimal), ceiling(t.c_decimal) from (select cast('-10.01' as decimal(10,2)) as c_decimal) as t")
	result.Check(testkit.Rows("-10 -10"))
	result = tk.MustQuery("select ceil(t.c_decimal), ceiling(t.c_decimal) from (select cast('-10.01' as decimal(10,1)) as c_decimal) as t")
	result.Check(testkit.Rows("-10 -10"))
	result = tk.MustQuery("select floor(18446744073709551615), ceil(18446744073709551615)")
	result.Check(testkit.Rows("18446744073709551615 18446744073709551615"))
	result = tk.MustQuery("select floor(18446744073709551615.1233), ceil(18446744073709551615.1233)")
	result.Check(testkit.Rows("18446744073709551615 18446744073709551616"))
	result = tk.MustQuery("select floor(-18446744073709551617), ceil(-18446744073709551617), floor(-18446744073709551617.11), ceil(-18446744073709551617.11)")
	result.Check(testkit.Rows("-18446744073709551617 -18446744073709551617 -18446744073709551618 -18446744073709551617"))

	// for cot
	result = tk.MustQuery("select cot(1), cot(-1), cot(NULL)")
	result.Check(testkit.Rows("0.6420926159343308 -0.6420926159343308 <nil>"))
	result = tk.MustQuery("select cot('1tidb')")
	result.Check(testkit.Rows("0.6420926159343308"))
	rs, err := tk.Exec("select cot(0)")
	c.Assert(err, IsNil)
	_, err = tidb.GetRows(rs)
	c.Assert(err, NotNil)
	terr := errors.Trace(err).(*errors.Err).Cause().(*terror.Error)
	c.Assert(terr.Code(), Equals, terror.ErrCode(mysql.ErrDataOutOfRange))

	//for exp
	result = tk.MustQuery("select exp(0), exp(1), exp(-1), exp(1.2), exp(NULL)")
	result.Check(testkit.Rows("1 2.718281828459045 0.36787944117144233 3.3201169227365472 <nil>"))
	result = tk.MustQuery("select exp('tidb'), exp('1tidb')")
	result.Check(testkit.Rows("1 2.718281828459045"))
	rs, err = tk.Exec("select exp(1000000)")
	c.Assert(err, IsNil)
	_, err = tidb.GetRows(rs)
	c.Assert(err, NotNil)
	terr = errors.Trace(err).(*errors.Err).Cause().(*terror.Error)
	c.Assert(terr.Code(), Equals, terror.ErrCode(mysql.ErrDataOutOfRange))

	// for conv
	result = tk.MustQuery("SELECT CONV('a', 16, 2);")
	result.Check(testkit.Rows("1010"))
	result = tk.MustQuery("SELECT CONV('6E', 18, 8);")
	result.Check(testkit.Rows("172"))
	result = tk.MustQuery("SELECT CONV(-17, 10, -18);")
	result.Check(testkit.Rows("-H"))
	result = tk.MustQuery("SELECT CONV(10+'10'+'10'+X'0a', 10, 10);")
	result.Check(testkit.Rows("40"))
	result = tk.MustQuery("SELECT CONV('a', 1, 10);")
	result.Check(testkit.Rows("<nil>"))
	result = tk.MustQuery("SELECT CONV('a', 37, 10);")
	result.Check(testkit.Rows("<nil>"))
}

func (s *testIntegrationSuite) TestStringBuiltin(c *C) {
	defer func() {
		s.cleanEnv(c)
		testleak.AfterTest(c)()
	}()
	tk := testkit.NewTestKit(c, s.store)
	tk.MustExec("use test")

	// for length
	tk.MustExec("drop table if exists t")
	tk.MustExec("create table t(a int, b double, c datetime, d time, e char(20), f bit(10))")
	tk.MustExec(`insert into t values(1, 1.1, "2017-01-01 12:01:01", "12:01:01", "abcdef", 0b10101)`)
	result := tk.MustQuery("select length(a), length(b), length(c), length(d), length(e), length(f), length(null) from t")
	result.Check(testkit.Rows("1 3 19 8 6 2 <nil>"))
	tk.MustExec("drop table if exists t")
	tk.MustExec("create table t(a char(20))")
	tk.MustExec(`insert into t values("tidb  "), (concat("a  ", "b  "))`)
	result = tk.MustQuery("select a, length(a) from t")
	result.Check(testkit.Rows("tidb 4", "a  b 4"))

	// for concat
	tk.MustExec("drop table if exists t")
	tk.MustExec("create table t(a int, b double, c datetime, d time, e char(20))")
	tk.MustExec(`insert into t values(1, 1.1, "2017-01-01 12:01:01", "12:01:01", "abcdef")`)
	result = tk.MustQuery("select concat(a, b, c, d, e) from t")
	result.Check(testkit.Rows("11.12017-01-01 12:01:0112:01:01abcdef"))
	result = tk.MustQuery("select concat(null)")
	result.Check(testkit.Rows("<nil>"))
	result = tk.MustQuery("select concat(null, a, b) from t")
	result.Check(testkit.Rows("<nil>"))

	// for concat_ws
	tk.MustExec("drop table if exists t")
	tk.MustExec("create table t(a int, b double, c datetime, d time, e char(20))")
	tk.MustExec(`insert into t values(1, 1.1, "2017-01-01 12:01:01", "12:01:01", "abcdef")`)
	result = tk.MustQuery("select concat_ws('|', a, b, c, d, e) from t")
	result.Check(testkit.Rows("1|1.1|2017-01-01 12:01:01|12:01:01|abcdef"))
	result = tk.MustQuery("select concat_ws(null, null)")
	result.Check(testkit.Rows("<nil>"))
	result = tk.MustQuery("select concat_ws(null, a, b) from t")
	result.Check(testkit.Rows("<nil>"))
	result = tk.MustQuery("select concat_ws(',', 'a', 'b')")
	result.Check(testkit.Rows("a,b"))
	result = tk.MustQuery("select concat_ws(',','First name',NULL,'Last Name')")
	result.Check(testkit.Rows("First name,Last Name"))

	tk.MustExec("drop table if exists t")
	tk.MustExec("create table t(a binary(3))")
	tk.MustExec("insert into t values('a')")
	result = tk.MustQuery(`select concat_ws(',', a, 'test') = 'a\0\0,test' from t`)
	result.Check(testkit.Rows("1"))

	// for ascii
	tk.MustExec("drop table if exists t")
	tk.MustExec("create table t(a char(10), b int, c double, d datetime, e time, f bit(4))")
	tk.MustExec(`insert into t values('2', 2, 2.3, "2017-01-01 12:01:01", "12:01:01", 0b1010)`)
	result = tk.MustQuery("select ascii(a), ascii(b), ascii(c), ascii(d), ascii(e), ascii(f) from t")
	result.Check(testkit.Rows("50 50 50 50 49 10"))
	result = tk.MustQuery("select ascii('123'), ascii(123), ascii(''), ascii('你好'), ascii(NULL)")
	result.Check(testkit.Rows("49 49 0 228 <nil>"))

	// for lower
	tk.MustExec("drop table if exists t")
	tk.MustExec("create table t(a int, b double, c datetime, d time, e char(20), f binary(3), g binary(3))")
	tk.MustExec(`insert into t values(1, 1.1, "2017-01-01 12:01:01", "12:01:01", "abcdef", 'aa', 'BB')`)
	result = tk.MustQuery("select lower(a), lower(b), lower(c), lower(d), lower(e), lower(f), lower(g), lower(null) from t")
	result.Check(testkit.Rows("1 1.1 2017-01-01 12:01:01 12:01:01 abcdef aa\x00 BB\x00 <nil>"))

	// for upper
	result = tk.MustQuery("select upper(a), upper(b), upper(c), upper(d), upper(e), upper(f), upper(g), upper(null) from t")
	result.Check(testkit.Rows("1 1.1 2017-01-01 12:01:01 12:01:01 ABCDEF aa\x00 BB\x00 <nil>"))

	// for strcmp
	tk.MustExec("drop table if exists t")
	tk.MustExec("create table t(a char(10), b int, c double, d datetime, e time)")
	tk.MustExec(`insert into t values("123", 123, 12.34, "2017-01-01 12:01:01", "12:01:01")`)
	result = tk.MustQuery(`select strcmp(a, "123"), strcmp(b, "123"), strcmp(c, "12.34"), strcmp(d, "2017-01-01 12:01:01"), strcmp(e, "12:01:01") from t`)
	result.Check(testkit.Rows("0 0 0 0 0"))
	result = tk.MustQuery(`select strcmp("1", "123"), strcmp("123", "1"), strcmp("123", "45"), strcmp("123", null), strcmp(null, "123")`)
	result.Check(testkit.Rows("-1 1 -1 <nil> <nil>"))
	result = tk.MustQuery(`select strcmp("", "123"), strcmp("123", ""), strcmp("", ""), strcmp("", null), strcmp(null, "")`)
	result.Check(testkit.Rows("-1 1 0 <nil> <nil>"))

	// for left
	tk.MustExec("drop table if exists t")
	tk.MustExec("create table t(a char(10), b int, c double, d datetime, e time)")
	tk.MustExec(`insert into t values('abcde', 1234, 12.34, "2017-01-01 12:01:01", "12:01:01")`)
	result = tk.MustQuery("select left(a, 2), left(b, 2), left(c, 2), left(d, 2), left(e, 2) from t")
	result.Check(testkit.Rows("ab 12 12 20 12"))
	result = tk.MustQuery(`select left("abc", 0), left("abc", -1), left(NULL, 1), left("abc", NULL)`)
	result.Check(testkit.Rows("  <nil> <nil>"))
	result = tk.MustQuery(`select left("abc", "a"), left("abc", 1.9), left("abc", 1.2)`)
	result.Check(testkit.Rows(" ab a"))
	result = tk.MustQuery(`select left("中文abc", 2), left("中文abc", 3), left("中文abc", 4)`)
	result.Check(testkit.Rows("中文 中文a 中文ab"))
	// for right, reuse the table created for left
	result = tk.MustQuery("select right(a, 3), right(b, 3), right(c, 3), right(d, 3), right(e, 3) from t")
	result.Check(testkit.Rows("cde 234 .34 :01 :01"))
	result = tk.MustQuery(`select right("abcde", 0), right("abcde", -1), right("abcde", 100), right(NULL, 1), right("abcde", NULL)`)
	result.Check(testkit.Rows("  abcde <nil> <nil>"))
	result = tk.MustQuery(`select right("abcde", "a"), right("abcde", 1.9), right("abcde", 1.2)`)
	result.Check(testkit.Rows(" de e"))
	result = tk.MustQuery(`select right("中文abc", 2), right("中文abc", 4), right("中文abc", 5)`)
	result.Check(testkit.Rows("bc 文abc 中文abc"))
	tk.MustExec("drop table if exists t")
	tk.MustExec("create table t(a binary(10))")
	tk.MustExec(`insert into t select "中文abc"`)
	result = tk.MustQuery(`select left(a, 3), left(a, 6), left(a, 7) from t`)
	result.Check(testkit.Rows("中 中文 中文a"))
	result = tk.MustQuery(`select right(a, 2), right(a, 7) from t`)
	result.Check(testkit.Rows("c\x00 文abc\x00"))

	// for ord
	tk.MustExec("drop table if exists t")
	tk.MustExec("create table t(a char(10), b int, c double, d datetime, e time, f bit(4), g binary(20), h blob(10), i text(30))")
	tk.MustExec(`insert into t values('2', 2, 2.3, "2017-01-01 12:01:01", "12:01:01", 0b1010, "512", "48", "tidb")`)
	result = tk.MustQuery("select ord(a), ord(b), ord(c), ord(d), ord(e), ord(f), ord(g), ord(h), ord(i) from t")
	result.Check(testkit.Rows("50 50 50 50 49 10 53 52 116"))
	result = tk.MustQuery("select ord('123'), ord(123), ord(''), ord('你好'), ord(NULL), ord('👍')")
	result.Check(testkit.Rows("49 49 0 14990752 <nil> 4036989325"))

	// for space
	result = tk.MustQuery(`select space(0), space(2), space(-1), space(1.1), space(1.9)`)
	result.Check(testutil.RowsWithSep(",", ",  ,, ,  "))
	result = tk.MustQuery(`select space("abc"), space("2"), space("1.1"), space(''), space(null)`)
	result.Check(testutil.RowsWithSep(",", ",  , ,,<nil>"))

	// for replace
	tk.MustExec("drop table if exists t")
	tk.MustExec("create table t(a char(20), b int, c double, d datetime, e time)")
	tk.MustExec(`insert into t values('www.mysql.com', 1234, 12.34, "2017-01-01 12:01:01", "12:01:01")`)
	result = tk.MustQuery(`select replace(a, 'mysql', 'pingcap'), replace(b, 2, 55), replace(c, 34, 0), replace(d, '-', '/'), replace(e, '01', '22') from t`)
	result.Check(testutil.RowsWithSep(",", "www.pingcap.com,15534,12.0,2017/01/01 12:01:01,12:22:22"))
	result = tk.MustQuery(`select replace('aaa', 'a', ''), replace(null, 'a', 'b'), replace('a', null, 'b'), replace('a', 'b', null)`)
	result.Check(testkit.Rows(" <nil> <nil> <nil>"))

	// for tobase64
	tk.MustExec("drop table if exists t")
	tk.MustExec("create table t(a int, b double, c datetime, d time, e char(20), f bit(10), g binary(20), h blob(10))")
	tk.MustExec(`insert into t values(1, 1.1, "2017-01-01 12:01:01", "12:01:01", "abcdef", 0b10101, "512", "abc")`)
	result = tk.MustQuery("select to_base64(a), to_base64(b), to_base64(c), to_base64(d), to_base64(e), to_base64(f), to_base64(g), to_base64(h), to_base64(null) from t")
	result.Check(testkit.Rows("MQ== MS4x MjAxNy0wMS0wMSAxMjowMTowMQ== MTI6MDE6MDE= YWJjZGVm ABU= NTEyAAAAAAAAAAAAAAAAAAAAAAA= YWJj <nil>"))

	// for from_base64
	result = tk.MustQuery(`select from_base64("abcd"), from_base64("asc")`)
	result.Check(testkit.Rows("i\xb7\x1d <nil>"))
	result = tk.MustQuery(`select from_base64("MQ=="), from_base64(1234)`)
	result.Check(testkit.Rows("1 \xd7m\xf8"))

	// for substr
	tk.MustExec("drop table if exists t")
	tk.MustExec("create table t(a char(10), b int, c double, d datetime, e time)")
	tk.MustExec(`insert into t values('Sakila', 12345, 123.45, "2017-01-01 12:01:01", "12:01:01")`)
	result = tk.MustQuery(`select substr(a, 3), substr(b, 2, 3), substr(c, -3), substr(d, -8), substr(e, -3, 100) from t`)
	result.Check(testkit.Rows("kila 234 .45 12:01:01 :01"))
	result = tk.MustQuery(`select substr('Sakila', 100), substr('Sakila', -100), substr('Sakila', -5, 3), substr('Sakila', 2, -1)`)
	result.Check(testutil.RowsWithSep(",", ",,aki,"))
	result = tk.MustQuery(`select substr('foobarbar' from 4), substr('Sakila' from -4 for 2)`)
	result.Check(testkit.Rows("barbar ki"))
	result = tk.MustQuery(`select substr(null, 2, 3), substr('foo', null, 3), substr('foo', 2, null)`)
	result.Check(testkit.Rows("<nil> <nil> <nil>"))
	result = tk.MustQuery(`select substr('中文abc', 2), substr('中文abc', 3), substr("中文abc", 1, 2)`)
	result.Check(testkit.Rows("文abc abc 中文"))
	tk.MustExec("drop table if exists t")
	tk.MustExec("create table t(a binary(10))")
	tk.MustExec(`insert into t select "中文abc"`)
	result = tk.MustQuery(`select substr(a, 4), substr(a, 1, 3), substr(a, 1, 6) from t`)
	result.Check(testkit.Rows("文abc\x00 中 中文"))
	result = tk.MustQuery(`select substr("string", -1), substr("string", -2), substr("中文", -1), substr("中文", -2) from t`)
	result.Check(testkit.Rows("g ng 文 中文"))

	// for bit_length
	tk.MustExec("drop table if exists t")
	tk.MustExec("create table t(a int, b double, c datetime, d time, e char(20), f bit(10), g binary(20), h varbinary(20))")
	tk.MustExec(`insert into t values(1, 1.1, "2017-01-01 12:01:01", "12:01:01", "abcdef", 0b10101, "g", "h")`)
	result = tk.MustQuery("select bit_length(a), bit_length(b), bit_length(c), bit_length(d), bit_length(e), bit_length(f), bit_length(g), bit_length(h), bit_length(null) from t")
	result.Check(testkit.Rows("8 24 152 64 48 16 160 8 <nil>"))

	// for substring_index
	tk.MustExec("drop table if exists t")
	tk.MustExec("create table t(a char(20), b int, c double, d datetime, e time)")
	tk.MustExec(`insert into t values('www.pingcap.com', 12345, 123.45, "2017-01-01 12:01:01", "12:01:01")`)
	result = tk.MustQuery(`select substring_index(a, '.', 2), substring_index(b, '.', 2), substring_index(c, '.', -1), substring_index(d, '-', 1), substring_index(e, ':', -2) from t`)
	result.Check(testkit.Rows("www.pingcap 12345 45 2017 01:01"))
	result = tk.MustQuery(`select substring_index('www.pingcap.com', '.', 0), substring_index('www.pingcap.com', '.', 100), substring_index('www.pingcap.com', '.', -100)`)
	result.Check(testkit.Rows(" www.pingcap.com www.pingcap.com"))
	result = tk.MustQuery(`select substring_index('www.pingcap.com', 'd', 1), substring_index('www.pingcap.com', '', 1), substring_index('', '.', 1)`)
	result.Check(testutil.RowsWithSep(",", "www.pingcap.com,,"))
	result = tk.MustQuery(`select substring_index(null, '.', 1), substring_index('www.pingcap.com', null, 1), substring_index('www.pingcap.com', '.', null)`)
	result.Check(testkit.Rows("<nil> <nil> <nil>"))

	// for hex
	tk.MustExec("drop table if exists t")
	tk.MustExec("create table t(a char(20), b int, c double, d datetime, e time, f decimal(5, 2), g bit(4))")
	tk.MustExec(`insert into t values('www.pingcap.com', 12345, 123.45, "2017-01-01 12:01:01", "12:01:01", 123.45, 0b1100)`)
	result = tk.MustQuery(`select hex(a), hex(b), hex(c), hex(d), hex(e), hex(f), hex(g) from t`)
	result.Check(testkit.Rows("7777772E70696E676361702E636F6D 3039 7B 323031372D30312D30312031323A30313A3031 31323A30313A3031 7B C"))
	result = tk.MustQuery(`select hex('abc'), hex('你好'), hex(12), hex(12.3), hex(12.8)`)
	result.Check(testkit.Rows("616263 E4BDA0E5A5BD C C D"))
	result = tk.MustQuery(`select hex(-1), hex(-12.3), hex(-12.8), hex(0x12), hex(null)`)
	result.Check(testkit.Rows("FFFFFFFFFFFFFFFF FFFFFFFFFFFFFFF4 FFFFFFFFFFFFFFF3 12 <nil>"))

	// for unhex
	result = tk.MustQuery(`select unhex('4D7953514C'), unhex('313233'), unhex(313233), unhex('')`)
	result.Check(testkit.Rows("MySQL 123 123 "))
	result = tk.MustQuery(`select unhex('string'), unhex('你好'), unhex(123.4), unhex(null)`)
	result.Check(testkit.Rows("<nil> <nil> <nil> <nil>"))

	// for ltrim and rtrim
	result = tk.MustQuery(`select ltrim('   bar   '), ltrim('bar'), ltrim(''), ltrim(null)`)
	result.Check(testutil.RowsWithSep(",", "bar   ,bar,,<nil>"))
	result = tk.MustQuery(`select rtrim('   bar   '), rtrim('bar'), rtrim(''), rtrim(null)`)
	result.Check(testutil.RowsWithSep(",", "   bar,bar,,<nil>"))

	// for reverse
	tk.MustExec(`DROP TABLE IF EXISTS t;`)
	tk.MustExec(`CREATE TABLE t(a BINARY(6));`)
	tk.MustExec(`INSERT INTO t VALUES("abcdef");`)
	result = tk.MustQuery(`SELECT a, REVERSE(a), REVERSE("中文"), REVERSE("123 ") FROM t;`)
	result.Check(testkit.Rows("abcdef fedcba 文中  321"))
	result = tk.MustQuery(`SELECT REVERSE(123), REVERSE(12.09) FROM t;`)
	result.Check(testkit.Rows("321 90.21"))

	// for trim
	result = tk.MustQuery(`select trim('   bar   '), trim(leading 'x' from 'xxxbarxxx'), trim(trailing 'xyz' from 'barxxyz'), trim(both 'x' from 'xxxbarxxx')`)
	result.Check(testkit.Rows("bar barxxx barx bar"))
	result = tk.MustQuery(`select trim(leading from '   bar'), trim('x' from 'xxxbarxxx'), trim('x' from 'bar'), trim('' from '   bar   ')`)
	result.Check(testutil.RowsWithSep(",", "bar,bar,bar,   bar   "))
	result = tk.MustQuery(`select trim(''), trim('x' from '')`)
	result.Check(testutil.RowsWithSep(",", ","))
	result = tk.MustQuery(`select trim(null from 'bar'), trim('x' from null), trim(null), trim(leading null from 'bar')`)
	// FIXME: the result for trim(leading null from 'bar') should be <nil>, current is 'bar'
	result.Check(testkit.Rows("<nil> <nil> <nil> bar"))

	// for bin
	result = tk.MustQuery(`select bin(-1);`)
	result.Check(testkit.Rows("1111111111111111111111111111111111111111111111111111111111111111"))
	result = tk.MustQuery(`select bin(5);`)
	result.Check(testkit.Rows("101"))
	result = tk.MustQuery(`select bin("中文");`)
	result.Check(testkit.Rows("0"))

	// for char_length
	result = tk.MustQuery(`select char_length(null);`)
	result.Check(testkit.Rows("<nil>"))
	result = tk.MustQuery(`select char_length("Hello");`)
	result.Check(testkit.Rows("5"))
	result = tk.MustQuery(`select char_length("a中b文c");`)
	result.Check(testkit.Rows("5"))
	result = tk.MustQuery(`select char_length(123);`)
	result.Check(testkit.Rows("3"))
	result = tk.MustQuery(`select char_length(12.3456);`)
	result.Check(testkit.Rows("7"))
<<<<<<< HEAD
=======

	// for instr
	result = tk.MustQuery(`select instr("中国", "国"), instr("中国", ""), instr("abc", ""), instr("", ""), instr("", "abc");`)
	result.Check(testkit.Rows("2 1 1 1 0"))
	result = tk.MustQuery(`select instr("中国", null), instr(null, ""), instr(null, null);`)
	result.Check(testkit.Rows("<nil> <nil> <nil>"))
	tk.MustExec(`drop table if exists t;`)
	tk.MustExec(`create table t(a binary(20), b char(20));`)
	tk.MustExec(`insert into t values("中国", cast("国" as binary)), ("中国", ""), ("abc", ""), ("", ""), ("", "abc");`)
	result = tk.MustQuery(`select instr(a, b) from t;`)
	result.Check(testkit.Rows("4", "1", "1", "1", "0"))
>>>>>>> 2ca8e239
}

func (s *testIntegrationSuite) TestEncryptionBuiltin(c *C) {
	defer func() {
		s.cleanEnv(c)
		testleak.AfterTest(c)()
	}()
	tk := testkit.NewTestKit(c, s.store)
	tk.MustExec("use test")

	// for password
	tk.MustExec("drop table if exists t")
	tk.MustExec("create table t(a char(41), b char(41), c char(41))")
	tk.MustExec(`insert into t values(NULL, '', 'abc')`)
	result := tk.MustQuery("select password(a) from t")
	result.Check(testkit.Rows(""))
	result = tk.MustQuery("select password(b) from t")
	result.Check(testkit.Rows(""))
	result = tk.MustQuery("select password(c) from t")
	result.Check(testkit.Rows("*0D3CED9BEC10A777AEC23CCC353A8C08A633045E"))

	// for md5
	tk.MustExec("drop table if exists t")
	tk.MustExec("create table t(a char(10), b int, c double, d datetime, e time, f bit(4), g binary(20), h blob(10), i text(30))")
	tk.MustExec(`insert into t values('2', 2, 2.3, "2017-01-01 12:01:01", "12:01:01", 0b1010, "512", "48", "tidb")`)
	result = tk.MustQuery("select md5(a), md5(b), md5(c), md5(d), md5(e), md5(f), md5(g), md5(h), md5(i) from t")
	result.Check(testkit.Rows("c81e728d9d4c2f636f067f89cc14862c c81e728d9d4c2f636f067f89cc14862c 1a18da63cbbfb49cb9616e6bfd35f662 bad2fa88e1f35919ec7584cc2623a310 991f84d41d7acff6471e536caa8d97db 68b329da9893e34099c7d8ad5cb9c940 5c9f0e9b3b36276731bfba852a73ccc6 642e92efb79421734881b53e1e1b18b6 c337e11bfca9f12ae9b1342901e04379"))
	result = tk.MustQuery("select md5('123'), md5(123), md5(''), md5('你好'), md5(NULL), md5('👍')")
	result.Check(testkit.Rows(`202cb962ac59075b964b07152d234b70 202cb962ac59075b964b07152d234b70 d41d8cd98f00b204e9800998ecf8427e 7eca689f0d3389d9dea66ae112e5cfd7 <nil> 0215ac4dab1ecaf71d83f98af5726984`))

	// for sha/sha1
	tk.MustExec("drop table if exists t")
	tk.MustExec("create table t(a char(10), b int, c double, d datetime, e time, f bit(4), g binary(20), h blob(10), i text(30))")
	tk.MustExec(`insert into t values('2', 2, 2.3, "2017-01-01 12:01:01", "12:01:01", 0b1010, "512", "48", "tidb")`)
	result = tk.MustQuery("select sha1(a), sha1(b), sha1(c), sha1(d), sha1(e), sha1(f), sha1(g), sha1(h), sha1(i) from t")
	result.Check(testkit.Rows("da4b9237bacccdf19c0760cab7aec4a8359010b0 da4b9237bacccdf19c0760cab7aec4a8359010b0 ce0d88c5002b6cf7664052f1fc7d652cbdadccec 6c6956de323692298e4e5ad3028ff491f7ad363c 1906f8aeb5a717ca0f84154724045839330b0ea9 adc83b19e793491b1c6ea0fd8b46cd9f32e592fc 9aadd14ceb737b28697b8026f205f4b3e31de147 64e095fe763fc62418378753f9402623bea9e227 4df56fc09a3e66b48fb896e90b0a6fc02c978e9e"))
	result = tk.MustQuery("select sha1('123'), sha1(123), sha1(''), sha1('你好'), sha1(NULL)")
	result.Check(testkit.Rows(`40bd001563085fc35165329ea1ff5c5ecbdbbeef 40bd001563085fc35165329ea1ff5c5ecbdbbeef da39a3ee5e6b4b0d3255bfef95601890afd80709 440ee0853ad1e99f962b63e459ef992d7c211722 <nil>`))
	tk.MustExec("drop table if exists t")
	tk.MustExec("create table t(a char(10), b int, c double, d datetime, e time, f bit(4), g binary(20), h blob(10), i text(30))")
	tk.MustExec(`insert into t values('2', 2, 2.3, "2017-01-01 12:01:01", "12:01:01", 0b1010, "512", "48", "tidb")`)
	result = tk.MustQuery("select sha(a), sha(b), sha(c), sha(d), sha(e), sha(f), sha(g), sha(h), sha(i) from t")
	result.Check(testkit.Rows("da4b9237bacccdf19c0760cab7aec4a8359010b0 da4b9237bacccdf19c0760cab7aec4a8359010b0 ce0d88c5002b6cf7664052f1fc7d652cbdadccec 6c6956de323692298e4e5ad3028ff491f7ad363c 1906f8aeb5a717ca0f84154724045839330b0ea9 adc83b19e793491b1c6ea0fd8b46cd9f32e592fc 9aadd14ceb737b28697b8026f205f4b3e31de147 64e095fe763fc62418378753f9402623bea9e227 4df56fc09a3e66b48fb896e90b0a6fc02c978e9e"))
	result = tk.MustQuery("select sha('123'), sha(123), sha(''), sha('你好'), sha(NULL)")
	result.Check(testkit.Rows(`40bd001563085fc35165329ea1ff5c5ecbdbbeef 40bd001563085fc35165329ea1ff5c5ecbdbbeef da39a3ee5e6b4b0d3255bfef95601890afd80709 440ee0853ad1e99f962b63e459ef992d7c211722 <nil>`))

	// for sha2
	tk.MustExec("drop table if exists t")
	tk.MustExec("create table t(a char(10), b int, c double, d datetime, e time, f bit(4), g binary(20), h blob(10), i text(30))")
	tk.MustExec(`insert into t values('2', 2, 2.3, "2017-01-01 12:01:01", "12:01:01", 0b1010, "512", "48", "tidb")`)
	result = tk.MustQuery("select sha2(a, 224), sha2(b, 0), sha2(c, 512), sha2(d, 256), sha2(e, 384), sha2(f, 0), sha2(g, 512), sha2(h, 256), sha2(i, 224) from t")
	result.Check(testkit.Rows("58b2aaa0bfae7acc021b3260e941117b529b2e69de878fd7d45c61a9 d4735e3a265e16eee03f59718b9b5d03019c07d8b6c51f90da3a666eec13ab35 42415572557b0ca47e14fa928e83f5746d33f90c74270172cc75c61a78db37fe1485159a4fd75f33ab571b154572a5a300938f7d25969bdd05d8ac9dd6c66123 8c2fa3f276952c92b0b40ed7d27454e44b8399a19769e6bceb40da236e45a20a b11d35f1a37e54d5800d210d8e6b80b42c9f6d20ea7ae548c762383ebaa12c5954c559223c6c7a428e37af96bb4f1e0d 01ba4719c80b6fe911b091a7c05124b64eeece964e09c058ef8f9805daca546b 9550da35ea1683abaf5bfa8de68fe02b9c6d756c64589d1ef8367544c254f5f09218a6466cadcee8d74214f0c0b7fb342d1a9f3bd4d406aacf7be59c327c9306 98010bd9270f9b100b6214a21754fd33bdc8d41b2bc9f9dd16ff54d3c34ffd71 a7cddb7346fbc66ab7f803e865b74cbd99aace8e7dabbd8884c148cb"))
	result = tk.MustQuery("select sha2('123', 512), sha2(123, 512), sha2('', 512), sha2('你好', 224), sha2(NULL, 256), sha2('foo', 123)")
	result.Check(testkit.Rows(`3c9909afec25354d551dae21590bb26e38d53f2173b8d3dc3eee4c047e7ab1c1eb8b85103e3be7ba613b31bb5c9c36214dc9f14a42fd7a2fdb84856bca5c44c2 3c9909afec25354d551dae21590bb26e38d53f2173b8d3dc3eee4c047e7ab1c1eb8b85103e3be7ba613b31bb5c9c36214dc9f14a42fd7a2fdb84856bca5c44c2 cf83e1357eefb8bdf1542850d66d8007d620e4050b5715dc83f4a921d36ce9ce47d0d13c5d85f2b0ff8318d2877eec2f63b931bd47417a81a538327af927da3e e91f006ed4e0882de2f6a3c96ec228a6a5c715f356d00091bce842b5 <nil> <nil>`))

	// for AES_ENCRYPT
	tk.MustExec("drop table if exists t")
	tk.MustExec("create table t(a char(10), b int, c double, d datetime, e time, f bit(4), g binary(20), h blob(10), i text(30))")
	tk.MustExec(`insert into t values('2', 2, 2.3, "2017-01-01 12:01:01", "12:01:01", 0b1010, "512", "48", "tidb")`)
	result = tk.MustQuery("select HEX(AES_ENCRYPT(a, 'key')), HEX(AES_ENCRYPT(b, 'key')), HEX(AES_ENCRYPT(c, 'key')), HEX(AES_ENCRYPT(d, 'key')), HEX(AES_ENCRYPT(e, 'key')), HEX(AES_ENCRYPT(f, 'key')), HEX(AES_ENCRYPT(g, 'key')), HEX(AES_ENCRYPT(h, 'key')), HEX(AES_ENCRYPT(i, 'key')) from t")
	result.Check(testkit.Rows("B3800B3A3CB4ECE2051A3E80FE373EAC B3800B3A3CB4ECE2051A3E80FE373EAC 9E018F7F2838DBA23C57F0E4CCF93287 E764D3E9D4AF8F926CD0979DDB1D0AF40C208B20A6C39D5D028644885280973A C452FFEEB76D3F5E9B26B8D48F7A228C 181BD5C81CBD36779A3C9DD5FF486B35 CE15F14AC7FF4E56ECCF148DE60E4BEDBDB6900AD51383970A5F32C59B3AC6E3 E1B29995CCF423C75519790F54A08CD2 84525677E95AC97698D22E1125B67E92"))
	result = tk.MustQuery("select HEX(AES_ENCRYPT('123', 'foobar')), HEX(AES_ENCRYPT(123, 'foobar')), HEX(AES_ENCRYPT('', 'foobar')), HEX(AES_ENCRYPT('你好', 'foobar')), AES_ENCRYPT(NULL, 'foobar')")
	result.Check(testkit.Rows(`45ABDD5C4802EFA6771A94C43F805208 45ABDD5C4802EFA6771A94C43F805208 791F1AEB6A6B796E6352BF381895CA0E D0147E2EB856186F146D9F6DE33F9546 <nil>`))

	// for AES_DECRYPT
	result = tk.MustQuery("select AES_DECRYPT(AES_ENCRYPT('foo', 'bar'), 'bar')")
	result.Check(testkit.Rows("foo"))
	result = tk.MustQuery("select AES_DECRYPT(UNHEX('45ABDD5C4802EFA6771A94C43F805208'), 'foobar'), AES_DECRYPT(UNHEX('791F1AEB6A6B796E6352BF381895CA0E'), 'foobar'), AES_DECRYPT(UNHEX('D0147E2EB856186F146D9F6DE33F9546'), 'foobar'), AES_DECRYPT(NULL, 'foobar'), AES_DECRYPT('SOME_THING_STRANGE', 'foobar')")
	result.Check(testkit.Rows(`123  你好 <nil> <nil>`))

	// for COMPRESS
	tk.MustExec("DROP TABLE IF EXISTS t1;")
	tk.MustExec("CREATE TABLE t1(a VARCHAR(1000));")
	tk.MustExec("INSERT INTO t1 VALUES('12345'), ('23456');")
	result = tk.MustQuery("SELECT HEX(COMPRESS(a)) FROM t1;")
	result.Check(testkit.Rows("05000000789C323432363105040000FFFF02F80100", "05000000789C323236313503040000FFFF03070105"))
	tk.MustExec("DROP TABLE IF EXISTS t2;")
	tk.MustExec("CREATE TABLE t2(a VARCHAR(1000), b VARBINARY(1000));")
	tk.MustExec("INSERT INTO t2 (a, b) SELECT a, COMPRESS(a) from t1;")
	result = tk.MustQuery("SELECT a, HEX(b) FROM t2;")
	result.Check(testkit.Rows("12345 05000000789C323432363105040000FFFF02F80100", "23456 05000000789C323236313503040000FFFF03070105"))

	// for UNCOMPRESS
	result = tk.MustQuery("SELECT UNCOMPRESS(COMPRESS('123'))")
	result.Check(testkit.Rows("123"))
	result = tk.MustQuery("SELECT UNCOMPRESS(UNHEX('03000000789C3334320600012D0097'))")
	result.Check(testkit.Rows("123"))
	result = tk.MustQuery("SELECT UNCOMPRESS(UNHEX('03000000789C32343206040000FFFF012D0097'))")
	result.Check(testkit.Rows("123"))
	tk.MustExec("INSERT INTO t2 VALUES ('12345', UNHEX('05000000789C3334323631050002F80100'))")
	result = tk.MustQuery("SELECT UNCOMPRESS(a), UNCOMPRESS(b) FROM t2;")
	result.Check(testkit.Rows("<nil> 12345", "<nil> 23456", "<nil> 12345"))

	// for UNCOMPRESSED_LENGTH
	result = tk.MustQuery("SELECT UNCOMPRESSED_LENGTH(COMPRESS('123'))")
	result.Check(testkit.Rows("3"))
	result = tk.MustQuery("SELECT UNCOMPRESSED_LENGTH(UNHEX('03000000789C3334320600012D0097'))")
	result.Check(testkit.Rows("3"))
	result = tk.MustQuery("SELECT UNCOMPRESSED_LENGTH(UNHEX('03000000789C32343206040000FFFF012D0097'))")
	result.Check(testkit.Rows("3"))
	result = tk.MustQuery("SELECT UNCOMPRESSED_LENGTH('')")
	result.Check(testkit.Rows("0"))
	result = tk.MustQuery("SELECT UNCOMPRESSED_LENGTH(UNHEX('0100'))")
	result.Check(testkit.Rows("0"))
	result = tk.MustQuery("SELECT UNCOMPRESSED_LENGTH(a), UNCOMPRESSED_LENGTH(b) FROM t2;")
	result.Check(testkit.Rows("875770417 5", "892613426 5", "875770417 5"))
}

func (s *testIntegrationSuite) TestTimeBuiltin(c *C) {
	defer func() {
		s.cleanEnv(c)
		testleak.AfterTest(c)()
	}()
	tk := testkit.NewTestKit(c, s.store)
	tk.MustExec("use test")

	// for makeDate
	tk.MustExec("drop table if exists t")
	tk.MustExec("create table t(a int, b double, c datetime, d time, e char(20), f bit(10))")
	tk.MustExec(`insert into t values(1, 1.1, "2017-01-01 12:01:01", "12:01:01", "abcdef", 0b10101)`)
	result := tk.MustQuery("select makedate(a,a), makedate(b,b), makedate(c,c), makedate(d,d), makedate(e,e), makedate(f,f), makedate(null,null), makedate(a,b) from t")
	result.Check(testkit.Rows("2001-01-01 2001-01-01 <nil> <nil> <nil> 2021-01-21 <nil> 2001-01-01"))

	// Fix issue #3923
	result = tk.MustQuery("select timediff(cast('2004-12-30 12:00:00' as time), '12:00:00');")
	result.Check(testkit.Rows("00:00:00"))
	result = tk.MustQuery("select timediff(cast('2004-12-30 12:00:00' as time), '2004-12-30 12:00:00');")
	result.Check(testkit.Rows("<nil>"))
	result = tk.MustQuery("select timediff(cast('2004-12-30 12:00:01' as datetime), '2004-12-30 12:00:00');")
	result.Check(testkit.Rows("00:00:01"))
	result = tk.MustQuery("select timediff(cast('2004-12-30 12:00:01' as time), '-34 00:00:00');")
	result.Check(testkit.Rows("828:00:01"))
	result = tk.MustQuery("select timediff(cast('2004-12-30 12:00:01' as datetime), '2004-12-30 12:00:00.1');")
	result.Check(testkit.Rows("00:00:00.9"))
	result = tk.MustQuery("select timediff(cast('2004-12-30 12:00:01' as datetime), '-34 124:00:00');")
	result.Check(testkit.Rows("<nil>"))
	result = tk.MustQuery("select timediff(cast('2004-12-30 12:00:01' as time), '-34 124:00:00');")
	result.Check(testkit.Rows("838:59:59"))
	result = tk.MustQuery("select timediff(cast('2004-12-30' as datetime), '12:00:00');")
	result.Check(testkit.Rows("<nil>"))
	result = tk.MustQuery("select timediff('12:00:00', '-34 12:00:00');")
	result.Check(testkit.Rows("838:59:59"))
	result = tk.MustQuery("select timediff('12:00:00', '34 12:00:00');")
	result.Check(testkit.Rows("-816:00:00"))
	result = tk.MustQuery("select timediff('2014-1-2 12:00:00', '-34 12:00:00');")
	result.Check(testkit.Rows("<nil>"))
	result = tk.MustQuery("select timediff('2014-1-2 12:00:00', '12:00:00');")
	result.Check(testkit.Rows("<nil>"))
	result = tk.MustQuery("select timediff('2014-1-2 12:00:00', '2014-1-1 12:00:00');")
	result.Check(testkit.Rows("24:00:00"))

	// fixed issue #3986
	tk.MustExec("SET SQL_MODE='NO_ENGINE_SUBSTITUTION';")
	tk.MustExec("SET TIME_ZONE='+03:00';")
	tk.MustExec("DROP TABLE IF EXISTS t;")
	tk.MustExec("CREATE TABLE t (ix TIMESTAMP NOT NULL DEFAULT CURRENT_TIMESTAMP ON UPDATE CURRENT_TIMESTAMP);")
	tk.MustExec("INSERT INTO t VALUES (0), (20030101010160), (20030101016001), (20030101240101), (20030132010101), (20031301010101), (20031200000000), (20030000000000);")
	result = tk.MustQuery("SELECT CAST(ix AS SIGNED) FROM t;")
	result.Check(testkit.Rows("0", "0", "0", "0", "0", "0", "0", "0"))
}

func (s *testIntegrationSuite) TestOpBuiltin(c *C) {
	defer func() {
		s.cleanEnv(c)
		testleak.AfterTest(c)()
	}()
	tk := testkit.NewTestKit(c, s.store)
	tk.MustExec("use test")

	// for logicAnd
	result := tk.MustQuery("select 1 && 1, 1 && 0, 0 && 1, 0 && 0, 2 && -1, null && 1, '1a' && 'a'")
	result.Check(testkit.Rows("1 0 0 0 1 <nil> 0"))

	// for bitNeg
	result = tk.MustQuery("select ~123, ~-123, ~null")
	result.Check(testkit.Rows("18446744073709551492 122 <nil>"))
	// for logicNot
	result = tk.MustQuery("select !1, !123, !0, !null")
	result.Check(testkit.Rows("0 0 1 <nil>"))
	// for logicalXor
	result = tk.MustQuery("select 1 xor 1, 1 xor 0, 0 xor 1, 0 xor 0, 2 xor -1, null xor 1, '1a' xor 'a'")
	result.Check(testkit.Rows("0 1 1 0 0 <nil> 1"))
	// for bitAnd
	result = tk.MustQuery("select 123 & 321, -123 & 321, null & 1")
	result.Check(testkit.Rows("65 257 <nil>"))
	// for bitOr
	result = tk.MustQuery("select 123 | 321, -123 | 321, null | 1")
	result.Check(testkit.Rows("379 18446744073709551557 <nil>"))
	// for bitXor
	result = tk.MustQuery("select 123 ^ 321, -123 ^ 321, null ^ 1")
	result.Check(testkit.Rows("314 18446744073709551300 <nil>"))
	// for leftShift
	result = tk.MustQuery("select 123 << 2, -123 << 2, null << 1")
	result.Check(testkit.Rows("492 18446744073709551124 <nil>"))
	// for rightShift
	result = tk.MustQuery("select 123 >> 2, -123 >> 2, null >> 1")
	result.Check(testkit.Rows("30 4611686018427387873 <nil>"))
	// for logicOr
	result = tk.MustQuery("select 1 || 1, 1 || 0, 0 || 1, 0 || 0, 2 || -1, null || 1, '1a' || 'a'")
	result.Check(testkit.Rows("1 1 1 0 1 1 1"))
}

func (s *testIntegrationSuite) TestBuiltin(c *C) {
	defer func() {
		s.cleanEnv(c)
		testleak.AfterTest(c)()
	}()
	tk := testkit.NewTestKit(c, s.store)
	tk.MustExec("use test")

	// for is true
	tk.MustExec("drop table if exists t")
	tk.MustExec("create table t (a int, b int, index idx_b (b))")
	tk.MustExec("insert t values (1, 1)")
	tk.MustExec("insert t values (2, 2)")
	tk.MustExec("insert t values (3, 2)")
	result := tk.MustQuery("select * from t where b is true")
	result.Check(testkit.Rows("1 1", "2 2", "3 2"))
	result = tk.MustQuery("select all + a from t where a = 1")
	result.Check(testkit.Rows("1"))
	result = tk.MustQuery("select * from t where a is false")
	result.Check(nil)
	result = tk.MustQuery("select * from t where a is not true")
	result.Check(nil)
	// for in
	result = tk.MustQuery("select * from t where b in (a)")
	result.Check(testkit.Rows("1 1", "2 2"))
	result = tk.MustQuery("select * from t where b not in (a)")
	result.Check(testkit.Rows("3 2"))

	// test cast
	result = tk.MustQuery("select cast(1 as decimal(3,2))")
	result.Check(testkit.Rows("1.00"))
	result = tk.MustQuery("select cast('1991-09-05 11:11:11' as datetime)")
	result.Check(testkit.Rows("1991-09-05 11:11:11"))
	result = tk.MustQuery("select cast(cast('1991-09-05 11:11:11' as datetime) as char)")
	result.Check(testkit.Rows("1991-09-05 11:11:11"))
	result = tk.MustQuery("select cast('11:11:11' as time)")
	result.Check(testkit.Rows("11:11:11"))
	result = tk.MustQuery("select * from t where a > cast(2 as decimal)")
	result.Check(testkit.Rows("3 2"))
	result = tk.MustQuery("select cast(-1 as unsigned)")
	result.Check(testkit.Rows("18446744073709551615"))

	// fix issue #3942
	result = tk.MustQuery("select cast('-24 100:00:00' as time);")
	result.Check(testkit.Rows("-676:00:00"))
	result = tk.MustQuery("select cast('12:00:00.000000' as datetime);")
	result.Check(testkit.Rows("2012-00-00 00:00:00"))
	result = tk.MustQuery("select cast('-34 100:00:00' as time);")
	result.Check(testkit.Rows("-838:59:59"))

	// Fix issue #3691, cast compability.
	result = tk.MustQuery("select cast('18446744073709551616' as unsigned);")
	result.Check(testkit.Rows("18446744073709551615"))
	result = tk.MustQuery("select cast('18446744073709551616' as signed);")
	result.Check(testkit.Rows("-1"))
	result = tk.MustQuery("select cast('9223372036854775808' as signed);")
	result.Check(testkit.Rows("-9223372036854775808"))
	result = tk.MustQuery("select cast('9223372036854775809' as signed);")
	result.Check(testkit.Rows("-9223372036854775807"))
	result = tk.MustQuery("select cast('9223372036854775807' as signed);")
	result.Check(testkit.Rows("9223372036854775807"))
	result = tk.MustQuery("select cast('18446744073709551615' as signed);")
	result.Check(testkit.Rows("-1"))
	result = tk.MustQuery("select cast('18446744073709551614' as signed);")
	result.Check(testkit.Rows("-2"))
	result = tk.MustQuery("select cast(18446744073709551615 as unsigned);")
	result.Check(testkit.Rows("18446744073709551615"))
	result = tk.MustQuery("select cast(18446744073709551616 as unsigned);")
	result.Check(testkit.Rows("18446744073709551615"))
	result = tk.MustQuery("select cast(18446744073709551616 as signed);")
	result.Check(testkit.Rows("9223372036854775807"))
	result = tk.MustQuery("select cast(18446744073709551617 as signed);")
	result.Check(testkit.Rows("9223372036854775807"))
	result = tk.MustQuery("select cast(18446744073709551615 as signed);")
	result.Check(testkit.Rows("-1"))
	result = tk.MustQuery("select cast(18446744073709551614 as signed);")
	result.Check(testkit.Rows("-2"))
	result = tk.MustQuery("select cast(-18446744073709551616 as signed);")
	result.Check(testkit.Rows("-9223372036854775808"))
	result = tk.MustQuery("select cast(18446744073709551614.9 as unsigned);") // Round up
	result.Check(testkit.Rows("18446744073709551615"))
	result = tk.MustQuery("select cast(18446744073709551614.4 as unsigned);") // Round down
	result.Check(testkit.Rows("18446744073709551614"))
	result = tk.MustQuery("select cast(-9223372036854775809 as signed);")
	result.Check(testkit.Rows("-9223372036854775808"))
	result = tk.MustQuery("select cast(-9223372036854775809 as unsigned);")
	result.Check(testkit.Rows("0"))
	result = tk.MustQuery("select cast(-9223372036854775808 as unsigned);")
	result.Check(testkit.Rows("9223372036854775808"))
	result = tk.MustQuery("select cast('-9223372036854775809' as unsigned);")
	result.Check(testkit.Rows("9223372036854775808"))
	result = tk.MustQuery("select cast('-9223372036854775807' as unsigned);")
	result.Check(testkit.Rows("9223372036854775809"))
	result = tk.MustQuery("select cast('-2' as unsigned);")
	result.Check(testkit.Rows("18446744073709551614"))
	result = tk.MustQuery("select cast(cast(1-2 as unsigned) as signed integer);")
	result.Check(testkit.Rows("-1"))
	result = tk.MustQuery("select cast(1 as signed int)")
	result.Check(testkit.Rows("1"))

	// test cast time as decimal overflow
	tk.MustExec("drop table if exists t1")
	tk.MustExec("create table t1(s1 time);")
	tk.MustExec("insert into t1 values('11:11:11');")
	result = tk.MustQuery("select cast(s1 as decimal(7, 2)) from t1;")
	result.Check(testkit.Rows("99999.99"))
	result = tk.MustQuery("select cast(s1 as decimal(8, 2)) from t1;")
	result.Check(testkit.Rows("111111.00"))
	_, err := tk.Exec("insert into t1 values(cast('111111.00' as decimal(7, 2)));")
	c.Assert(err, NotNil)

	result = tk.MustQuery(`select CAST(0x8fffffffffffffff as signed) a,
	CAST(0xfffffffffffffffe as signed) b,
	CAST(0xffffffffffffffff as unsigned) c;`)
	result.Check(testkit.Rows("-8070450532247928833 -2 18446744073709551615"))

	result = tk.MustQuery(`select cast("1:2:3" as TIME) = "1:02:03"`)
	result.Check(testkit.Rows("0"))

	// fixed issue #3471
	tk.MustExec("drop table if exists t")
	tk.MustExec("create table t(a time(6));")
	tk.MustExec("insert into t value('12:59:59.999999')")
	result = tk.MustQuery("select cast(a as signed) from t")
	result.Check(testkit.Rows("130000"))

	// fixed issue #3762
	result = tk.MustQuery("select -9223372036854775809;")
	result.Check(testkit.Rows("-9223372036854775809"))
	result = tk.MustQuery("select --9223372036854775809;")
	result.Check(testkit.Rows("9223372036854775809"))
	result = tk.MustQuery("select -9223372036854775808;")
	result.Check(testkit.Rows("-9223372036854775808"))

	tk.MustExec("drop table if exists t")
	tk.MustExec("create table t(a bigint(30));")
	_, err = tk.Exec("insert into t values(-9223372036854775809)")
	c.Assert(err, NotNil)

	// test unhex and hex
	result = tk.MustQuery("select unhex('4D7953514C')")
	result.Check(testkit.Rows("MySQL"))
	result = tk.MustQuery("select unhex(hex('string'))")
	result.Check(testkit.Rows("string"))
	result = tk.MustQuery("select unhex('ggg')")
	result.Check(testkit.Rows("<nil>"))
	result = tk.MustQuery("select unhex(-1)")
	result.Check(testkit.Rows("<nil>"))
	result = tk.MustQuery("select hex(unhex('1267'))")
	result.Check(testkit.Rows("1267"))
	result = tk.MustQuery("select hex(unhex(1267))")
	result.Check(testkit.Rows("1267"))
	tk.MustExec("drop table if exists t")
	tk.MustExec("create table t(a binary(8))")
	tk.MustExec(`insert into t values('test')`)
	result = tk.MustQuery("select hex(a) from t")
	result.Check(testkit.Rows("7465737400000000"))
	result = tk.MustQuery("select unhex(a) from t")
	result.Check(testkit.Rows("<nil>"))

	// select from_unixtime
	result = tk.MustQuery("select from_unixtime(1451606400)")
	unixTime := time.Unix(1451606400, 0).String()[:19]
	result.Check(testkit.Rows(unixTime))
	result = tk.MustQuery("select from_unixtime(1451606400.123456)")
	unixTime = time.Unix(1451606400, 123456000).String()[:26]
	result.Check(testkit.Rows(unixTime))
	result = tk.MustQuery("select from_unixtime(1451606400.1234567)")
	unixTime = time.Unix(1451606400, 123456700).Round(time.Microsecond).Format("2006-01-02 15:04:05.000000")[:26]
	result.Check(testkit.Rows(unixTime))
	result = tk.MustQuery("select from_unixtime(1451606400.999999)")
	unixTime = time.Unix(1451606400, 999999000).String()[:26]
	result.Check(testkit.Rows(unixTime))

	// test strcmp
	result = tk.MustQuery("select strcmp('abc', 'def')")
	result.Check(testkit.Rows("-1"))
	result = tk.MustQuery("select strcmp('abc', 'aba')")
	result.Check(testkit.Rows("1"))
	result = tk.MustQuery("select strcmp('abc', 'abc')")
	result.Check(testkit.Rows("0"))
	result = tk.MustQuery("select substr(null, 1, 2)")
	result.Check(testkit.Rows("<nil>"))
	result = tk.MustQuery("select substr('123', null, 2)")
	result.Check(testkit.Rows("<nil>"))
	result = tk.MustQuery("select substr('123', 1, null)")
	result.Check(testkit.Rows("<nil>"))

	// for case
	tk.MustExec("drop table if exists t")
	tk.MustExec("create table t (a varchar(255), b int)")
	tk.MustExec("insert t values ('str1', 1)")
	result = tk.MustQuery("select * from t where a = case b when 1 then 'str1' when 2 then 'str2' end")
	result.Check(testkit.Rows("str1 1"))
	result = tk.MustQuery("select * from t where a = case b when 1 then 'str2' when 2 then 'str3' end")
	result.Check(nil)
	tk.MustExec("insert t values ('str2', 2)")
	result = tk.MustQuery("select * from t where a = case b when 2 then 'str2' when 3 then 'str3' end")
	result.Check(testkit.Rows("str2 2"))
	tk.MustExec("insert t values ('str3', 3)")
	result = tk.MustQuery("select * from t where a = case b when 4 then 'str4' when 5 then 'str5' else 'str3' end")
	result.Check(testkit.Rows("str3 3"))
	result = tk.MustQuery("select * from t where a = case b when 4 then 'str4' when 5 then 'str5' else 'str6' end")
	result.Check(nil)
	result = tk.MustQuery("select * from t where a = case  when b then 'str3' when 1 then 'str1' else 'str2' end")
	result.Check(testkit.Rows("str3 3"))
	tk.MustExec("delete from t")
	tk.MustExec("insert t values ('str2', 0)")
	result = tk.MustQuery("select * from t where a = case  when b then 'str3' when 0 then 'str1' else 'str2' end")
	result.Check(testkit.Rows("str2 0"))
	tk.MustExec("insert t values ('str1', null)")
	result = tk.MustQuery("select * from t where a = case b when null then 'str3' when 10 then 'str1' else 'str2' end")
	result.Check(testkit.Rows("str2 0"))
	result = tk.MustQuery("select * from t where a = case null when b then 'str3' when 10 then 'str1' else 'str2' end")
	result.Check(testkit.Rows("str2 0"))
	result = tk.MustQuery("select cast(1234 as char(3))")
	result.Check(testkit.Rows("123"))
	result = tk.MustQuery("select cast(1234 as char(0))")
	result.Check(testkit.Rows(""))
	result = tk.MustQuery("show warnings")
	result.Check(testkit.Rows("Warning 1406 Data Too Long, field len 0, data len 4"))
	result = tk.MustQuery("select CAST( - 8 AS DECIMAL ) * + 52 + 87 < - 86")
	result.Check(testkit.Rows("1"))

	// for char
	result = tk.MustQuery("select char(97, 100, 256, 89)")
	result.Check(testkit.Rows("ad\x01\x00Y"))
	result = tk.MustQuery("select char(97, null, 100, 256, 89)")
	result.Check(testkit.Rows("ad\x01\x00Y"))
	result = tk.MustQuery("select char(97, null, 100, 256, 89 using utf8)")
	result.Check(testkit.Rows("ad\x01\x00Y"))
	result = tk.MustQuery("select char(97, null, 100, 256, 89 using ascii)")
	result.Check(testkit.Rows("ad\x01\x00Y"))
	charRecordSet, err := tk.Exec("select char(97, null, 100, 256, 89 using tidb)")
	c.Assert(err, IsNil)
	c.Assert(charRecordSet, NotNil)
	_, err = tidb.GetRows(charRecordSet)
	c.Assert(err.Error(), Equals, "unknown encoding: tidb")

	// issue 3884
	tk.MustExec("drop table if exists t")
	tk.MustExec("CREATE TABLE t (c1 date, c2 datetime, c3 timestamp, c4 time, c5 year);")
	tk.MustExec("INSERT INTO t values ('2000-01-01', '2000-01-01 12:12:12', '2000-01-01 12:12:12', '12:12:12', '2000');")
	tk.MustExec("INSERT INTO t values ('2000-02-01', '2000-02-01 12:12:12', '2000-02-01 12:12:12', '13:12:12', 2000);")
	tk.MustExec("INSERT INTO t values ('2000-03-01', '2000-03-01', '2000-03-01 12:12:12', '1 12:12:12', 2000);")
	tk.MustExec("INSERT INTO t SET c1 = '2000-04-01', c2 = '2000-04-01', c3 = '2000-04-01 12:12:12', c4 = '-1 13:12:12', c5 = 2000;")
	result = tk.MustQuery("SELECT c4 FROM t where c4 < '-13:12:12';")
	result.Check(testkit.Rows("-37:12:12"))

	// testCase is for like and regexp
	type testCase struct {
		pattern string
		val     string
		result  int
	}
	patternMatching := func(c *C, tk *testkit.TestKit, queryOp string, data []testCase) {
		tk.MustExec("drop table if exists t")
		tk.MustExec("create table t (a varchar(255), b int)")
		for i, d := range data {
			tk.MustExec(fmt.Sprintf("insert into t values('%s', %d)", d.val, i))
			result = tk.MustQuery(fmt.Sprintf("select * from t where a %s '%s'", queryOp, d.pattern))
			if d.result == 1 {
				rowStr := fmt.Sprintf("%s %d", d.val, i)
				result.Check(testkit.Rows(rowStr))
			} else {
				result.Check(nil)
			}
			tk.MustExec(fmt.Sprintf("delete from t where b = %d", i))
		}
	}
	// for like
	likeTests := []testCase{
		{"a", "a", 1},
		{"a", "b", 0},
		{"aA", "Aa", 1},
		{"aA%", "aAab", 1},
		{"aA_", "Aaab", 0},
		{"aA_", "Aab", 1},
		{"", "", 1},
		{"", "a", 0},
	}
	patternMatching(c, tk, "like", likeTests)
	// for regexp
	likeTests = []testCase{
		{"^$", "a", 0},
		{"a", "a", 1},
		{"a", "b", 0},
		{"aA", "aA", 1},
		{".", "a", 1},
		{"^.$", "ab", 0},
		{"..", "b", 0},
		{".ab", "aab", 1},
		{"ab.", "abcd", 1},
		{".*", "abcd", 1},
	}
	patternMatching(c, tk, "regexp", likeTests)

	// for found_rows
	tk.MustExec("drop table if exists t")
	tk.MustExec("create table t (a int)")
	tk.MustQuery("select * from t") // Test XSelectTableExec
	result = tk.MustQuery("select found_rows()")
	result.Check(testkit.Rows("0"))
	result = tk.MustQuery("select found_rows()")
	result.Check(testkit.Rows("1")) // Last query is found_rows(), it returns 1 row with value 0
	tk.MustExec("insert t values (1),(2),(2)")
	tk.MustQuery("select * from t")
	result = tk.MustQuery("select found_rows()")
	result.Check(testkit.Rows("3"))
	tk.MustQuery("select * from t where a = 0")
	result = tk.MustQuery("select found_rows()")
	result.Check(testkit.Rows("0"))
	tk.MustQuery("select * from t where a = 1")
	result = tk.MustQuery("select found_rows()")
	result.Check(testkit.Rows("1"))
	tk.MustQuery("select * from t where a like '2'") // Test SelectionExec
	result = tk.MustQuery("select found_rows()")
	result.Check(testkit.Rows("2"))
	tk.MustQuery("show tables like 't'")
	result = tk.MustQuery("select found_rows()")
	result.Check(testkit.Rows("1"))
	tk.MustQuery("select count(*) from t") // Test ProjectionExec
	result = tk.MustQuery("select found_rows()")
	result.Check(testkit.Rows("1"))
}

func (s *testIntegrationSuite) TestInfoBuiltin(c *C) {
	defer func() {
		s.cleanEnv(c)
		testleak.AfterTest(c)()
	}()
	tk := testkit.NewTestKit(c, s.store)
	tk.MustExec("use test")

	tk.MustExec("drop table if exists t")
	tk.MustExec("create table t (id int auto_increment, a int, PRIMARY KEY (id))")
	tk.MustExec("insert into t(a) values(1)")
	result := tk.MustQuery("select last_insert_id();")
	result.Check(testkit.Rows("1"))
	tk.MustExec("insert into t values(2, 1)")
	result = tk.MustQuery("select last_insert_id();")
	result.Check(testkit.Rows("1"))
	tk.MustExec("insert into t(a) values(1)")
	result = tk.MustQuery("select last_insert_id();")
	result.Check(testkit.Rows("3"))

	result = tk.MustQuery("select last_insert_id(5);")
	result.Check(testkit.Rows("5"))
	result = tk.MustQuery("select last_insert_id();")
	result.Check(testkit.Rows("5"))
}

func (s *testIntegrationSuite) TestControlBuiltin(c *C) {
	defer func() {
		s.cleanEnv(c)
		testleak.AfterTest(c)()
	}()
	tk := testkit.NewTestKit(c, s.store)
	tk.MustExec("use test")

	// for ifnull
	result := tk.MustQuery("select ifnull(1, 2)")
	result.Check(testkit.Rows("1"))
	result = tk.MustQuery("select ifnull(null, 2)")
	result.Check(testkit.Rows("2"))
	result = tk.MustQuery("select ifnull(1, null)")
	result.Check(testkit.Rows("1"))
	result = tk.MustQuery("select ifnull(null, null)")
	result.Check(testkit.Rows("<nil>"))

	tk.MustExec("drop table if exists t1")
	tk.MustExec("drop table if exists t2")
	tk.MustExec("create table t1(a decimal(20,4))")
	tk.MustExec("create table t2(a decimal(20,4))")
	tk.MustExec("insert into t1 select 1.2345")
	tk.MustExec("insert into t2 select 1.2345")

	result = tk.MustQuery(`select sum(ifnull(a, 0)) from (
	select ifnull(a, 0) as a from t1
	union all
	select ifnull(a, 0) as a from t2
	) t;`)
	result.Check(testkit.Rows("2.4690"))
}

func (s *testIntegrationSuite) TestArithmeticBuiltin(c *C) {
	defer func() {
		s.cleanEnv(c)
		testleak.AfterTest(c)()
	}()
	tk := testkit.NewTestKit(c, s.store)
	tk.MustExec("use test")

	// for plus
	tk.MustExec("DROP TABLE IF EXISTS t;")
	tk.MustExec("CREATE TABLE t(a DECIMAL(4, 2), b DECIMAL(5, 3));")
	tk.MustExec("INSERT INTO t(a, b) VALUES(1.09, 1.999), (-1.1, -0.1);")
	result := tk.MustQuery("SELECT a+b FROM t;")
	result.Check(testkit.Rows("3.089", "-1.200"))
	result = tk.MustQuery("SELECT b+12, b+0.01, b+0.00001, b+12.00001 FROM t;")
	result.Check(testkit.Rows("13.999 2.009 1.99901 13.99901", "11.900 -0.090 -0.09999 11.90001"))
	result = tk.MustQuery("SELECT 1+12, 21+0.01, 89+\"11\", 12+\"a\", 12+NULL, NULL+1, NULL+NULL;")
	result.Check(testkit.Rows("13 21.01 100 12 <nil> <nil> <nil>"))
	tk.MustExec("DROP TABLE IF EXISTS t;")
	tk.MustExec("CREATE TABLE t(a BIGINT UNSIGNED, b BIGINT UNSIGNED);")
	tk.MustExec("INSERT INTO t SELECT 1<<63, 1<<63;")
	rs, err := tk.Exec("SELECT a+b FROM t;")
	c.Assert(errors.ErrorStack(err), Equals, "")
	c.Assert(rs, NotNil)
	rows, err := tidb.GetRows(rs)
	c.Assert(rows, IsNil)
	c.Assert(err, NotNil)
	c.Assert(err.Error(), Equals, "[types:1690]BIGINT UNSIGNED value is out of range in '(test.t.a + test.t.b)'")

	// for minus
	tk.MustExec("DROP TABLE IF EXISTS t;")
	tk.MustExec("CREATE TABLE t(a DECIMAL(4, 2), b DECIMAL(5, 3));")
	tk.MustExec("INSERT INTO t(a, b) VALUES(1.09, 1.999), (-1.1, -0.1);")
	result = tk.MustQuery("SELECT a-b FROM t;")
	result.Check(testkit.Rows("-0.909", "-1.000"))
	result = tk.MustQuery("SELECT b-12, b-0.01, b-0.00001, b-12.00001 FROM t;")
	result.Check(testkit.Rows("-10.001 1.989 1.99899 -10.00101", "-12.100 -0.110 -0.10001 -12.10001"))
	result = tk.MustQuery("SELECT 1-12, 21-0.01, 89-\"11\", 12-\"a\", 12-NULL, NULL-1, NULL-NULL;")
	result.Check(testkit.Rows("-11 20.99 78 12 <nil> <nil> <nil>"))
	tk.MustExec("DROP TABLE IF EXISTS t;")
	tk.MustExec("CREATE TABLE t(a BIGINT UNSIGNED, b BIGINT UNSIGNED);")
	tk.MustExec("INSERT INTO t SELECT 1, 4;")
	rs, err = tk.Exec("SELECT a-b FROM t;")
	c.Assert(errors.ErrorStack(err), Equals, "")
	c.Assert(rs, NotNil)
	rows, err = tidb.GetRows(rs)
	c.Assert(rows, IsNil)
	c.Assert(err, NotNil)
	c.Assert(err.Error(), Equals, "[types:1690]BIGINT UNSIGNED value is out of range in '(test.t.a - test.t.b)'")
}<|MERGE_RESOLUTION|>--- conflicted
+++ resolved
@@ -600,8 +600,6 @@
 	result.Check(testkit.Rows("3"))
 	result = tk.MustQuery(`select char_length(12.3456);`)
 	result.Check(testkit.Rows("7"))
-<<<<<<< HEAD
-=======
 
 	// for instr
 	result = tk.MustQuery(`select instr("中国", "国"), instr("中国", ""), instr("abc", ""), instr("", ""), instr("", "abc");`)
@@ -613,7 +611,6 @@
 	tk.MustExec(`insert into t values("中国", cast("国" as binary)), ("中国", ""), ("abc", ""), ("", ""), ("", "abc");`)
 	result = tk.MustQuery(`select instr(a, b) from t;`)
 	result.Check(testkit.Rows("4", "1", "1", "1", "0"))
->>>>>>> 2ca8e239
 }
 
 func (s *testIntegrationSuite) TestEncryptionBuiltin(c *C) {
