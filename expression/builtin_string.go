--- conflicted
+++ resolved
@@ -133,14 +133,10 @@
 	_ builtinFunc = &builtinQuoteSig{}
 	_ builtinFunc = &builtinBinSig{}
 	_ builtinFunc = &builtinEltSig{}
-<<<<<<< HEAD
 	_ builtinFunc = &builtinExportSet3ArgSig{}
 	_ builtinFunc = &builtinExportSet4ArgSig{}
 	_ builtinFunc = &builtinExportSet5ArgSig{}
-=======
-	_ builtinFunc = &builtinExportSetSig{}
 	_ builtinFunc = &builtinFormatWithLocaleSig{}
->>>>>>> 62b6a996
 	_ builtinFunc = &builtinFormatSig{}
 	_ builtinFunc = &builtinFromBase64Sig{}
 	_ builtinFunc = &builtinToBase64Sig{}
