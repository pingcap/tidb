--- conflicted
+++ resolved
@@ -928,12 +928,7 @@
 	if isNull || err != nil {
 		return 0, isNull, err
 	}
-<<<<<<< HEAD
-	_, collation, _ := b.CharsetAndCollation(b.ctx)
-	res := types.CompareString(left, right, collation)
-=======
 	res := types.CompareString(left, right, b.collation)
->>>>>>> debe5cbc
 	return int64(res), false, nil
 }
 
