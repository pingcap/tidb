--- conflicted
+++ resolved
@@ -191,28 +191,6 @@
 }
 
 func (c *concatFunctionClass) getFunction(args []Expression, ctx context.Context) (builtinFunc, error) {
-<<<<<<< HEAD
-	retType, argTps := inferType(args)
-	bf, err := newBaseBuiltinFuncWithTp(args, retType, ctx, argTps...)
-	if err != nil {
-		return nil, errors.Trace(err)
-	}
-	sig := &builtinConcatSig{baseStringBuiltinFunc{bf}}
-	return sig.setSelf(sig), errors.Trace(c.verifyArgs(args))
-}
-
-// for concatFunctionClass.getFunction, concatWSFunctionClass.getFunction use
-func inferType(args []Expression) (*types.FieldType, []argTp) {
-	tps := make([]argTp, len(args))
-	existsBinStr, tp := false, mysql.TypeVarString
-	for i := 0; i < len(args); i++ {
-		tps[i] = tpString
-		curArgTp := args[i].GetType()
-		tp = types.MergeFieldType(tp, curArgTp.Tp)
-		if types.IsBinaryStr(curArgTp) {
-			existsBinStr = true
-		}
-=======
 	argTps := make([]evalTp, 0, len(args))
 	for i := 0; i < len(args); i++ {
 		argTps = append(argTps, tpString)
@@ -224,7 +202,6 @@
 	for i := range args {
 		bf.tp.Flag |= mysql.BinaryFlag
 		bf.tp.Flen += args[i].GetType().Flen
->>>>>>> 9ff2fbae
 	}
 	if bf.tp.Flen >= mysql.MaxBlobWidth {
 		bf.tp.Flen = mysql.MaxBlobWidth
