--- conflicted
+++ resolved
@@ -1093,14 +1093,8 @@
 }
 
 func (c *locateFunctionClass) getFunction(args []Expression, ctx context.Context) (builtinFunc, error) {
-<<<<<<< HEAD
-	if err := c.verifyArgs(args); err != nil {
-		return nil, errors.Trace(err)
-	}
-	sig := &builtinLocateSig{newBaseBuiltinFunc(args, ctx)}
-=======
-	if argsErr := c.verifyArgs(args); argsErr != nil {
-		return nil, errors.Trace(argsErr)
+	if err := c.verifyArgs(args); err != nil {
+		return nil, errors.Trace(err)
 	}
 	hasStartPos, argTps := len(args) == 3, []evalTp{tpString, tpString}
 	if hasStartPos {
@@ -1126,7 +1120,6 @@
 	default:
 		sig = &builtinLocate2ArgsSig{baseIntBuiltinFunc{bf}}
 	}
->>>>>>> 1f75c7f1
 	return sig.setSelf(sig), nil
 }
 
