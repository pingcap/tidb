--- conflicted
+++ resolved
@@ -2365,7 +2365,6 @@
 }
 
 func (c *eltFunctionClass) getFunction(args []Expression, ctx context.Context) (builtinFunc, error) {
-<<<<<<< HEAD
 	if argsErr := c.verifyArgs(args); argsErr != nil {
 		return nil, errors.Trace(argsErr)
 	}
@@ -2388,12 +2387,6 @@
 		}
 	}
 	sig := &builtinEltSig{baseStringBuiltinFunc{bf}}
-=======
-	if err := c.verifyArgs(args); err != nil {
-		return nil, errors.Trace(err)
-	}
-	sig := &builtinEltSig{newBaseBuiltinFunc(args, ctx)}
->>>>>>> 0bf26a1d
 	return sig.setSelf(sig), nil
 }
 
