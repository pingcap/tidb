// Copyright 2013 The ql Authors. All rights reserved.
// Use of this source code is governed by a BSD-style
// license that can be found in the LICENSES/QL-LICENSE file.

// Copyright 2015 PingCAP, Inc.
//
// Licensed under the Apache License, Version 2.0 (the "License");
// you may not use this file except in compliance with the License.
// You may obtain a copy of the License at
//
//     http://www.apache.org/licenses/LICENSE-2.0
//
// Unless required by applicable law or agreed to in writing, software
// distributed under the License is distributed on an "AS IS" BASIS,
// See the License for the specific language governing permissions and
// limitations under the License.

package expression

import (
	"bytes"
	"encoding/base64"
	"encoding/hex"
	"fmt"
	"math"
	"strconv"
	"strings"
	"unicode/utf8"

	"github.com/juju/errors"
	"github.com/ngaut/log"
	"github.com/pingcap/tidb/ast"
	"github.com/pingcap/tidb/context"
	"github.com/pingcap/tidb/mysql"
	"github.com/pingcap/tidb/sessionctx/variable"
	"github.com/pingcap/tidb/util/charset"
	"github.com/pingcap/tidb/util/hack"
	"github.com/pingcap/tidb/util/stringutil"
	"github.com/pingcap/tidb/util/types"
	"golang.org/x/text/transform"
)

var (
	_ functionClass = &lengthFunctionClass{}
	_ functionClass = &asciiFunctionClass{}
	_ functionClass = &concatFunctionClass{}
	_ functionClass = &concatWSFunctionClass{}
	_ functionClass = &leftFunctionClass{}
	_ functionClass = &repeatFunctionClass{}
	_ functionClass = &lowerFunctionClass{}
	_ functionClass = &reverseFunctionClass{}
	_ functionClass = &spaceFunctionClass{}
	_ functionClass = &upperFunctionClass{}
	_ functionClass = &strcmpFunctionClass{}
	_ functionClass = &replaceFunctionClass{}
	_ functionClass = &convertFunctionClass{}
	_ functionClass = &substringFunctionClass{}
	_ functionClass = &substringIndexFunctionClass{}
	_ functionClass = &locateFunctionClass{}
	_ functionClass = &hexFunctionClass{}
	_ functionClass = &unhexFunctionClass{}
	_ functionClass = &trimFunctionClass{}
	_ functionClass = &lTrimFunctionClass{}
	_ functionClass = &rTrimFunctionClass{}
	_ functionClass = &lpadFunctionClass{}
	_ functionClass = &rpadFunctionClass{}
	_ functionClass = &bitLengthFunctionClass{}
	_ functionClass = &charFunctionClass{}
	_ functionClass = &charLengthFunctionClass{}
	_ functionClass = &findInSetFunctionClass{}
	_ functionClass = &fieldFunctionClass{}
	_ functionClass = &makeSetFunctionClass{}
	_ functionClass = &octFunctionClass{}
	_ functionClass = &ordFunctionClass{}
	_ functionClass = &quoteFunctionClass{}
	_ functionClass = &binFunctionClass{}
	_ functionClass = &eltFunctionClass{}
	_ functionClass = &exportSetFunctionClass{}
	_ functionClass = &formatFunctionClass{}
	_ functionClass = &fromBase64FunctionClass{}
	_ functionClass = &toBase64FunctionClass{}
	_ functionClass = &insertFuncFunctionClass{}
	_ functionClass = &instrFunctionClass{}
	_ functionClass = &loadFileFunctionClass{}
)

var (
	_ builtinFunc = &builtinLengthSig{}
	_ builtinFunc = &builtinASCIISig{}
	_ builtinFunc = &builtinConcatSig{}
	_ builtinFunc = &builtinConcatWSSig{}
	_ builtinFunc = &builtinLeftBinarySig{}
	_ builtinFunc = &builtinLeftSig{}
	_ builtinFunc = &builtinRightBinarySig{}
	_ builtinFunc = &builtinRightSig{}
	_ builtinFunc = &builtinRepeatSig{}
	_ builtinFunc = &builtinLowerSig{}
	_ builtinFunc = &builtinReverseSig{}
	_ builtinFunc = &builtinSpaceSig{}
	_ builtinFunc = &builtinUpperSig{}
	_ builtinFunc = &builtinStrcmpSig{}
	_ builtinFunc = &builtinReplaceSig{}
	_ builtinFunc = &builtinConvertSig{}
	_ builtinFunc = &builtinSubstringBinary2ArgsSig{}
	_ builtinFunc = &builtinSubstringBinary3ArgsSig{}
	_ builtinFunc = &builtinSubstring2ArgsSig{}
	_ builtinFunc = &builtinSubstring3ArgsSig{}
	_ builtinFunc = &builtinSubstringIndexSig{}
	_ builtinFunc = &builtinLocateSig{}
	_ builtinFunc = &builtinHexStrArgSig{}
	_ builtinFunc = &builtinHexIntArgSig{}
	_ builtinFunc = &builtinUnHexSig{}
	_ builtinFunc = &builtinTrim1ArgSig{}
	_ builtinFunc = &builtinTrim2ArgsSig{}
	_ builtinFunc = &builtinTrim3ArgsSig{}
	_ builtinFunc = &builtinLTrimSig{}
	_ builtinFunc = &builtinRTrimSig{}
	_ builtinFunc = &builtinLpadSig{}
	_ builtinFunc = &builtinLpadBinarySig{}
	_ builtinFunc = &builtinRpadSig{}
	_ builtinFunc = &builtinRpadBinarySig{}
	_ builtinFunc = &builtinBitLengthSig{}
	_ builtinFunc = &builtinCharSig{}
	_ builtinFunc = &builtinCharLengthSig{}
	_ builtinFunc = &builtinFindInSetSig{}
	_ builtinFunc = &builtinMakeSetSig{}
	_ builtinFunc = &builtinOctSig{}
	_ builtinFunc = &builtinOrdSig{}
	_ builtinFunc = &builtinQuoteSig{}
	_ builtinFunc = &builtinBinSig{}
	_ builtinFunc = &builtinEltSig{}
	_ builtinFunc = &builtinExportSetSig{}
	_ builtinFunc = &builtinFormatSig{}
	_ builtinFunc = &builtinFromBase64Sig{}
	_ builtinFunc = &builtinToBase64Sig{}
	_ builtinFunc = &builtinInsertFuncSig{}
	_ builtinFunc = &builtinInstrSig{}
	_ builtinFunc = &builtinInstrBinarySig{}
	_ builtinFunc = &builtinLoadFileSig{}
)

// setBinFlagOrBinStr sets resTp to binary string if argTp is a binary string,
// if not, sets the binary flag of resTp to true if argTp has binary flag.
func setBinFlagOrBinStr(argTp *types.FieldType, resTp *types.FieldType) {
	if types.IsBinaryStr(argTp) {
		types.SetBinChsClnFlag(resTp)
	} else if mysql.HasBinaryFlag(argTp.Flag) {
		resTp.Flag |= mysql.BinaryFlag
	}
}

type lengthFunctionClass struct {
	baseFunctionClass
}

func (c *lengthFunctionClass) getFunction(args []Expression, ctx context.Context) (builtinFunc, error) {
	if err := c.verifyArgs(args); err != nil {
		return nil, errors.Trace(err)
	}
	bf, err := newBaseBuiltinFuncWithTp(args, ctx, tpInt, tpString)
	if err != nil {
		return nil, errors.Trace(err)
	}
	bf.tp.Flen = 10
	sig := &builtinLengthSig{baseIntBuiltinFunc{bf}}
	return sig.setSelf(sig), nil
}

type builtinLengthSig struct {
	baseIntBuiltinFunc
}

// evalInt evaluates a builtinLengthSig.
// See https://dev.mysql.com/doc/refman/5.7/en/string-functions.html
func (b *builtinLengthSig) evalInt(row []types.Datum) (int64, bool, error) {
	val, isNull, err := b.args[0].EvalString(row, b.ctx.GetSessionVars().StmtCtx)
	if isNull || err != nil {
		return 0, isNull, errors.Trace(err)
	}
	return int64(len([]byte(val))), false, nil
}

type asciiFunctionClass struct {
	baseFunctionClass
}

func (c *asciiFunctionClass) getFunction(args []Expression, ctx context.Context) (builtinFunc, error) {
	if err := c.verifyArgs(args); err != nil {
		return nil, errors.Trace(err)
	}
	bf, err := newBaseBuiltinFuncWithTp(args, ctx, tpInt, tpString)
	if err != nil {
		return nil, errors.Trace(err)
	}
	bf.tp.Flen = 3
	sig := &builtinASCIISig{baseIntBuiltinFunc{bf}}
	return sig.setSelf(sig), nil
}

type builtinASCIISig struct {
	baseIntBuiltinFunc
}

// eval evals a builtinASCIISig.
// See https://dev.mysql.com/doc/refman/5.7/en/string-functions.html#function_ascii
func (b *builtinASCIISig) evalInt(row []types.Datum) (int64, bool, error) {
	val, isNull, err := b.args[0].EvalString(row, b.ctx.GetSessionVars().StmtCtx)
	if isNull || err != nil {
		return 0, isNull, errors.Trace(err)
	}
	if len(val) == 0 {
		return 0, false, nil
	}
	return int64(val[0]), false, nil
}

type concatFunctionClass struct {
	baseFunctionClass
}

func (c *concatFunctionClass) getFunction(args []Expression, ctx context.Context) (builtinFunc, error) {
	if err := c.verifyArgs(args); err != nil {
		return nil, errors.Trace(err)
	}
	argTps := make([]evalTp, 0, len(args))
	for i := 0; i < len(args); i++ {
		argTps = append(argTps, tpString)
	}
	bf, err := newBaseBuiltinFuncWithTp(args, ctx, tpString, argTps...)
	if err != nil {
		return nil, errors.Trace(err)
	}
	for i := range args {
		argType := args[i].GetType()
		setBinFlagOrBinStr(argType, bf.tp)

		if argType.Flen < 0 {
			bf.tp.Flen = mysql.MaxBlobWidth
			log.Warningf("Not Expected: `Flen` of arg[%v] in CONCAT is -1.", i)
		}
		bf.tp.Flen += argType.Flen
	}
	if bf.tp.Flen >= mysql.MaxBlobWidth {
		bf.tp.Flen = mysql.MaxBlobWidth
	}
	sig := &builtinConcatSig{baseStringBuiltinFunc{bf}}
	return sig.setSelf(sig), nil
}

type builtinConcatSig struct {
	baseStringBuiltinFunc
}

// See https://dev.mysql.com/doc/refman/5.7/en/string-functions.html#function_concat
func (b *builtinConcatSig) evalString(row []types.Datum) (d string, isNull bool, err error) {
	var s []byte
	for _, a := range b.getArgs() {
		d, isNull, err = a.EvalString(row, b.ctx.GetSessionVars().StmtCtx)
		if isNull || err != nil {
			return d, isNull, errors.Trace(err)
		}
		s = append(s, []byte(d)...)
	}
	return string(s), false, nil
}

type concatWSFunctionClass struct {
	baseFunctionClass
}

func (c *concatWSFunctionClass) getFunction(args []Expression, ctx context.Context) (builtinFunc, error) {
	if err := c.verifyArgs(args); err != nil {
		return nil, errors.Trace(err)
	}
	argTps := make([]evalTp, 0, len(args))
	for i := 0; i < len(args); i++ {
		argTps = append(argTps, tpString)
	}

	bf, err := newBaseBuiltinFuncWithTp(args, ctx, tpString, argTps...)
	if err != nil {
		return nil, errors.Trace(err)
	}

	for i := range args {
		argType := args[i].GetType()
		setBinFlagOrBinStr(argType, bf.tp)

		// skip seperator param
		if i != 0 {
			if argType.Flen < 0 {
				bf.tp.Flen = mysql.MaxBlobWidth
				log.Warningf("Not Expected: `Flen` of arg[%v] in CONCAT_WS is -1.", i)
			}
			bf.tp.Flen += argType.Flen
		}
	}

	// add seperator
	argsLen := len(args) - 1
	bf.tp.Flen += argsLen - 1

	if bf.tp.Flen >= mysql.MaxBlobWidth {
		bf.tp.Flen = mysql.MaxBlobWidth
	}

	sig := &builtinConcatWSSig{baseStringBuiltinFunc{bf}}
	return sig.setSelf(sig), nil
}

type builtinConcatWSSig struct {
	baseStringBuiltinFunc
}

// evalString evals a builtinConcatWSSig.
// See https://dev.mysql.com/doc/refman/5.7/en/string-functions.html#function_concat-ws
func (b *builtinConcatWSSig) evalString(row []types.Datum) (string, bool, error) {
	args := b.getArgs()
	strs := make([]string, 0, len(args))
	var sep string
	for i, arg := range args {
		val, isNull, err := arg.EvalString(row, b.ctx.GetSessionVars().StmtCtx)
		if err != nil {
			return val, isNull, errors.Trace(err)
		}

		if isNull {
			// If the separator is NULL, the result is NULL.
			if i == 0 {
				return val, isNull, nil
			}
			// CONCAT_WS() does not skip empty strings. However,
			// it does skip any NULL values after the separator argument.
			continue
		}

		if i == 0 {
			sep = val
			continue
		}
		strs = append(strs, val)
	}

	// TODO: check whether the length of result is larger than Flen
	return strings.Join(strs, sep), false, nil
}

type leftFunctionClass struct {
	baseFunctionClass
}

func (c *leftFunctionClass) getFunction(args []Expression, ctx context.Context) (builtinFunc, error) {
	if err := c.verifyArgs(args); err != nil {
		return nil, errors.Trace(err)
	}
	bf, err := newBaseBuiltinFuncWithTp(args, ctx, tpString, tpString, tpInt)
	if err != nil {
		return nil, errors.Trace(err)
	}
	argType := args[0].GetType()
	bf.tp.Flen = argType.Flen
	setBinFlagOrBinStr(argType, bf.tp)
	if types.IsBinaryStr(argType) {
		sig := &builtinLeftBinarySig{baseStringBuiltinFunc{bf}}
		return sig.setSelf(sig), nil
	}
	sig := &builtinLeftSig{baseStringBuiltinFunc{bf}}
	return sig.setSelf(sig), nil
}

type builtinLeftBinarySig struct {
	baseStringBuiltinFunc
}

// evalString evals LEFT(str,len).
// See https://dev.mysql.com/doc/refman/5.7/en/string-functions.html#function_left
func (b *builtinLeftBinarySig) evalString(row []types.Datum) (string, bool, error) {
	sc := b.ctx.GetSessionVars().StmtCtx
	str, isNull, err := b.args[0].EvalString(row, sc)
	if isNull || err != nil {
		return "", true, errors.Trace(err)
	}
	left, isNull, err := b.args[1].EvalInt(row, sc)
	if isNull || err != nil {
		return "", true, errors.Trace(err)
	}
	leftLength := int(left)
	if strLength := len(str); leftLength > strLength {
		leftLength = strLength
	} else if leftLength < 0 {
		leftLength = 0
	}
	return str[:leftLength], false, nil
}

type builtinLeftSig struct {
	baseStringBuiltinFunc
}

// evalString evals LEFT(str,len).
// See https://dev.mysql.com/doc/refman/5.7/en/string-functions.html#function_left
func (b *builtinLeftSig) evalString(row []types.Datum) (string, bool, error) {
	sc := b.ctx.GetSessionVars().StmtCtx
	str, isNull, err := b.args[0].EvalString(row, sc)
	if isNull || err != nil {
		return "", true, errors.Trace(err)
	}
	left, isNull, err := b.args[1].EvalInt(row, sc)
	if isNull || err != nil {
		return "", true, errors.Trace(err)
	}
	runes, leftLength := []rune(str), int(left)
	if runeLength := len(runes); leftLength > runeLength {
		leftLength = runeLength
	} else if leftLength < 0 {
		leftLength = 0
	}
	return string(runes[:leftLength]), false, nil
}

type rightFunctionClass struct {
	baseFunctionClass
}

func (c *rightFunctionClass) getFunction(args []Expression, ctx context.Context) (builtinFunc, error) {
	if err := c.verifyArgs(args); err != nil {
		return nil, errors.Trace(err)
	}
	bf, err := newBaseBuiltinFuncWithTp(args, ctx, tpString, tpString, tpInt)
	if err != nil {
		return nil, errors.Trace(err)
	}
	argType := args[0].GetType()
	bf.tp.Flen = argType.Flen
	setBinFlagOrBinStr(argType, bf.tp)
	if types.IsBinaryStr(argType) {
		sig := &builtinRightBinarySig{baseStringBuiltinFunc{bf}}
		return sig.setSelf(sig), nil
	}
	sig := &builtinRightSig{baseStringBuiltinFunc{bf}}
	return sig.setSelf(sig), nil
}

type builtinRightBinarySig struct {
	baseStringBuiltinFunc
}

// evalString evals RIGHT(str,len).
// See https://dev.mysql.com/doc/refman/5.7/en/string-functions.html#function_right
func (b *builtinRightBinarySig) evalString(row []types.Datum) (string, bool, error) {
	sc := b.ctx.GetSessionVars().StmtCtx
	str, isNull, err := b.args[0].EvalString(row, sc)
	if isNull || err != nil {
		return "", true, errors.Trace(err)
	}
	right, isNull, err := b.args[1].EvalInt(row, sc)
	if isNull || err != nil {
		return "", true, errors.Trace(err)
	}
	strLength, rightLength := len(str), int(right)
	if rightLength > strLength {
		rightLength = strLength
	} else if rightLength < 0 {
		rightLength = 0
	}
	return str[strLength-rightLength:], false, nil
}

type builtinRightSig struct {
	baseStringBuiltinFunc
}

// evalString evals RIGHT(str,len).
// See https://dev.mysql.com/doc/refman/5.7/en/string-functions.html#function_right
func (b *builtinRightSig) evalString(row []types.Datum) (string, bool, error) {
	sc := b.ctx.GetSessionVars().StmtCtx
	str, isNull, err := b.args[0].EvalString(row, sc)
	if isNull || err != nil {
		return "", true, errors.Trace(err)
	}
	right, isNull, err := b.args[1].EvalInt(row, sc)
	if isNull || err != nil {
		return "", true, errors.Trace(err)
	}
	runes := []rune(str)
	strLength, rightLength := len(runes), int(right)
	if rightLength > strLength {
		rightLength = strLength
	} else if rightLength < 0 {
		rightLength = 0
	}
	return string(runes[strLength-rightLength:]), false, nil
}

type repeatFunctionClass struct {
	baseFunctionClass
}

func (c *repeatFunctionClass) getFunction(args []Expression, ctx context.Context) (builtinFunc, error) {
	if err := c.verifyArgs(args); err != nil {
		return nil, errors.Trace(err)
	}
	bf, err := newBaseBuiltinFuncWithTp(args, ctx, tpString, tpString, tpInt)
	if err != nil {
		return nil, errors.Trace(err)
	}
	bf.tp.Flen = mysql.MaxBlobWidth
	setBinFlagOrBinStr(args[0].GetType(), bf.tp)
	sig := &builtinRepeatSig{baseStringBuiltinFunc{bf}}
	return sig.setSelf(sig), nil
}

type builtinRepeatSig struct {
	baseStringBuiltinFunc
}

// eval evals a builtinRepeatSig.
// See https://dev.mysql.com/doc/refman/5.7/en/string-functions.html#function_repeat
func (b *builtinRepeatSig) evalString(row []types.Datum) (d string, isNull bool, err error) {
	sc := b.ctx.GetSessionVars().StmtCtx
	str, isNull, err := b.args[0].EvalString(row, sc)
	if isNull || err != nil {
		return "", isNull, errors.Trace(err)
	}

	num, isNull, err := b.args[1].EvalInt(row, sc)
	if isNull || err != nil {
		return "", isNull, errors.Trace(err)
	}
	if num < 1 {
		return "", false, nil
	}
	if num > math.MaxInt32 {
		num = math.MaxInt32
	}

	if int64(len(str)) > int64(b.tp.Flen)/num {
		return "", true, nil
	}
	return strings.Repeat(str, int(num)), false, nil
}

type lowerFunctionClass struct {
	baseFunctionClass
}

func (c *lowerFunctionClass) getFunction(args []Expression, ctx context.Context) (builtinFunc, error) {
	if err := c.verifyArgs(args); err != nil {
		return nil, errors.Trace(err)
	}
	bf, err := newBaseBuiltinFuncWithTp(args, ctx, tpString, tpString)
	if err != nil {
		return nil, errors.Trace(err)
	}
	argTp := args[0].GetType()
	bf.tp.Flen = argTp.Flen
	setBinFlagOrBinStr(argTp, bf.tp)
	sig := &builtinLowerSig{baseStringBuiltinFunc{bf}}
	return sig.setSelf(sig), nil
}

type builtinLowerSig struct {
	baseStringBuiltinFunc
}

// evalString evals a builtinLowerSig.
// See https://dev.mysql.com/doc/refman/5.7/en/string-functions.html#function_lower
func (b *builtinLowerSig) evalString(row []types.Datum) (d string, isNull bool, err error) {
	d, isNull, err = b.args[0].EvalString(row, b.ctx.GetSessionVars().StmtCtx)
	if isNull || err != nil {
		return d, isNull, errors.Trace(err)
	}

	if types.IsBinaryStr(b.args[0].GetType()) {
		return d, false, nil
	}

	return strings.ToLower(d), false, nil
}

type reverseFunctionClass struct {
	baseFunctionClass
}

func (c *reverseFunctionClass) getFunction(args []Expression, ctx context.Context) (builtinFunc, error) {
	if err := c.verifyArgs(args); err != nil {
		return nil, errors.Trace(err)
	}
	sig := &builtinReverseSig{newBaseBuiltinFunc(args, ctx)}
	return sig.setSelf(sig), nil
}

type builtinReverseSig struct {
	baseBuiltinFunc
}

// eval evals a builtinReverseSig.
// See https://dev.mysql.com/doc/refman/5.7/en/string-functions.html#function_reverse
func (b *builtinReverseSig) eval(row []types.Datum) (d types.Datum, err error) {
	args, err := b.evalArgs(row)
	if err != nil {
		return types.Datum{}, errors.Trace(err)
	}
	x := args[0]
	switch x.Kind() {
	case types.KindNull:
		return d, nil
	default:
		s, err := x.ToString()
		if err != nil {
			return d, errors.Trace(err)
		}
		d.SetString(stringutil.Reverse(s))
		return d, nil
	}
}

type spaceFunctionClass struct {
	baseFunctionClass
}

func (c *spaceFunctionClass) getFunction(args []Expression, ctx context.Context) (builtinFunc, error) {
	if err := c.verifyArgs(args); err != nil {
		return nil, errors.Trace(err)
	}
	bf, err := newBaseBuiltinFuncWithTp(args, ctx, tpString, tpInt)
	if err != nil {
		return nil, errors.Trace(err)
	}
	bf.tp.Flen = mysql.MaxBlobWidth
	sig := &builtinSpaceSig{baseStringBuiltinFunc{bf}}
	return sig.setSelf(sig), nil
}

type builtinSpaceSig struct {
	baseStringBuiltinFunc
}

// evalString evals a builtinSpaceSig.
// See https://dev.mysql.com/doc/refman/5.7/en/string-functions.html#function_space
func (b *builtinSpaceSig) evalString(row []types.Datum) (d string, isNull bool, err error) {
	var x int64

	x, isNull, err = b.args[0].EvalInt(row, b.ctx.GetSessionVars().StmtCtx)
	if isNull || err != nil {
		return d, isNull, errors.Trace(err)
	}
	if x > mysql.MaxBlobWidth {
		return d, true, nil
	}
	if x < 0 {
		x = 0
	}
	return strings.Repeat(" ", int(x)), false, nil
}

type upperFunctionClass struct {
	baseFunctionClass
}

func (c *upperFunctionClass) getFunction(args []Expression, ctx context.Context) (builtinFunc, error) {
	if err := c.verifyArgs(args); err != nil {
		return nil, errors.Trace(err)
	}
	bf, err := newBaseBuiltinFuncWithTp(args, ctx, tpString, tpString)
	if err != nil {
		return nil, errors.Trace(err)
	}
	argTp := args[0].GetType()
	bf.tp.Flen = argTp.Flen
	setBinFlagOrBinStr(argTp, bf.tp)
	sig := &builtinUpperSig{baseStringBuiltinFunc{bf}}
	return sig.setSelf(sig), nil
}

type builtinUpperSig struct {
	baseStringBuiltinFunc
}

// evalString evals a builtinUpperSig.
// See https://dev.mysql.com/doc/refman/5.7/en/string-functions.html#function_upper
func (b *builtinUpperSig) evalString(row []types.Datum) (d string, isNull bool, err error) {
	d, isNull, err = b.args[0].EvalString(row, b.ctx.GetSessionVars().StmtCtx)
	if isNull || err != nil {
		return d, isNull, errors.Trace(err)
	}

	if types.IsBinaryStr(b.args[0].GetType()) {
		return d, false, nil
	}

	return strings.ToUpper(d), false, nil
}

type strcmpFunctionClass struct {
	baseFunctionClass
}

func (c *strcmpFunctionClass) getFunction(args []Expression, ctx context.Context) (builtinFunc, error) {
	if err := c.verifyArgs(args); err != nil {
		return nil, errors.Trace(err)
	}
	bf, err := newBaseBuiltinFuncWithTp(args, ctx, tpInt, tpString, tpString)
	if err != nil {
		return nil, errors.Trace(err)
	}
	bf.tp.Flen = 2
	types.SetBinChsClnFlag(bf.tp)
	sig := &builtinStrcmpSig{baseIntBuiltinFunc{bf}}
	return sig.setSelf(sig), nil
}

type builtinStrcmpSig struct {
	baseIntBuiltinFunc
}

// evalInt evals a builtinStrcmpSig.
// See https://dev.mysql.com/doc/refman/5.7/en/string-comparison-functions.html
func (b *builtinStrcmpSig) evalInt(row []types.Datum) (int64, bool, error) {
	var (
		left, right string
		isNull      bool
		err         error
	)

	sc := b.ctx.GetSessionVars().StmtCtx
	left, isNull, err = b.args[0].EvalString(row, sc)
	if isNull || err != nil {
		return 0, isNull, errors.Trace(err)
	}
	right, isNull, err = b.args[1].EvalString(row, sc)
	if isNull || err != nil {
		return 0, isNull, errors.Trace(err)
	}
	res := types.CompareString(left, right)
	return int64(res), false, nil
}

type replaceFunctionClass struct {
	baseFunctionClass
}

func (c *replaceFunctionClass) getFunction(args []Expression, ctx context.Context) (builtinFunc, error) {
	if err := c.verifyArgs(args); err != nil {
		return nil, errors.Trace(err)
	}
	bf, err := newBaseBuiltinFuncWithTp(args, ctx, tpString, tpString, tpString, tpString)
	if err != nil {
		return nil, errors.Trace(err)
	}
	bf.tp.Flen = c.fixLength(args)
	for _, a := range args {
		setBinFlagOrBinStr(a.GetType(), bf.tp)
	}
	sig := &builtinReplaceSig{baseStringBuiltinFunc{bf}}
	return sig.setSelf(sig), nil
}

// fixLength calculate the Flen of the return type.
func (c *replaceFunctionClass) fixLength(args []Expression) int {
	charLen := args[0].GetType().Flen
	oldStrLen := args[1].GetType().Flen
	diff := args[2].GetType().Flen - oldStrLen
	if diff > 0 && oldStrLen > 0 {
		charLen += (charLen / oldStrLen) * diff
	}
	return charLen
}

type builtinReplaceSig struct {
	baseStringBuiltinFunc
}

// evalString evals a builtinReplaceSig.
// See https://dev.mysql.com/doc/refman/5.7/en/string-functions.html#function_replace
func (b *builtinReplaceSig) evalString(row []types.Datum) (d string, isNull bool, err error) {
	var str, oldStr, newStr string

	sc := b.ctx.GetSessionVars().StmtCtx
	str, isNull, err = b.args[0].EvalString(row, sc)
	if isNull || err != nil {
		return d, isNull, errors.Trace(err)
	}
	oldStr, isNull, err = b.args[1].EvalString(row, sc)
	if isNull || err != nil {
		return d, isNull, errors.Trace(err)
	}
	newStr, isNull, err = b.args[2].EvalString(row, sc)
	if isNull || err != nil {
		return d, isNull, errors.Trace(err)
	}
	if oldStr == "" {
		return str, false, nil
	}
	return strings.Replace(str, oldStr, newStr, -1), false, nil
}

type convertFunctionClass struct {
	baseFunctionClass
}

func (c *convertFunctionClass) getFunction(args []Expression, ctx context.Context) (builtinFunc, error) {
	if err := c.verifyArgs(args); err != nil {
		return nil, errors.Trace(err)
	}
	sig := &builtinConvertSig{newBaseBuiltinFunc(args, ctx)}
	return sig.setSelf(sig), nil
}

type builtinConvertSig struct {
	baseBuiltinFunc
}

// eval evals a builtinConvertSig.
// See https://dev.mysql.com/doc/refman/5.7/en/cast-functions.html#function_convert
func (b *builtinConvertSig) eval(row []types.Datum) (d types.Datum, err error) {
	args, err := b.evalArgs(row)
	if err != nil {
		return types.Datum{}, errors.Trace(err)
	}
	// Casting nil to any type returns nil
	if args[0].Kind() != types.KindString {
		return d, nil
	}

	str := args[0].GetString()
	Charset := args[1].GetString()

	if strings.ToLower(Charset) == "ascii" {
		d.SetString(str)
		return d, nil
	} else if strings.ToLower(Charset) == "utf8mb4" {
		d.SetString(str)
		return d, nil
	}

	encoding, _ := charset.Lookup(Charset)
	if encoding == nil {
		return d, errors.Errorf("unknown encoding: %s", Charset)
	}

	target, _, err := transform.String(encoding.NewDecoder(), str)
	if err != nil {
		log.Errorf("Convert %s to %s with error: %v", str, Charset, err)
		return d, errors.Trace(err)
	}
	d.SetString(target)
	return d, nil
}

type substringFunctionClass struct {
	baseFunctionClass
}

func (c *substringFunctionClass) getFunction(args []Expression, ctx context.Context) (builtinFunc, error) {
	if err := c.verifyArgs(args); err != nil {
		return nil, errors.Trace(err)
	}
	argTps := []evalTp{tpString, tpInt}
	if len(args) == 3 {
		argTps = append(argTps, tpInt)
	}
	bf, err := newBaseBuiltinFuncWithTp(args, ctx, tpString, argTps...)
	if err != nil {
		return nil, errors.Trace(err)
	}

	argType := args[0].GetType()
	bf.tp.Flen = argType.Flen
	setBinFlagOrBinStr(argType, bf.tp)

	var sig builtinFunc
	switch {
	case len(args) == 3 && types.IsBinaryStr(argType):
		sig = &builtinSubstringBinary3ArgsSig{baseStringBuiltinFunc{bf}}
	case len(args) == 3:
		sig = &builtinSubstring3ArgsSig{baseStringBuiltinFunc{bf}}
	case len(args) == 2 && types.IsBinaryStr(argType):
		sig = &builtinSubstringBinary2ArgsSig{baseStringBuiltinFunc{bf}}
	case len(args) == 2:
		sig = &builtinSubstring2ArgsSig{baseStringBuiltinFunc{bf}}
	default:
		// Should never happens.
		return nil, errors.Errorf("SUBSTR invalid arg length, expect 2 or 3 but got: %v", len(args))
	}
	return sig.setSelf(sig), nil
}

type builtinSubstringBinary2ArgsSig struct {
	baseStringBuiltinFunc
}

// evalString evals SUBSTR(str,pos), SUBSTR(str FROM pos), SUBSTR() is a synonym for SUBSTRING().
// See https://dev.mysql.com/doc/refman/5.7/en/string-functions.html#function_substr
func (b *builtinSubstringBinary2ArgsSig) evalString(row []types.Datum) (string, bool, error) {
	sc := b.ctx.GetSessionVars().StmtCtx
	str, isNull, err := b.args[0].EvalString(row, sc)
	if isNull || err != nil {
		return "", true, errors.Trace(err)
	}
	pos, isNull, err := b.args[1].EvalInt(row, sc)
	if isNull || err != nil {
		return "", true, errors.Trace(err)
	}
	length := int64(len(str))
	if pos < 0 {
		pos += length
	} else {
		pos--
	}
	if pos > length || pos < 0 {
		pos = length
	}
	return str[pos:], false, nil
}

type builtinSubstring2ArgsSig struct {
	baseStringBuiltinFunc
}

// evalString evals SUBSTR(str,pos), SUBSTR(str FROM pos), SUBSTR() is a synonym for SUBSTRING().
// See https://dev.mysql.com/doc/refman/5.7/en/string-functions.html#function_substr
func (b *builtinSubstring2ArgsSig) evalString(row []types.Datum) (string, bool, error) {
	sc := b.ctx.GetSessionVars().StmtCtx
	str, isNull, err := b.args[0].EvalString(row, sc)
	if isNull || err != nil {
		return "", true, errors.Trace(err)
	}
	pos, isNull, err := b.args[1].EvalInt(row, sc)
	if isNull || err != nil {
		return "", true, errors.Trace(err)
	}
	runes := []rune(str)
	length := int64(len(runes))
	if pos < 0 {
		pos += length
	} else {
		pos--
	}
	if pos > length || pos < 0 {
		pos = length
	}
	return string(runes[pos:]), false, nil
}

type builtinSubstringBinary3ArgsSig struct {
	baseStringBuiltinFunc
}

// evalString evals SUBSTR(str,pos,len), SUBSTR(str FROM pos FOR len), SUBSTR() is a synonym for SUBSTRING().
// See https://dev.mysql.com/doc/refman/5.7/en/string-functions.html#function_substr
func (b *builtinSubstringBinary3ArgsSig) evalString(row []types.Datum) (string, bool, error) {
	sc := b.ctx.GetSessionVars().StmtCtx
	str, isNull, err := b.args[0].EvalString(row, sc)
	if isNull || err != nil {
		return "", true, errors.Trace(err)
	}
	pos, isNull, err := b.args[1].EvalInt(row, sc)
	if isNull || err != nil {
		return "", true, errors.Trace(err)
	}
	length, isNull, err := b.args[2].EvalInt(row, sc)
	if isNull || err != nil {
		return "", true, errors.Trace(err)
	}
	byteLen := int64(len(str))
	if pos < 0 {
		pos += byteLen
	} else {
		pos--
	}
	if pos > byteLen || pos < 0 {
		pos = byteLen
	}
	end := pos + length
	if end < pos {
		return "", false, nil
	} else if end < byteLen {
		return str[pos:end], false, nil
	}
	return str[pos:], false, nil
}

type builtinSubstring3ArgsSig struct {
	baseStringBuiltinFunc
}

// evalString evals SUBSTR(str,pos,len), SUBSTR(str FROM pos FOR len), SUBSTR() is a synonym for SUBSTRING().
// See https://dev.mysql.com/doc/refman/5.7/en/string-functions.html#function_substr
func (b *builtinSubstring3ArgsSig) evalString(row []types.Datum) (string, bool, error) {
	sc := b.ctx.GetSessionVars().StmtCtx
	str, isNull, err := b.args[0].EvalString(row, sc)
	if isNull || err != nil {
		return "", true, errors.Trace(err)
	}
	pos, isNull, err := b.args[1].EvalInt(row, sc)
	if isNull || err != nil {
		return "", true, errors.Trace(err)
	}
	length, isNull, err := b.args[2].EvalInt(row, sc)
	if isNull || err != nil {
		return "", true, errors.Trace(err)
	}
	runes := []rune(str)
	numRunes := int64(len(runes))
	if pos < 0 {
		pos += numRunes
	} else {
		pos--
	}
	if pos > numRunes || pos < 0 {
		pos = numRunes
	}
	end := pos + length
	if end < pos {
		return "", false, nil
	} else if end < numRunes {
		return string(runes[pos:end]), false, nil
	}
	return string(runes[pos:]), false, nil
}

type substringIndexFunctionClass struct {
	baseFunctionClass
}

func (c *substringIndexFunctionClass) getFunction(args []Expression, ctx context.Context) (builtinFunc, error) {
	if err := c.verifyArgs(args); err != nil {
		return nil, errors.Trace(err)
	}
	bf, err := newBaseBuiltinFuncWithTp(args, ctx, tpString, tpString, tpString, tpInt)
	if err != nil {
		return nil, errors.Trace(err)
	}
	argType := args[0].GetType()
	bf.tp.Flen = argType.Flen
	setBinFlagOrBinStr(argType, bf.tp)
	sig := &builtinSubstringIndexSig{baseStringBuiltinFunc{bf}}
	return sig.setSelf(sig), nil
}

type builtinSubstringIndexSig struct {
	baseStringBuiltinFunc
}

// evalString evals a builtinSubstringIndexSig.
// See https://dev.mysql.com/doc/refman/5.7/en/string-functions.html#function_substring-index
func (b *builtinSubstringIndexSig) evalString(row []types.Datum) (d string, isNull bool, err error) {
	var (
		str, delim string
		count      int64
	)
	sc := b.ctx.GetSessionVars().StmtCtx
	str, isNull, err = b.args[0].EvalString(row, sc)
	if isNull || err != nil {
		return d, isNull, errors.Trace(err)
	}
	delim, isNull, err = b.args[1].EvalString(row, sc)
	if isNull || err != nil {
		return d, isNull, errors.Trace(err)
	}
	count, isNull, err = b.args[2].EvalInt(row, sc)
	if isNull || err != nil {
		return d, isNull, errors.Trace(err)
	}
	if len(delim) == 0 {
		return "", false, nil
	}

	strs := strings.Split(str, delim)
	start, end := int64(0), int64(len(strs))
	if count > 0 {
		// If count is positive, everything to the left of the final delimiter (counting from the left) is returned.
		if count < end {
			end = count
		}
	} else {
		// If count is negative, everything to the right of the final delimiter (counting from the right) is returned.
		count = -count
		if count < end {
			start = end - count
		}
	}
	substrs := strs[start:end]
	return strings.Join(substrs, delim), false, nil
}

type locateFunctionClass struct {
	baseFunctionClass
}

func (c *locateFunctionClass) getFunction(args []Expression, ctx context.Context) (builtinFunc, error) {
	if err := c.verifyArgs(args); err != nil {
		return nil, errors.Trace(err)
	}
	sig := &builtinLocateSig{newBaseBuiltinFunc(args, ctx)}
	return sig.setSelf(sig), nil
}

type builtinLocateSig struct {
	baseBuiltinFunc
}

// eval evals a builtinLocateSig.
// See https://dev.mysql.com/doc/refman/5.7/en/string-functions.html#function_locate
func (b *builtinLocateSig) eval(row []types.Datum) (d types.Datum, err error) {
	args, err := b.evalArgs(row)
	if err != nil {
		return types.Datum{}, errors.Trace(err)
	}
	// The meaning of the elements of args.
	// args[0] -> SubStr
	// args[1] -> Str
	// args[2] -> Pos

	// eval str
	if args[1].IsNull() {
		return d, nil
	}
	str, err := args[1].ToString()
	if err != nil {
		return d, errors.Trace(err)
	}
	// eval substr
	if args[0].IsNull() {
		return d, nil
	}
	subStr, err := args[0].ToString()
	if err != nil {
		return d, errors.Trace(err)
	}
	// eval pos
	pos := int64(0)
	if len(args) == 3 {
		p, err := args[2].ToInt64(b.ctx.GetSessionVars().StmtCtx)
		if err != nil {
			return d, errors.Trace(err)
		}
		pos = p - 1
	}
	var ret, subStrLen, sentinel int64
	caseSensitive := false
	if args[0].Kind() == types.KindBytes || args[1].Kind() == types.KindBytes {
		caseSensitive = true
		subStrLen = int64(len(subStr))
		sentinel = int64(len(str)) - subStrLen
	} else {
		subStrLen = int64(len([]rune(subStr)))
		sentinel = int64(len([]rune(strings.ToLower(str)))) - subStrLen
	}

	if pos < 0 || pos > sentinel {
		d.SetInt64(0)
		return d, nil
	} else if subStrLen == 0 {
		d.SetInt64(pos + 1)
		return d, nil
	} else if caseSensitive {
		slice := str[pos:]
		idx := strings.Index(slice, subStr)
		if idx != -1 {
			ret = pos + int64(idx) + 1
		}
	} else {
		slice := string([]rune(strings.ToLower(str))[pos:])
		idx := strings.Index(slice, strings.ToLower(subStr))
		if idx != -1 {
			ret = pos + int64(utf8.RuneCountInString(slice[:idx])) + 1
		}
	}
	d.SetInt64(ret)
	return d, nil
}

type hexFunctionClass struct {
	baseFunctionClass
}

func (c *hexFunctionClass) getFunction(args []Expression, ctx context.Context) (builtinFunc, error) {
	if err := c.verifyArgs(args); err != nil {
		return nil, errors.Trace(err)
	}

	switch t := args[0].GetTypeClass(); t {
	case types.ClassString:
		bf, err := newBaseBuiltinFuncWithTp(args, ctx, tpString, tpString)
		if err != nil {
			return nil, errors.Trace(err)
		}
		// Use UTF-8 as default
		bf.tp.Flen = args[0].GetType().Flen * 3 * 2
		sig := &builtinHexStrArgSig{baseStringBuiltinFunc{bf}}
		return sig.setSelf(sig), nil

	case types.ClassInt, types.ClassReal, types.ClassDecimal:
		bf, err := newBaseBuiltinFuncWithTp(args, ctx, tpString, tpInt)
		if err != nil {
			return nil, errors.Trace(err)
		}
		bf.tp.Flen = args[0].GetType().Flen * 2
		sig := &builtinHexIntArgSig{baseStringBuiltinFunc{bf}}
		return sig.setSelf(sig), nil

	default:
		return nil, errors.Errorf("Hex invalid args, need int or string but get %T", t)
	}
}

type builtinHexStrArgSig struct {
	baseStringBuiltinFunc
}

// evalString evals a builtinHexStrArgSig, corresponding to hex(str)
// See https://dev.mysql.com/doc/refman/5.7/en/string-functions.html#function_hex
func (b *builtinHexStrArgSig) evalString(row []types.Datum) (string, bool, error) {
	d, isNull, err := b.args[0].EvalString(row, b.ctx.GetSessionVars().StmtCtx)
	if isNull || err != nil {
		return d, isNull, errors.Trace(err)
	}
	return strings.ToUpper(hex.EncodeToString(hack.Slice(d))), false, nil
}

type builtinHexIntArgSig struct {
	baseStringBuiltinFunc
}

// evalString evals a builtinHexIntArgSig, corresponding to hex(N)
// See https://dev.mysql.com/doc/refman/5.7/en/string-functions.html#function_hex
func (b *builtinHexIntArgSig) evalString(row []types.Datum) (string, bool, error) {
	x, isNull, err := b.args[0].EvalInt(row, b.ctx.GetSessionVars().StmtCtx)
	if isNull || err != nil {
		return "", isNull, errors.Trace(err)
	}
	return strings.ToUpper(fmt.Sprintf("%x", uint64(x))), false, nil
}

type unhexFunctionClass struct {
	baseFunctionClass
}

func (c *unhexFunctionClass) getFunction(args []Expression, ctx context.Context) (builtinFunc, error) {
	if err := c.verifyArgs(args); err != nil {
		return nil, errors.Trace(err)
	}
	var retFlen int

	if err := c.verifyArgs(args); err != nil {
		return nil, errors.Trace(err)
	}
	argType := args[0].GetType()
	switch t := args[0].GetTypeClass(); t {
	case types.ClassString:
		// Use UTF-8 as default charset, so there're (Flen * 3 + 1) / 2 byte-pairs
		retFlen = (argType.Flen*3 + 1) / 2

	case types.ClassInt, types.ClassReal, types.ClassDecimal:
		// For number value, there're (Flen + 1) / 2 byte-pairs
		retFlen = (argType.Flen + 1) / 2

	default:
		return nil, errors.Errorf("Unhex invalid args, need int or string but get %T", t)
	}

	bf, err := newBaseBuiltinFuncWithTp(args, ctx, tpString, tpString)
	if err != nil {
		return nil, errors.Trace(err)
	}
	bf.tp.Flen = retFlen
	types.SetBinChsClnFlag(bf.tp)
	sig := &builtinUnHexSig{baseStringBuiltinFunc{bf}}
	return sig.setSelf(sig), nil
}

type builtinUnHexSig struct {
	baseStringBuiltinFunc
}

// evalString evals a builtinUnHexSig.
// See https://dev.mysql.com/doc/refman/5.7/en/string-functions.html#function_unhex
func (b *builtinUnHexSig) evalString(row []types.Datum) (string, bool, error) {
	var bs []byte

	d, isNull, err := b.args[0].EvalString(row, b.ctx.GetSessionVars().StmtCtx)
	if isNull || err != nil {
		return d, isNull, errors.Trace(err)
	}
	// Add a '0' to the front, if the length is not the multiple of 2
	if len(d)%2 != 0 {
		d = "0" + d
	}
	bs, err = hex.DecodeString(d)
	if err != nil {
		return "", true, nil
	}
	return string(bs), false, nil
}

const spaceChars = "\n\t\r "

type trimFunctionClass struct {
	baseFunctionClass
}

// The syntax of trim in mysql is 'TRIM([{BOTH | LEADING | TRAILING} [remstr] FROM] str), TRIM([remstr FROM] str)',
// but we wil convert it into trim(str), trim(str, remstr) and trim(str, remstr, direction) in AST.
func (c *trimFunctionClass) getFunction(args []Expression, ctx context.Context) (builtinFunc, error) {
	if err := c.verifyArgs(args); err != nil {
		return nil, errors.Trace(err)
	}

	switch len(args) {
	case 1:
		bf, err := newBaseBuiltinFuncWithTp(args, ctx, tpString, tpString)
		if err != nil {
			return nil, errors.Trace(err)
		}
		argType := args[0].GetType()
		bf.tp.Flen = argType.Flen
		setBinFlagOrBinStr(argType, bf.tp)
		sig := &builtinTrim1ArgSig{baseStringBuiltinFunc{bf}}
		return sig.setSelf(sig), nil

	case 2:
		bf, err := newBaseBuiltinFuncWithTp(args, ctx, tpString, tpString, tpString)
		if err != nil {
			return nil, errors.Trace(err)
		}
		argType := args[0].GetType()
		setBinFlagOrBinStr(argType, bf.tp)
		sig := &builtinTrim2ArgsSig{baseStringBuiltinFunc{bf}}
		return sig.setSelf(sig), nil

	case 3:
		bf, err := newBaseBuiltinFuncWithTp(args, ctx, tpString, tpString, tpString, tpInt)
		if err != nil {
			return nil, errors.Trace(err)
		}
		argType := args[0].GetType()
		bf.tp.Flen = argType.Flen
		setBinFlagOrBinStr(argType, bf.tp)
		sig := &builtinTrim3ArgsSig{baseStringBuiltinFunc{bf}}
		return sig.setSelf(sig), nil

	default:
		return nil, errors.Trace(c.verifyArgs(args))
	}
}

type builtinTrim1ArgSig struct {
	baseStringBuiltinFunc
}

// evalString evals a builtinTrim1ArgSig, corresponding to trim(str)
// See https://dev.mysql.com/doc/refman/5.7/en/string-functions.html#function_trim
func (b *builtinTrim1ArgSig) evalString(row []types.Datum) (d string, isNull bool, err error) {
	d, isNull, err = b.args[0].EvalString(row, b.ctx.GetSessionVars().StmtCtx)
	if isNull || err != nil {
		return d, isNull, errors.Trace(err)
	}
	return strings.Trim(d, spaceChars), false, nil
}

type builtinTrim2ArgsSig struct {
	baseStringBuiltinFunc
}

// evalString evals a builtinTrim2ArgsSig, corresponding to trim(str, remstr)
// See https://dev.mysql.com/doc/refman/5.7/en/string-functions.html#function_trim
func (b *builtinTrim2ArgsSig) evalString(row []types.Datum) (d string, isNull bool, err error) {
	var str, remstr string

	sc := b.ctx.GetSessionVars().StmtCtx
	str, isNull, err = b.args[0].EvalString(row, sc)
	if isNull || err != nil {
		return d, isNull, errors.Trace(err)
	}
	remstr, isNull, err = b.args[1].EvalString(row, sc)
	if isNull || err != nil {
		return d, isNull, errors.Trace(err)
	}
	d = trimLeft(str, remstr)
	d = trimRight(d, remstr)
	return d, false, nil
}

type builtinTrim3ArgsSig struct {
	baseStringBuiltinFunc
}

// evalString evals a builtinTrim3ArgsSig, corresponding to trim(str, remstr, direction)
// See https://dev.mysql.com/doc/refman/5.7/en/string-functions.html#function_trim
func (b *builtinTrim3ArgsSig) evalString(row []types.Datum) (d string, isNull bool, err error) {
	var (
		str, remstr  string
		x            int64
		direction    ast.TrimDirectionType
		isRemStrNull bool
	)
	sc := b.ctx.GetSessionVars().StmtCtx
	str, isNull, err = b.args[0].EvalString(row, sc)
	if isNull || err != nil {
		return d, isNull, errors.Trace(err)
	}
	remstr, isRemStrNull, err = b.args[1].EvalString(row, sc)
	if err != nil {
		return d, isNull, errors.Trace(err)
	}
	x, isNull, err = b.args[2].EvalInt(row, sc)
	if isNull || err != nil {
		return d, isNull, errors.Trace(err)
	}
	direction = ast.TrimDirectionType(x)
	if direction == ast.TrimLeading {
		if isRemStrNull {
			d = strings.TrimLeft(str, spaceChars)
		} else {
			d = trimLeft(str, remstr)
		}
	} else if direction == ast.TrimTrailing {
		if isRemStrNull {
			d = strings.TrimRight(str, spaceChars)
		} else {
			d = trimRight(str, remstr)
		}
	} else {
		if isRemStrNull {
			d = strings.Trim(str, spaceChars)
		} else {
			d = trimLeft(str, remstr)
			d = trimRight(d, remstr)
		}
	}
	return d, false, nil
}

type lTrimFunctionClass struct {
	baseFunctionClass
}

func (c *lTrimFunctionClass) getFunction(args []Expression, ctx context.Context) (builtinFunc, error) {
	if err := c.verifyArgs(args); err != nil {
		return nil, errors.Trace(err)
	}
	bf, err := newBaseBuiltinFuncWithTp(args, ctx, tpString, tpString)
	if err != nil {
		return nil, errors.Trace(err)
	}
	argType := args[0].GetType()
	bf.tp.Flen = argType.Flen
	setBinFlagOrBinStr(argType, bf.tp)
	sig := &builtinLTrimSig{baseStringBuiltinFunc{bf}}
	return sig.setSelf(sig), nil
}

type builtinLTrimSig struct {
	baseStringBuiltinFunc
}

// evalString evals a builtinLTrimSig
// See https://dev.mysql.com/doc/refman/5.7/en/string-functions.html#function_ltrim
func (b *builtinLTrimSig) evalString(row []types.Datum) (d string, isNull bool, err error) {
	d, isNull, err = b.args[0].EvalString(row, b.ctx.GetSessionVars().StmtCtx)
	if isNull || err != nil {
		return d, isNull, errors.Trace(err)
	}
	return strings.TrimLeft(d, spaceChars), false, nil
}

type rTrimFunctionClass struct {
	baseFunctionClass
}

func (c *rTrimFunctionClass) getFunction(args []Expression, ctx context.Context) (builtinFunc, error) {
	if err := c.verifyArgs(args); err != nil {
		return nil, errors.Trace(err)
	}
	bf, err := newBaseBuiltinFuncWithTp(args, ctx, tpString, tpString)
	if err != nil {
		return nil, errors.Trace(err)
	}
	argType := args[0].GetType()
	bf.tp.Flen = argType.Flen
	setBinFlagOrBinStr(argType, bf.tp)
	sig := &builtinRTrimSig{baseStringBuiltinFunc{bf}}
	return sig.setSelf(sig), nil
}

type builtinRTrimSig struct {
	baseStringBuiltinFunc
}

// evalString evals a builtinRTrimSig
// See https://dev.mysql.com/doc/refman/5.7/en/string-functions.html#function_rtrim
func (b *builtinRTrimSig) evalString(row []types.Datum) (d string, isNull bool, err error) {
	d, isNull, err = b.args[0].EvalString(row, b.ctx.GetSessionVars().StmtCtx)
	if isNull || err != nil {
		return d, isNull, errors.Trace(err)
	}
	return strings.TrimRight(d, spaceChars), false, nil
}

func trimLeft(str, remstr string) string {
	for {
		x := strings.TrimPrefix(str, remstr)
		if len(x) == len(str) {
			return x
		}
		str = x
	}
}

func trimRight(str, remstr string) string {
	for {
		x := strings.TrimSuffix(str, remstr)
		if len(x) == len(str) {
			return x
		}
		str = x
	}
}

func getFlen4LpadAndRpad(sc *variable.StatementContext, arg Expression) int {
	if constant, ok := arg.(*Constant); ok {
		length, isNull, err := constant.EvalInt(nil, sc)
		if err != nil {
			log.Errorf("getFlen4LpadAndRpad with error: %v", err.Error())
		}
		if isNull || err != nil || length > mysql.MaxBlobWidth {
			return mysql.MaxBlobWidth
		}
		return int(length)
	}
	return mysql.MaxBlobWidth
}

type lpadFunctionClass struct {
	baseFunctionClass
}

<<<<<<< HEAD
func (c *rpadFunctionClass) getFunction(args []Expression, ctx context.Context) (builtinFunc, error) {
	if err := c.verifyArgs(args); err != nil {
		return nil, errors.Trace(err)
	}
	sig := &builtinRpadSig{newBaseBuiltinFunc(args, ctx)}
=======
func (c *lpadFunctionClass) getFunction(args []Expression, ctx context.Context) (builtinFunc, error) {
	if err := c.verifyArgs(args); err != nil {
		return nil, errors.Trace(err)
	}
	bf, err := newBaseBuiltinFuncWithTp(args, ctx, tpString, tpString, tpInt, tpString)
	if err != nil {
		return nil, errors.Trace(err)
	}
	bf.tp.Flen = getFlen4LpadAndRpad(bf.ctx.GetSessionVars().StmtCtx, args[1])
	setBinFlagOrBinStr(args[0].GetType(), bf.tp)
	setBinFlagOrBinStr(args[2].GetType(), bf.tp)
	if types.IsBinaryStr(args[0].GetType()) || types.IsBinaryStr(args[2].GetType()) {
		sig := &builtinLpadBinarySig{baseStringBuiltinFunc{bf}}
		return sig.setSelf(sig), nil
	}
	if bf.tp.Flen *= 4; bf.tp.Flen > mysql.MaxBlobWidth {
		bf.tp.Flen = mysql.MaxBlobWidth
	}
	sig := &builtinLpadSig{baseStringBuiltinFunc{bf}}
>>>>>>> 2ca8e239
	return sig.setSelf(sig), nil
}

type builtinLpadBinarySig struct {
	baseStringBuiltinFunc
}

// evalString evals LPAD(str,len,padstr).
// See https://dev.mysql.com/doc/refman/5.6/en/string-functions.html#function_lpad
func (b *builtinLpadBinarySig) evalString(row []types.Datum) (string, bool, error) {
	sc := b.ctx.GetSessionVars().StmtCtx

	str, isNull, err := b.args[0].EvalString(row, sc)
	if isNull || err != nil {
		return "", true, errors.Trace(err)
	}
	byteLength := len(str)

	length, isNull, err := b.args[1].EvalInt(row, sc)
	if isNull || err != nil {
		return "", true, errors.Trace(err)
	}
	targetLength := int(length)

	padStr, isNull, err := b.args[2].EvalString(row, sc)
	if isNull || err != nil {
		return "", true, errors.Trace(err)
	}
	padLength := len(padStr)

	if targetLength < 0 || targetLength > b.tp.Flen || (byteLength < targetLength && padLength == 0) {
		return "", true, nil
	}

	if tailLen := targetLength - byteLength; tailLen > 0 {
		repeatCount := tailLen/padLength + 1
		str = strings.Repeat(padStr, repeatCount)[:tailLen] + str
	}
	return str[:targetLength], false, nil
}

type builtinLpadSig struct {
	baseStringBuiltinFunc
}

// evalString evals LPAD(str,len,padstr).
// See https://dev.mysql.com/doc/refman/5.6/en/string-functions.html#function_lpad
func (b *builtinLpadSig) evalString(row []types.Datum) (string, bool, error) {
	sc := b.ctx.GetSessionVars().StmtCtx

	str, isNull, err := b.args[0].EvalString(row, sc)
	if isNull || err != nil {
		return "", true, errors.Trace(err)
	}
	runeLength := len([]rune(str))

	length, isNull, err := b.args[1].EvalInt(row, sc)
	if isNull || err != nil {
		return "", true, errors.Trace(err)
	}
	targetLength := int(length)

	padStr, isNull, err := b.args[2].EvalString(row, sc)
	if isNull || err != nil {
		return "", true, errors.Trace(err)
	}
	padLength := len([]rune(padStr))

	if targetLength < 0 || targetLength*4 > b.tp.Flen || (runeLength < targetLength && padLength == 0) {
		return "", true, nil
	}

	if tailLen := targetLength - runeLength; tailLen > 0 {
		repeatCount := tailLen/padLength + 1
		str = string([]rune(strings.Repeat(padStr, repeatCount))[:tailLen]) + str
	}
	return string([]rune(str)[:targetLength]), false, nil
}

type rpadFunctionClass struct {
	baseFunctionClass
}

func (c *rpadFunctionClass) getFunction(args []Expression, ctx context.Context) (builtinFunc, error) {
	if err := c.verifyArgs(args); err != nil {
		return nil, errors.Trace(err)
	}
	bf, err := newBaseBuiltinFuncWithTp(args, ctx, tpString, tpString, tpInt, tpString)
	if err != nil {
		return nil, errors.Trace(err)
	}
	bf.tp.Flen = getFlen4LpadAndRpad(bf.ctx.GetSessionVars().StmtCtx, args[1])
	if err != nil {
		return nil, errors.Trace(err)
	}
	setBinFlagOrBinStr(args[0].GetType(), bf.tp)
	setBinFlagOrBinStr(args[2].GetType(), bf.tp)
	if types.IsBinaryStr(args[0].GetType()) || types.IsBinaryStr(args[2].GetType()) {
		sig := &builtinRpadBinarySig{baseStringBuiltinFunc{bf}}
		return sig.setSelf(sig), nil
	}
	if bf.tp.Flen *= 4; bf.tp.Flen > mysql.MaxBlobWidth {
		bf.tp.Flen = mysql.MaxBlobWidth
	}
	sig := &builtinRpadSig{baseStringBuiltinFunc{bf}}
	return sig.setSelf(sig), nil
}

type builtinRpadBinarySig struct {
	baseStringBuiltinFunc
}

// evalString evals RPAD(str,len,padstr).
// See https://dev.mysql.com/doc/refman/5.7/en/string-functions.html#function_rpad
func (b *builtinRpadBinarySig) evalString(row []types.Datum) (string, bool, error) {
	sc := b.ctx.GetSessionVars().StmtCtx

	str, isNull, err := b.args[0].EvalString(row, sc)
	if isNull || err != nil {
		return "", true, errors.Trace(err)
	}
	byteLength := len(str)

	length, isNull, err := b.args[1].EvalInt(row, sc)
	if isNull || err != nil {
		return "", true, errors.Trace(err)
	}
	targetLength := int(length)

	padStr, isNull, err := b.args[2].EvalString(row, sc)
	if isNull || err != nil {
		return "", true, errors.Trace(err)
	}
	padLength := len(padStr)

	if targetLength < 0 || targetLength > b.tp.Flen || (byteLength < targetLength && padLength == 0) {
		return "", true, nil
	}

	if tailLen := targetLength - byteLength; tailLen > 0 {
		repeatCount := tailLen/padLength + 1
		str = str + strings.Repeat(padStr, repeatCount)
	}
	return str[:targetLength], false, nil
}

type builtinRpadSig struct {
	baseStringBuiltinFunc
}

// evalString evals RPAD(str,len,padstr).
// See https://dev.mysql.com/doc/refman/5.7/en/string-functions.html#function_rpad
func (b *builtinRpadSig) evalString(row []types.Datum) (string, bool, error) {
	sc := b.ctx.GetSessionVars().StmtCtx

	str, isNull, err := b.args[0].EvalString(row, sc)
	if isNull || err != nil {
		return "", true, errors.Trace(err)
	}
	runeLength := len([]rune(str))

	length, isNull, err := b.args[1].EvalInt(row, sc)
	if isNull || err != nil {
		return "", true, errors.Trace(err)
	}
	targetLength := int(length)

	padStr, isNull, err := b.args[2].EvalString(row, sc)
	if isNull || err != nil {
		return "", true, errors.Trace(err)
	}
	padLength := len([]rune(padStr))

	if targetLength < 0 || targetLength*4 > b.tp.Flen || (runeLength < targetLength && padLength == 0) {
		return "", true, nil
	}

	if tailLen := targetLength - runeLength; tailLen > 0 {
		repeatCount := tailLen/padLength + 1
		str = str + strings.Repeat(padStr, repeatCount)
	}
	return string([]rune(str)[:targetLength]), false, nil
}

type bitLengthFunctionClass struct {
	baseFunctionClass
}

func (c *bitLengthFunctionClass) getFunction(args []Expression, ctx context.Context) (builtinFunc, error) {
	if err := c.verifyArgs(args); err != nil {
		return nil, errors.Trace(err)
	}
	bf, err := newBaseBuiltinFuncWithTp(args, ctx, tpInt, tpString)
	if err != nil {
		return nil, errors.Trace(err)
	}
	bf.tp.Flen = 10
	sig := &builtinBitLengthSig{baseIntBuiltinFunc{bf}}
	return sig.setSelf(sig), nil
}

type builtinBitLengthSig struct {
	baseIntBuiltinFunc
}

// evalInt evaluates a builtinBitLengthSig.
// See https://dev.mysql.com/doc/refman/5.7/en/string-functions.html#function_bit-length
func (b *builtinBitLengthSig) evalInt(row []types.Datum) (int64, bool, error) {
	val, isNull, err := b.args[0].EvalString(row, b.ctx.GetSessionVars().StmtCtx)
	if isNull || err != nil {
		return 0, isNull, errors.Trace(err)
	}

	return int64(len(val) * 8), false, nil
}

type charFunctionClass struct {
	baseFunctionClass
}

func (c *charFunctionClass) getFunction(args []Expression, ctx context.Context) (builtinFunc, error) {
	if err := c.verifyArgs(args); err != nil {
		return nil, errors.Trace(err)
	}
	argTps := make([]evalTp, 0, len(args))
	for i := 0; i < len(args)-1; i++ {
		argTps = append(argTps, tpInt)
	}
	argTps = append(argTps, tpString)
	bf, err := newBaseBuiltinFuncWithTp(args, ctx, tpString, argTps...)
	if err != nil {
		return nil, errors.Trace(err)
	}
	bf.tp.Flen = 4 * (len(args) - 1)
	types.SetBinChsClnFlag(bf.tp)

	sig := &builtinCharSig{baseStringBuiltinFunc{bf}}
	return sig.setSelf(sig), nil
}

type builtinCharSig struct {
	baseStringBuiltinFunc
}

func (b *builtinCharSig) convertToBytes(ints []int64) []byte {
	buffer := bytes.NewBuffer([]byte{})
	for i := len(ints) - 1; i >= 0; i-- {
		for count, val := 0, ints[i]; count < 4; count++ {
			buffer.WriteByte(byte(val & 0xff))
			if val >>= 8; val == 0 {
				break
			}
		}
	}

	result := buffer.Bytes()
	for i, length := 0, len(result); i < length/2; i++ {
		result[i], result[length-1-i] = result[length-1-i], result[i]
	}
	return result
}

// evalString evals CHAR(N,... [USING charset_name]).
// See https://dev.mysql.com/doc/refman/5.7/en/string-functions.html#function_char.
func (b *builtinCharSig) evalString(row []types.Datum) (string, bool, error) {
	bigints := make([]int64, 0, len(b.args)-1)

	sc := b.ctx.GetSessionVars().StmtCtx
	for i := 0; i < len(b.args)-1; i++ {
		val, IsNull, err := b.args[i].EvalInt(row, sc)
		if err != nil {
			return "", true, errors.Trace(err)
		}
		if IsNull {
			continue
		}
		bigints = append(bigints, val)
	}
	// The last argument represents the charset name after "using".
	// Use default charset utf8 if it is nil.
	argCharset, IsNull, err := b.args[len(b.args)-1].EvalString(row, sc)
	if err != nil {
		return "", true, errors.Trace(err)
	}

	result := string(b.convertToBytes(bigints))
	charsetLabel := strings.ToLower(argCharset)
	if IsNull || charsetLabel == "ascii" || strings.HasPrefix(charsetLabel, "utf8") {
		return result, false, nil
	}

	encoding, charsetName := charset.Lookup(charsetLabel)
	if encoding == nil {
		return "", true, errors.Errorf("unknown encoding: %s", argCharset)
	}

	oldStr := result
	result, _, err = transform.String(encoding.NewDecoder(), result)
	if err != nil {
		log.Errorf("Convert %s to %s with error: %v", oldStr, charsetName, err.Error())
		return "", true, errors.Trace(err)
	}
	return result, false, nil
}

type charLengthFunctionClass struct {
	baseFunctionClass
}

func (c *charLengthFunctionClass) getFunction(args []Expression, ctx context.Context) (builtinFunc, error) {
	if argsErr := c.verifyArgs(args); argsErr != nil {
		return nil, errors.Trace(argsErr)
	}
	bf, err := newBaseBuiltinFuncWithTp(args, ctx, tpInt, tpString)
	if err != nil {
		return nil, errors.Trace(err)
	}
	sig := &builtinCharLengthSig{baseIntBuiltinFunc{bf}}
	return sig.setSelf(sig), nil
}

type builtinCharLengthSig struct {
	baseIntBuiltinFunc
}

// evalInt evals a builtinCharLengthSig.
// See https://dev.mysql.com/doc/refman/5.7/en/string-functions.html#function_char-length
func (b *builtinCharLengthSig) evalInt(row []types.Datum) (int64, bool, error) {
	val, isNull, err := b.args[0].EvalString(row, b.ctx.GetSessionVars().StmtCtx)
	if isNull || err != nil {
		return 0, isNull, errors.Trace(err)
	}
	return int64(len([]rune(val))), false, nil
}

type findInSetFunctionClass struct {
	baseFunctionClass
}

func (c *findInSetFunctionClass) getFunction(args []Expression, ctx context.Context) (builtinFunc, error) {
	if err := c.verifyArgs(args); err != nil {
		return nil, errors.Trace(err)
	}
	sig := &builtinFindInSetSig{newBaseBuiltinFunc(args, ctx)}
	return sig.setSelf(sig), nil
}

type builtinFindInSetSig struct {
	baseBuiltinFunc
}

// eval evals a builtinFindInSetSig.
// See https://dev.mysql.com/doc/refman/5.7/en/string-functions.html#function_find-in-set
// TODO: This function can be optimized by using bit arithmetic when the first argument is
// a constant string and the second is a column of type SET.
func (b *builtinFindInSetSig) eval(row []types.Datum) (d types.Datum, err error) {
	args, err := b.evalArgs(row)
	if err != nil {
		return types.Datum{}, errors.Trace(err)
	}
	// args[0] -> Str
	// args[1] -> StrList
	if args[0].IsNull() || args[1].IsNull() {
		return
	}

	str, err := args[0].ToString()
	if err != nil {
		return d, errors.Trace(err)
	}
	strlst, err := args[1].ToString()
	if err != nil {
		return d, errors.Trace(err)
	}

	d.SetInt64(0)
	if len(strlst) == 0 {
		return
	}
	for i, s := range strings.Split(strlst, ",") {
		if s == str {
			d.SetInt64(int64(i + 1))
			return
		}
	}
	return
}

type fieldFunctionClass struct {
	baseFunctionClass
}

func (c *fieldFunctionClass) getFunction(args []Expression, ctx context.Context) (builtinFunc, error) {
	if err := c.verifyArgs(args); err != nil {
		return nil, errors.Trace(err)
	}
	sig := &builtinFieldSig{newBaseBuiltinFunc(args, ctx)}
	return sig.setSelf(sig), nil
}

type builtinFieldSig struct {
	baseBuiltinFunc
}

// eval evals a builtinFieldSig.
// See https://dev.mysql.com/doc/refman/5.7/en/string-functions.html#function_field
// Returns the index (position) of arg0 in the arg1, arg2, arg3, ... list.
// Returns 0 if arg0 is not found.
// If arg0 is NULL, the return value is 0 because NULL fails equality comparison with any value.
// If all arguments are strings, all arguments are compared as strings.
// If all arguments are numbers, they are compared as numbers.
// Otherwise, the arguments are compared as double.
func (b *builtinFieldSig) eval(row []types.Datum) (d types.Datum, err error) {
	args, err := b.evalArgs(row)
	if err != nil {
		return types.Datum{}, errors.Trace(err)
	}
	d.SetInt64(0)
	if args[0].IsNull() {
		return
	}
	var (
		pos                  int64
		allString, allNumber bool
		newArgs              []types.Datum
	)
	allString, allNumber = true, true
	for i := 0; i < len(args) && (allString || allNumber); i++ {
		switch args[i].Kind() {
		case types.KindInt64, types.KindUint64, types.KindFloat32, types.KindFloat64, types.KindMysqlDecimal:
			allString = false
		case types.KindString, types.KindBytes:
			allNumber = false
		default:
			allString, allNumber = false, false
		}
	}
	newArgs, err = argsToSpecifiedType(args, allString, allNumber, b.ctx)
	if err != nil {
		return d, errors.Trace(err)
	}
	arg0, sc := newArgs[0], b.ctx.GetSessionVars().StmtCtx
	for i, curArg := range newArgs[1:] {
		cmpResult, _ := arg0.CompareDatum(sc, curArg)
		if cmpResult == 0 {
			pos = int64(i + 1)
			break
		}
	}
	d.SetInt64(pos)
	return d, errors.Trace(err)
}

// argsToSpecifiedType converts the type of all arguments in args into string type or double type.
func argsToSpecifiedType(args []types.Datum, allString bool, allNumber bool, ctx context.Context) (newArgs []types.Datum, err error) {
	if allNumber { // If all arguments are numbers, they can be compared directly without type converting.
		return args, nil
	}
	sc := ctx.GetSessionVars().StmtCtx
	newArgs = make([]types.Datum, len(args))
	for i, arg := range args {
		if allString {
			str, err := arg.ToString()
			if err != nil {
				return newArgs, errors.Trace(err)
			}
			newArgs[i] = types.NewStringDatum(str)
		} else {
			// If error occurred when convert arg to float64, ignore it and set f as 0.
			f, _ := arg.ToFloat64(sc)
			newArgs[i] = types.NewFloat64Datum(f)
		}
	}
	return
}

type makeSetFunctionClass struct {
	baseFunctionClass
}

func (c *makeSetFunctionClass) getFunction(args []Expression, ctx context.Context) (builtinFunc, error) {
	if err := c.verifyArgs(args); err != nil {
		return nil, errors.Trace(err)
	}
	sig := &builtinMakeSetSig{newBaseBuiltinFunc(args, ctx)}
	return sig.setSelf(sig), nil
}

type builtinMakeSetSig struct {
	baseBuiltinFunc
}

// eval evals a builtinMakeSetSig.
// See https://dev.mysql.com/doc/refman/5.7/en/string-functions.html#function_make-set
func (b *builtinMakeSetSig) eval(row []types.Datum) (d types.Datum, err error) {
	args, err := b.evalArgs(row)
	if err != nil {
		return types.Datum{}, errors.Trace(err)
	}
	if args[0].IsNull() {
		d.SetNull()
		return
	}
	var (
		arg0 int64
		sets []string
	)

	sc := b.ctx.GetSessionVars().StmtCtx
	arg0, err = args[0].ToInt64(sc)
	if err != nil {
		return d, errors.Trace(err)
	}

	for i := 1; i < len(args); i++ {
		if args[i].IsNull() {
			continue
		}
		if arg0&(1<<uint(i-1)) > 0 {
			str, err1 := args[i].ToString()
			if err1 != nil {
				return d, errors.Trace(err1)
			}
			sets = append(sets, str)
		}
	}

	d.SetString(strings.Join(sets, ","))
	return d, errors.Trace(err)
}

type octFunctionClass struct {
	baseFunctionClass
}

func (c *octFunctionClass) getFunction(args []Expression, ctx context.Context) (builtinFunc, error) {
	if err := c.verifyArgs(args); err != nil {
		return nil, errors.Trace(err)
	}
	sig := &builtinOctSig{newBaseBuiltinFunc(args, ctx)}
	return sig.setSelf(sig), nil
}

type builtinOctSig struct {
	baseBuiltinFunc
}

// eval evals a builtinOctSig.
// See https://dev.mysql.com/doc/refman/5.7/en/string-functions.html#function_oct
func (b *builtinOctSig) eval(row []types.Datum) (d types.Datum, err error) {
	args, err := b.evalArgs(row)
	if err != nil {
		return d, errors.Trace(err)
	}
	var (
		negative bool
		overflow bool
	)
	arg := args[0]
	if arg.IsNull() {
		return d, nil
	}
	n, err := arg.ToString()
	if err != nil {
		return d, errors.Trace(err)
	}
	n = getValidPrefix(strings.TrimSpace(n), 10)
	if len(n) == 0 {
		d.SetString("0")
		return d, nil
	}
	if n[0] == '-' {
		negative = true
		n = n[1:]
	}
	val, err := strconv.ParseUint(n, 10, 64)
	if err != nil {
		if numError, ok := err.(*strconv.NumError); ok {
			if numError.Err == strconv.ErrRange {
				overflow = true
			} else {
				return d, errors.Trace(err)
			}
		} else {
			return d, errors.Trace(err)
		}
	}

	if negative && !overflow {
		val = -val
	}
	str := strconv.FormatUint(val, 8)
	d.SetString(str)
	return d, nil
}

type ordFunctionClass struct {
	baseFunctionClass
}

func (c *ordFunctionClass) getFunction(args []Expression, ctx context.Context) (builtinFunc, error) {
	if err := c.verifyArgs(args); err != nil {
		return nil, errors.Trace(err)
	}
	bf, err := newBaseBuiltinFuncWithTp(args, ctx, tpInt, tpString)
	if err != nil {
		return nil, errors.Trace(err)
	}
	bf.tp.Flen = 10
	sig := &builtinOrdSig{baseIntBuiltinFunc{bf}}
	return sig.setSelf(sig), nil
}

type builtinOrdSig struct {
	baseIntBuiltinFunc
}

// evalInt evals a builtinOrdSig.
// See https://dev.mysql.com/doc/refman/5.7/en/string-functions.html#function_ord
func (b *builtinOrdSig) evalInt(row []types.Datum) (int64, bool, error) {
	str, isNull, err := b.args[0].EvalString(row, b.ctx.GetSessionVars().StmtCtx)
	if isNull || err != nil {
		return 0, isNull, errors.Trace(err)
	}
	if len(str) == 0 {
		return 0, false, nil
	}

	_, size := utf8.DecodeRuneInString(str)
	leftMost := str[:size]
	var result int64
	var factor int64 = 1
	for i := len(leftMost) - 1; i >= 0; i-- {
		result += int64(leftMost[i]) * factor
		factor *= 256
	}

	return result, false, nil
}

type quoteFunctionClass struct {
	baseFunctionClass
}

func (c *quoteFunctionClass) getFunction(args []Expression, ctx context.Context) (builtinFunc, error) {
	if err := c.verifyArgs(args); err != nil {
		return nil, errors.Trace(err)
	}
	sig := &builtinQuoteSig{newBaseBuiltinFunc(args, ctx)}
	return sig.setSelf(sig), nil
}

type builtinQuoteSig struct {
	baseBuiltinFunc
}

// eval evals a builtinQuoteSig.
// See https://dev.mysql.com/doc/refman/5.7/en/string-functions.html#function_quote
func (b *builtinQuoteSig) eval(row []types.Datum) (d types.Datum, err error) {
	args, err := b.evalArgs(row)
	if err != nil {
		return types.Datum{}, errors.Trace(err)
	}
	if args[0].IsNull() {
		return
	}
	var (
		str    string
		buffer bytes.Buffer
	)
	str, err = args[0].ToString()
	if err != nil {
		return d, errors.Trace(err)
	}
	runes := []rune(str)
	buffer.WriteRune('\'')
	for i := 0; i < len(runes); i++ {
		switch runes[i] {
		case '\\', '\'':
			buffer.WriteRune('\\')
			buffer.WriteRune(runes[i])
		case 0:
			buffer.WriteRune('\\')
			buffer.WriteRune('0')
		case '\032':
			buffer.WriteRune('\\')
			buffer.WriteRune('Z')
		default:
			buffer.WriteRune(runes[i])
		}
	}
	buffer.WriteRune('\'')
	d.SetString(buffer.String())
	return d, errors.Trace(err)
}

type binFunctionClass struct {
	baseFunctionClass
}

func (c *binFunctionClass) getFunction(args []Expression, ctx context.Context) (builtinFunc, error) {
	if err := c.verifyArgs(args); err != nil {
		return nil, errors.Trace(err)
	}
	bf, err := newBaseBuiltinFuncWithTp(args, ctx, tpString, tpInt)
	if err != nil {
		return nil, errors.Trace(err)
	}
	bf.tp.Flen = 64
	sig := &builtinBinSig{baseStringBuiltinFunc{bf}}
	return sig.setSelf(sig), nil
}

type builtinBinSig struct {
	baseStringBuiltinFunc
}

// evalString evals BIN(N).
// See https://dev.mysql.com/doc/refman/5.6/en/string-functions.html#function_bin
func (b *builtinBinSig) evalString(row []types.Datum) (string, bool, error) {
	val, IsNull, err := b.args[0].EvalInt(row, b.ctx.GetSessionVars().StmtCtx)
	if IsNull || err != nil {
		return "", true, errors.Trace(err)
	}
	return fmt.Sprintf("%b", uint64(val)), false, nil
}

type eltFunctionClass struct {
	baseFunctionClass
}

func (c *eltFunctionClass) getFunction(args []Expression, ctx context.Context) (builtinFunc, error) {
	if err := c.verifyArgs(args); err != nil {
		return nil, errors.Trace(err)
	}
	sig := &builtinEltSig{newBaseBuiltinFunc(args, ctx)}
	return sig.setSelf(sig), nil
}

type builtinEltSig struct {
	baseBuiltinFunc
}

// eval evals a builtinEltSig.
// See https://dev.mysql.com/doc/refman/5.6/en/string-functions.html#function_elt
func (b *builtinEltSig) eval(row []types.Datum) (d types.Datum, err error) {
	args, err := b.evalArgs(row)
	if err != nil {
		return d, errors.Trace(err)
	}

	index, err := args[0].ToInt64(b.ctx.GetSessionVars().StmtCtx)
	if err != nil {
		return d, errors.Trace(err)
	}

	argsLength := int64(len(args))
	if index < 1 || index > (argsLength-1) {
		return d, nil
	}

	result, err := args[index].ToString()
	if err != nil {
		return d, errors.Trace(err)
	}
	d.SetString(result)

	return d, nil
}

type exportSetFunctionClass struct {
	baseFunctionClass
}

func (c *exportSetFunctionClass) getFunction(args []Expression, ctx context.Context) (builtinFunc, error) {
	if err := c.verifyArgs(args); err != nil {
		return nil, errors.Trace(err)
	}
	sig := &builtinExportSetSig{newBaseBuiltinFunc(args, ctx)}
	return sig.setSelf(sig), nil
}

type builtinExportSetSig struct {
	baseBuiltinFunc
}

// eval evals a builtinExportSetSig.
// See https://dev.mysql.com/doc/refman/5.6/en/string-functions.html#function_export-set
func (b *builtinExportSetSig) eval(row []types.Datum) (d types.Datum, err error) {
	args, err := b.evalArgs(row)
	if err != nil {
		return d, errors.Trace(err)
	}
	var (
		bits         uint64
		on           string
		off          string
		separator    = ","
		numberOfBits = 64
	)
	switch len(args) {
	case 5:
		var arg int64
		arg, err = args[4].ToInt64(b.ctx.GetSessionVars().StmtCtx)
		if err != nil {
			return d, errors.Trace(err)
		}
		if arg >= 0 && arg < 64 {
			numberOfBits = int(arg)
		}
		fallthrough
	case 4:
		separator, err = args[3].ToString()
		if err != nil {
			return d, errors.Trace(err)
		}
		fallthrough
	case 3:
		arg, err := args[0].ToInt64(b.ctx.GetSessionVars().StmtCtx)
		if err != nil {
			return d, errors.Trace(err)
		}
		bits = uint64(arg)
		on, err = args[1].ToString()
		if err != nil {
			return d, errors.Trace(err)
		}
		off, err = args[2].ToString()
		if err != nil {
			return d, errors.Trace(err)
		}
	}
	var result string
	for i := 0; i < numberOfBits; i++ {
		if bits&1 > 0 {
			result += on
		} else {
			result += off
		}
		bits >>= 1
		if i < numberOfBits-1 {
			result += separator
		}
	}
	d.SetString(result)
	return d, nil
}

type formatFunctionClass struct {
	baseFunctionClass
}

func (c *formatFunctionClass) getFunction(args []Expression, ctx context.Context) (builtinFunc, error) {
	if err := c.verifyArgs(args); err != nil {
		return nil, errors.Trace(err)
	}
	sig := &builtinFormatSig{newBaseBuiltinFunc(args, ctx)}
	return sig.setSelf(sig), nil
}

type builtinFormatSig struct {
	baseBuiltinFunc
}

// eval evals a builtinFormatSig.
// See https://dev.mysql.com/doc/refman/5.6/en/string-functions.html#function_format
func (b *builtinFormatSig) eval(row []types.Datum) (d types.Datum, err error) {
	args, err := b.evalArgs(row)
	if err != nil {
		return d, errors.Trace(err)
	}
	if args[0].IsNull() {
		d.SetNull()
		return
	}
	arg0, err := args[0].ToString()
	if err != nil {
		return d, errors.Trace(err)
	}
	arg1, err := args[1].ToString()
	if err != nil {
		return d, errors.Trace(err)
	}
	var arg2 string

	if len(args) == 2 {
		arg2 = "en_US"
	} else if len(args) == 3 {
		arg2, err = args[2].ToString()
		if err != nil {
			return d, errors.Trace(err)
		}
	}

	formatString, err := mysql.GetLocaleFormatFunction(arg2)(arg0, arg1)
	if err != nil {
		return d, errors.Trace(err)
	}

	d.SetString(formatString)
	return d, nil
}

type fromBase64FunctionClass struct {
	baseFunctionClass
}

func (c *fromBase64FunctionClass) getFunction(args []Expression, ctx context.Context) (builtinFunc, error) {
	if err := c.verifyArgs(args); err != nil {
		return nil, errors.Trace(err)
	}
	bf, err := newBaseBuiltinFuncWithTp(args, ctx, tpString, tpString)
	if err != nil {
		return nil, errors.Trace(err)
	}
	bf.tp.Flen = mysql.MaxBlobWidth
	types.SetBinChsClnFlag(bf.tp)
	sig := &builtinFromBase64Sig{baseStringBuiltinFunc{bf}}
	return sig.setSelf(sig), nil
}

type builtinFromBase64Sig struct {
	baseStringBuiltinFunc
}

// evalString evals FROM_BASE64(str).
// See https://dev.mysql.com/doc/refman/5.6/en/string-functions.html#function_from-base64
func (b *builtinFromBase64Sig) evalString(row []types.Datum) (string, bool, error) {
	str, isNull, err := b.args[0].EvalString(row, b.ctx.GetSessionVars().StmtCtx)
	if isNull || err != nil {
		return "", true, errors.Trace(err)
	}
	str = strings.Replace(str, "\t", "", -1)
	str = strings.Replace(str, " ", "", -1)
	result, err := base64.StdEncoding.DecodeString(str)
	if err != nil {
		// When error happens, take `from_base64("asc")` as an example, we should return NULL.
		return "", true, nil
	}
	return string(result), false, nil
}

type toBase64FunctionClass struct {
	baseFunctionClass
}

func (c *toBase64FunctionClass) getFunction(args []Expression, ctx context.Context) (builtinFunc, error) {
	if err := c.verifyArgs(args); err != nil {
		return nil, errors.Trace(err)
	}
	bf, err := newBaseBuiltinFuncWithTp(args, ctx, tpString, tpString)
	if err != nil {
		return nil, errors.Trace(err)
	}
	bf.tp.Flen = base64NeededEncodedLength(bf.args[0].GetType().Flen)
	sig := &builtinToBase64Sig{baseStringBuiltinFunc{bf}}
	return sig.setSelf(sig), nil
}

type builtinToBase64Sig struct {
	baseStringBuiltinFunc
}

// base64NeededEncodedLength return the base64 encoded string length.
func base64NeededEncodedLength(n int) int {
	// Returns -1 indicate the result will overflow.
	if strconv.IntSize == 64 {
		// len(arg)            -> len(to_base64(arg))
		// 6827690988321067803 -> 9223372036854775804
		// 6827690988321067804 -> -9223372036854775808
		if n > 6827690988321067803 {
			return -1
		}
	} else {
		// len(arg)   -> len(to_base64(arg))
		// 1589695686 -> 2147483645
		// 1589695687 -> -2147483646
		if n > 1589695686 {
			return -1
		}
	}

	length := (n + 2) / 3 * 4
	return length + (length-1)/76
}

// evalString evals a builtinToBase64Sig.
// See https://dev.mysql.com/doc/refman/5.7/en/string-functions.html#function_to-base64
func (b *builtinToBase64Sig) evalString(row []types.Datum) (d string, isNull bool, err error) {
	sc := b.ctx.GetSessionVars().StmtCtx
	str, isNull, err := b.args[0].EvalString(row, sc)
	if isNull || err != nil {
		return "", isNull, errors.Trace(err)
	}

	if b.tp.Flen == -1 || b.tp.Flen > mysql.MaxBlobWidth {
		return "", true, nil
	}

	//encode
	strBytes := []byte(str)
	result := base64.StdEncoding.EncodeToString(strBytes)
	//A newline is added after each 76 characters of encoded output to divide long output into multiple lines.
	count := len(result)
	if count > 76 {
		resultArr := splitToSubN(result, 76)
		result = strings.Join(resultArr, "\n")
	}

	return result, false, nil
}

// splitToSubN splits a string every n runes into a string[]
func splitToSubN(s string, n int) []string {
	subs := make([]string, 0, len(s)/n+1)
	for len(s) > n {
		subs = append(subs, s[:n])
		s = s[n:]
	}
	subs = append(subs, s)
	return subs
}

type insertFuncFunctionClass struct {
	baseFunctionClass
}

func (c *insertFuncFunctionClass) getFunction(args []Expression, ctx context.Context) (builtinFunc, error) {
	if err := c.verifyArgs(args); err != nil {
		return nil, errors.Trace(err)
	}
	sig := &builtinInsertFuncSig{newBaseBuiltinFunc(args, ctx)}
	return sig.setSelf(sig), nil
}

type builtinInsertFuncSig struct {
	baseBuiltinFunc
}

// eval evals a builtinInsertFuncSig.
// See https://dev.mysql.com/doc/refman/5.6/en/string-functions.html#function_insert
func (b *builtinInsertFuncSig) eval(row []types.Datum) (d types.Datum, err error) {
	args, err := b.evalArgs(row)
	if err != nil {
		return d, errors.Trace(err)
	}

	// Returns NULL if any argument is NULL.
	if args[0].IsNull() || args[1].IsNull() || args[2].IsNull() || args[3].IsNull() {
		return
	}

	str0, err := args[0].ToString()
	if err != nil {
		return d, errors.Trace(err)
	}
	str := []rune(str0)
	strLen := len(str)

	posInt64, err := args[1].ToInt64(b.ctx.GetSessionVars().StmtCtx)
	if err != nil {
		return d, errors.Trace(err)
	}
	pos := int(posInt64)

	lenInt64, err := args[2].ToInt64(b.ctx.GetSessionVars().StmtCtx)
	if err != nil {
		return d, errors.Trace(err)
	}
	length := int(lenInt64)

	newstr, err := args[3].ToString()
	if err != nil {
		return d, errors.Trace(err)
	}

	var s string
	if pos < 1 || pos > strLen {
		s = str0
	} else if length > strLen-pos+1 || length < 0 {
		s = string(str[0:pos-1]) + newstr
	} else {
		s = string(str[0:pos-1]) + newstr + string(str[pos+length-1:])
	}

	d.SetString(s)
	return d, nil
}

type instrFunctionClass struct {
	baseFunctionClass
}

func (c *instrFunctionClass) getFunction(args []Expression, ctx context.Context) (builtinFunc, error) {
	if err := c.verifyArgs(args); err != nil {
		return nil, errors.Trace(err)
	}
	bf, err := newBaseBuiltinFuncWithTp(args, ctx, tpInt, tpString, tpString)
	if err != nil {
		return nil, errors.Trace(err)
	}
	bf.tp.Flen = 11
	if types.IsBinaryStr(bf.args[0].GetType()) || types.IsBinaryStr(bf.args[1].GetType()) {
		sig := &builtinInstrBinarySig{baseIntBuiltinFunc{bf}}
		return sig.setSelf(sig), nil
	}
	sig := &builtinInstrSig{baseIntBuiltinFunc{bf}}
	return sig.setSelf(sig), nil
}

type builtinInstrSig struct{ baseIntBuiltinFunc }
type builtinInstrBinarySig struct{ baseIntBuiltinFunc }

// evalInt evals INSTR(str,substr), case insensitive
// See https://dev.mysql.com/doc/refman/5.6/en/string-functions.html#function_instr
func (b *builtinInstrSig) evalInt(row []types.Datum) (int64, bool, error) {
	sc := b.ctx.GetSessionVars().StmtCtx

	str, IsNull, err := b.args[0].EvalString(row, sc)
	if IsNull || err != nil {
		return 0, true, errors.Trace(err)
	}
	str = strings.ToLower(str)

	substr, IsNull, err := b.args[1].EvalString(row, sc)
	if IsNull || err != nil {
		return 0, true, errors.Trace(err)
	}
	substr = strings.ToLower(substr)

	idx := strings.Index(str, substr)
	if idx == -1 {
		return 0, false, nil
	}
	return int64(utf8.RuneCountInString(str[:idx]) + 1), false, nil
}

// evalInt evals INSTR(str,substr), case sensitive
// See https://dev.mysql.com/doc/refman/5.6/en/string-functions.html#function_instr
func (b *builtinInstrBinarySig) evalInt(row []types.Datum) (int64, bool, error) {
	sc := b.ctx.GetSessionVars().StmtCtx

	str, IsNull, err := b.args[0].EvalString(row, sc)
	if IsNull || err != nil {
		return 0, true, errors.Trace(err)
	}

	substr, IsNull, err := b.args[1].EvalString(row, sc)
	if IsNull || err != nil {
		return 0, true, errors.Trace(err)
	}

	idx := strings.Index(str, substr)
	if idx == -1 {
		return 0, false, nil
	}
	return int64(idx + 1), false, nil
}

type loadFileFunctionClass struct {
	baseFunctionClass
}

func (c *loadFileFunctionClass) getFunction(args []Expression, ctx context.Context) (builtinFunc, error) {
	if err := c.verifyArgs(args); err != nil {
		return nil, errors.Trace(err)
	}
	sig := &builtinLoadFileSig{newBaseBuiltinFunc(args, ctx)}
	return sig.setSelf(sig), nil
}

type builtinLoadFileSig struct {
	baseBuiltinFunc
}

// eval evals a builtinLoadFileSig.
// See https://dev.mysql.com/doc/refman/5.6/en/string-functions.html#function_load-file
func (b *builtinLoadFileSig) eval(row []types.Datum) (d types.Datum, err error) {
	return d, errFunctionNotExists.GenByArgs("load_file")
<<<<<<< HEAD
}

type lpadFunctionClass struct {
	baseFunctionClass
}

func (c *lpadFunctionClass) getFunction(args []Expression, ctx context.Context) (builtinFunc, error) {
	if err := c.verifyArgs(args); err != nil {
		return nil, errors.Trace(err)
	}
	sig := &builtinLpadSig{newBaseBuiltinFunc(args, ctx)}
	return sig.setSelf(sig), nil
}

type builtinLpadSig struct {
	baseBuiltinFunc
}

// eval evals a builtinLpadSig.
// See https://dev.mysql.com/doc/refman/5.6/en/string-functions.html#function_lpad
func (b *builtinLpadSig) eval(row []types.Datum) (d types.Datum, err error) {
	args, err := b.evalArgs(row)
	if err != nil {
		return types.Datum{}, errors.Trace(err)
	}
	// LPAD(str,len,padstr)
	// args[0] string, args[1] int, args[2] string
	str, err := args[0].ToString()
	if err != nil {
		return d, errors.Trace(err)
	}
	length, err := args[1].ToInt64(b.ctx.GetSessionVars().StmtCtx)
	if err != nil {
		return d, errors.Trace(err)
	}
	l := int(length)

	padStr, err := args[2].ToString()
	if err != nil {
		return d, errors.Trace(err)
	}

	if l < 0 || (len(str) < l && padStr == "") {
		return d, nil
	}

	tailLen := l - len(str)
	if tailLen > 0 {
		repeatCount := tailLen/len(padStr) + 1
		str = strings.Repeat(padStr, repeatCount)[:tailLen] + str
	}
	d.SetString(str[:l])

	return d, nil
=======
>>>>>>> 2ca8e239
}<|MERGE_RESOLUTION|>--- conflicted
+++ resolved
@@ -1537,14 +1537,7 @@
 	baseFunctionClass
 }
 
-<<<<<<< HEAD
 func (c *rpadFunctionClass) getFunction(args []Expression, ctx context.Context) (builtinFunc, error) {
-	if err := c.verifyArgs(args); err != nil {
-		return nil, errors.Trace(err)
-	}
-	sig := &builtinRpadSig{newBaseBuiltinFunc(args, ctx)}
-=======
-func (c *lpadFunctionClass) getFunction(args []Expression, ctx context.Context) (builtinFunc, error) {
 	if err := c.verifyArgs(args); err != nil {
 		return nil, errors.Trace(err)
 	}
@@ -1563,7 +1556,6 @@
 		bf.tp.Flen = mysql.MaxBlobWidth
 	}
 	sig := &builtinLpadSig{baseStringBuiltinFunc{bf}}
->>>>>>> 2ca8e239
 	return sig.setSelf(sig), nil
 }
 
@@ -2743,61 +2735,4 @@
 // See https://dev.mysql.com/doc/refman/5.6/en/string-functions.html#function_load-file
 func (b *builtinLoadFileSig) eval(row []types.Datum) (d types.Datum, err error) {
 	return d, errFunctionNotExists.GenByArgs("load_file")
-<<<<<<< HEAD
-}
-
-type lpadFunctionClass struct {
-	baseFunctionClass
-}
-
-func (c *lpadFunctionClass) getFunction(args []Expression, ctx context.Context) (builtinFunc, error) {
-	if err := c.verifyArgs(args); err != nil {
-		return nil, errors.Trace(err)
-	}
-	sig := &builtinLpadSig{newBaseBuiltinFunc(args, ctx)}
-	return sig.setSelf(sig), nil
-}
-
-type builtinLpadSig struct {
-	baseBuiltinFunc
-}
-
-// eval evals a builtinLpadSig.
-// See https://dev.mysql.com/doc/refman/5.6/en/string-functions.html#function_lpad
-func (b *builtinLpadSig) eval(row []types.Datum) (d types.Datum, err error) {
-	args, err := b.evalArgs(row)
-	if err != nil {
-		return types.Datum{}, errors.Trace(err)
-	}
-	// LPAD(str,len,padstr)
-	// args[0] string, args[1] int, args[2] string
-	str, err := args[0].ToString()
-	if err != nil {
-		return d, errors.Trace(err)
-	}
-	length, err := args[1].ToInt64(b.ctx.GetSessionVars().StmtCtx)
-	if err != nil {
-		return d, errors.Trace(err)
-	}
-	l := int(length)
-
-	padStr, err := args[2].ToString()
-	if err != nil {
-		return d, errors.Trace(err)
-	}
-
-	if l < 0 || (len(str) < l && padStr == "") {
-		return d, nil
-	}
-
-	tailLen := l - len(str)
-	if tailLen > 0 {
-		repeatCount := tailLen/len(padStr) + 1
-		str = strings.Repeat(padStr, repeatCount)[:tailLen] + str
-	}
-	d.SetString(str[:l])
-
-	return d, nil
-=======
->>>>>>> 2ca8e239
 }