// Copyright 2013 The ql Authors. All rights reserved.
// Use of this source code is governed by a BSD-style
// license that can be found in the LICENSES/QL-LICENSE file.

// Copyright 2015 PingCAP, Inc.
//
// Licensed under the Apache License, Version 2.0 (the "License");
// you may not use this file except in compliance with the License.
// You may obtain a copy of the License at
//
//     http://www.apache.org/licenses/LICENSE-2.0
//
// Unless required by applicable law or agreed to in writing, software
// distributed under the License is distributed on an "AS IS" BASIS,
// See the License for the specific language governing permissions and
// limitations under the License.

package expression

import (
	"bytes"
	"encoding/base64"
	"encoding/hex"
	"fmt"
	"math"
	"strconv"
	"strings"
	"unicode/utf8"

	"github.com/juju/errors"
	"github.com/ngaut/log"
	"github.com/pingcap/tidb/ast"
	"github.com/pingcap/tidb/context"
	"github.com/pingcap/tidb/mysql"
	"github.com/pingcap/tidb/util/charset"
	"github.com/pingcap/tidb/util/hack"
	"github.com/pingcap/tidb/util/stringutil"
	"github.com/pingcap/tidb/util/types"
	"golang.org/x/text/transform"
)

var (
	_ functionClass = &lengthFunctionClass{}
	_ functionClass = &asciiFunctionClass{}
	_ functionClass = &concatFunctionClass{}
	_ functionClass = &concatWSFunctionClass{}
	_ functionClass = &leftFunctionClass{}
	_ functionClass = &repeatFunctionClass{}
	_ functionClass = &lowerFunctionClass{}
	_ functionClass = &reverseFunctionClass{}
	_ functionClass = &spaceFunctionClass{}
	_ functionClass = &upperFunctionClass{}
	_ functionClass = &strcmpFunctionClass{}
	_ functionClass = &replaceFunctionClass{}
	_ functionClass = &convertFunctionClass{}
	_ functionClass = &substringFunctionClass{}
	_ functionClass = &substringIndexFunctionClass{}
	_ functionClass = &locateFunctionClass{}
	_ functionClass = &hexFunctionClass{}
	_ functionClass = &unhexFunctionClass{}
	_ functionClass = &trimFunctionClass{}
	_ functionClass = &lTrimFunctionClass{}
	_ functionClass = &rTrimFunctionClass{}
	_ functionClass = &rpadFunctionClass{}
	_ functionClass = &bitLengthFunctionClass{}
	_ functionClass = &charFunctionClass{}
	_ functionClass = &charLengthFunctionClass{}
	_ functionClass = &findInSetFunctionClass{}
	_ functionClass = &fieldFunctionClass{}
	_ functionClass = &makeSetFunctionClass{}
	_ functionClass = &octFunctionClass{}
	_ functionClass = &ordFunctionClass{}
	_ functionClass = &quoteFunctionClass{}
	_ functionClass = &binFunctionClass{}
	_ functionClass = &eltFunctionClass{}
	_ functionClass = &exportSetFunctionClass{}
	_ functionClass = &formatFunctionClass{}
	_ functionClass = &fromBase64FunctionClass{}
	_ functionClass = &toBase64FunctionClass{}
	_ functionClass = &insertFuncFunctionClass{}
	_ functionClass = &instrFunctionClass{}
	_ functionClass = &loadFileFunctionClass{}
	_ functionClass = &lpadFunctionClass{}
)

var (
	_ builtinFunc = &builtinLengthSig{}
	_ builtinFunc = &builtinASCIISig{}
	_ builtinFunc = &builtinConcatSig{}
	_ builtinFunc = &builtinConcatWSSig{}
	_ builtinFunc = &builtinLeftBinarySig{}
	_ builtinFunc = &builtinLeftSig{}
	_ builtinFunc = &builtinRightBinarySig{}
	_ builtinFunc = &builtinRightSig{}
	_ builtinFunc = &builtinRepeatSig{}
	_ builtinFunc = &builtinLowerSig{}
	_ builtinFunc = &builtinReverseSig{}
	_ builtinFunc = &builtinSpaceSig{}
	_ builtinFunc = &builtinUpperSig{}
	_ builtinFunc = &builtinStrcmpSig{}
	_ builtinFunc = &builtinReplaceSig{}
	_ builtinFunc = &builtinConvertSig{}
	_ builtinFunc = &builtinSubstringBinary2ArgsSig{}
	_ builtinFunc = &builtinSubstringBinary3ArgsSig{}
	_ builtinFunc = &builtinSubstring2ArgsSig{}
	_ builtinFunc = &builtinSubstring3ArgsSig{}
	_ builtinFunc = &builtinSubstringIndexSig{}
	_ builtinFunc = &builtinLocateSig{}
	_ builtinFunc = &builtinHexStrArgSig{}
	_ builtinFunc = &builtinHexIntArgSig{}
	_ builtinFunc = &builtinUnHexSig{}
	_ builtinFunc = &builtinTrim1ArgSig{}
	_ builtinFunc = &builtinTrim2ArgsSig{}
	_ builtinFunc = &builtinTrim3ArgsSig{}
	_ builtinFunc = &builtinLTrimSig{}
	_ builtinFunc = &builtinRTrimSig{}
	_ builtinFunc = &builtinRpadSig{}
	_ builtinFunc = &builtinBitLengthSig{}
	_ builtinFunc = &builtinCharSig{}
	_ builtinFunc = &builtinCharLengthSig{}
	_ builtinFunc = &builtinFindInSetSig{}
	_ builtinFunc = &builtinMakeSetSig{}
	_ builtinFunc = &builtinOctSig{}
	_ builtinFunc = &builtinOrdSig{}
	_ builtinFunc = &builtinQuoteSig{}
	_ builtinFunc = &builtinBinSig{}
	_ builtinFunc = &builtinEltSig{}
	_ builtinFunc = &builtinExportSetSig{}
	_ builtinFunc = &builtinFormatSig{}
	_ builtinFunc = &builtinFromBase64Sig{}
	_ builtinFunc = &builtinToBase64Sig{}
	_ builtinFunc = &builtinInsertFuncSig{}
	_ builtinFunc = &builtinInstrSig{}
	_ builtinFunc = &builtinLoadFileSig{}
	_ builtinFunc = &builtinLpadSig{}
)

// setBinFlagOrBinStr sets resTp to binary string if argTp is a binary string,
// if not, sets the binary flag of resTp to true if argTp has binary flag.
func setBinFlagOrBinStr(argTp *types.FieldType, resTp *types.FieldType) {
	if types.IsBinaryStr(argTp) {
		types.SetBinChsClnFlag(resTp)
	} else if mysql.HasBinaryFlag(argTp.Flag) {
		resTp.Flag |= mysql.BinaryFlag
	}
}

type lengthFunctionClass struct {
	baseFunctionClass
}

func (c *lengthFunctionClass) getFunction(args []Expression, ctx context.Context) (builtinFunc, error) {
	bf, err := newBaseBuiltinFuncWithTp(args, ctx, tpInt, tpString)
	if err != nil {
		return nil, errors.Trace(err)
	}
	bf.tp.Flen = 10
	sig := &builtinLengthSig{baseIntBuiltinFunc{bf}}
	return sig.setSelf(sig), errors.Trace(c.verifyArgs(args))
}

type builtinLengthSig struct {
	baseIntBuiltinFunc
}

// evalInt evaluates a builtinLengthSig.
// See https://dev.mysql.com/doc/refman/5.7/en/string-functions.html
func (b *builtinLengthSig) evalInt(row []types.Datum) (int64, bool, error) {
	val, isNull, err := b.args[0].EvalString(row, b.ctx.GetSessionVars().StmtCtx)
	if isNull || err != nil {
		return 0, isNull, errors.Trace(err)
	}
	return int64(len([]byte(val))), false, nil
}

type asciiFunctionClass struct {
	baseFunctionClass
}

func (c *asciiFunctionClass) getFunction(args []Expression, ctx context.Context) (builtinFunc, error) {
	bf, err := newBaseBuiltinFuncWithTp(args, ctx, tpInt, tpString)
	if err != nil {
		return nil, errors.Trace(err)
	}
	bf.tp.Flen = 3
	sig := &builtinASCIISig{baseIntBuiltinFunc{bf}}
	return sig.setSelf(sig), errors.Trace(c.verifyArgs(args))
}

type builtinASCIISig struct {
	baseIntBuiltinFunc
}

// eval evals a builtinASCIISig.
// See https://dev.mysql.com/doc/refman/5.7/en/string-functions.html#function_ascii
func (b *builtinASCIISig) evalInt(row []types.Datum) (int64, bool, error) {
	val, isNull, err := b.args[0].EvalString(row, b.ctx.GetSessionVars().StmtCtx)
	if isNull || err != nil {
		return 0, isNull, errors.Trace(err)
	}
	if len(val) == 0 {
		return 0, false, nil
	}
	return int64(val[0]), false, nil
}

type concatFunctionClass struct {
	baseFunctionClass
}

func (c *concatFunctionClass) getFunction(args []Expression, ctx context.Context) (builtinFunc, error) {
	argTps := make([]evalTp, 0, len(args))
	for i := 0; i < len(args); i++ {
		argTps = append(argTps, tpString)
	}
	bf, err := newBaseBuiltinFuncWithTp(args, ctx, tpString, argTps...)
	if err != nil {
		return nil, errors.Trace(err)
	}
	for i := range args {
		argType := args[i].GetType()
		setBinFlagOrBinStr(argType, bf.tp)

		if argType.Flen < 0 {
			bf.tp.Flen = mysql.MaxBlobWidth
			log.Warningf("Not Expected: `Flen` of arg[%v] in CONCAT is -1.", i)
		}
		bf.tp.Flen += argType.Flen
	}
	if bf.tp.Flen >= mysql.MaxBlobWidth {
		bf.tp.Flen = mysql.MaxBlobWidth
	}
	sig := &builtinConcatSig{baseStringBuiltinFunc{bf}}
	return sig.setSelf(sig), errors.Trace(c.verifyArgs(args))
}

type builtinConcatSig struct {
	baseStringBuiltinFunc
}

// See https://dev.mysql.com/doc/refman/5.7/en/string-functions.html#function_concat
func (b *builtinConcatSig) evalString(row []types.Datum) (d string, isNull bool, err error) {
	var s []byte
	for _, a := range b.getArgs() {
		d, isNull, err = a.EvalString(row, b.ctx.GetSessionVars().StmtCtx)
		if isNull || err != nil {
			return d, isNull, errors.Trace(err)
		}
		s = append(s, []byte(d)...)
	}
	return string(s), false, nil
}

type concatWSFunctionClass struct {
	baseFunctionClass
}

func (c *concatWSFunctionClass) getFunction(args []Expression, ctx context.Context) (builtinFunc, error) {
	argTps := make([]evalTp, 0, len(args))
	for i := 0; i < len(args); i++ {
		argTps = append(argTps, tpString)
	}

	bf, err := newBaseBuiltinFuncWithTp(args, ctx, tpString, argTps...)
	if err != nil {
		return nil, errors.Trace(err)
	}

	for i := range args {
		argType := args[i].GetType()
		setBinFlagOrBinStr(argType, bf.tp)

		// skip seperator param
		if i != 0 {
			if argType.Flen < 0 {
				bf.tp.Flen = mysql.MaxBlobWidth
				log.Warningf("Not Expected: `Flen` of arg[%v] in CONCAT_WS is -1.", i)
			}
			bf.tp.Flen += argType.Flen
		}
	}

	// add seperator
	argsLen := len(args) - 1
	bf.tp.Flen += argsLen - 1

	if bf.tp.Flen >= mysql.MaxBlobWidth {
		bf.tp.Flen = mysql.MaxBlobWidth
	}

	sig := &builtinConcatWSSig{baseStringBuiltinFunc{bf}}
	return sig.setSelf(sig), errors.Trace(c.verifyArgs(args))
}

type builtinConcatWSSig struct {
	baseStringBuiltinFunc
}

// evalString evals a builtinConcatWSSig.
// See https://dev.mysql.com/doc/refman/5.7/en/string-functions.html#function_concat-ws
func (b *builtinConcatWSSig) evalString(row []types.Datum) (string, bool, error) {
	args := b.getArgs()
	strs := make([]string, 0, len(args))
	var sep string
	for i, arg := range args {
		val, isNull, err := arg.EvalString(row, b.ctx.GetSessionVars().StmtCtx)
		if err != nil {
			return val, isNull, errors.Trace(err)
		}

		if isNull {
			// If the separator is NULL, the result is NULL.
			if i == 0 {
				return val, isNull, nil
			}
			// CONCAT_WS() does not skip empty strings. However,
			// it does skip any NULL values after the separator argument.
			continue
		}

		if i == 0 {
			sep = val
			continue
		}
		strs = append(strs, val)
	}

	// TODO: check whether the length of result is larger than Flen
	return strings.Join(strs, sep), false, nil
}

type leftFunctionClass struct {
	baseFunctionClass
}

func (c *leftFunctionClass) getFunction(args []Expression, ctx context.Context) (builtinFunc, error) {
	bf, err := newBaseBuiltinFuncWithTp(args, ctx, tpString, tpString, tpInt)
	if err != nil {
		return nil, errors.Trace(err)
	}
	bf.tp.Flen = args[0].GetType().Flen
	if mysql.HasBinaryFlag(args[0].GetType().Flag) {
		types.SetBinChsClnFlag(bf.tp)
		sig := &builtinLeftBinarySig{baseStringBuiltinFunc{bf}}
		return sig.setSelf(sig), errors.Trace(c.verifyArgs(args))
	}
	sig := &builtinLeftSig{baseStringBuiltinFunc{bf}}
	return sig.setSelf(sig), errors.Trace(c.verifyArgs(args))
}

type builtinLeftBinarySig struct {
	baseStringBuiltinFunc
}

// evalString evals LEFT(str,len).
// See https://dev.mysql.com/doc/refman/5.7/en/string-functions.html#function_left
func (b *builtinLeftBinarySig) evalString(row []types.Datum) (string, bool, error) {
	sc := b.ctx.GetSessionVars().StmtCtx
	str, isNull, err := b.args[0].EvalString(row, sc)
	if isNull || err != nil {
		return "", true, errors.Trace(err)
	}
	left, isNull, err := b.args[1].EvalInt(row, sc)
	if isNull || err != nil {
		return "", true, errors.Trace(err)
	}
	length := len(str)
	l := int(left)
	if l < 0 {
		l = 0
	} else if l > length {
		l = length
	}

	return str[:l], false, nil
}

type builtinLeftSig struct {
	baseStringBuiltinFunc
}

// evalString evals LEFT(str,len).
// See https://dev.mysql.com/doc/refman/5.7/en/string-functions.html#function_left
func (b *builtinLeftSig) evalString(row []types.Datum) (string, bool, error) {
	sc := b.ctx.GetSessionVars().StmtCtx
	str, isNull, err := b.args[0].EvalString(row, sc)
	if isNull || err != nil {
		return "", true, errors.Trace(err)
	}
	left, isNull, err := b.args[1].EvalInt(row, sc)
	if isNull || err != nil {
		return "", true, errors.Trace(err)
	}
	runes := []rune(str)
	length := len(runes)
	l := int(left)
	if l < 0 {
		l = 0
	} else if l > length {
		l = length
	}

	return string(runes[:l]), false, nil
}

type rightFunctionClass struct {
	baseFunctionClass
}

func (c *rightFunctionClass) getFunction(args []Expression, ctx context.Context) (builtinFunc, error) {
	bf, err := newBaseBuiltinFuncWithTp(args, ctx, tpString, tpString, tpInt)
	if err != nil {
		return nil, errors.Trace(err)
	}
	bf.tp.Flen = args[0].GetType().Flen
	if mysql.HasBinaryFlag(args[0].GetType().Flag) {
		types.SetBinChsClnFlag(bf.tp)
		sig := &builtinRightBinarySig{baseStringBuiltinFunc{bf}}
		return sig.setSelf(sig), errors.Trace(c.verifyArgs(args))
	}
	sig := &builtinRightSig{baseStringBuiltinFunc{bf}}
	return sig.setSelf(sig), errors.Trace(c.verifyArgs(args))
}

type builtinRightBinarySig struct {
	baseStringBuiltinFunc
}

// evalString evals RIGHT(str,len).
// See https://dev.mysql.com/doc/refman/5.7/en/string-functions.html#function_right
func (b *builtinRightBinarySig) evalString(row []types.Datum) (string, bool, error) {
	sc := b.ctx.GetSessionVars().StmtCtx
	str, isNull, err := b.args[0].EvalString(row, sc)
	if isNull || err != nil {
		return "", true, errors.Trace(err)
	}
	right, isNull, err := b.args[1].EvalInt(row, sc)
	if isNull || err != nil {
		return "", true, errors.Trace(err)
	}
	r := int(right)
	length := len(str)
	if r < 0 {
		r = 0
	} else if r > length {
		r = length
	}
	return str[length-r:], false, nil
}

type builtinRightSig struct {
	baseStringBuiltinFunc
}

// evalString evals RIGHT(str,len).
// See https://dev.mysql.com/doc/refman/5.7/en/string-functions.html#function_right
func (b *builtinRightSig) evalString(row []types.Datum) (string, bool, error) {
	sc := b.ctx.GetSessionVars().StmtCtx
	str, isNull, err := b.args[0].EvalString(row, sc)
	if isNull || err != nil {
		return "", true, errors.Trace(err)
	}
	right, isNull, err := b.args[1].EvalInt(row, sc)
	if isNull || err != nil {
		return "", true, errors.Trace(err)
	}
	r := int(right)
	runes := []rune(str)
	length := len(runes)
	if r < 0 {
		r = 0
	} else if r > length {
		r = length
	}
	return string(runes[length-r:]), false, nil
}

type repeatFunctionClass struct {
	baseFunctionClass
}

func (c *repeatFunctionClass) getFunction(args []Expression, ctx context.Context) (builtinFunc, error) {
	bf, err := newBaseBuiltinFuncWithTp(args, ctx, tpString, tpString, tpInt)
	if err != nil {
		return nil, errors.Trace(err)
	}
	bf.tp.Flen = mysql.MaxBlobWidth
	setBinFlagOrBinStr(args[0].GetType(), bf.tp)
	sig := &builtinRepeatSig{baseStringBuiltinFunc{bf}}
	return sig.setSelf(sig), errors.Trace(c.verifyArgs(args))
}

type builtinRepeatSig struct {
	baseStringBuiltinFunc
}

// eval evals a builtinRepeatSig.
// See https://dev.mysql.com/doc/refman/5.7/en/string-functions.html#function_repeat
func (b *builtinRepeatSig) evalString(row []types.Datum) (d string, isNull bool, err error) {
	sc := b.ctx.GetSessionVars().StmtCtx
	str, isNull, err := b.args[0].EvalString(row, sc)
	if isNull || err != nil {
		return "", isNull, errors.Trace(err)
	}

	num, isNull, err := b.args[1].EvalInt(row, sc)
	if isNull || err != nil {
		return "", isNull, errors.Trace(err)
	}
	if num < 1 {
		return "", false, nil
	}
	if num > math.MaxInt32 {
		num = math.MaxInt32
	}

	if int64(len(str)) > int64(b.tp.Flen)/num {
		return "", true, nil
	}
	return strings.Repeat(str, int(num)), false, nil
}

type lowerFunctionClass struct {
	baseFunctionClass
}

func (c *lowerFunctionClass) getFunction(args []Expression, ctx context.Context) (builtinFunc, error) {
	bf, err := newBaseBuiltinFuncWithTp(args, ctx, tpString, tpString)
	if err != nil {
		return nil, errors.Trace(err)
	}
	argTp := args[0].GetType()
	bf.tp.Flen = argTp.Flen
	setBinFlagOrBinStr(argTp, bf.tp)
	sig := &builtinLowerSig{baseStringBuiltinFunc{bf}}
	return sig.setSelf(sig), errors.Trace(c.verifyArgs(args))
}

type builtinLowerSig struct {
	baseStringBuiltinFunc
}

// evalString evals a builtinLowerSig.
// See https://dev.mysql.com/doc/refman/5.7/en/string-functions.html#function_lower
func (b *builtinLowerSig) evalString(row []types.Datum) (d string, isNull bool, err error) {
	d, isNull, err = b.args[0].EvalString(row, b.ctx.GetSessionVars().StmtCtx)
	if isNull || err != nil {
		return d, isNull, errors.Trace(err)
	}

	if types.IsBinaryStr(b.args[0].GetType()) {
		return d, false, nil
	}

	return strings.ToLower(d), false, nil
}

type reverseFunctionClass struct {
	baseFunctionClass
}

func (c *reverseFunctionClass) getFunction(args []Expression, ctx context.Context) (builtinFunc, error) {
	sig := &builtinReverseSig{newBaseBuiltinFunc(args, ctx)}
	return sig.setSelf(sig), errors.Trace(c.verifyArgs(args))
}

type builtinReverseSig struct {
	baseBuiltinFunc
}

// eval evals a builtinReverseSig.
// See https://dev.mysql.com/doc/refman/5.7/en/string-functions.html#function_reverse
func (b *builtinReverseSig) eval(row []types.Datum) (d types.Datum, err error) {
	args, err := b.evalArgs(row)
	if err != nil {
		return types.Datum{}, errors.Trace(err)
	}
	x := args[0]
	switch x.Kind() {
	case types.KindNull:
		return d, nil
	default:
		s, err := x.ToString()
		if err != nil {
			return d, errors.Trace(err)
		}
		d.SetString(stringutil.Reverse(s))
		return d, nil
	}
}

type spaceFunctionClass struct {
	baseFunctionClass
}

func (c *spaceFunctionClass) getFunction(args []Expression, ctx context.Context) (builtinFunc, error) {
	bf, err := newBaseBuiltinFuncWithTp(args, ctx, tpString, tpInt)
	if err != nil {
		return nil, errors.Trace(err)
	}
	bf.tp.Flen = mysql.MaxBlobWidth
	sig := &builtinSpaceSig{baseStringBuiltinFunc{bf}}
	return sig.setSelf(sig), errors.Trace(c.verifyArgs(args))
}

type builtinSpaceSig struct {
	baseStringBuiltinFunc
}

// evalString evals a builtinSpaceSig.
// See https://dev.mysql.com/doc/refman/5.7/en/string-functions.html#function_space
func (b *builtinSpaceSig) evalString(row []types.Datum) (d string, isNull bool, err error) {
	var x int64

	x, isNull, err = b.args[0].EvalInt(row, b.ctx.GetSessionVars().StmtCtx)
	if isNull || err != nil {
		return d, isNull, errors.Trace(err)
	}
	if x > mysql.MaxBlobWidth {
		return d, true, nil
	}
	if x < 0 {
		x = 0
	}
	return strings.Repeat(" ", int(x)), false, nil
}

type upperFunctionClass struct {
	baseFunctionClass
}

func (c *upperFunctionClass) getFunction(args []Expression, ctx context.Context) (builtinFunc, error) {
	bf, err := newBaseBuiltinFuncWithTp(args, ctx, tpString, tpString)
	if err != nil {
		return nil, errors.Trace(err)
	}
	argTp := args[0].GetType()
	bf.tp.Flen = argTp.Flen
	setBinFlagOrBinStr(argTp, bf.tp)
	sig := &builtinUpperSig{baseStringBuiltinFunc{bf}}
	return sig.setSelf(sig), errors.Trace(c.verifyArgs(args))
}

type builtinUpperSig struct {
	baseStringBuiltinFunc
}

// evalString evals a builtinUpperSig.
// See https://dev.mysql.com/doc/refman/5.7/en/string-functions.html#function_upper
func (b *builtinUpperSig) evalString(row []types.Datum) (d string, isNull bool, err error) {
	d, isNull, err = b.args[0].EvalString(row, b.ctx.GetSessionVars().StmtCtx)
	if isNull || err != nil {
		return d, isNull, errors.Trace(err)
	}

	if types.IsBinaryStr(b.args[0].GetType()) {
		return d, false, nil
	}

	return strings.ToUpper(d), false, nil
}

type strcmpFunctionClass struct {
	baseFunctionClass
}

func (c *strcmpFunctionClass) getFunction(args []Expression, ctx context.Context) (builtinFunc, error) {
	bf, err := newBaseBuiltinFuncWithTp(args, ctx, tpInt, tpString, tpString)
	if err != nil {
		return nil, errors.Trace(err)
	}
	bf.tp.Flen = 2
	types.SetBinChsClnFlag(bf.tp)
	sig := &builtinStrcmpSig{baseIntBuiltinFunc{bf}}
	return sig.setSelf(sig), errors.Trace(c.verifyArgs(args))
}

type builtinStrcmpSig struct {
	baseIntBuiltinFunc
}

// evalInt evals a builtinStrcmpSig.
// See https://dev.mysql.com/doc/refman/5.7/en/string-comparison-functions.html
func (b *builtinStrcmpSig) evalInt(row []types.Datum) (int64, bool, error) {
	var (
		left, right string
		isNull      bool
		err         error
	)

	sc := b.ctx.GetSessionVars().StmtCtx
	left, isNull, err = b.args[0].EvalString(row, sc)
	if isNull || err != nil {
		return 0, isNull, errors.Trace(err)
	}
	right, isNull, err = b.args[1].EvalString(row, sc)
	if isNull || err != nil {
		return 0, isNull, errors.Trace(err)
	}
	res := types.CompareString(left, right)
	return int64(res), false, nil
}

type replaceFunctionClass struct {
	baseFunctionClass
}

func (c *replaceFunctionClass) getFunction(args []Expression, ctx context.Context) (builtinFunc, error) {
	bf, err := newBaseBuiltinFuncWithTp(args, ctx, tpString, tpString, tpString, tpString)
	if err != nil {
		return nil, errors.Trace(err)
	}
	bf.tp.Flen = c.fixLength(args)
	for _, a := range args {
		setBinFlagOrBinStr(a.GetType(), bf.tp)
	}
	sig := &builtinReplaceSig{baseStringBuiltinFunc{bf}}
	return sig.setSelf(sig), errors.Trace(c.verifyArgs(args))
}

// fixLength calculate the Flen of the return type.
func (c *replaceFunctionClass) fixLength(args []Expression) int {
	charLen := args[0].GetType().Flen
	oldStrLen := args[1].GetType().Flen
	diff := args[2].GetType().Flen - oldStrLen
	if diff > 0 && oldStrLen > 0 {
		charLen += (charLen / oldStrLen) * diff
	}
	return charLen
}

type builtinReplaceSig struct {
	baseStringBuiltinFunc
}

// evalString evals a builtinReplaceSig.
// See https://dev.mysql.com/doc/refman/5.7/en/string-functions.html#function_replace
func (b *builtinReplaceSig) evalString(row []types.Datum) (d string, isNull bool, err error) {
	var str, oldStr, newStr string

	sc := b.ctx.GetSessionVars().StmtCtx
	str, isNull, err = b.args[0].EvalString(row, sc)
	if isNull || err != nil {
		return d, isNull, errors.Trace(err)
	}
	oldStr, isNull, err = b.args[1].EvalString(row, sc)
	if isNull || err != nil {
		return d, isNull, errors.Trace(err)
	}
	newStr, isNull, err = b.args[2].EvalString(row, sc)
	if isNull || err != nil {
		return d, isNull, errors.Trace(err)
	}
	if oldStr == "" {
		return str, false, nil
	}
	return strings.Replace(str, oldStr, newStr, -1), false, nil
}

type convertFunctionClass struct {
	baseFunctionClass
}

func (c *convertFunctionClass) getFunction(args []Expression, ctx context.Context) (builtinFunc, error) {
	sig := &builtinConvertSig{newBaseBuiltinFunc(args, ctx)}
	return sig.setSelf(sig), errors.Trace(c.verifyArgs(args))
}

type builtinConvertSig struct {
	baseBuiltinFunc
}

// eval evals a builtinConvertSig.
// See https://dev.mysql.com/doc/refman/5.7/en/cast-functions.html#function_convert
func (b *builtinConvertSig) eval(row []types.Datum) (d types.Datum, err error) {
	args, err := b.evalArgs(row)
	if err != nil {
		return types.Datum{}, errors.Trace(err)
	}
	// Casting nil to any type returns nil
	if args[0].Kind() != types.KindString {
		return d, nil
	}

	str := args[0].GetString()
	Charset := args[1].GetString()

	if strings.ToLower(Charset) == "ascii" {
		d.SetString(str)
		return d, nil
	} else if strings.ToLower(Charset) == "utf8mb4" {
		d.SetString(str)
		return d, nil
	}

	encoding, _ := charset.Lookup(Charset)
	if encoding == nil {
		return d, errors.Errorf("unknown encoding: %s", Charset)
	}

	target, _, err := transform.String(encoding.NewDecoder(), str)
	if err != nil {
		log.Errorf("Convert %s to %s with error: %v", str, Charset, err)
		return d, errors.Trace(err)
	}
	d.SetString(target)
	return d, nil
}

type substringFunctionClass struct {
	baseFunctionClass
}

func (c *substringFunctionClass) getFunction(args []Expression, ctx context.Context) (builtinFunc, error) {
	if len(args) == 3 {
		bf, err := newBaseBuiltinFuncWithTp(args, ctx, tpString, tpString, tpInt, tpInt)
		if err != nil {
			return nil, errors.Trace(err)
		}
		argType := args[0].GetType()
		bf.tp.Flen = argType.Flen
		if mysql.HasBinaryFlag(argType.Flag) {
			types.SetBinChsClnFlag(bf.tp)
			sig := &builtinSubstringBinary3ArgsSig{baseStringBuiltinFunc{bf}}
			return sig.setSelf(sig), errors.Trace(c.verifyArgs(args))
		}
		sig := &builtinSubstring3ArgsSig{baseStringBuiltinFunc{bf}}
		return sig.setSelf(sig), errors.Trace(c.verifyArgs(args))
	}
	bf, err := newBaseBuiltinFuncWithTp(args, ctx, tpString, tpString, tpInt)
	if err != nil {
		return nil, errors.Trace(err)
	}
	argType := args[0].GetType()
	bf.tp.Flen = argType.Flen
<<<<<<< HEAD
	if mysql.HasBinaryFlag(argType.Flag) {
		types.SetBinChsClnFlag(bf.tp)
		sig := &builtinSubstringBinary2ArgsSig{baseStringBuiltinFunc{bf}}
=======
	setBinFlagOrBinStr(argType, bf.tp)
	if hasLen {
		sig := &builtinSubstring3ArgsSig{baseStringBuiltinFunc{bf}}
>>>>>>> 8f276bb1
		return sig.setSelf(sig), errors.Trace(c.verifyArgs(args))
	}
	sig := &builtinSubstring2ArgsSig{baseStringBuiltinFunc{bf}}
	return sig.setSelf(sig), errors.Trace(c.verifyArgs(args))
}

type builtinSubstringBinary2ArgsSig struct {
	baseStringBuiltinFunc
}

// evalString evals SUBSTR(str,pos), SUBSTR(str FROM pos), SUBSTR() is a synonym for SUBSTRING().
// See https://dev.mysql.com/doc/refman/5.7/en/string-functions.html#function_substr
func (b *builtinSubstringBinary2ArgsSig) evalString(row []types.Datum) (string, bool, error) {
	sc := b.ctx.GetSessionVars().StmtCtx
	str, isNull, err := b.args[0].EvalString(row, sc)
	if isNull || err != nil {
		return "", true, errors.Trace(err)
	}
	pos, isNull, err := b.args[1].EvalInt(row, sc)
	if isNull || err != nil {
		return "", true, errors.Trace(err)
	}
	length := int64(len(str))
	if pos < 0 {
		pos += length
	} else {
		pos--
	}
	if pos > length || pos < 0 {
		pos = length
	}
	return str[pos:], false, nil
}

type builtinSubstring2ArgsSig struct {
	baseStringBuiltinFunc
}

// evalString evals SUBSTR(str,pos), SUBSTR(str FROM pos), SUBSTR() is a synonym for SUBSTRING().
// See https://dev.mysql.com/doc/refman/5.7/en/string-functions.html#function_substr
func (b *builtinSubstring2ArgsSig) evalString(row []types.Datum) (string, bool, error) {
	sc := b.ctx.GetSessionVars().StmtCtx
	str, isNull, err := b.args[0].EvalString(row, sc)
	if isNull || err != nil {
		return "", true, errors.Trace(err)
	}
	pos, isNull, err := b.args[1].EvalInt(row, sc)
	if isNull || err != nil {
		return "", true, errors.Trace(err)
	}
	runes := []rune(str)
	length := int64(len(runes))
	if pos < 0 {
		pos += length
	} else {
		pos--
	}
	if pos > length || pos < 0 {
		pos = length
	}
	return string(runes[pos:]), false, nil
}

type builtinSubstringBinary3ArgsSig struct {
	baseStringBuiltinFunc
}

// evalString evals SUBSTR(str,pos,len), SUBSTR(str FROM pos FOR len), SUBSTR() is a synonym for SUBSTRING().
// See https://dev.mysql.com/doc/refman/5.7/en/string-functions.html#function_substr
func (b *builtinSubstringBinary3ArgsSig) evalString(row []types.Datum) (string, bool, error) {
	sc := b.ctx.GetSessionVars().StmtCtx
	str, isNull, err := b.args[0].EvalString(row, sc)
	if isNull || err != nil {
		return "", true, errors.Trace(err)
	}
	pos, isNull, err := b.args[1].EvalInt(row, sc)
	if isNull || err != nil {
		return "", true, errors.Trace(err)
	}
	length, isNull, err := b.args[2].EvalInt(row, sc)
	if isNull || err != nil {
		return "", true, errors.Trace(err)
	}
	byteLen := int64(len(str))
	if pos < 0 {
		pos += byteLen
	} else {
		pos--
	}
	if pos > byteLen || pos < 0 {
		pos = byteLen
	}
	end := pos + length
	if end < pos {
		return "", false, nil
	} else if end < byteLen {
		return str[pos:end], false, nil
	}
	return str[pos:], false, nil
}

type builtinSubstring3ArgsSig struct {
	baseStringBuiltinFunc
}

// evalString evals SUBSTR(str,pos,len), SUBSTR(str FROM pos FOR len), SUBSTR() is a synonym for SUBSTRING().
// See https://dev.mysql.com/doc/refman/5.7/en/string-functions.html#function_substr
func (b *builtinSubstring3ArgsSig) evalString(row []types.Datum) (string, bool, error) {
	sc := b.ctx.GetSessionVars().StmtCtx
	str, isNull, err := b.args[0].EvalString(row, sc)
	if isNull || err != nil {
		return "", true, errors.Trace(err)
	}
	pos, isNull, err := b.args[1].EvalInt(row, sc)
	if isNull || err != nil {
		return "", true, errors.Trace(err)
	}
	length, isNull, err := b.args[2].EvalInt(row, sc)
	if isNull || err != nil {
		return "", true, errors.Trace(err)
	}
	runes := []rune(str)
	numRunes := int64(len(runes))
	if pos < 0 {
		pos += numRunes
	} else {
		pos--
	}
	if pos > numRunes || pos < 0 {
		pos = numRunes
	}
	end := pos + length
	if end < pos {
		return "", false, nil
	} else if end < numRunes {
		return string(runes[pos:end]), false, nil
	}
	return string(runes[pos:]), false, nil
}

type substringIndexFunctionClass struct {
	baseFunctionClass
}

func (c *substringIndexFunctionClass) getFunction(args []Expression, ctx context.Context) (builtinFunc, error) {
	bf, err := newBaseBuiltinFuncWithTp(args, ctx, tpString, tpString, tpString, tpInt)
	if err != nil {
		return nil, errors.Trace(err)
	}
	argType := args[0].GetType()
	bf.tp.Flen = argType.Flen
	setBinFlagOrBinStr(argType, bf.tp)
	sig := &builtinSubstringIndexSig{baseStringBuiltinFunc{bf}}
	return sig.setSelf(sig), errors.Trace(c.verifyArgs(args))
}

type builtinSubstringIndexSig struct {
	baseStringBuiltinFunc
}

// evalString evals a builtinSubstringIndexSig.
// See https://dev.mysql.com/doc/refman/5.7/en/string-functions.html#function_substring-index
func (b *builtinSubstringIndexSig) evalString(row []types.Datum) (d string, isNull bool, err error) {
	var (
		str, delim string
		count      int64
	)
	sc := b.ctx.GetSessionVars().StmtCtx
	str, isNull, err = b.args[0].EvalString(row, sc)
	if isNull || err != nil {
		return d, isNull, errors.Trace(err)
	}
	delim, isNull, err = b.args[1].EvalString(row, sc)
	if isNull || err != nil {
		return d, isNull, errors.Trace(err)
	}
	count, isNull, err = b.args[2].EvalInt(row, sc)
	if isNull || err != nil {
		return d, isNull, errors.Trace(err)
	}
	if len(delim) == 0 {
		return "", false, nil
	}

	strs := strings.Split(str, delim)
	start, end := int64(0), int64(len(strs))
	if count > 0 {
		// If count is positive, everything to the left of the final delimiter (counting from the left) is returned.
		if count < end {
			end = count
		}
	} else {
		// If count is negative, everything to the right of the final delimiter (counting from the right) is returned.
		count = -count
		if count < end {
			start = end - count
		}
	}
	substrs := strs[start:end]
	return strings.Join(substrs, delim), false, nil
}

type locateFunctionClass struct {
	baseFunctionClass
}

func (c *locateFunctionClass) getFunction(args []Expression, ctx context.Context) (builtinFunc, error) {
	sig := &builtinLocateSig{newBaseBuiltinFunc(args, ctx)}
	return sig.setSelf(sig), errors.Trace(c.verifyArgs(args))
}

type builtinLocateSig struct {
	baseBuiltinFunc
}

// eval evals a builtinLocateSig.
// See https://dev.mysql.com/doc/refman/5.7/en/string-functions.html#function_locate
func (b *builtinLocateSig) eval(row []types.Datum) (d types.Datum, err error) {
	args, err := b.evalArgs(row)
	if err != nil {
		return types.Datum{}, errors.Trace(err)
	}
	// The meaning of the elements of args.
	// args[0] -> SubStr
	// args[1] -> Str
	// args[2] -> Pos

	// eval str
	if args[1].IsNull() {
		return d, nil
	}
	str, err := args[1].ToString()
	if err != nil {
		return d, errors.Trace(err)
	}
	// eval substr
	if args[0].IsNull() {
		return d, nil
	}
	subStr, err := args[0].ToString()
	if err != nil {
		return d, errors.Trace(err)
	}
	// eval pos
	pos := int64(0)
	if len(args) == 3 {
		p, err := args[2].ToInt64(b.ctx.GetSessionVars().StmtCtx)
		if err != nil {
			return d, errors.Trace(err)
		}
		pos = p - 1
	}
	var ret, subStrLen, sentinel int64
	caseSensitive := false
	if args[0].Kind() == types.KindBytes || args[1].Kind() == types.KindBytes {
		caseSensitive = true
		subStrLen = int64(len(subStr))
		sentinel = int64(len(str)) - subStrLen
	} else {
		subStrLen = int64(len([]rune(subStr)))
		sentinel = int64(len([]rune(strings.ToLower(str)))) - subStrLen
	}

	if pos < 0 || pos > sentinel {
		d.SetInt64(0)
		return d, nil
	} else if subStrLen == 0 {
		d.SetInt64(pos + 1)
		return d, nil
	} else if caseSensitive {
		slice := str[pos:]
		idx := strings.Index(slice, subStr)
		if idx != -1 {
			ret = pos + int64(idx) + 1
		}
	} else {
		slice := string([]rune(strings.ToLower(str))[pos:])
		idx := strings.Index(slice, strings.ToLower(subStr))
		if idx != -1 {
			ret = pos + int64(utf8.RuneCountInString(slice[:idx])) + 1
		}
	}
	d.SetInt64(ret)
	return d, nil
}

type hexFunctionClass struct {
	baseFunctionClass
}

func (c *hexFunctionClass) getFunction(args []Expression, ctx context.Context) (builtinFunc, error) {
	if err := c.verifyArgs(args); err != nil {
		return nil, errors.Trace(err)
	}

	switch t := args[0].GetTypeClass(); t {
	case types.ClassString:
		bf, err := newBaseBuiltinFuncWithTp(args, ctx, tpString, tpString)
		if err != nil {
			return nil, errors.Trace(err)
		}
		// Use UTF-8 as default
		bf.tp.Flen = args[0].GetType().Flen * 3 * 2
		sig := &builtinHexStrArgSig{baseStringBuiltinFunc{bf}}
		return sig.setSelf(sig), nil

	case types.ClassInt, types.ClassReal, types.ClassDecimal:
		bf, err := newBaseBuiltinFuncWithTp(args, ctx, tpString, tpInt)
		if err != nil {
			return nil, errors.Trace(err)
		}
		bf.tp.Flen = args[0].GetType().Flen * 2
		sig := &builtinHexIntArgSig{baseStringBuiltinFunc{bf}}
		return sig.setSelf(sig), nil

	default:
		return nil, errors.Errorf("Hex invalid args, need int or string but get %T", t)
	}
}

type builtinHexStrArgSig struct {
	baseStringBuiltinFunc
}

// evalString evals a builtinHexStrArgSig, corresponding to hex(str)
// See https://dev.mysql.com/doc/refman/5.7/en/string-functions.html#function_hex
func (b *builtinHexStrArgSig) evalString(row []types.Datum) (string, bool, error) {
	d, isNull, err := b.args[0].EvalString(row, b.ctx.GetSessionVars().StmtCtx)
	if isNull || err != nil {
		return d, isNull, errors.Trace(err)
	}
	return strings.ToUpper(hex.EncodeToString(hack.Slice(d))), false, nil
}

type builtinHexIntArgSig struct {
	baseStringBuiltinFunc
}

// evalString evals a builtinHexIntArgSig, corresponding to hex(N)
// See https://dev.mysql.com/doc/refman/5.7/en/string-functions.html#function_hex
func (b *builtinHexIntArgSig) evalString(row []types.Datum) (string, bool, error) {
	x, isNull, err := b.args[0].EvalInt(row, b.ctx.GetSessionVars().StmtCtx)
	if isNull || err != nil {
		return "", isNull, errors.Trace(err)
	}
	return strings.ToUpper(fmt.Sprintf("%x", uint64(x))), false, nil
}

type unhexFunctionClass struct {
	baseFunctionClass
}

func (c *unhexFunctionClass) getFunction(args []Expression, ctx context.Context) (builtinFunc, error) {
	var retFlen int

	if err := c.verifyArgs(args); err != nil {
		return nil, errors.Trace(err)
	}
	argType := args[0].GetType()
	switch t := args[0].GetTypeClass(); t {
	case types.ClassString:
		// Use UTF-8 as default charset, so there're (Flen * 3 + 1) / 2 byte-pairs
		retFlen = (argType.Flen*3 + 1) / 2

	case types.ClassInt, types.ClassReal, types.ClassDecimal:
		// For number value, there're (Flen + 1) / 2 byte-pairs
		retFlen = (argType.Flen + 1) / 2

	default:
		return nil, errors.Errorf("Unhex invalid args, need int or string but get %T", t)
	}

	bf, err := newBaseBuiltinFuncWithTp(args, ctx, tpString, tpString)
	if err != nil {
		return nil, errors.Trace(err)
	}
	bf.tp.Flen = retFlen
	types.SetBinChsClnFlag(bf.tp)
	sig := &builtinUnHexSig{baseStringBuiltinFunc{bf}}
	return sig.setSelf(sig), nil
}

type builtinUnHexSig struct {
	baseStringBuiltinFunc
}

// evalString evals a builtinUnHexSig.
// See https://dev.mysql.com/doc/refman/5.7/en/string-functions.html#function_unhex
func (b *builtinUnHexSig) evalString(row []types.Datum) (string, bool, error) {
	var bs []byte

	d, isNull, err := b.args[0].EvalString(row, b.ctx.GetSessionVars().StmtCtx)
	if isNull || err != nil {
		return d, isNull, errors.Trace(err)
	}
	// Add a '0' to the front, if the length is not the multiple of 2
	if len(d)%2 != 0 {
		d = "0" + d
	}
	bs, err = hex.DecodeString(d)
	if err != nil {
		return "", true, nil
	}
	return string(bs), false, nil
}

const spaceChars = "\n\t\r "

type trimFunctionClass struct {
	baseFunctionClass
}

// The syntax of trim in mysql is 'TRIM([{BOTH | LEADING | TRAILING} [remstr] FROM] str), TRIM([remstr FROM] str)',
// but we wil convert it into trim(str), trim(str, remstr) and trim(str, remstr, direction) in AST.
func (c *trimFunctionClass) getFunction(args []Expression, ctx context.Context) (builtinFunc, error) {
	if err := c.verifyArgs(args); err != nil {
		return nil, errors.Trace(err)
	}

	switch len(args) {
	case 1:
		bf, err := newBaseBuiltinFuncWithTp(args, ctx, tpString, tpString)
		if err != nil {
			return nil, errors.Trace(err)
		}
		argType := args[0].GetType()
		bf.tp.Flen = argType.Flen
		setBinFlagOrBinStr(argType, bf.tp)
		sig := &builtinTrim1ArgSig{baseStringBuiltinFunc{bf}}
		return sig.setSelf(sig), nil

	case 2:
		bf, err := newBaseBuiltinFuncWithTp(args, ctx, tpString, tpString, tpString)
		if err != nil {
			return nil, errors.Trace(err)
		}
		argType := args[0].GetType()
		setBinFlagOrBinStr(argType, bf.tp)
		sig := &builtinTrim2ArgsSig{baseStringBuiltinFunc{bf}}
		return sig.setSelf(sig), nil

	case 3:
		bf, err := newBaseBuiltinFuncWithTp(args, ctx, tpString, tpString, tpString, tpInt)
		if err != nil {
			return nil, errors.Trace(err)
		}
		argType := args[0].GetType()
		bf.tp.Flen = argType.Flen
		setBinFlagOrBinStr(argType, bf.tp)
		sig := &builtinTrim3ArgsSig{baseStringBuiltinFunc{bf}}
		return sig.setSelf(sig), nil

	default:
		return nil, errors.Trace(c.verifyArgs(args))
	}
}

type builtinTrim1ArgSig struct {
	baseStringBuiltinFunc
}

// evalString evals a builtinTrim1ArgSig, corresponding to trim(str)
// See https://dev.mysql.com/doc/refman/5.7/en/string-functions.html#function_trim
func (b *builtinTrim1ArgSig) evalString(row []types.Datum) (d string, isNull bool, err error) {
	d, isNull, err = b.args[0].EvalString(row, b.ctx.GetSessionVars().StmtCtx)
	if isNull || err != nil {
		return d, isNull, errors.Trace(err)
	}
	return strings.Trim(d, spaceChars), false, nil
}

type builtinTrim2ArgsSig struct {
	baseStringBuiltinFunc
}

// evalString evals a builtinTrim2ArgsSig, corresponding to trim(str, remstr)
// See https://dev.mysql.com/doc/refman/5.7/en/string-functions.html#function_trim
func (b *builtinTrim2ArgsSig) evalString(row []types.Datum) (d string, isNull bool, err error) {
	var str, remstr string

	sc := b.ctx.GetSessionVars().StmtCtx
	str, isNull, err = b.args[0].EvalString(row, sc)
	if isNull || err != nil {
		return d, isNull, errors.Trace(err)
	}
	remstr, isNull, err = b.args[1].EvalString(row, sc)
	if isNull || err != nil {
		return d, isNull, errors.Trace(err)
	}
	d = trimLeft(str, remstr)
	d = trimRight(d, remstr)
	return d, false, nil
}

type builtinTrim3ArgsSig struct {
	baseStringBuiltinFunc
}

// evalString evals a builtinTrim3ArgsSig, corresponding to trim(str, remstr, direction)
// See https://dev.mysql.com/doc/refman/5.7/en/string-functions.html#function_trim
func (b *builtinTrim3ArgsSig) evalString(row []types.Datum) (d string, isNull bool, err error) {
	var (
		str, remstr  string
		x            int64
		direction    ast.TrimDirectionType
		isRemStrNull bool
	)
	sc := b.ctx.GetSessionVars().StmtCtx
	str, isNull, err = b.args[0].EvalString(row, sc)
	if isNull || err != nil {
		return d, isNull, errors.Trace(err)
	}
	remstr, isRemStrNull, err = b.args[1].EvalString(row, sc)
	if err != nil {
		return d, isNull, errors.Trace(err)
	}
	x, isNull, err = b.args[2].EvalInt(row, sc)
	if isNull || err != nil {
		return d, isNull, errors.Trace(err)
	}
	direction = ast.TrimDirectionType(x)
	if direction == ast.TrimLeading {
		if isRemStrNull {
			d = strings.TrimLeft(str, spaceChars)
		} else {
			d = trimLeft(str, remstr)
		}
	} else if direction == ast.TrimTrailing {
		if isRemStrNull {
			d = strings.TrimRight(str, spaceChars)
		} else {
			d = trimRight(str, remstr)
		}
	} else {
		if isRemStrNull {
			d = strings.Trim(str, spaceChars)
		} else {
			d = trimLeft(str, remstr)
			d = trimRight(d, remstr)
		}
	}
	return d, false, nil
}

type lTrimFunctionClass struct {
	baseFunctionClass
}

func (c *lTrimFunctionClass) getFunction(args []Expression, ctx context.Context) (builtinFunc, error) {
	if err := c.verifyArgs(args); err != nil {
		return nil, errors.Trace(err)
	}
	bf, err := newBaseBuiltinFuncWithTp(args, ctx, tpString, tpString)
	if err != nil {
		return nil, errors.Trace(err)
	}
	argType := args[0].GetType()
	bf.tp.Flen = argType.Flen
	setBinFlagOrBinStr(argType, bf.tp)
	sig := &builtinLTrimSig{baseStringBuiltinFunc{bf}}
	return sig.setSelf(sig), nil
}

type builtinLTrimSig struct {
	baseStringBuiltinFunc
}

// evalString evals a builtinLTrimSig
// See https://dev.mysql.com/doc/refman/5.7/en/string-functions.html#function_ltrim
func (b *builtinLTrimSig) evalString(row []types.Datum) (d string, isNull bool, err error) {
	d, isNull, err = b.args[0].EvalString(row, b.ctx.GetSessionVars().StmtCtx)
	if isNull || err != nil {
		return d, isNull, errors.Trace(err)
	}
	return strings.TrimLeft(d, spaceChars), false, nil
}

type rTrimFunctionClass struct {
	baseFunctionClass
}

func (c *rTrimFunctionClass) getFunction(args []Expression, ctx context.Context) (builtinFunc, error) {
	if err := c.verifyArgs(args); err != nil {
		return nil, errors.Trace(err)
	}
	bf, err := newBaseBuiltinFuncWithTp(args, ctx, tpString, tpString)
	if err != nil {
		return nil, errors.Trace(err)
	}
	argType := args[0].GetType()
	bf.tp.Flen = argType.Flen
	setBinFlagOrBinStr(argType, bf.tp)
	sig := &builtinRTrimSig{baseStringBuiltinFunc{bf}}
	return sig.setSelf(sig), nil
}

type builtinRTrimSig struct {
	baseStringBuiltinFunc
}

// evalString evals a builtinRTrimSig
// See https://dev.mysql.com/doc/refman/5.7/en/string-functions.html#function_rtrim
func (b *builtinRTrimSig) evalString(row []types.Datum) (d string, isNull bool, err error) {
	d, isNull, err = b.args[0].EvalString(row, b.ctx.GetSessionVars().StmtCtx)
	if isNull || err != nil {
		return d, isNull, errors.Trace(err)
	}
	return strings.TrimRight(d, spaceChars), false, nil
}

func trimLeft(str, remstr string) string {
	for {
		x := strings.TrimPrefix(str, remstr)
		if len(x) == len(str) {
			return x
		}
		str = x
	}
}

func trimRight(str, remstr string) string {
	for {
		x := strings.TrimSuffix(str, remstr)
		if len(x) == len(str) {
			return x
		}
		str = x
	}
}

type rpadFunctionClass struct {
	baseFunctionClass
}

func (c *rpadFunctionClass) getFunction(args []Expression, ctx context.Context) (builtinFunc, error) {
	sig := &builtinRpadSig{newBaseBuiltinFunc(args, ctx)}
	return sig.setSelf(sig), errors.Trace(c.verifyArgs(args))
}

type builtinRpadSig struct {
	baseBuiltinFunc
}

// eval evals a builtinRpadSig.
// See https://dev.mysql.com/doc/refman/5.7/en/string-functions.html#function_rpad
func (b *builtinRpadSig) eval(row []types.Datum) (d types.Datum, err error) {
	args, err := b.evalArgs(row)
	if err != nil {
		return types.Datum{}, errors.Trace(err)
	}
	// RPAD(str,len,padstr)
	// args[0] string, args[1] int, args[2] string
	str, err := args[0].ToString()
	if err != nil {
		return d, errors.Trace(err)
	}
	length, err := args[1].ToInt64(b.ctx.GetSessionVars().StmtCtx)
	if err != nil {
		return d, errors.Trace(err)
	}
	l := int(length)

	padStr, err := args[2].ToString()
	if err != nil {
		return d, errors.Trace(err)
	}

	if l < 0 || (len(str) < l && padStr == "") {
		d.SetNull()
		return d, nil
	}

	tailLen := l - len(str)
	if tailLen > 0 {
		repeatCount := tailLen/len(padStr) + 1
		str = str + strings.Repeat(padStr, repeatCount)
	}
	d.SetString(str[:l])

	return d, nil
}

type bitLengthFunctionClass struct {
	baseFunctionClass
}

func (c *bitLengthFunctionClass) getFunction(args []Expression, ctx context.Context) (builtinFunc, error) {
	bf, err := newBaseBuiltinFuncWithTp(args, ctx, tpInt, tpString)
	if err != nil {
		return nil, errors.Trace(err)
	}
	bf.tp.Flen = 10
	sig := &builtinBitLengthSig{baseIntBuiltinFunc{bf}}
	return sig.setSelf(sig), errors.Trace(c.verifyArgs(args))
}

type builtinBitLengthSig struct {
	baseIntBuiltinFunc
}

// evalInt evaluates a builtinBitLengthSig.
// See https://dev.mysql.com/doc/refman/5.7/en/string-functions.html#function_bit-length
func (b *builtinBitLengthSig) evalInt(row []types.Datum) (int64, bool, error) {
	val, isNull, err := b.args[0].EvalString(row, b.ctx.GetSessionVars().StmtCtx)
	if isNull || err != nil {
		return 0, isNull, errors.Trace(err)
	}

	return int64(len(val) * 8), false, nil
}

type charFunctionClass struct {
	baseFunctionClass
}

func (c *charFunctionClass) getFunction(args []Expression, ctx context.Context) (builtinFunc, error) {
	sig := &builtinCharSig{newBaseBuiltinFunc(args, ctx)}
	return sig.setSelf(sig), errors.Trace(c.verifyArgs(args))
}

type builtinCharSig struct {
	baseBuiltinFunc
}

// eval evals a builtinCharSig.
// See https://dev.mysql.com/doc/refman/5.7/en/string-functions.html#function_char
func (b *builtinCharSig) eval(row []types.Datum) (d types.Datum, err error) {
	args, err := b.evalArgs(row)
	if err != nil {
		return types.Datum{}, errors.Trace(err)
	}
	// The kinds of args are int or string, and the last one represents charset.
	var resultStr string
	var intSlice = make([]int64, 0, len(args)-1)

	for _, datum := range args[:len(args)-1] {
		switch datum.Kind() {
		case types.KindNull:
			continue
		case types.KindString:
			i, err := datum.ToInt64(b.ctx.GetSessionVars().StmtCtx)
			if err != nil {
				d.SetString(resultStr)
				return d, nil
			}
			intSlice = append(intSlice, i)
		case types.KindInt64, types.KindUint64, types.KindMysqlHex, types.KindFloat32, types.KindFloat64, types.KindMysqlDecimal:
			x, err := datum.Cast(b.ctx.GetSessionVars().StmtCtx, types.NewFieldType(mysql.TypeLonglong))
			if err != nil {
				return d, errors.Trace(err)
			}
			intSlice = append(intSlice, x.GetInt64())
		default:
			return d, errors.Errorf("Char invalid args, need int or string but get %T", args[0].GetValue())
		}
	}

	resultStr = string(convertInt64ToBytes(intSlice))

	// The last argument represents the charset name after "using".
	// If it is nil, the default charset utf8 is used.
	argCharset := args[len(args)-1]
	if !argCharset.IsNull() {
		char, err := argCharset.ToString()
		if err != nil {
			return d, errors.Trace(err)
		}

		if strings.ToLower(char) == "ascii" || strings.HasPrefix(strings.ToLower(char), "utf8") {
			d.SetString(resultStr)
			return d, nil
		}

		encoding, _ := charset.Lookup(char)
		if encoding == nil {
			return d, errors.Errorf("unknown encoding: %s", char)
		}

		resultStr, _, err = transform.String(encoding.NewDecoder(), resultStr)
		if err != nil {
			log.Errorf("Convert %s to %s with error: %v", resultStr, char, err)
			return d, errors.Trace(err)
		}
	}
	d.SetString(resultStr)
	return d, nil
}

func convertInt64ToBytes(ints []int64) []byte {
	var buf bytes.Buffer
	for i := len(ints) - 1; i >= 0; i-- {
		var count int
		v := ints[i]
		for count < 4 {
			buf.WriteByte(byte(v & 0xff))
			v = v >> 8
			if v == 0 {
				break
			}
			count++
		}
	}
	s := buf.Bytes()
	reverseByteSlice(s)
	return s
}

func reverseByteSlice(slice []byte) {
	var start int
	var end = len(slice) - 1
	for start < end {
		slice[start], slice[end] = slice[end], slice[start]
		start++
		end--
	}
}

type charLengthFunctionClass struct {
	baseFunctionClass
}

func (c *charLengthFunctionClass) getFunction(args []Expression, ctx context.Context) (builtinFunc, error) {
	sig := &builtinCharLengthSig{newBaseBuiltinFunc(args, ctx)}
	return sig.setSelf(sig), errors.Trace(c.verifyArgs(args))
}

type builtinCharLengthSig struct {
	baseBuiltinFunc
}

// eval evals a builtinCharLengthSig.
// See https://dev.mysql.com/doc/refman/5.7/en/string-functions.html#function_char-length
func (b *builtinCharLengthSig) eval(row []types.Datum) (d types.Datum, err error) {
	args, err := b.evalArgs(row)
	if err != nil {
		return types.Datum{}, errors.Trace(err)
	}
	switch args[0].Kind() {
	case types.KindNull:
		return d, nil
	default:
		s, err := args[0].ToString()
		if err != nil {
			return d, errors.Trace(err)
		}
		r := []rune(s)
		d.SetInt64(int64(len(r)))
		return d, nil
	}
}

type findInSetFunctionClass struct {
	baseFunctionClass
}

func (c *findInSetFunctionClass) getFunction(args []Expression, ctx context.Context) (builtinFunc, error) {
	sig := &builtinFindInSetSig{newBaseBuiltinFunc(args, ctx)}
	return sig.setSelf(sig), errors.Trace(c.verifyArgs(args))
}

type builtinFindInSetSig struct {
	baseBuiltinFunc
}

// eval evals a builtinFindInSetSig.
// See https://dev.mysql.com/doc/refman/5.7/en/string-functions.html#function_find-in-set
// TODO: This function can be optimized by using bit arithmetic when the first argument is
// a constant string and the second is a column of type SET.
func (b *builtinFindInSetSig) eval(row []types.Datum) (d types.Datum, err error) {
	args, err := b.evalArgs(row)
	if err != nil {
		return types.Datum{}, errors.Trace(err)
	}
	// args[0] -> Str
	// args[1] -> StrList
	if args[0].IsNull() || args[1].IsNull() {
		return
	}

	str, err := args[0].ToString()
	if err != nil {
		return d, errors.Trace(err)
	}
	strlst, err := args[1].ToString()
	if err != nil {
		return d, errors.Trace(err)
	}

	d.SetInt64(0)
	if len(strlst) == 0 {
		return
	}
	for i, s := range strings.Split(strlst, ",") {
		if s == str {
			d.SetInt64(int64(i + 1))
			return
		}
	}
	return
}

type fieldFunctionClass struct {
	baseFunctionClass
}

func (c *fieldFunctionClass) getFunction(args []Expression, ctx context.Context) (builtinFunc, error) {
	sig := &builtinFieldSig{newBaseBuiltinFunc(args, ctx)}
	return sig.setSelf(sig), errors.Trace(c.verifyArgs(args))
}

type builtinFieldSig struct {
	baseBuiltinFunc
}

// eval evals a builtinFieldSig.
// See https://dev.mysql.com/doc/refman/5.7/en/string-functions.html#function_field
// Returns the index (position) of arg0 in the arg1, arg2, arg3, ... list.
// Returns 0 if arg0 is not found.
// If arg0 is NULL, the return value is 0 because NULL fails equality comparison with any value.
// If all arguments are strings, all arguments are compared as strings.
// If all arguments are numbers, they are compared as numbers.
// Otherwise, the arguments are compared as double.
func (b *builtinFieldSig) eval(row []types.Datum) (d types.Datum, err error) {
	args, err := b.evalArgs(row)
	if err != nil {
		return types.Datum{}, errors.Trace(err)
	}
	d.SetInt64(0)
	if args[0].IsNull() {
		return
	}
	var (
		pos                  int64
		allString, allNumber bool
		newArgs              []types.Datum
	)
	allString, allNumber = true, true
	for i := 0; i < len(args) && (allString || allNumber); i++ {
		switch args[i].Kind() {
		case types.KindInt64, types.KindUint64, types.KindFloat32, types.KindFloat64, types.KindMysqlDecimal:
			allString = false
		case types.KindString, types.KindBytes:
			allNumber = false
		default:
			allString, allNumber = false, false
		}
	}
	newArgs, err = argsToSpecifiedType(args, allString, allNumber, b.ctx)
	if err != nil {
		return d, errors.Trace(err)
	}
	arg0, sc := newArgs[0], b.ctx.GetSessionVars().StmtCtx
	for i, curArg := range newArgs[1:] {
		cmpResult, _ := arg0.CompareDatum(sc, curArg)
		if cmpResult == 0 {
			pos = int64(i + 1)
			break
		}
	}
	d.SetInt64(pos)
	return d, errors.Trace(err)
}

// argsToSpecifiedType converts the type of all arguments in args into string type or double type.
func argsToSpecifiedType(args []types.Datum, allString bool, allNumber bool, ctx context.Context) (newArgs []types.Datum, err error) {
	if allNumber { // If all arguments are numbers, they can be compared directly without type converting.
		return args, nil
	}
	sc := ctx.GetSessionVars().StmtCtx
	newArgs = make([]types.Datum, len(args))
	for i, arg := range args {
		if allString {
			str, err := arg.ToString()
			if err != nil {
				return newArgs, errors.Trace(err)
			}
			newArgs[i] = types.NewStringDatum(str)
		} else {
			// If error occurred when convert arg to float64, ignore it and set f as 0.
			f, _ := arg.ToFloat64(sc)
			newArgs[i] = types.NewFloat64Datum(f)
		}
	}
	return
}

type makeSetFunctionClass struct {
	baseFunctionClass
}

func (c *makeSetFunctionClass) getFunction(args []Expression, ctx context.Context) (builtinFunc, error) {
	sig := &builtinMakeSetSig{newBaseBuiltinFunc(args, ctx)}
	return sig.setSelf(sig), errors.Trace(c.verifyArgs(args))
}

type builtinMakeSetSig struct {
	baseBuiltinFunc
}

// eval evals a builtinMakeSetSig.
// See https://dev.mysql.com/doc/refman/5.7/en/string-functions.html#function_make-set
func (b *builtinMakeSetSig) eval(row []types.Datum) (d types.Datum, err error) {
	args, err := b.evalArgs(row)
	if err != nil {
		return types.Datum{}, errors.Trace(err)
	}
	if args[0].IsNull() {
		d.SetNull()
		return
	}
	var (
		arg0 int64
		sets []string
	)

	sc := b.ctx.GetSessionVars().StmtCtx
	arg0, err = args[0].ToInt64(sc)
	if err != nil {
		return d, errors.Trace(err)
	}

	for i := 1; i < len(args); i++ {
		if args[i].IsNull() {
			continue
		}
		if arg0&(1<<uint(i-1)) > 0 {
			str, err1 := args[i].ToString()
			if err1 != nil {
				return d, errors.Trace(err1)
			}
			sets = append(sets, str)
		}
	}

	d.SetString(strings.Join(sets, ","))
	return d, errors.Trace(err)
}

type octFunctionClass struct {
	baseFunctionClass
}

func (c *octFunctionClass) getFunction(args []Expression, ctx context.Context) (builtinFunc, error) {
	sig := &builtinOctSig{newBaseBuiltinFunc(args, ctx)}
	return sig.setSelf(sig), errors.Trace(c.verifyArgs(args))
}

type builtinOctSig struct {
	baseBuiltinFunc
}

// eval evals a builtinOctSig.
// See https://dev.mysql.com/doc/refman/5.7/en/string-functions.html#function_oct
func (b *builtinOctSig) eval(row []types.Datum) (d types.Datum, err error) {
	args, err := b.evalArgs(row)
	if err != nil {
		return d, errors.Trace(err)
	}
	var (
		negative bool
		overflow bool
	)
	arg := args[0]
	if arg.IsNull() {
		return d, nil
	}
	n, err := arg.ToString()
	if err != nil {
		return d, errors.Trace(err)
	}
	n = getValidPrefix(strings.TrimSpace(n), 10)
	if len(n) == 0 {
		d.SetString("0")
		return d, nil
	}
	if n[0] == '-' {
		negative = true
		n = n[1:]
	}
	val, err := strconv.ParseUint(n, 10, 64)
	if err != nil {
		if numError, ok := err.(*strconv.NumError); ok {
			if numError.Err == strconv.ErrRange {
				overflow = true
			} else {
				return d, errors.Trace(err)
			}
		} else {
			return d, errors.Trace(err)
		}
	}

	if negative && !overflow {
		val = -val
	}
	str := strconv.FormatUint(val, 8)
	d.SetString(str)
	return d, nil
}

type ordFunctionClass struct {
	baseFunctionClass
}

func (c *ordFunctionClass) getFunction(args []Expression, ctx context.Context) (builtinFunc, error) {
	bf, err := newBaseBuiltinFuncWithTp(args, ctx, tpInt, tpString)
	if err != nil {
		return nil, errors.Trace(err)
	}
	bf.tp.Flen = 10
	sig := &builtinOrdSig{baseIntBuiltinFunc{bf}}
	return sig.setSelf(sig), errors.Trace(c.verifyArgs(args))
}

type builtinOrdSig struct {
	baseIntBuiltinFunc
}

// evalInt evals a builtinOrdSig.
// See https://dev.mysql.com/doc/refman/5.7/en/string-functions.html#function_ord
func (b *builtinOrdSig) evalInt(row []types.Datum) (int64, bool, error) {
	str, isNull, err := b.args[0].EvalString(row, b.ctx.GetSessionVars().StmtCtx)
	if isNull || err != nil {
		return 0, isNull, errors.Trace(err)
	}
	if len(str) == 0 {
		return 0, false, nil
	}

	_, size := utf8.DecodeRuneInString(str)
	leftMost := str[:size]
	var result int64
	var factor int64 = 1
	for i := len(leftMost) - 1; i >= 0; i-- {
		result += int64(leftMost[i]) * factor
		factor *= 256
	}

	return result, false, nil
}

type quoteFunctionClass struct {
	baseFunctionClass
}

func (c *quoteFunctionClass) getFunction(args []Expression, ctx context.Context) (builtinFunc, error) {
	sig := &builtinQuoteSig{newBaseBuiltinFunc(args, ctx)}
	return sig.setSelf(sig), errors.Trace(c.verifyArgs(args))
}

type builtinQuoteSig struct {
	baseBuiltinFunc
}

// eval evals a builtinQuoteSig.
// See https://dev.mysql.com/doc/refman/5.7/en/string-functions.html#function_quote
func (b *builtinQuoteSig) eval(row []types.Datum) (d types.Datum, err error) {
	args, err := b.evalArgs(row)
	if err != nil {
		return types.Datum{}, errors.Trace(err)
	}
	if args[0].IsNull() {
		return
	}
	var (
		str    string
		buffer bytes.Buffer
	)
	str, err = args[0].ToString()
	if err != nil {
		return d, errors.Trace(err)
	}
	runes := []rune(str)
	buffer.WriteRune('\'')
	for i := 0; i < len(runes); i++ {
		switch runes[i] {
		case '\\', '\'':
			buffer.WriteRune('\\')
			buffer.WriteRune(runes[i])
		case 0:
			buffer.WriteRune('\\')
			buffer.WriteRune('0')
		case '\032':
			buffer.WriteRune('\\')
			buffer.WriteRune('Z')
		default:
			buffer.WriteRune(runes[i])
		}
	}
	buffer.WriteRune('\'')
	d.SetString(buffer.String())
	return d, errors.Trace(err)
}

type binFunctionClass struct {
	baseFunctionClass
}

func (c *binFunctionClass) getFunction(args []Expression, ctx context.Context) (builtinFunc, error) {
	sig := &builtinBinSig{newBaseBuiltinFunc(args, ctx)}
	return sig.setSelf(sig), errors.Trace(c.verifyArgs(args))
}

type builtinBinSig struct {
	baseBuiltinFunc
}

// eval evals a builtinBinSig.
// See https://dev.mysql.com/doc/refman/5.6/en/string-functions.html#function_bin
func (b *builtinBinSig) eval(row []types.Datum) (d types.Datum, err error) {
	args, err := b.evalArgs(row)
	if err != nil {
		return d, errors.Trace(err)
	}
	arg := args[0]
	sc := b.ctx.GetSessionVars().StmtCtx
	if arg.IsNull() || (arg.Kind() == types.KindString && arg.GetString() == "") {
		return d, nil
	}

	num, err := arg.ToInt64(sc)
	if err != nil {
		return d, errors.Trace(err)
	}
	bits := fmt.Sprintf("%b", uint64(num))
	d.SetString(bits)
	return d, nil
}

type eltFunctionClass struct {
	baseFunctionClass
}

func (c *eltFunctionClass) getFunction(args []Expression, ctx context.Context) (builtinFunc, error) {
	sig := &builtinEltSig{newBaseBuiltinFunc(args, ctx)}
	return sig.setSelf(sig), errors.Trace(c.verifyArgs(args))
}

type builtinEltSig struct {
	baseBuiltinFunc
}

// eval evals a builtinEltSig.
// See https://dev.mysql.com/doc/refman/5.6/en/string-functions.html#function_elt
func (b *builtinEltSig) eval(row []types.Datum) (d types.Datum, err error) {
	args, err := b.evalArgs(row)
	if err != nil {
		return d, errors.Trace(err)
	}

	index, err := args[0].ToInt64(b.ctx.GetSessionVars().StmtCtx)
	if err != nil {
		return d, errors.Trace(err)
	}

	argsLength := int64(len(args))
	if index < 1 || index > (argsLength-1) {
		return d, nil
	}

	result, err := args[index].ToString()
	if err != nil {
		return d, errors.Trace(err)
	}
	d.SetString(result)

	return d, nil
}

type exportSetFunctionClass struct {
	baseFunctionClass
}

func (c *exportSetFunctionClass) getFunction(args []Expression, ctx context.Context) (builtinFunc, error) {
	sig := &builtinExportSetSig{newBaseBuiltinFunc(args, ctx)}
	return sig.setSelf(sig), errors.Trace(c.verifyArgs(args))
}

type builtinExportSetSig struct {
	baseBuiltinFunc
}

// eval evals a builtinExportSetSig.
// See https://dev.mysql.com/doc/refman/5.6/en/string-functions.html#function_export-set
func (b *builtinExportSetSig) eval(row []types.Datum) (d types.Datum, err error) {
	args, err := b.evalArgs(row)
	if err != nil {
		return d, errors.Trace(err)
	}
	var (
		bits         uint64
		on           string
		off          string
		separator    = ","
		numberOfBits = 64
	)
	switch len(args) {
	case 5:
		var arg int64
		arg, err = args[4].ToInt64(b.ctx.GetSessionVars().StmtCtx)
		if err != nil {
			return d, errors.Trace(err)
		}
		if arg >= 0 && arg < 64 {
			numberOfBits = int(arg)
		}
		fallthrough
	case 4:
		separator, err = args[3].ToString()
		if err != nil {
			return d, errors.Trace(err)
		}
		fallthrough
	case 3:
		arg, err := args[0].ToInt64(b.ctx.GetSessionVars().StmtCtx)
		if err != nil {
			return d, errors.Trace(err)
		}
		bits = uint64(arg)
		on, err = args[1].ToString()
		if err != nil {
			return d, errors.Trace(err)
		}
		off, err = args[2].ToString()
		if err != nil {
			return d, errors.Trace(err)
		}
	}
	var result string
	for i := 0; i < numberOfBits; i++ {
		if bits&1 > 0 {
			result += on
		} else {
			result += off
		}
		bits >>= 1
		if i < numberOfBits-1 {
			result += separator
		}
	}
	d.SetString(result)
	return d, nil
}

type formatFunctionClass struct {
	baseFunctionClass
}

func (c *formatFunctionClass) getFunction(args []Expression, ctx context.Context) (builtinFunc, error) {
	sig := &builtinFormatSig{newBaseBuiltinFunc(args, ctx)}
	return sig.setSelf(sig), errors.Trace(c.verifyArgs(args))
}

type builtinFormatSig struct {
	baseBuiltinFunc
}

// eval evals a builtinFormatSig.
// See https://dev.mysql.com/doc/refman/5.6/en/string-functions.html#function_format
func (b *builtinFormatSig) eval(row []types.Datum) (d types.Datum, err error) {
	args, err := b.evalArgs(row)
	if err != nil {
		return d, errors.Trace(err)
	}
	if args[0].IsNull() {
		d.SetNull()
		return
	}
	arg0, err := args[0].ToString()
	if err != nil {
		return d, errors.Trace(err)
	}
	arg1, err := args[1].ToString()
	if err != nil {
		return d, errors.Trace(err)
	}
	var arg2 string

	if len(args) == 2 {
		arg2 = "en_US"
	} else if len(args) == 3 {
		arg2, err = args[2].ToString()
		if err != nil {
			return d, errors.Trace(err)
		}
	}

	formatString, err := mysql.GetLocaleFormatFunction(arg2)(arg0, arg1)
	if err != nil {
		return d, errors.Trace(err)
	}

	d.SetString(formatString)
	return d, nil
}

type fromBase64FunctionClass struct {
	baseFunctionClass
}

func (c *fromBase64FunctionClass) getFunction(args []Expression, ctx context.Context) (builtinFunc, error) {
	if err := c.verifyArgs(args); err != nil {
		return nil, errors.Trace(err)
	}
	bf, err := newBaseBuiltinFuncWithTp(args, ctx, tpString, tpString)
	if err != nil {
		return nil, errors.Trace(err)
	}
	bf.tp.Flen = mysql.MaxBlobWidth
	types.SetBinChsClnFlag(bf.tp)
	sig := &builtinFromBase64Sig{baseStringBuiltinFunc{bf}}
	return sig.setSelf(sig), nil
}

type builtinFromBase64Sig struct {
	baseStringBuiltinFunc
}

// evalString evals FROM_BASE64(str).
// See https://dev.mysql.com/doc/refman/5.6/en/string-functions.html#function_from-base64
func (b *builtinFromBase64Sig) evalString(row []types.Datum) (string, bool, error) {
	str, isNull, err := b.args[0].EvalString(row, b.ctx.GetSessionVars().StmtCtx)
	if isNull || err != nil {
		return "", true, errors.Trace(err)
	}
	str = strings.Replace(str, "\t", "", -1)
	str = strings.Replace(str, " ", "", -1)
	result, err := base64.StdEncoding.DecodeString(str)
	if err != nil {
		// When error happens, take `from_base64("asc")` as an example, we should return NULL.
		return "", true, nil
	}
	return string(result), false, nil
}

type toBase64FunctionClass struct {
	baseFunctionClass
}

func (c *toBase64FunctionClass) getFunction(args []Expression, ctx context.Context) (builtinFunc, error) {
	bf, err := newBaseBuiltinFuncWithTp(args, ctx, tpString, tpString)
	if err != nil {
		return nil, errors.Trace(err)
	}
	bf.tp.Flen = base64NeededEncodedLength(bf.args[0].GetType().Flen)
	sig := &builtinToBase64Sig{baseStringBuiltinFunc{bf}}
	return sig.setSelf(sig), errors.Trace(c.verifyArgs(args))
}

type builtinToBase64Sig struct {
	baseStringBuiltinFunc
}

// base64NeededEncodedLength return the base64 encoded string length.
func base64NeededEncodedLength(n int) int {
	// Returns -1 indicate the result will overflow.
	if strconv.IntSize == 64 {
		// len(arg)            -> len(to_base64(arg))
		// 6827690988321067803 -> 9223372036854775804
		// 6827690988321067804 -> -9223372036854775808
		if n > 6827690988321067803 {
			return -1
		}
	} else {
		// len(arg)   -> len(to_base64(arg))
		// 1589695686 -> 2147483645
		// 1589695687 -> -2147483646
		if n > 1589695686 {
			return -1
		}
	}

	length := (n + 2) / 3 * 4
	return length + (length-1)/76
}

// evalString evals a builtinToBase64Sig.
// See https://dev.mysql.com/doc/refman/5.7/en/string-functions.html#function_to-base64
func (b *builtinToBase64Sig) evalString(row []types.Datum) (d string, isNull bool, err error) {
	sc := b.ctx.GetSessionVars().StmtCtx
	str, isNull, err := b.args[0].EvalString(row, sc)
	if isNull || err != nil {
		return "", isNull, errors.Trace(err)
	}

	if b.tp.Flen == -1 || b.tp.Flen > mysql.MaxBlobWidth {
		return "", true, nil
	}

	//encode
	strBytes := []byte(str)
	result := base64.StdEncoding.EncodeToString(strBytes)
	//A newline is added after each 76 characters of encoded output to divide long output into multiple lines.
	count := len(result)
	if count > 76 {
		resultArr := splitToSubN(result, 76)
		result = strings.Join(resultArr, "\n")
	}

	return result, false, nil
}

// splitToSubN splits a string every n runes into a string[]
func splitToSubN(s string, n int) []string {
	subs := make([]string, 0, len(s)/n+1)
	for len(s) > n {
		subs = append(subs, s[:n])
		s = s[n:]
	}
	subs = append(subs, s)
	return subs
}

type insertFuncFunctionClass struct {
	baseFunctionClass
}

func (c *insertFuncFunctionClass) getFunction(args []Expression, ctx context.Context) (builtinFunc, error) {
	sig := &builtinInsertFuncSig{newBaseBuiltinFunc(args, ctx)}
	return sig.setSelf(sig), errors.Trace(c.verifyArgs(args))
}

type builtinInsertFuncSig struct {
	baseBuiltinFunc
}

// eval evals a builtinInsertFuncSig.
// See https://dev.mysql.com/doc/refman/5.6/en/string-functions.html#function_insert
func (b *builtinInsertFuncSig) eval(row []types.Datum) (d types.Datum, err error) {
	args, err := b.evalArgs(row)
	if err != nil {
		return d, errors.Trace(err)
	}

	// Returns NULL if any argument is NULL.
	if args[0].IsNull() || args[1].IsNull() || args[2].IsNull() || args[3].IsNull() {
		return
	}

	str0, err := args[0].ToString()
	if err != nil {
		return d, errors.Trace(err)
	}
	str := []rune(str0)
	strLen := len(str)

	posInt64, err := args[1].ToInt64(b.ctx.GetSessionVars().StmtCtx)
	if err != nil {
		return d, errors.Trace(err)
	}
	pos := int(posInt64)

	lenInt64, err := args[2].ToInt64(b.ctx.GetSessionVars().StmtCtx)
	if err != nil {
		return d, errors.Trace(err)
	}
	length := int(lenInt64)

	newstr, err := args[3].ToString()
	if err != nil {
		return d, errors.Trace(err)
	}

	var s string
	if pos < 1 || pos > strLen {
		s = str0
	} else if length > strLen-pos+1 || length < 0 {
		s = string(str[0:pos-1]) + newstr
	} else {
		s = string(str[0:pos-1]) + newstr + string(str[pos+length-1:])
	}

	d.SetString(s)
	return d, nil
}

type instrFunctionClass struct {
	baseFunctionClass
}

func (c *instrFunctionClass) getFunction(args []Expression, ctx context.Context) (builtinFunc, error) {
	sig := &builtinInstrSig{newBaseBuiltinFunc(args, ctx)}
	return sig.setSelf(sig), errors.Trace(c.verifyArgs(args))
}

type builtinInstrSig struct {
	baseBuiltinFunc
}

// eval evals a builtinInstrSig.
// See https://dev.mysql.com/doc/refman/5.6/en/string-functions.html#function_instr
func (b *builtinInstrSig) eval(row []types.Datum) (d types.Datum, err error) {
	args, err := b.evalArgs(row)
	if err != nil {
		return d, errors.Trace(err)
	}
	// INSTR(str, substr)
	if args[0].IsNull() || args[1].IsNull() {
		return d, nil
	}

	var str, substr string
	if str, err = args[0].ToString(); err != nil {
		return d, errors.Trace(err)
	}
	if substr, err = args[1].ToString(); err != nil {
		return d, errors.Trace(err)
	}

	// INSTR performs case **insensitive** search by default, while at least one argument is binary string
	// we do case sensitive search.
	var caseSensitive bool
	if args[0].Kind() == types.KindBytes || args[1].Kind() == types.KindBytes {
		caseSensitive = true
	}

	var pos, idx int
	if caseSensitive {
		idx = strings.Index(str, substr)
	} else {
		idx = strings.Index(strings.ToLower(str), strings.ToLower(substr))
	}
	if idx == -1 {
		pos = 0
	} else {
		if caseSensitive {
			pos = idx + 1
		} else {
			pos = utf8.RuneCountInString(str[:idx]) + 1
		}
	}
	d.SetInt64(int64(pos))
	return d, nil
}

type loadFileFunctionClass struct {
	baseFunctionClass
}

func (c *loadFileFunctionClass) getFunction(args []Expression, ctx context.Context) (builtinFunc, error) {
	sig := &builtinLoadFileSig{newBaseBuiltinFunc(args, ctx)}
	return sig.setSelf(sig), errors.Trace(c.verifyArgs(args))
}

type builtinLoadFileSig struct {
	baseBuiltinFunc
}

// eval evals a builtinLoadFileSig.
// See https://dev.mysql.com/doc/refman/5.6/en/string-functions.html#function_load-file
func (b *builtinLoadFileSig) eval(row []types.Datum) (d types.Datum, err error) {
	return d, errFunctionNotExists.GenByArgs("load_file")
}

type lpadFunctionClass struct {
	baseFunctionClass
}

func (c *lpadFunctionClass) getFunction(args []Expression, ctx context.Context) (builtinFunc, error) {
	sig := &builtinLpadSig{newBaseBuiltinFunc(args, ctx)}
	return sig.setSelf(sig), errors.Trace(c.verifyArgs(args))
}

type builtinLpadSig struct {
	baseBuiltinFunc
}

// eval evals a builtinLpadSig.
// See https://dev.mysql.com/doc/refman/5.6/en/string-functions.html#function_lpad
func (b *builtinLpadSig) eval(row []types.Datum) (d types.Datum, err error) {
	args, err := b.evalArgs(row)
	if err != nil {
		return types.Datum{}, errors.Trace(err)
	}
	// LPAD(str,len,padstr)
	// args[0] string, args[1] int, args[2] string
	str, err := args[0].ToString()
	if err != nil {
		return d, errors.Trace(err)
	}
	length, err := args[1].ToInt64(b.ctx.GetSessionVars().StmtCtx)
	if err != nil {
		return d, errors.Trace(err)
	}
	l := int(length)

	padStr, err := args[2].ToString()
	if err != nil {
		return d, errors.Trace(err)
	}

	if l < 0 || (len(str) < l && padStr == "") {
		return d, nil
	}

	tailLen := l - len(str)
	if tailLen > 0 {
		repeatCount := tailLen/len(padStr) + 1
		str = strings.Repeat(padStr, repeatCount)[:tailLen] + str
	}
	d.SetString(str[:l])

	return d, nil
}<|MERGE_RESOLUTION|>--- conflicted
+++ resolved
@@ -833,15 +833,9 @@
 	}
 	argType := args[0].GetType()
 	bf.tp.Flen = argType.Flen
-<<<<<<< HEAD
 	if mysql.HasBinaryFlag(argType.Flag) {
 		types.SetBinChsClnFlag(bf.tp)
 		sig := &builtinSubstringBinary2ArgsSig{baseStringBuiltinFunc{bf}}
-=======
-	setBinFlagOrBinStr(argType, bf.tp)
-	if hasLen {
-		sig := &builtinSubstring3ArgsSig{baseStringBuiltinFunc{bf}}
->>>>>>> 8f276bb1
 		return sig.setSelf(sig), errors.Trace(c.verifyArgs(args))
 	}
 	sig := &builtinSubstring2ArgsSig{baseStringBuiltinFunc{bf}}
