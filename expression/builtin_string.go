// Copyright 2013 The ql Authors. All rights reserved.
// Use of this source code is governed by a BSD-style
// license that can be found in the LICENSES/QL-LICENSE file.

// Copyright 2015 PingCAP, Inc.
//
// Licensed under the Apache License, Version 2.0 (the "License");
// you may not use this file except in compliance with the License.
// You may obtain a copy of the License at
//
//     http://www.apache.org/licenses/LICENSE-2.0
//
// Unless required by applicable law or agreed to in writing, software
// distributed under the License is distributed on an "AS IS" BASIS,
// See the License for the specific language governing permissions and
// limitations under the License.

package expression

import (
	"bytes"
	"encoding/base64"
	"encoding/hex"
	"fmt"
	"math"
	"strconv"
	"strings"
	"unicode/utf8"

	"github.com/juju/errors"
	"github.com/ngaut/log"
	"github.com/pingcap/tidb/ast"
	"github.com/pingcap/tidb/context"
	"github.com/pingcap/tidb/mysql"
	"github.com/pingcap/tidb/sessionctx/variable"
	"github.com/pingcap/tidb/util/charset"
	"github.com/pingcap/tidb/util/hack"
	"github.com/pingcap/tidb/util/types"
	"golang.org/x/text/transform"
)

var (
	_ functionClass = &lengthFunctionClass{}
	_ functionClass = &asciiFunctionClass{}
	_ functionClass = &concatFunctionClass{}
	_ functionClass = &concatWSFunctionClass{}
	_ functionClass = &leftFunctionClass{}
	_ functionClass = &repeatFunctionClass{}
	_ functionClass = &lowerFunctionClass{}
	_ functionClass = &reverseFunctionClass{}
	_ functionClass = &spaceFunctionClass{}
	_ functionClass = &upperFunctionClass{}
	_ functionClass = &strcmpFunctionClass{}
	_ functionClass = &replaceFunctionClass{}
	_ functionClass = &convertFunctionClass{}
	_ functionClass = &substringFunctionClass{}
	_ functionClass = &substringIndexFunctionClass{}
	_ functionClass = &locateFunctionClass{}
	_ functionClass = &hexFunctionClass{}
	_ functionClass = &unhexFunctionClass{}
	_ functionClass = &trimFunctionClass{}
	_ functionClass = &lTrimFunctionClass{}
	_ functionClass = &rTrimFunctionClass{}
	_ functionClass = &lpadFunctionClass{}
	_ functionClass = &rpadFunctionClass{}
	_ functionClass = &bitLengthFunctionClass{}
	_ functionClass = &charFunctionClass{}
	_ functionClass = &charLengthFunctionClass{}
	_ functionClass = &findInSetFunctionClass{}
	_ functionClass = &fieldFunctionClass{}
	_ functionClass = &makeSetFunctionClass{}
	_ functionClass = &octFunctionClass{}
	_ functionClass = &ordFunctionClass{}
	_ functionClass = &quoteFunctionClass{}
	_ functionClass = &binFunctionClass{}
	_ functionClass = &eltFunctionClass{}
	_ functionClass = &exportSetFunctionClass{}
	_ functionClass = &formatFunctionClass{}
	_ functionClass = &fromBase64FunctionClass{}
	_ functionClass = &toBase64FunctionClass{}
	_ functionClass = &insertFuncFunctionClass{}
	_ functionClass = &instrFunctionClass{}
	_ functionClass = &loadFileFunctionClass{}
)

var (
	_ builtinFunc = &builtinLengthSig{}
	_ builtinFunc = &builtinASCIISig{}
	_ builtinFunc = &builtinConcatSig{}
	_ builtinFunc = &builtinConcatWSSig{}
	_ builtinFunc = &builtinLeftBinarySig{}
	_ builtinFunc = &builtinLeftSig{}
	_ builtinFunc = &builtinRightBinarySig{}
	_ builtinFunc = &builtinRightSig{}
	_ builtinFunc = &builtinRepeatSig{}
	_ builtinFunc = &builtinLowerSig{}
	_ builtinFunc = &builtinReverseSig{}
	_ builtinFunc = &builtinReverseBinarySig{}
	_ builtinFunc = &builtinSpaceSig{}
	_ builtinFunc = &builtinUpperSig{}
	_ builtinFunc = &builtinStrcmpSig{}
	_ builtinFunc = &builtinReplaceSig{}
	_ builtinFunc = &builtinConvertSig{}
	_ builtinFunc = &builtinSubstringBinary2ArgsSig{}
	_ builtinFunc = &builtinSubstringBinary3ArgsSig{}
	_ builtinFunc = &builtinSubstring2ArgsSig{}
	_ builtinFunc = &builtinSubstring3ArgsSig{}
	_ builtinFunc = &builtinSubstringIndexSig{}
	_ builtinFunc = &builtinLocate2ArgsSig{}
	_ builtinFunc = &builtinLocate3ArgsSig{}
	_ builtinFunc = &builtinLocateBinary2ArgsSig{}
	_ builtinFunc = &builtinLocateBinary3ArgsSig{}
	_ builtinFunc = &builtinHexStrArgSig{}
	_ builtinFunc = &builtinHexIntArgSig{}
	_ builtinFunc = &builtinUnHexSig{}
	_ builtinFunc = &builtinTrim1ArgSig{}
	_ builtinFunc = &builtinTrim2ArgsSig{}
	_ builtinFunc = &builtinTrim3ArgsSig{}
	_ builtinFunc = &builtinLTrimSig{}
	_ builtinFunc = &builtinRTrimSig{}
	_ builtinFunc = &builtinLpadSig{}
	_ builtinFunc = &builtinLpadBinarySig{}
	_ builtinFunc = &builtinRpadSig{}
	_ builtinFunc = &builtinRpadBinarySig{}
	_ builtinFunc = &builtinBitLengthSig{}
	_ builtinFunc = &builtinCharSig{}
	_ builtinFunc = &builtinCharLengthSig{}
	_ builtinFunc = &builtinFindInSetSig{}
	_ builtinFunc = &builtinMakeSetSig{}
	_ builtinFunc = &builtinOctSig{}
	_ builtinFunc = &builtinOrdSig{}
	_ builtinFunc = &builtinQuoteSig{}
	_ builtinFunc = &builtinBinSig{}
	_ builtinFunc = &builtinEltSig{}
	_ builtinFunc = &builtinExportSetSig{}
	_ builtinFunc = &builtinFormatSig{}
	_ builtinFunc = &builtinFromBase64Sig{}
	_ builtinFunc = &builtinToBase64Sig{}
	_ builtinFunc = &builtinInsertFuncSig{}
	_ builtinFunc = &builtinInstrSig{}
	_ builtinFunc = &builtinInstrBinarySig{}
	_ builtinFunc = &builtinLoadFileSig{}
)

func reverseBytes(origin []byte) []byte {
	for i, length := 0, len(origin); i < length/2; i++ {
		origin[i], origin[length-i-1] = origin[length-i-1], origin[i]
	}
	return origin
}

func reverseRunes(origin []rune) []rune {
	for i, length := 0, len(origin); i < length/2; i++ {
		origin[i], origin[length-i-1] = origin[length-i-1], origin[i]
	}
	return origin
}

// setBinFlagOrBinStr sets resTp to binary string if argTp is a binary string,
// if not, sets the binary flag of resTp to true if argTp has binary flag.
func setBinFlagOrBinStr(argTp *types.FieldType, resTp *types.FieldType) {
	if types.IsBinaryStr(argTp) {
		types.SetBinChsClnFlag(resTp)
	} else if mysql.HasBinaryFlag(argTp.Flag) {
		resTp.Flag |= mysql.BinaryFlag
	}
}

type lengthFunctionClass struct {
	baseFunctionClass
}

func (c *lengthFunctionClass) getFunction(args []Expression, ctx context.Context) (builtinFunc, error) {
	if err := c.verifyArgs(args); err != nil {
		return nil, errors.Trace(err)
	}
	bf, err := newBaseBuiltinFuncWithTp(args, ctx, tpInt, tpString)
	if err != nil {
		return nil, errors.Trace(err)
	}
	bf.tp.Flen = 10
	sig := &builtinLengthSig{baseIntBuiltinFunc{bf}}
	return sig.setSelf(sig), nil
}

type builtinLengthSig struct {
	baseIntBuiltinFunc
}

// evalInt evaluates a builtinLengthSig.
// See https://dev.mysql.com/doc/refman/5.7/en/string-functions.html
func (b *builtinLengthSig) evalInt(row []types.Datum) (int64, bool, error) {
	val, isNull, err := b.args[0].EvalString(row, b.ctx.GetSessionVars().StmtCtx)
	if isNull || err != nil {
		return 0, isNull, errors.Trace(err)
	}
	return int64(len([]byte(val))), false, nil
}

type asciiFunctionClass struct {
	baseFunctionClass
}

func (c *asciiFunctionClass) getFunction(args []Expression, ctx context.Context) (builtinFunc, error) {
	if err := c.verifyArgs(args); err != nil {
		return nil, errors.Trace(err)
	}
	bf, err := newBaseBuiltinFuncWithTp(args, ctx, tpInt, tpString)
	if err != nil {
		return nil, errors.Trace(err)
	}
	bf.tp.Flen = 3
	sig := &builtinASCIISig{baseIntBuiltinFunc{bf}}
	return sig.setSelf(sig), nil
}

type builtinASCIISig struct {
	baseIntBuiltinFunc
}

// eval evals a builtinASCIISig.
// See https://dev.mysql.com/doc/refman/5.7/en/string-functions.html#function_ascii
func (b *builtinASCIISig) evalInt(row []types.Datum) (int64, bool, error) {
	val, isNull, err := b.args[0].EvalString(row, b.ctx.GetSessionVars().StmtCtx)
	if isNull || err != nil {
		return 0, isNull, errors.Trace(err)
	}
	if len(val) == 0 {
		return 0, false, nil
	}
	return int64(val[0]), false, nil
}

type concatFunctionClass struct {
	baseFunctionClass
}

func (c *concatFunctionClass) getFunction(args []Expression, ctx context.Context) (builtinFunc, error) {
	if err := c.verifyArgs(args); err != nil {
		return nil, errors.Trace(err)
	}
	argTps := make([]evalTp, 0, len(args))
	for i := 0; i < len(args); i++ {
		argTps = append(argTps, tpString)
	}
	bf, err := newBaseBuiltinFuncWithTp(args, ctx, tpString, argTps...)
	if err != nil {
		return nil, errors.Trace(err)
	}
	for i := range args {
		argType := args[i].GetType()
		setBinFlagOrBinStr(argType, bf.tp)

		if argType.Flen < 0 {
			bf.tp.Flen = mysql.MaxBlobWidth
			log.Warningf("Not Expected: `Flen` of arg[%v] in CONCAT is -1.", i)
		}
		bf.tp.Flen += argType.Flen
	}
	if bf.tp.Flen >= mysql.MaxBlobWidth {
		bf.tp.Flen = mysql.MaxBlobWidth
	}
	sig := &builtinConcatSig{baseStringBuiltinFunc{bf}}
	return sig.setSelf(sig), nil
}

type builtinConcatSig struct {
	baseStringBuiltinFunc
}

// See https://dev.mysql.com/doc/refman/5.7/en/string-functions.html#function_concat
func (b *builtinConcatSig) evalString(row []types.Datum) (d string, isNull bool, err error) {
	var s []byte
	for _, a := range b.getArgs() {
		d, isNull, err = a.EvalString(row, b.ctx.GetSessionVars().StmtCtx)
		if isNull || err != nil {
			return d, isNull, errors.Trace(err)
		}
		s = append(s, []byte(d)...)
	}
	return string(s), false, nil
}

type concatWSFunctionClass struct {
	baseFunctionClass
}

func (c *concatWSFunctionClass) getFunction(args []Expression, ctx context.Context) (builtinFunc, error) {
	if err := c.verifyArgs(args); err != nil {
		return nil, errors.Trace(err)
	}
	argTps := make([]evalTp, 0, len(args))
	for i := 0; i < len(args); i++ {
		argTps = append(argTps, tpString)
	}

	bf, err := newBaseBuiltinFuncWithTp(args, ctx, tpString, argTps...)
	if err != nil {
		return nil, errors.Trace(err)
	}

	for i := range args {
		argType := args[i].GetType()
		setBinFlagOrBinStr(argType, bf.tp)

		// skip seperator param
		if i != 0 {
			if argType.Flen < 0 {
				bf.tp.Flen = mysql.MaxBlobWidth
				log.Warningf("Not Expected: `Flen` of arg[%v] in CONCAT_WS is -1.", i)
			}
			bf.tp.Flen += argType.Flen
		}
	}

	// add seperator
	argsLen := len(args) - 1
	bf.tp.Flen += argsLen - 1

	if bf.tp.Flen >= mysql.MaxBlobWidth {
		bf.tp.Flen = mysql.MaxBlobWidth
	}

	sig := &builtinConcatWSSig{baseStringBuiltinFunc{bf}}
	return sig.setSelf(sig), nil
}

type builtinConcatWSSig struct {
	baseStringBuiltinFunc
}

// evalString evals a builtinConcatWSSig.
// See https://dev.mysql.com/doc/refman/5.7/en/string-functions.html#function_concat-ws
func (b *builtinConcatWSSig) evalString(row []types.Datum) (string, bool, error) {
	args := b.getArgs()
	strs := make([]string, 0, len(args))
	var sep string
	for i, arg := range args {
		val, isNull, err := arg.EvalString(row, b.ctx.GetSessionVars().StmtCtx)
		if err != nil {
			return val, isNull, errors.Trace(err)
		}

		if isNull {
			// If the separator is NULL, the result is NULL.
			if i == 0 {
				return val, isNull, nil
			}
			// CONCAT_WS() does not skip empty strings. However,
			// it does skip any NULL values after the separator argument.
			continue
		}

		if i == 0 {
			sep = val
			continue
		}
		strs = append(strs, val)
	}

	// TODO: check whether the length of result is larger than Flen
	return strings.Join(strs, sep), false, nil
}

type leftFunctionClass struct {
	baseFunctionClass
}

func (c *leftFunctionClass) getFunction(args []Expression, ctx context.Context) (builtinFunc, error) {
	if err := c.verifyArgs(args); err != nil {
		return nil, errors.Trace(err)
	}
	bf, err := newBaseBuiltinFuncWithTp(args, ctx, tpString, tpString, tpInt)
	if err != nil {
		return nil, errors.Trace(err)
	}
	argType := args[0].GetType()
	bf.tp.Flen = argType.Flen
	setBinFlagOrBinStr(argType, bf.tp)
	if types.IsBinaryStr(argType) {
		sig := &builtinLeftBinarySig{baseStringBuiltinFunc{bf}}
		return sig.setSelf(sig), nil
	}
	sig := &builtinLeftSig{baseStringBuiltinFunc{bf}}
	return sig.setSelf(sig), nil
}

type builtinLeftBinarySig struct {
	baseStringBuiltinFunc
}

// evalString evals LEFT(str,len).
// See https://dev.mysql.com/doc/refman/5.7/en/string-functions.html#function_left
func (b *builtinLeftBinarySig) evalString(row []types.Datum) (string, bool, error) {
	sc := b.ctx.GetSessionVars().StmtCtx
	str, isNull, err := b.args[0].EvalString(row, sc)
	if isNull || err != nil {
		return "", true, errors.Trace(err)
	}
	left, isNull, err := b.args[1].EvalInt(row, sc)
	if isNull || err != nil {
		return "", true, errors.Trace(err)
	}
	leftLength := int(left)
	if strLength := len(str); leftLength > strLength {
		leftLength = strLength
	} else if leftLength < 0 {
		leftLength = 0
	}
	return str[:leftLength], false, nil
}

type builtinLeftSig struct {
	baseStringBuiltinFunc
}

// evalString evals LEFT(str,len).
// See https://dev.mysql.com/doc/refman/5.7/en/string-functions.html#function_left
func (b *builtinLeftSig) evalString(row []types.Datum) (string, bool, error) {
	sc := b.ctx.GetSessionVars().StmtCtx
	str, isNull, err := b.args[0].EvalString(row, sc)
	if isNull || err != nil {
		return "", true, errors.Trace(err)
	}
	left, isNull, err := b.args[1].EvalInt(row, sc)
	if isNull || err != nil {
		return "", true, errors.Trace(err)
	}
	runes, leftLength := []rune(str), int(left)
	if runeLength := len(runes); leftLength > runeLength {
		leftLength = runeLength
	} else if leftLength < 0 {
		leftLength = 0
	}
	return string(runes[:leftLength]), false, nil
}

type rightFunctionClass struct {
	baseFunctionClass
}

func (c *rightFunctionClass) getFunction(args []Expression, ctx context.Context) (builtinFunc, error) {
	if err := c.verifyArgs(args); err != nil {
		return nil, errors.Trace(err)
	}
	bf, err := newBaseBuiltinFuncWithTp(args, ctx, tpString, tpString, tpInt)
	if err != nil {
		return nil, errors.Trace(err)
	}
	argType := args[0].GetType()
	bf.tp.Flen = argType.Flen
	setBinFlagOrBinStr(argType, bf.tp)
	if types.IsBinaryStr(argType) {
		sig := &builtinRightBinarySig{baseStringBuiltinFunc{bf}}
		return sig.setSelf(sig), nil
	}
	sig := &builtinRightSig{baseStringBuiltinFunc{bf}}
	return sig.setSelf(sig), nil
}

type builtinRightBinarySig struct {
	baseStringBuiltinFunc
}

// evalString evals RIGHT(str,len).
// See https://dev.mysql.com/doc/refman/5.7/en/string-functions.html#function_right
func (b *builtinRightBinarySig) evalString(row []types.Datum) (string, bool, error) {
	sc := b.ctx.GetSessionVars().StmtCtx
	str, isNull, err := b.args[0].EvalString(row, sc)
	if isNull || err != nil {
		return "", true, errors.Trace(err)
	}
	right, isNull, err := b.args[1].EvalInt(row, sc)
	if isNull || err != nil {
		return "", true, errors.Trace(err)
	}
	strLength, rightLength := len(str), int(right)
	if rightLength > strLength {
		rightLength = strLength
	} else if rightLength < 0 {
		rightLength = 0
	}
	return str[strLength-rightLength:], false, nil
}

type builtinRightSig struct {
	baseStringBuiltinFunc
}

// evalString evals RIGHT(str,len).
// See https://dev.mysql.com/doc/refman/5.7/en/string-functions.html#function_right
func (b *builtinRightSig) evalString(row []types.Datum) (string, bool, error) {
	sc := b.ctx.GetSessionVars().StmtCtx
	str, isNull, err := b.args[0].EvalString(row, sc)
	if isNull || err != nil {
		return "", true, errors.Trace(err)
	}
	right, isNull, err := b.args[1].EvalInt(row, sc)
	if isNull || err != nil {
		return "", true, errors.Trace(err)
	}
	runes := []rune(str)
	strLength, rightLength := len(runes), int(right)
	if rightLength > strLength {
		rightLength = strLength
	} else if rightLength < 0 {
		rightLength = 0
	}
	return string(runes[strLength-rightLength:]), false, nil
}

type repeatFunctionClass struct {
	baseFunctionClass
}

func (c *repeatFunctionClass) getFunction(args []Expression, ctx context.Context) (builtinFunc, error) {
	if err := c.verifyArgs(args); err != nil {
		return nil, errors.Trace(err)
	}
	bf, err := newBaseBuiltinFuncWithTp(args, ctx, tpString, tpString, tpInt)
	if err != nil {
		return nil, errors.Trace(err)
	}
	bf.tp.Flen = mysql.MaxBlobWidth
	setBinFlagOrBinStr(args[0].GetType(), bf.tp)
	sig := &builtinRepeatSig{baseStringBuiltinFunc{bf}}
	return sig.setSelf(sig), nil
}

type builtinRepeatSig struct {
	baseStringBuiltinFunc
}

// eval evals a builtinRepeatSig.
// See https://dev.mysql.com/doc/refman/5.7/en/string-functions.html#function_repeat
func (b *builtinRepeatSig) evalString(row []types.Datum) (d string, isNull bool, err error) {
	sc := b.ctx.GetSessionVars().StmtCtx
	str, isNull, err := b.args[0].EvalString(row, sc)
	if isNull || err != nil {
		return "", isNull, errors.Trace(err)
	}

	num, isNull, err := b.args[1].EvalInt(row, sc)
	if isNull || err != nil {
		return "", isNull, errors.Trace(err)
	}
	if num < 1 {
		return "", false, nil
	}
	if num > math.MaxInt32 {
		num = math.MaxInt32
	}

	if int64(len(str)) > int64(b.tp.Flen)/num {
		return "", true, nil
	}
	return strings.Repeat(str, int(num)), false, nil
}

type lowerFunctionClass struct {
	baseFunctionClass
}

func (c *lowerFunctionClass) getFunction(args []Expression, ctx context.Context) (builtinFunc, error) {
	if err := c.verifyArgs(args); err != nil {
		return nil, errors.Trace(err)
	}
	bf, err := newBaseBuiltinFuncWithTp(args, ctx, tpString, tpString)
	if err != nil {
		return nil, errors.Trace(err)
	}
	argTp := args[0].GetType()
	bf.tp.Flen = argTp.Flen
	setBinFlagOrBinStr(argTp, bf.tp)
	sig := &builtinLowerSig{baseStringBuiltinFunc{bf}}
	return sig.setSelf(sig), nil
}

type builtinLowerSig struct {
	baseStringBuiltinFunc
}

// evalString evals a builtinLowerSig.
// See https://dev.mysql.com/doc/refman/5.7/en/string-functions.html#function_lower
func (b *builtinLowerSig) evalString(row []types.Datum) (d string, isNull bool, err error) {
	d, isNull, err = b.args[0].EvalString(row, b.ctx.GetSessionVars().StmtCtx)
	if isNull || err != nil {
		return d, isNull, errors.Trace(err)
	}

	if types.IsBinaryStr(b.args[0].GetType()) {
		return d, false, nil
	}

	return strings.ToLower(d), false, nil
}

type reverseFunctionClass struct {
	baseFunctionClass
}

func (c *reverseFunctionClass) getFunction(args []Expression, ctx context.Context) (builtinFunc, error) {
	if err := c.verifyArgs(args); err != nil {
		return nil, errors.Trace(err)
	}
<<<<<<< HEAD
	bf, err := newBaseBuiltinFuncWithTp(args, ctx, tpString, tpString)
	if err != nil {
		return nil, errors.Trace(err)
	}
	*bf.tp = *args[0].GetType()
	var sig builtinFunc
	if types.IsBinaryStr(bf.tp) {
		sig = &builtinReverseBinarySig{baseStringBuiltinFunc{bf}}
	} else {
		sig = &builtinReverseSig{baseStringBuiltinFunc{bf}}
	}
=======
	sig := &builtinReverseSig{newBaseBuiltinFunc(args, ctx)}
>>>>>>> 0bf26a1d
	return sig.setSelf(sig), nil
}

type builtinReverseBinarySig struct {
	baseStringBuiltinFunc
}

// evalString evals a REVERSE(str).
// See https://dev.mysql.com/doc/refman/5.7/en/string-functions.html#function_reverse
func (b *builtinReverseBinarySig) evalString(row []types.Datum) (string, bool, error) {
	str, isNull, err := b.args[0].EvalString(row, b.ctx.GetSessionVars().StmtCtx)
	if isNull || err != nil {
		return "", true, errors.Trace(err)
	}
	reversed := reverseBytes([]byte(str))
	return string(reversed), false, nil
}

type builtinReverseSig struct {
	baseStringBuiltinFunc
}

// evalString evals a REVERSE(str).
// See https://dev.mysql.com/doc/refman/5.7/en/string-functions.html#function_reverse
func (b *builtinReverseSig) evalString(row []types.Datum) (string, bool, error) {
	str, isNull, err := b.args[0].EvalString(row, b.ctx.GetSessionVars().StmtCtx)
	if isNull || err != nil {
		return "", true, errors.Trace(err)
	}
	reversed := reverseRunes([]rune(str))
	return string(reversed), false, nil
}

type spaceFunctionClass struct {
	baseFunctionClass
}

func (c *spaceFunctionClass) getFunction(args []Expression, ctx context.Context) (builtinFunc, error) {
	if err := c.verifyArgs(args); err != nil {
		return nil, errors.Trace(err)
	}
	bf, err := newBaseBuiltinFuncWithTp(args, ctx, tpString, tpInt)
	if err != nil {
		return nil, errors.Trace(err)
	}
	bf.tp.Flen = mysql.MaxBlobWidth
	sig := &builtinSpaceSig{baseStringBuiltinFunc{bf}}
	return sig.setSelf(sig), nil
}

type builtinSpaceSig struct {
	baseStringBuiltinFunc
}

// evalString evals a builtinSpaceSig.
// See https://dev.mysql.com/doc/refman/5.7/en/string-functions.html#function_space
func (b *builtinSpaceSig) evalString(row []types.Datum) (d string, isNull bool, err error) {
	var x int64

	x, isNull, err = b.args[0].EvalInt(row, b.ctx.GetSessionVars().StmtCtx)
	if isNull || err != nil {
		return d, isNull, errors.Trace(err)
	}
	if x > mysql.MaxBlobWidth {
		return d, true, nil
	}
	if x < 0 {
		x = 0
	}
	return strings.Repeat(" ", int(x)), false, nil
}

type upperFunctionClass struct {
	baseFunctionClass
}

func (c *upperFunctionClass) getFunction(args []Expression, ctx context.Context) (builtinFunc, error) {
	if err := c.verifyArgs(args); err != nil {
		return nil, errors.Trace(err)
	}
	bf, err := newBaseBuiltinFuncWithTp(args, ctx, tpString, tpString)
	if err != nil {
		return nil, errors.Trace(err)
	}
	argTp := args[0].GetType()
	bf.tp.Flen = argTp.Flen
	setBinFlagOrBinStr(argTp, bf.tp)
	sig := &builtinUpperSig{baseStringBuiltinFunc{bf}}
	return sig.setSelf(sig), nil
}

type builtinUpperSig struct {
	baseStringBuiltinFunc
}

// evalString evals a builtinUpperSig.
// See https://dev.mysql.com/doc/refman/5.7/en/string-functions.html#function_upper
func (b *builtinUpperSig) evalString(row []types.Datum) (d string, isNull bool, err error) {
	d, isNull, err = b.args[0].EvalString(row, b.ctx.GetSessionVars().StmtCtx)
	if isNull || err != nil {
		return d, isNull, errors.Trace(err)
	}

	if types.IsBinaryStr(b.args[0].GetType()) {
		return d, false, nil
	}

	return strings.ToUpper(d), false, nil
}

type strcmpFunctionClass struct {
	baseFunctionClass
}

func (c *strcmpFunctionClass) getFunction(args []Expression, ctx context.Context) (builtinFunc, error) {
	if err := c.verifyArgs(args); err != nil {
		return nil, errors.Trace(err)
	}
	bf, err := newBaseBuiltinFuncWithTp(args, ctx, tpInt, tpString, tpString)
	if err != nil {
		return nil, errors.Trace(err)
	}
	bf.tp.Flen = 2
	types.SetBinChsClnFlag(bf.tp)
	sig := &builtinStrcmpSig{baseIntBuiltinFunc{bf}}
	return sig.setSelf(sig), nil
}

type builtinStrcmpSig struct {
	baseIntBuiltinFunc
}

// evalInt evals a builtinStrcmpSig.
// See https://dev.mysql.com/doc/refman/5.7/en/string-comparison-functions.html
func (b *builtinStrcmpSig) evalInt(row []types.Datum) (int64, bool, error) {
	var (
		left, right string
		isNull      bool
		err         error
	)

	sc := b.ctx.GetSessionVars().StmtCtx
	left, isNull, err = b.args[0].EvalString(row, sc)
	if isNull || err != nil {
		return 0, isNull, errors.Trace(err)
	}
	right, isNull, err = b.args[1].EvalString(row, sc)
	if isNull || err != nil {
		return 0, isNull, errors.Trace(err)
	}
	res := types.CompareString(left, right)
	return int64(res), false, nil
}

type replaceFunctionClass struct {
	baseFunctionClass
}

func (c *replaceFunctionClass) getFunction(args []Expression, ctx context.Context) (builtinFunc, error) {
	if err := c.verifyArgs(args); err != nil {
		return nil, errors.Trace(err)
	}
	bf, err := newBaseBuiltinFuncWithTp(args, ctx, tpString, tpString, tpString, tpString)
	if err != nil {
		return nil, errors.Trace(err)
	}
	bf.tp.Flen = c.fixLength(args)
	for _, a := range args {
		setBinFlagOrBinStr(a.GetType(), bf.tp)
	}
	sig := &builtinReplaceSig{baseStringBuiltinFunc{bf}}
	return sig.setSelf(sig), nil
}

// fixLength calculate the Flen of the return type.
func (c *replaceFunctionClass) fixLength(args []Expression) int {
	charLen := args[0].GetType().Flen
	oldStrLen := args[1].GetType().Flen
	diff := args[2].GetType().Flen - oldStrLen
	if diff > 0 && oldStrLen > 0 {
		charLen += (charLen / oldStrLen) * diff
	}
	return charLen
}

type builtinReplaceSig struct {
	baseStringBuiltinFunc
}

// evalString evals a builtinReplaceSig.
// See https://dev.mysql.com/doc/refman/5.7/en/string-functions.html#function_replace
func (b *builtinReplaceSig) evalString(row []types.Datum) (d string, isNull bool, err error) {
	var str, oldStr, newStr string

	sc := b.ctx.GetSessionVars().StmtCtx
	str, isNull, err = b.args[0].EvalString(row, sc)
	if isNull || err != nil {
		return d, isNull, errors.Trace(err)
	}
	oldStr, isNull, err = b.args[1].EvalString(row, sc)
	if isNull || err != nil {
		return d, isNull, errors.Trace(err)
	}
	newStr, isNull, err = b.args[2].EvalString(row, sc)
	if isNull || err != nil {
		return d, isNull, errors.Trace(err)
	}
	if oldStr == "" {
		return str, false, nil
	}
	return strings.Replace(str, oldStr, newStr, -1), false, nil
}

type convertFunctionClass struct {
	baseFunctionClass
}

func (c *convertFunctionClass) getFunction(args []Expression, ctx context.Context) (builtinFunc, error) {
	if err := c.verifyArgs(args); err != nil {
		return nil, errors.Trace(err)
	}
	sig := &builtinConvertSig{newBaseBuiltinFunc(args, ctx)}
	return sig.setSelf(sig), nil
}

type builtinConvertSig struct {
	baseBuiltinFunc
}

// eval evals a builtinConvertSig.
// See https://dev.mysql.com/doc/refman/5.7/en/cast-functions.html#function_convert
func (b *builtinConvertSig) eval(row []types.Datum) (d types.Datum, err error) {
	args, err := b.evalArgs(row)
	if err != nil {
		return types.Datum{}, errors.Trace(err)
	}
	// Casting nil to any type returns nil
	if args[0].Kind() != types.KindString {
		return d, nil
	}

	str := args[0].GetString()
	Charset := args[1].GetString()

	if strings.ToLower(Charset) == "ascii" {
		d.SetString(str)
		return d, nil
	} else if strings.ToLower(Charset) == "utf8mb4" {
		d.SetString(str)
		return d, nil
	}

	encoding, _ := charset.Lookup(Charset)
	if encoding == nil {
		return d, errors.Errorf("unknown encoding: %s", Charset)
	}

	target, _, err := transform.String(encoding.NewDecoder(), str)
	if err != nil {
		log.Errorf("Convert %s to %s with error: %v", str, Charset, err)
		return d, errors.Trace(err)
	}
	d.SetString(target)
	return d, nil
}

type substringFunctionClass struct {
	baseFunctionClass
}

func (c *substringFunctionClass) getFunction(args []Expression, ctx context.Context) (builtinFunc, error) {
	if err := c.verifyArgs(args); err != nil {
		return nil, errors.Trace(err)
	}
	argTps := []evalTp{tpString, tpInt}
	if len(args) == 3 {
		argTps = append(argTps, tpInt)
	}
	bf, err := newBaseBuiltinFuncWithTp(args, ctx, tpString, argTps...)
	if err != nil {
		return nil, errors.Trace(err)
	}

	argType := args[0].GetType()
	bf.tp.Flen = argType.Flen
	setBinFlagOrBinStr(argType, bf.tp)

	var sig builtinFunc
	switch {
	case len(args) == 3 && types.IsBinaryStr(argType):
		sig = &builtinSubstringBinary3ArgsSig{baseStringBuiltinFunc{bf}}
	case len(args) == 3:
		sig = &builtinSubstring3ArgsSig{baseStringBuiltinFunc{bf}}
	case len(args) == 2 && types.IsBinaryStr(argType):
		sig = &builtinSubstringBinary2ArgsSig{baseStringBuiltinFunc{bf}}
	case len(args) == 2:
		sig = &builtinSubstring2ArgsSig{baseStringBuiltinFunc{bf}}
	default:
		// Should never happens.
		return nil, errors.Errorf("SUBSTR invalid arg length, expect 2 or 3 but got: %v", len(args))
	}
	return sig.setSelf(sig), nil
}

type builtinSubstringBinary2ArgsSig struct {
	baseStringBuiltinFunc
}

// evalString evals SUBSTR(str,pos), SUBSTR(str FROM pos), SUBSTR() is a synonym for SUBSTRING().
// See https://dev.mysql.com/doc/refman/5.7/en/string-functions.html#function_substr
func (b *builtinSubstringBinary2ArgsSig) evalString(row []types.Datum) (string, bool, error) {
	sc := b.ctx.GetSessionVars().StmtCtx
	str, isNull, err := b.args[0].EvalString(row, sc)
	if isNull || err != nil {
		return "", true, errors.Trace(err)
	}
	pos, isNull, err := b.args[1].EvalInt(row, sc)
	if isNull || err != nil {
		return "", true, errors.Trace(err)
	}
	length := int64(len(str))
	if pos < 0 {
		pos += length
	} else {
		pos--
	}
	if pos > length || pos < 0 {
		pos = length
	}
	return str[pos:], false, nil
}

type builtinSubstring2ArgsSig struct {
	baseStringBuiltinFunc
}

// evalString evals SUBSTR(str,pos), SUBSTR(str FROM pos), SUBSTR() is a synonym for SUBSTRING().
// See https://dev.mysql.com/doc/refman/5.7/en/string-functions.html#function_substr
func (b *builtinSubstring2ArgsSig) evalString(row []types.Datum) (string, bool, error) {
	sc := b.ctx.GetSessionVars().StmtCtx
	str, isNull, err := b.args[0].EvalString(row, sc)
	if isNull || err != nil {
		return "", true, errors.Trace(err)
	}
	pos, isNull, err := b.args[1].EvalInt(row, sc)
	if isNull || err != nil {
		return "", true, errors.Trace(err)
	}
	runes := []rune(str)
	length := int64(len(runes))
	if pos < 0 {
		pos += length
	} else {
		pos--
	}
	if pos > length || pos < 0 {
		pos = length
	}
	return string(runes[pos:]), false, nil
}

type builtinSubstringBinary3ArgsSig struct {
	baseStringBuiltinFunc
}

// evalString evals SUBSTR(str,pos,len), SUBSTR(str FROM pos FOR len), SUBSTR() is a synonym for SUBSTRING().
// See https://dev.mysql.com/doc/refman/5.7/en/string-functions.html#function_substr
func (b *builtinSubstringBinary3ArgsSig) evalString(row []types.Datum) (string, bool, error) {
	sc := b.ctx.GetSessionVars().StmtCtx
	str, isNull, err := b.args[0].EvalString(row, sc)
	if isNull || err != nil {
		return "", true, errors.Trace(err)
	}
	pos, isNull, err := b.args[1].EvalInt(row, sc)
	if isNull || err != nil {
		return "", true, errors.Trace(err)
	}
	length, isNull, err := b.args[2].EvalInt(row, sc)
	if isNull || err != nil {
		return "", true, errors.Trace(err)
	}
	byteLen := int64(len(str))
	if pos < 0 {
		pos += byteLen
	} else {
		pos--
	}
	if pos > byteLen || pos < 0 {
		pos = byteLen
	}
	end := pos + length
	if end < pos {
		return "", false, nil
	} else if end < byteLen {
		return str[pos:end], false, nil
	}
	return str[pos:], false, nil
}

type builtinSubstring3ArgsSig struct {
	baseStringBuiltinFunc
}

// evalString evals SUBSTR(str,pos,len), SUBSTR(str FROM pos FOR len), SUBSTR() is a synonym for SUBSTRING().
// See https://dev.mysql.com/doc/refman/5.7/en/string-functions.html#function_substr
func (b *builtinSubstring3ArgsSig) evalString(row []types.Datum) (string, bool, error) {
	sc := b.ctx.GetSessionVars().StmtCtx
	str, isNull, err := b.args[0].EvalString(row, sc)
	if isNull || err != nil {
		return "", true, errors.Trace(err)
	}
	pos, isNull, err := b.args[1].EvalInt(row, sc)
	if isNull || err != nil {
		return "", true, errors.Trace(err)
	}
	length, isNull, err := b.args[2].EvalInt(row, sc)
	if isNull || err != nil {
		return "", true, errors.Trace(err)
	}
	runes := []rune(str)
	numRunes := int64(len(runes))
	if pos < 0 {
		pos += numRunes
	} else {
		pos--
	}
	if pos > numRunes || pos < 0 {
		pos = numRunes
	}
	end := pos + length
	if end < pos {
		return "", false, nil
	} else if end < numRunes {
		return string(runes[pos:end]), false, nil
	}
	return string(runes[pos:]), false, nil
}

type substringIndexFunctionClass struct {
	baseFunctionClass
}

func (c *substringIndexFunctionClass) getFunction(args []Expression, ctx context.Context) (builtinFunc, error) {
	if err := c.verifyArgs(args); err != nil {
		return nil, errors.Trace(err)
	}
	bf, err := newBaseBuiltinFuncWithTp(args, ctx, tpString, tpString, tpString, tpInt)
	if err != nil {
		return nil, errors.Trace(err)
	}
	argType := args[0].GetType()
	bf.tp.Flen = argType.Flen
	setBinFlagOrBinStr(argType, bf.tp)
	sig := &builtinSubstringIndexSig{baseStringBuiltinFunc{bf}}
	return sig.setSelf(sig), nil
}

type builtinSubstringIndexSig struct {
	baseStringBuiltinFunc
}

// evalString evals a builtinSubstringIndexSig.
// See https://dev.mysql.com/doc/refman/5.7/en/string-functions.html#function_substring-index
func (b *builtinSubstringIndexSig) evalString(row []types.Datum) (d string, isNull bool, err error) {
	var (
		str, delim string
		count      int64
	)
	sc := b.ctx.GetSessionVars().StmtCtx
	str, isNull, err = b.args[0].EvalString(row, sc)
	if isNull || err != nil {
		return d, isNull, errors.Trace(err)
	}
	delim, isNull, err = b.args[1].EvalString(row, sc)
	if isNull || err != nil {
		return d, isNull, errors.Trace(err)
	}
	count, isNull, err = b.args[2].EvalInt(row, sc)
	if isNull || err != nil {
		return d, isNull, errors.Trace(err)
	}
	if len(delim) == 0 {
		return "", false, nil
	}

	strs := strings.Split(str, delim)
	start, end := int64(0), int64(len(strs))
	if count > 0 {
		// If count is positive, everything to the left of the final delimiter (counting from the left) is returned.
		if count < end {
			end = count
		}
	} else {
		// If count is negative, everything to the right of the final delimiter (counting from the right) is returned.
		count = -count
		if count < end {
			start = end - count
		}
	}
	substrs := strs[start:end]
	return strings.Join(substrs, delim), false, nil
}

type locateFunctionClass struct {
	baseFunctionClass
}

func (c *locateFunctionClass) getFunction(args []Expression, ctx context.Context) (builtinFunc, error) {
	if err := c.verifyArgs(args); err != nil {
		return nil, errors.Trace(err)
	}
	hasStartPos, argTps := len(args) == 3, []evalTp{tpString, tpString}
	if hasStartPos {
		argTps = append(argTps, tpInt)
	}
	bf, err := newBaseBuiltinFuncWithTp(args, ctx, tpInt, argTps...)
	if err != nil {
		return nil, errors.Trace(err)
	}
	var sig builtinFunc
	// Loacte is multibyte safe, and is case-sensitive only if at least one argument is a binary string.
	hasBianryInput := types.IsBinaryStr(args[0].GetType()) || types.IsBinaryStr(args[1].GetType())
	switch {
	case hasStartPos && hasBianryInput:
		sig = &builtinLocateBinary3ArgsSig{baseIntBuiltinFunc{bf}}
		break
	case hasStartPos:
		sig = &builtinLocate3ArgsSig{baseIntBuiltinFunc{bf}}
		break
	case hasBianryInput:
		sig = &builtinLocateBinary2ArgsSig{baseIntBuiltinFunc{bf}}
		break
	default:
		sig = &builtinLocate2ArgsSig{baseIntBuiltinFunc{bf}}
	}
	return sig.setSelf(sig), nil
}

type builtinLocateBinary2ArgsSig struct {
	baseIntBuiltinFunc
}

// evalInt evals LOCATE(substr,str), case-sensitive.
// See https://dev.mysql.com/doc/refman/5.7/en/string-functions.html#function_locate
func (b *builtinLocateBinary2ArgsSig) evalInt(row []types.Datum) (int64, bool, error) {
	sc := b.ctx.GetSessionVars().StmtCtx
	subStr, isNull, err := b.args[0].EvalString(row, sc)
	if isNull || err != nil {
		return 0, isNull, errors.Trace(err)
	}
	str, isNull, err := b.args[1].EvalString(row, sc)
	if isNull || err != nil {
		return 0, isNull, errors.Trace(err)
	}
	subStrLen := len(subStr)
	if subStrLen == 0 {
		return 1, false, nil
	}
	ret, idx := 0, strings.Index(str, subStr)
	if idx != -1 {
		ret = idx + 1
	}
	return int64(ret), false, nil
}

type builtinLocate2ArgsSig struct {
	baseIntBuiltinFunc
}

// evalInt evals LOCATE(substr,str), non case-sensitive.
// See https://dev.mysql.com/doc/refman/5.7/en/string-functions.html#function_locate
func (b *builtinLocate2ArgsSig) evalInt(row []types.Datum) (int64, bool, error) {
	sc := b.ctx.GetSessionVars().StmtCtx
	subStr, isNull, err := b.args[0].EvalString(row, sc)
	if isNull || err != nil {
		return 0, isNull, errors.Trace(err)
	}
	str, isNull, err := b.args[1].EvalString(row, sc)
	if isNull || err != nil {
		return 0, isNull, errors.Trace(err)
	}
	if int64(len([]rune(subStr))) == 0 {
		return 1, false, nil
	}
	slice := string([]rune(strings.ToLower(str)))
	ret, idx := 0, strings.Index(slice, strings.ToLower(subStr))
	if idx != -1 {
		ret = utf8.RuneCountInString(slice[:idx]) + 1
	}
	return int64(ret), false, nil
}

type builtinLocateBinary3ArgsSig struct {
	baseIntBuiltinFunc
}

// evalInt evals LOCATE(substr,str,pos), case-sensitive.
// See https://dev.mysql.com/doc/refman/5.7/en/string-functions.html#function_locate
func (b *builtinLocateBinary3ArgsSig) evalInt(row []types.Datum) (int64, bool, error) {
	sc := b.ctx.GetSessionVars().StmtCtx
	subStr, isNull, err := b.args[0].EvalString(row, sc)
	if isNull || err != nil {
		return 0, isNull, errors.Trace(err)
	}
	str, isNull, err := b.args[1].EvalString(row, sc)
	if isNull || err != nil {
		return 0, isNull, errors.Trace(err)
	}
	pos, isNull, err := b.args[2].EvalInt(row, sc)
	// Transfer the argument which starts from 1 to real index which starts from 0.
	pos--
	if isNull || err != nil {
		return 0, isNull, errors.Trace(err)
	}
	subStrLen := len(subStr)
	if pos < 0 || pos > int64(len(str)-subStrLen) {
		return 0, false, nil
	} else if subStrLen == 0 {
		return pos + 1, false, nil
	}
	slice := str[pos:]
	idx := strings.Index(slice, subStr)
	if idx != -1 {
		return pos + int64(idx) + 1, false, nil
	}
	return 0, false, nil
}

type builtinLocate3ArgsSig struct {
	baseIntBuiltinFunc
}

// evalInt evals LOCATE(substr,str,pos), non case-sensitive.
// See https://dev.mysql.com/doc/refman/5.7/en/string-functions.html#function_locate
func (b *builtinLocate3ArgsSig) evalInt(row []types.Datum) (int64, bool, error) {
	sc := b.ctx.GetSessionVars().StmtCtx
	subStr, isNull, err := b.args[0].EvalString(row, sc)
	if isNull || err != nil {
		return 0, isNull, errors.Trace(err)
	}
	str, isNull, err := b.args[1].EvalString(row, sc)
	if isNull || err != nil {
		return 0, isNull, errors.Trace(err)
	}
	pos, isNull, err := b.args[2].EvalInt(row, sc)
	// Transfer the argument which starts from 1 to real index which starts from 0.
	pos--
	if isNull || err != nil {
		return 0, isNull, errors.Trace(err)
	}
	subStrLen := len([]rune(subStr))
	if pos < 0 || pos > int64(len([]rune(strings.ToLower(str)))-subStrLen) {
		return 0, false, nil
	} else if subStrLen == 0 {
		return pos + 1, false, nil
	}
	slice := string([]rune(strings.ToLower(str))[pos:])
	idx := strings.Index(slice, strings.ToLower(subStr))
	if idx != -1 {
		return pos + int64(utf8.RuneCountInString(slice[:idx])) + 1, false, nil
	}
	return 0, false, nil
}

type hexFunctionClass struct {
	baseFunctionClass
}

func (c *hexFunctionClass) getFunction(args []Expression, ctx context.Context) (builtinFunc, error) {
	if err := c.verifyArgs(args); err != nil {
		return nil, errors.Trace(err)
	}

	switch t := args[0].GetTypeClass(); t {
	case types.ClassString:
		bf, err := newBaseBuiltinFuncWithTp(args, ctx, tpString, tpString)
		if err != nil {
			return nil, errors.Trace(err)
		}
		// Use UTF-8 as default
		bf.tp.Flen = args[0].GetType().Flen * 3 * 2
		sig := &builtinHexStrArgSig{baseStringBuiltinFunc{bf}}
		return sig.setSelf(sig), nil

	case types.ClassInt, types.ClassReal, types.ClassDecimal:
		bf, err := newBaseBuiltinFuncWithTp(args, ctx, tpString, tpInt)
		if err != nil {
			return nil, errors.Trace(err)
		}
		bf.tp.Flen = args[0].GetType().Flen * 2
		sig := &builtinHexIntArgSig{baseStringBuiltinFunc{bf}}
		return sig.setSelf(sig), nil

	default:
		return nil, errors.Errorf("Hex invalid args, need int or string but get %T", t)
	}
}

type builtinHexStrArgSig struct {
	baseStringBuiltinFunc
}

// evalString evals a builtinHexStrArgSig, corresponding to hex(str)
// See https://dev.mysql.com/doc/refman/5.7/en/string-functions.html#function_hex
func (b *builtinHexStrArgSig) evalString(row []types.Datum) (string, bool, error) {
	d, isNull, err := b.args[0].EvalString(row, b.ctx.GetSessionVars().StmtCtx)
	if isNull || err != nil {
		return d, isNull, errors.Trace(err)
	}
	return strings.ToUpper(hex.EncodeToString(hack.Slice(d))), false, nil
}

type builtinHexIntArgSig struct {
	baseStringBuiltinFunc
}

// evalString evals a builtinHexIntArgSig, corresponding to hex(N)
// See https://dev.mysql.com/doc/refman/5.7/en/string-functions.html#function_hex
func (b *builtinHexIntArgSig) evalString(row []types.Datum) (string, bool, error) {
	x, isNull, err := b.args[0].EvalInt(row, b.ctx.GetSessionVars().StmtCtx)
	if isNull || err != nil {
		return "", isNull, errors.Trace(err)
	}
	return strings.ToUpper(fmt.Sprintf("%x", uint64(x))), false, nil
}

type unhexFunctionClass struct {
	baseFunctionClass
}

func (c *unhexFunctionClass) getFunction(args []Expression, ctx context.Context) (builtinFunc, error) {
	if err := c.verifyArgs(args); err != nil {
		return nil, errors.Trace(err)
	}
	var retFlen int

	if err := c.verifyArgs(args); err != nil {
		return nil, errors.Trace(err)
	}
	argType := args[0].GetType()
	switch t := args[0].GetTypeClass(); t {
	case types.ClassString:
		// Use UTF-8 as default charset, so there're (Flen * 3 + 1) / 2 byte-pairs
		retFlen = (argType.Flen*3 + 1) / 2

	case types.ClassInt, types.ClassReal, types.ClassDecimal:
		// For number value, there're (Flen + 1) / 2 byte-pairs
		retFlen = (argType.Flen + 1) / 2

	default:
		return nil, errors.Errorf("Unhex invalid args, need int or string but get %T", t)
	}

	bf, err := newBaseBuiltinFuncWithTp(args, ctx, tpString, tpString)
	if err != nil {
		return nil, errors.Trace(err)
	}
	bf.tp.Flen = retFlen
	types.SetBinChsClnFlag(bf.tp)
	sig := &builtinUnHexSig{baseStringBuiltinFunc{bf}}
	return sig.setSelf(sig), nil
}

type builtinUnHexSig struct {
	baseStringBuiltinFunc
}

// evalString evals a builtinUnHexSig.
// See https://dev.mysql.com/doc/refman/5.7/en/string-functions.html#function_unhex
func (b *builtinUnHexSig) evalString(row []types.Datum) (string, bool, error) {
	var bs []byte

	d, isNull, err := b.args[0].EvalString(row, b.ctx.GetSessionVars().StmtCtx)
	if isNull || err != nil {
		return d, isNull, errors.Trace(err)
	}
	// Add a '0' to the front, if the length is not the multiple of 2
	if len(d)%2 != 0 {
		d = "0" + d
	}
	bs, err = hex.DecodeString(d)
	if err != nil {
		return "", true, nil
	}
	return string(bs), false, nil
}

const spaceChars = "\n\t\r "

type trimFunctionClass struct {
	baseFunctionClass
}

// The syntax of trim in mysql is 'TRIM([{BOTH | LEADING | TRAILING} [remstr] FROM] str), TRIM([remstr FROM] str)',
// but we wil convert it into trim(str), trim(str, remstr) and trim(str, remstr, direction) in AST.
func (c *trimFunctionClass) getFunction(args []Expression, ctx context.Context) (builtinFunc, error) {
	if err := c.verifyArgs(args); err != nil {
		return nil, errors.Trace(err)
	}

	switch len(args) {
	case 1:
		bf, err := newBaseBuiltinFuncWithTp(args, ctx, tpString, tpString)
		if err != nil {
			return nil, errors.Trace(err)
		}
		argType := args[0].GetType()
		bf.tp.Flen = argType.Flen
		setBinFlagOrBinStr(argType, bf.tp)
		sig := &builtinTrim1ArgSig{baseStringBuiltinFunc{bf}}
		return sig.setSelf(sig), nil

	case 2:
		bf, err := newBaseBuiltinFuncWithTp(args, ctx, tpString, tpString, tpString)
		if err != nil {
			return nil, errors.Trace(err)
		}
		argType := args[0].GetType()
		setBinFlagOrBinStr(argType, bf.tp)
		sig := &builtinTrim2ArgsSig{baseStringBuiltinFunc{bf}}
		return sig.setSelf(sig), nil

	case 3:
		bf, err := newBaseBuiltinFuncWithTp(args, ctx, tpString, tpString, tpString, tpInt)
		if err != nil {
			return nil, errors.Trace(err)
		}
		argType := args[0].GetType()
		bf.tp.Flen = argType.Flen
		setBinFlagOrBinStr(argType, bf.tp)
		sig := &builtinTrim3ArgsSig{baseStringBuiltinFunc{bf}}
		return sig.setSelf(sig), nil

	default:
		return nil, errors.Trace(c.verifyArgs(args))
	}
}

type builtinTrim1ArgSig struct {
	baseStringBuiltinFunc
}

// evalString evals a builtinTrim1ArgSig, corresponding to trim(str)
// See https://dev.mysql.com/doc/refman/5.7/en/string-functions.html#function_trim
func (b *builtinTrim1ArgSig) evalString(row []types.Datum) (d string, isNull bool, err error) {
	d, isNull, err = b.args[0].EvalString(row, b.ctx.GetSessionVars().StmtCtx)
	if isNull || err != nil {
		return d, isNull, errors.Trace(err)
	}
	return strings.Trim(d, spaceChars), false, nil
}

type builtinTrim2ArgsSig struct {
	baseStringBuiltinFunc
}

// evalString evals a builtinTrim2ArgsSig, corresponding to trim(str, remstr)
// See https://dev.mysql.com/doc/refman/5.7/en/string-functions.html#function_trim
func (b *builtinTrim2ArgsSig) evalString(row []types.Datum) (d string, isNull bool, err error) {
	var str, remstr string

	sc := b.ctx.GetSessionVars().StmtCtx
	str, isNull, err = b.args[0].EvalString(row, sc)
	if isNull || err != nil {
		return d, isNull, errors.Trace(err)
	}
	remstr, isNull, err = b.args[1].EvalString(row, sc)
	if isNull || err != nil {
		return d, isNull, errors.Trace(err)
	}
	d = trimLeft(str, remstr)
	d = trimRight(d, remstr)
	return d, false, nil
}

type builtinTrim3ArgsSig struct {
	baseStringBuiltinFunc
}

// evalString evals a builtinTrim3ArgsSig, corresponding to trim(str, remstr, direction)
// See https://dev.mysql.com/doc/refman/5.7/en/string-functions.html#function_trim
func (b *builtinTrim3ArgsSig) evalString(row []types.Datum) (d string, isNull bool, err error) {
	var (
		str, remstr  string
		x            int64
		direction    ast.TrimDirectionType
		isRemStrNull bool
	)
	sc := b.ctx.GetSessionVars().StmtCtx
	str, isNull, err = b.args[0].EvalString(row, sc)
	if isNull || err != nil {
		return d, isNull, errors.Trace(err)
	}
	remstr, isRemStrNull, err = b.args[1].EvalString(row, sc)
	if err != nil {
		return d, isNull, errors.Trace(err)
	}
	x, isNull, err = b.args[2].EvalInt(row, sc)
	if isNull || err != nil {
		return d, isNull, errors.Trace(err)
	}
	direction = ast.TrimDirectionType(x)
	if direction == ast.TrimLeading {
		if isRemStrNull {
			d = strings.TrimLeft(str, spaceChars)
		} else {
			d = trimLeft(str, remstr)
		}
	} else if direction == ast.TrimTrailing {
		if isRemStrNull {
			d = strings.TrimRight(str, spaceChars)
		} else {
			d = trimRight(str, remstr)
		}
	} else {
		if isRemStrNull {
			d = strings.Trim(str, spaceChars)
		} else {
			d = trimLeft(str, remstr)
			d = trimRight(d, remstr)
		}
	}
	return d, false, nil
}

type lTrimFunctionClass struct {
	baseFunctionClass
}

func (c *lTrimFunctionClass) getFunction(args []Expression, ctx context.Context) (builtinFunc, error) {
	if err := c.verifyArgs(args); err != nil {
		return nil, errors.Trace(err)
	}
	bf, err := newBaseBuiltinFuncWithTp(args, ctx, tpString, tpString)
	if err != nil {
		return nil, errors.Trace(err)
	}
	argType := args[0].GetType()
	bf.tp.Flen = argType.Flen
	setBinFlagOrBinStr(argType, bf.tp)
	sig := &builtinLTrimSig{baseStringBuiltinFunc{bf}}
	return sig.setSelf(sig), nil
}

type builtinLTrimSig struct {
	baseStringBuiltinFunc
}

// evalString evals a builtinLTrimSig
// See https://dev.mysql.com/doc/refman/5.7/en/string-functions.html#function_ltrim
func (b *builtinLTrimSig) evalString(row []types.Datum) (d string, isNull bool, err error) {
	d, isNull, err = b.args[0].EvalString(row, b.ctx.GetSessionVars().StmtCtx)
	if isNull || err != nil {
		return d, isNull, errors.Trace(err)
	}
	return strings.TrimLeft(d, spaceChars), false, nil
}

type rTrimFunctionClass struct {
	baseFunctionClass
}

func (c *rTrimFunctionClass) getFunction(args []Expression, ctx context.Context) (builtinFunc, error) {
	if err := c.verifyArgs(args); err != nil {
		return nil, errors.Trace(err)
	}
	bf, err := newBaseBuiltinFuncWithTp(args, ctx, tpString, tpString)
	if err != nil {
		return nil, errors.Trace(err)
	}
	argType := args[0].GetType()
	bf.tp.Flen = argType.Flen
	setBinFlagOrBinStr(argType, bf.tp)
	sig := &builtinRTrimSig{baseStringBuiltinFunc{bf}}
	return sig.setSelf(sig), nil
}

type builtinRTrimSig struct {
	baseStringBuiltinFunc
}

// evalString evals a builtinRTrimSig
// See https://dev.mysql.com/doc/refman/5.7/en/string-functions.html#function_rtrim
func (b *builtinRTrimSig) evalString(row []types.Datum) (d string, isNull bool, err error) {
	d, isNull, err = b.args[0].EvalString(row, b.ctx.GetSessionVars().StmtCtx)
	if isNull || err != nil {
		return d, isNull, errors.Trace(err)
	}
	return strings.TrimRight(d, spaceChars), false, nil
}

func trimLeft(str, remstr string) string {
	for {
		x := strings.TrimPrefix(str, remstr)
		if len(x) == len(str) {
			return x
		}
		str = x
	}
}

func trimRight(str, remstr string) string {
	for {
		x := strings.TrimSuffix(str, remstr)
		if len(x) == len(str) {
			return x
		}
		str = x
	}
}

func getFlen4LpadAndRpad(sc *variable.StatementContext, arg Expression) int {
	if constant, ok := arg.(*Constant); ok {
		length, isNull, err := constant.EvalInt(nil, sc)
		if err != nil {
			log.Errorf("getFlen4LpadAndRpad with error: %v", err.Error())
		}
		if isNull || err != nil || length > mysql.MaxBlobWidth {
			return mysql.MaxBlobWidth
		}
		return int(length)
	}
	return mysql.MaxBlobWidth
}

type lpadFunctionClass struct {
	baseFunctionClass
}

func (c *lpadFunctionClass) getFunction(args []Expression, ctx context.Context) (builtinFunc, error) {
	if err := c.verifyArgs(args); err != nil {
		return nil, errors.Trace(err)
	}
	bf, err := newBaseBuiltinFuncWithTp(args, ctx, tpString, tpString, tpInt, tpString)
	if err != nil {
		return nil, errors.Trace(err)
	}
	bf.tp.Flen = getFlen4LpadAndRpad(bf.ctx.GetSessionVars().StmtCtx, args[1])
	setBinFlagOrBinStr(args[0].GetType(), bf.tp)
	setBinFlagOrBinStr(args[2].GetType(), bf.tp)
	if types.IsBinaryStr(args[0].GetType()) || types.IsBinaryStr(args[2].GetType()) {
		sig := &builtinLpadBinarySig{baseStringBuiltinFunc{bf}}
		return sig.setSelf(sig), nil
	}
	if bf.tp.Flen *= 4; bf.tp.Flen > mysql.MaxBlobWidth {
		bf.tp.Flen = mysql.MaxBlobWidth
	}
	sig := &builtinLpadSig{baseStringBuiltinFunc{bf}}
	return sig.setSelf(sig), nil
}

type builtinLpadBinarySig struct {
	baseStringBuiltinFunc
}

// evalString evals LPAD(str,len,padstr).
// See https://dev.mysql.com/doc/refman/5.6/en/string-functions.html#function_lpad
func (b *builtinLpadBinarySig) evalString(row []types.Datum) (string, bool, error) {
	sc := b.ctx.GetSessionVars().StmtCtx

	str, isNull, err := b.args[0].EvalString(row, sc)
	if isNull || err != nil {
		return "", true, errors.Trace(err)
	}
	byteLength := len(str)

	length, isNull, err := b.args[1].EvalInt(row, sc)
	if isNull || err != nil {
		return "", true, errors.Trace(err)
	}
	targetLength := int(length)

	padStr, isNull, err := b.args[2].EvalString(row, sc)
	if isNull || err != nil {
		return "", true, errors.Trace(err)
	}
	padLength := len(padStr)

	if targetLength < 0 || targetLength > b.tp.Flen || (byteLength < targetLength && padLength == 0) {
		return "", true, nil
	}

	if tailLen := targetLength - byteLength; tailLen > 0 {
		repeatCount := tailLen/padLength + 1
		str = strings.Repeat(padStr, repeatCount)[:tailLen] + str
	}
	return str[:targetLength], false, nil
}

type builtinLpadSig struct {
	baseStringBuiltinFunc
}

// evalString evals LPAD(str,len,padstr).
// See https://dev.mysql.com/doc/refman/5.6/en/string-functions.html#function_lpad
func (b *builtinLpadSig) evalString(row []types.Datum) (string, bool, error) {
	sc := b.ctx.GetSessionVars().StmtCtx

	str, isNull, err := b.args[0].EvalString(row, sc)
	if isNull || err != nil {
		return "", true, errors.Trace(err)
	}
	runeLength := len([]rune(str))

	length, isNull, err := b.args[1].EvalInt(row, sc)
	if isNull || err != nil {
		return "", true, errors.Trace(err)
	}
	targetLength := int(length)

	padStr, isNull, err := b.args[2].EvalString(row, sc)
	if isNull || err != nil {
		return "", true, errors.Trace(err)
	}
	padLength := len([]rune(padStr))

	if targetLength < 0 || targetLength*4 > b.tp.Flen || (runeLength < targetLength && padLength == 0) {
		return "", true, nil
	}

	if tailLen := targetLength - runeLength; tailLen > 0 {
		repeatCount := tailLen/padLength + 1
		str = string([]rune(strings.Repeat(padStr, repeatCount))[:tailLen]) + str
	}
	return string([]rune(str)[:targetLength]), false, nil
}

type rpadFunctionClass struct {
	baseFunctionClass
}

func (c *rpadFunctionClass) getFunction(args []Expression, ctx context.Context) (builtinFunc, error) {
	if err := c.verifyArgs(args); err != nil {
		return nil, errors.Trace(err)
	}
	bf, err := newBaseBuiltinFuncWithTp(args, ctx, tpString, tpString, tpInt, tpString)
	if err != nil {
		return nil, errors.Trace(err)
	}
	bf.tp.Flen = getFlen4LpadAndRpad(bf.ctx.GetSessionVars().StmtCtx, args[1])
	if err != nil {
		return nil, errors.Trace(err)
	}
	setBinFlagOrBinStr(args[0].GetType(), bf.tp)
	setBinFlagOrBinStr(args[2].GetType(), bf.tp)
	if types.IsBinaryStr(args[0].GetType()) || types.IsBinaryStr(args[2].GetType()) {
		sig := &builtinRpadBinarySig{baseStringBuiltinFunc{bf}}
		return sig.setSelf(sig), nil
	}
	if bf.tp.Flen *= 4; bf.tp.Flen > mysql.MaxBlobWidth {
		bf.tp.Flen = mysql.MaxBlobWidth
	}
	sig := &builtinRpadSig{baseStringBuiltinFunc{bf}}
	return sig.setSelf(sig), nil
}

type builtinRpadBinarySig struct {
	baseStringBuiltinFunc
}

// evalString evals RPAD(str,len,padstr).
// See https://dev.mysql.com/doc/refman/5.7/en/string-functions.html#function_rpad
func (b *builtinRpadBinarySig) evalString(row []types.Datum) (string, bool, error) {
	sc := b.ctx.GetSessionVars().StmtCtx

	str, isNull, err := b.args[0].EvalString(row, sc)
	if isNull || err != nil {
		return "", true, errors.Trace(err)
	}
	byteLength := len(str)

	length, isNull, err := b.args[1].EvalInt(row, sc)
	if isNull || err != nil {
		return "", true, errors.Trace(err)
	}
	targetLength := int(length)

	padStr, isNull, err := b.args[2].EvalString(row, sc)
	if isNull || err != nil {
		return "", true, errors.Trace(err)
	}
	padLength := len(padStr)

	if targetLength < 0 || targetLength > b.tp.Flen || (byteLength < targetLength && padLength == 0) {
		return "", true, nil
	}

	if tailLen := targetLength - byteLength; tailLen > 0 {
		repeatCount := tailLen/padLength + 1
		str = str + strings.Repeat(padStr, repeatCount)
	}
	return str[:targetLength], false, nil
}

type builtinRpadSig struct {
	baseStringBuiltinFunc
}

// evalString evals RPAD(str,len,padstr).
// See https://dev.mysql.com/doc/refman/5.7/en/string-functions.html#function_rpad
func (b *builtinRpadSig) evalString(row []types.Datum) (string, bool, error) {
	sc := b.ctx.GetSessionVars().StmtCtx

	str, isNull, err := b.args[0].EvalString(row, sc)
	if isNull || err != nil {
		return "", true, errors.Trace(err)
	}
	runeLength := len([]rune(str))

	length, isNull, err := b.args[1].EvalInt(row, sc)
	if isNull || err != nil {
		return "", true, errors.Trace(err)
	}
	targetLength := int(length)

	padStr, isNull, err := b.args[2].EvalString(row, sc)
	if isNull || err != nil {
		return "", true, errors.Trace(err)
	}
	padLength := len([]rune(padStr))

	if targetLength < 0 || targetLength*4 > b.tp.Flen || (runeLength < targetLength && padLength == 0) {
		return "", true, nil
	}

	if tailLen := targetLength - runeLength; tailLen > 0 {
		repeatCount := tailLen/padLength + 1
		str = str + strings.Repeat(padStr, repeatCount)
	}
	return string([]rune(str)[:targetLength]), false, nil
}

type bitLengthFunctionClass struct {
	baseFunctionClass
}

func (c *bitLengthFunctionClass) getFunction(args []Expression, ctx context.Context) (builtinFunc, error) {
	if err := c.verifyArgs(args); err != nil {
		return nil, errors.Trace(err)
	}
	bf, err := newBaseBuiltinFuncWithTp(args, ctx, tpInt, tpString)
	if err != nil {
		return nil, errors.Trace(err)
	}
	bf.tp.Flen = 10
	sig := &builtinBitLengthSig{baseIntBuiltinFunc{bf}}
	return sig.setSelf(sig), nil
}

type builtinBitLengthSig struct {
	baseIntBuiltinFunc
}

// evalInt evaluates a builtinBitLengthSig.
// See https://dev.mysql.com/doc/refman/5.7/en/string-functions.html#function_bit-length
func (b *builtinBitLengthSig) evalInt(row []types.Datum) (int64, bool, error) {
	val, isNull, err := b.args[0].EvalString(row, b.ctx.GetSessionVars().StmtCtx)
	if isNull || err != nil {
		return 0, isNull, errors.Trace(err)
	}

	return int64(len(val) * 8), false, nil
}

type charFunctionClass struct {
	baseFunctionClass
}

func (c *charFunctionClass) getFunction(args []Expression, ctx context.Context) (builtinFunc, error) {
	if err := c.verifyArgs(args); err != nil {
		return nil, errors.Trace(err)
	}
	argTps := make([]evalTp, 0, len(args))
	for i := 0; i < len(args)-1; i++ {
		argTps = append(argTps, tpInt)
	}
	argTps = append(argTps, tpString)
	bf, err := newBaseBuiltinFuncWithTp(args, ctx, tpString, argTps...)
	if err != nil {
		return nil, errors.Trace(err)
	}
	bf.tp.Flen = 4 * (len(args) - 1)
	types.SetBinChsClnFlag(bf.tp)

	sig := &builtinCharSig{baseStringBuiltinFunc{bf}}
	return sig.setSelf(sig), nil
}

type builtinCharSig struct {
	baseStringBuiltinFunc
}

func (b *builtinCharSig) convertToBytes(ints []int64) []byte {
	buffer := bytes.NewBuffer([]byte{})
	for i := len(ints) - 1; i >= 0; i-- {
		for count, val := 0, ints[i]; count < 4; count++ {
			buffer.WriteByte(byte(val & 0xff))
			if val >>= 8; val == 0 {
				break
			}
		}
	}
	return reverseBytes(buffer.Bytes())
}

// evalString evals CHAR(N,... [USING charset_name]).
// See https://dev.mysql.com/doc/refman/5.7/en/string-functions.html#function_char.
func (b *builtinCharSig) evalString(row []types.Datum) (string, bool, error) {
	bigints := make([]int64, 0, len(b.args)-1)

	sc := b.ctx.GetSessionVars().StmtCtx
	for i := 0; i < len(b.args)-1; i++ {
		val, IsNull, err := b.args[i].EvalInt(row, sc)
		if err != nil {
			return "", true, errors.Trace(err)
		}
		if IsNull {
			continue
		}
		bigints = append(bigints, val)
	}
	// The last argument represents the charset name after "using".
	// Use default charset utf8 if it is nil.
	argCharset, IsNull, err := b.args[len(b.args)-1].EvalString(row, sc)
	if err != nil {
		return "", true, errors.Trace(err)
	}

	result := string(b.convertToBytes(bigints))
	charsetLabel := strings.ToLower(argCharset)
	if IsNull || charsetLabel == "ascii" || strings.HasPrefix(charsetLabel, "utf8") {
		return result, false, nil
	}

	encoding, charsetName := charset.Lookup(charsetLabel)
	if encoding == nil {
		return "", true, errors.Errorf("unknown encoding: %s", argCharset)
	}

	oldStr := result
	result, _, err = transform.String(encoding.NewDecoder(), result)
	if err != nil {
		log.Errorf("Convert %s to %s with error: %v", oldStr, charsetName, err.Error())
		return "", true, errors.Trace(err)
	}
	return result, false, nil
}

type charLengthFunctionClass struct {
	baseFunctionClass
}

func (c *charLengthFunctionClass) getFunction(args []Expression, ctx context.Context) (builtinFunc, error) {
	if argsErr := c.verifyArgs(args); argsErr != nil {
		return nil, errors.Trace(argsErr)
	}
	bf, err := newBaseBuiltinFuncWithTp(args, ctx, tpInt, tpString)
	if err != nil {
		return nil, errors.Trace(err)
	}
	sig := &builtinCharLengthSig{baseIntBuiltinFunc{bf}}
	return sig.setSelf(sig), nil
}

type builtinCharLengthSig struct {
	baseIntBuiltinFunc
}

// evalInt evals a builtinCharLengthSig.
// See https://dev.mysql.com/doc/refman/5.7/en/string-functions.html#function_char-length
func (b *builtinCharLengthSig) evalInt(row []types.Datum) (int64, bool, error) {
	val, isNull, err := b.args[0].EvalString(row, b.ctx.GetSessionVars().StmtCtx)
	if isNull || err != nil {
		return 0, isNull, errors.Trace(err)
	}
	return int64(len([]rune(val))), false, nil
}

type findInSetFunctionClass struct {
	baseFunctionClass
}

func (c *findInSetFunctionClass) getFunction(args []Expression, ctx context.Context) (builtinFunc, error) {
	if err := c.verifyArgs(args); err != nil {
		return nil, errors.Trace(err)
	}
	sig := &builtinFindInSetSig{newBaseBuiltinFunc(args, ctx)}
	return sig.setSelf(sig), nil
}

type builtinFindInSetSig struct {
	baseBuiltinFunc
}

// eval evals a builtinFindInSetSig.
// See https://dev.mysql.com/doc/refman/5.7/en/string-functions.html#function_find-in-set
// TODO: This function can be optimized by using bit arithmetic when the first argument is
// a constant string and the second is a column of type SET.
func (b *builtinFindInSetSig) eval(row []types.Datum) (d types.Datum, err error) {
	args, err := b.evalArgs(row)
	if err != nil {
		return types.Datum{}, errors.Trace(err)
	}
	// args[0] -> Str
	// args[1] -> StrList
	if args[0].IsNull() || args[1].IsNull() {
		return
	}

	str, err := args[0].ToString()
	if err != nil {
		return d, errors.Trace(err)
	}
	strlst, err := args[1].ToString()
	if err != nil {
		return d, errors.Trace(err)
	}

	d.SetInt64(0)
	if len(strlst) == 0 {
		return
	}
	for i, s := range strings.Split(strlst, ",") {
		if s == str {
			d.SetInt64(int64(i + 1))
			return
		}
	}
	return
}

type fieldFunctionClass struct {
	baseFunctionClass
}

func (c *fieldFunctionClass) getFunction(args []Expression, ctx context.Context) (builtinFunc, error) {
	if err := c.verifyArgs(args); err != nil {
		return nil, errors.Trace(err)
	}
	sig := &builtinFieldSig{newBaseBuiltinFunc(args, ctx)}
	return sig.setSelf(sig), nil
}

type builtinFieldSig struct {
	baseBuiltinFunc
}

// eval evals a builtinFieldSig.
// See https://dev.mysql.com/doc/refman/5.7/en/string-functions.html#function_field
// Returns the index (position) of arg0 in the arg1, arg2, arg3, ... list.
// Returns 0 if arg0 is not found.
// If arg0 is NULL, the return value is 0 because NULL fails equality comparison with any value.
// If all arguments are strings, all arguments are compared as strings.
// If all arguments are numbers, they are compared as numbers.
// Otherwise, the arguments are compared as double.
func (b *builtinFieldSig) eval(row []types.Datum) (d types.Datum, err error) {
	args, err := b.evalArgs(row)
	if err != nil {
		return types.Datum{}, errors.Trace(err)
	}
	d.SetInt64(0)
	if args[0].IsNull() {
		return
	}
	var (
		pos                  int64
		allString, allNumber bool
		newArgs              []types.Datum
	)
	allString, allNumber = true, true
	for i := 0; i < len(args) && (allString || allNumber); i++ {
		switch args[i].Kind() {
		case types.KindInt64, types.KindUint64, types.KindFloat32, types.KindFloat64, types.KindMysqlDecimal:
			allString = false
		case types.KindString, types.KindBytes:
			allNumber = false
		default:
			allString, allNumber = false, false
		}
	}
	newArgs, err = argsToSpecifiedType(args, allString, allNumber, b.ctx)
	if err != nil {
		return d, errors.Trace(err)
	}
	arg0, sc := newArgs[0], b.ctx.GetSessionVars().StmtCtx
	for i, curArg := range newArgs[1:] {
		cmpResult, _ := arg0.CompareDatum(sc, curArg)
		if cmpResult == 0 {
			pos = int64(i + 1)
			break
		}
	}
	d.SetInt64(pos)
	return d, errors.Trace(err)
}

// argsToSpecifiedType converts the type of all arguments in args into string type or double type.
func argsToSpecifiedType(args []types.Datum, allString bool, allNumber bool, ctx context.Context) (newArgs []types.Datum, err error) {
	if allNumber { // If all arguments are numbers, they can be compared directly without type converting.
		return args, nil
	}
	sc := ctx.GetSessionVars().StmtCtx
	newArgs = make([]types.Datum, len(args))
	for i, arg := range args {
		if allString {
			str, err := arg.ToString()
			if err != nil {
				return newArgs, errors.Trace(err)
			}
			newArgs[i] = types.NewStringDatum(str)
		} else {
			// If error occurred when convert arg to float64, ignore it and set f as 0.
			f, _ := arg.ToFloat64(sc)
			newArgs[i] = types.NewFloat64Datum(f)
		}
	}
	return
}

type makeSetFunctionClass struct {
	baseFunctionClass
}

func (c *makeSetFunctionClass) getFunction(args []Expression, ctx context.Context) (builtinFunc, error) {
	if err := c.verifyArgs(args); err != nil {
		return nil, errors.Trace(err)
	}
	sig := &builtinMakeSetSig{newBaseBuiltinFunc(args, ctx)}
	return sig.setSelf(sig), nil
}

type builtinMakeSetSig struct {
	baseBuiltinFunc
}

// eval evals a builtinMakeSetSig.
// See https://dev.mysql.com/doc/refman/5.7/en/string-functions.html#function_make-set
func (b *builtinMakeSetSig) eval(row []types.Datum) (d types.Datum, err error) {
	args, err := b.evalArgs(row)
	if err != nil {
		return types.Datum{}, errors.Trace(err)
	}
	if args[0].IsNull() {
		d.SetNull()
		return
	}
	var (
		arg0 int64
		sets []string
	)

	sc := b.ctx.GetSessionVars().StmtCtx
	arg0, err = args[0].ToInt64(sc)
	if err != nil {
		return d, errors.Trace(err)
	}

	for i := 1; i < len(args); i++ {
		if args[i].IsNull() {
			continue
		}
		if arg0&(1<<uint(i-1)) > 0 {
			str, err1 := args[i].ToString()
			if err1 != nil {
				return d, errors.Trace(err1)
			}
			sets = append(sets, str)
		}
	}

	d.SetString(strings.Join(sets, ","))
	return d, errors.Trace(err)
}

type octFunctionClass struct {
	baseFunctionClass
}

func (c *octFunctionClass) getFunction(args []Expression, ctx context.Context) (builtinFunc, error) {
	if err := c.verifyArgs(args); err != nil {
		return nil, errors.Trace(err)
	}
	sig := &builtinOctSig{newBaseBuiltinFunc(args, ctx)}
	return sig.setSelf(sig), nil
}

type builtinOctSig struct {
	baseBuiltinFunc
}

// eval evals a builtinOctSig.
// See https://dev.mysql.com/doc/refman/5.7/en/string-functions.html#function_oct
func (b *builtinOctSig) eval(row []types.Datum) (d types.Datum, err error) {
	args, err := b.evalArgs(row)
	if err != nil {
		return d, errors.Trace(err)
	}
	var (
		negative bool
		overflow bool
	)
	arg := args[0]
	if arg.IsNull() {
		return d, nil
	}
	n, err := arg.ToString()
	if err != nil {
		return d, errors.Trace(err)
	}
	n = getValidPrefix(strings.TrimSpace(n), 10)
	if len(n) == 0 {
		d.SetString("0")
		return d, nil
	}
	if n[0] == '-' {
		negative = true
		n = n[1:]
	}
	val, err := strconv.ParseUint(n, 10, 64)
	if err != nil {
		if numError, ok := err.(*strconv.NumError); ok {
			if numError.Err == strconv.ErrRange {
				overflow = true
			} else {
				return d, errors.Trace(err)
			}
		} else {
			return d, errors.Trace(err)
		}
	}

	if negative && !overflow {
		val = -val
	}
	str := strconv.FormatUint(val, 8)
	d.SetString(str)
	return d, nil
}

type ordFunctionClass struct {
	baseFunctionClass
}

func (c *ordFunctionClass) getFunction(args []Expression, ctx context.Context) (builtinFunc, error) {
	if err := c.verifyArgs(args); err != nil {
		return nil, errors.Trace(err)
	}
	bf, err := newBaseBuiltinFuncWithTp(args, ctx, tpInt, tpString)
	if err != nil {
		return nil, errors.Trace(err)
	}
	bf.tp.Flen = 10
	sig := &builtinOrdSig{baseIntBuiltinFunc{bf}}
	return sig.setSelf(sig), nil
}

type builtinOrdSig struct {
	baseIntBuiltinFunc
}

// evalInt evals a builtinOrdSig.
// See https://dev.mysql.com/doc/refman/5.7/en/string-functions.html#function_ord
func (b *builtinOrdSig) evalInt(row []types.Datum) (int64, bool, error) {
	str, isNull, err := b.args[0].EvalString(row, b.ctx.GetSessionVars().StmtCtx)
	if isNull || err != nil {
		return 0, isNull, errors.Trace(err)
	}
	if len(str) == 0 {
		return 0, false, nil
	}

	_, size := utf8.DecodeRuneInString(str)
	leftMost := str[:size]
	var result int64
	var factor int64 = 1
	for i := len(leftMost) - 1; i >= 0; i-- {
		result += int64(leftMost[i]) * factor
		factor *= 256
	}

	return result, false, nil
}

type quoteFunctionClass struct {
	baseFunctionClass
}

func (c *quoteFunctionClass) getFunction(args []Expression, ctx context.Context) (builtinFunc, error) {
	if err := c.verifyArgs(args); err != nil {
		return nil, errors.Trace(err)
	}
	sig := &builtinQuoteSig{newBaseBuiltinFunc(args, ctx)}
	return sig.setSelf(sig), nil
}

type builtinQuoteSig struct {
	baseBuiltinFunc
}

// eval evals a builtinQuoteSig.
// See https://dev.mysql.com/doc/refman/5.7/en/string-functions.html#function_quote
func (b *builtinQuoteSig) eval(row []types.Datum) (d types.Datum, err error) {
	args, err := b.evalArgs(row)
	if err != nil {
		return types.Datum{}, errors.Trace(err)
	}
	if args[0].IsNull() {
		return
	}
	var (
		str    string
		buffer bytes.Buffer
	)
	str, err = args[0].ToString()
	if err != nil {
		return d, errors.Trace(err)
	}
	runes := []rune(str)
	buffer.WriteRune('\'')
	for i := 0; i < len(runes); i++ {
		switch runes[i] {
		case '\\', '\'':
			buffer.WriteRune('\\')
			buffer.WriteRune(runes[i])
		case 0:
			buffer.WriteRune('\\')
			buffer.WriteRune('0')
		case '\032':
			buffer.WriteRune('\\')
			buffer.WriteRune('Z')
		default:
			buffer.WriteRune(runes[i])
		}
	}
	buffer.WriteRune('\'')
	d.SetString(buffer.String())
	return d, errors.Trace(err)
}

type binFunctionClass struct {
	baseFunctionClass
}

func (c *binFunctionClass) getFunction(args []Expression, ctx context.Context) (builtinFunc, error) {
	if err := c.verifyArgs(args); err != nil {
		return nil, errors.Trace(err)
	}
	bf, err := newBaseBuiltinFuncWithTp(args, ctx, tpString, tpInt)
	if err != nil {
		return nil, errors.Trace(err)
	}
	bf.tp.Flen = 64
	sig := &builtinBinSig{baseStringBuiltinFunc{bf}}
	return sig.setSelf(sig), nil
}

type builtinBinSig struct {
	baseStringBuiltinFunc
}

// evalString evals BIN(N).
// See https://dev.mysql.com/doc/refman/5.6/en/string-functions.html#function_bin
func (b *builtinBinSig) evalString(row []types.Datum) (string, bool, error) {
	val, IsNull, err := b.args[0].EvalInt(row, b.ctx.GetSessionVars().StmtCtx)
	if IsNull || err != nil {
		return "", true, errors.Trace(err)
	}
	return fmt.Sprintf("%b", uint64(val)), false, nil
}

type eltFunctionClass struct {
	baseFunctionClass
}

func (c *eltFunctionClass) getFunction(args []Expression, ctx context.Context) (builtinFunc, error) {
	if err := c.verifyArgs(args); err != nil {
		return nil, errors.Trace(err)
	}
	sig := &builtinEltSig{newBaseBuiltinFunc(args, ctx)}
	return sig.setSelf(sig), nil
}

type builtinEltSig struct {
	baseBuiltinFunc
}

// eval evals a builtinEltSig.
// See https://dev.mysql.com/doc/refman/5.6/en/string-functions.html#function_elt
func (b *builtinEltSig) eval(row []types.Datum) (d types.Datum, err error) {
	args, err := b.evalArgs(row)
	if err != nil {
		return d, errors.Trace(err)
	}

	index, err := args[0].ToInt64(b.ctx.GetSessionVars().StmtCtx)
	if err != nil {
		return d, errors.Trace(err)
	}

	argsLength := int64(len(args))
	if index < 1 || index > (argsLength-1) {
		return d, nil
	}

	result, err := args[index].ToString()
	if err != nil {
		return d, errors.Trace(err)
	}
	d.SetString(result)

	return d, nil
}

type exportSetFunctionClass struct {
	baseFunctionClass
}

func (c *exportSetFunctionClass) getFunction(args []Expression, ctx context.Context) (builtinFunc, error) {
	if err := c.verifyArgs(args); err != nil {
		return nil, errors.Trace(err)
	}
	sig := &builtinExportSetSig{newBaseBuiltinFunc(args, ctx)}
	return sig.setSelf(sig), nil
}

type builtinExportSetSig struct {
	baseBuiltinFunc
}

// eval evals a builtinExportSetSig.
// See https://dev.mysql.com/doc/refman/5.6/en/string-functions.html#function_export-set
func (b *builtinExportSetSig) eval(row []types.Datum) (d types.Datum, err error) {
	args, err := b.evalArgs(row)
	if err != nil {
		return d, errors.Trace(err)
	}
	var (
		bits         uint64
		on           string
		off          string
		separator    = ","
		numberOfBits = 64
	)
	switch len(args) {
	case 5:
		var arg int64
		arg, err = args[4].ToInt64(b.ctx.GetSessionVars().StmtCtx)
		if err != nil {
			return d, errors.Trace(err)
		}
		if arg >= 0 && arg < 64 {
			numberOfBits = int(arg)
		}
		fallthrough
	case 4:
		separator, err = args[3].ToString()
		if err != nil {
			return d, errors.Trace(err)
		}
		fallthrough
	case 3:
		arg, err := args[0].ToInt64(b.ctx.GetSessionVars().StmtCtx)
		if err != nil {
			return d, errors.Trace(err)
		}
		bits = uint64(arg)
		on, err = args[1].ToString()
		if err != nil {
			return d, errors.Trace(err)
		}
		off, err = args[2].ToString()
		if err != nil {
			return d, errors.Trace(err)
		}
	}
	var result string
	for i := 0; i < numberOfBits; i++ {
		if bits&1 > 0 {
			result += on
		} else {
			result += off
		}
		bits >>= 1
		if i < numberOfBits-1 {
			result += separator
		}
	}
	d.SetString(result)
	return d, nil
}

type formatFunctionClass struct {
	baseFunctionClass
}

func (c *formatFunctionClass) getFunction(args []Expression, ctx context.Context) (builtinFunc, error) {
	if err := c.verifyArgs(args); err != nil {
		return nil, errors.Trace(err)
	}
	sig := &builtinFormatSig{newBaseBuiltinFunc(args, ctx)}
	return sig.setSelf(sig), nil
}

type builtinFormatSig struct {
	baseBuiltinFunc
}

// eval evals a builtinFormatSig.
// See https://dev.mysql.com/doc/refman/5.6/en/string-functions.html#function_format
func (b *builtinFormatSig) eval(row []types.Datum) (d types.Datum, err error) {
	args, err := b.evalArgs(row)
	if err != nil {
		return d, errors.Trace(err)
	}
	if args[0].IsNull() {
		d.SetNull()
		return
	}
	arg0, err := args[0].ToString()
	if err != nil {
		return d, errors.Trace(err)
	}
	arg1, err := args[1].ToString()
	if err != nil {
		return d, errors.Trace(err)
	}
	var arg2 string

	if len(args) == 2 {
		arg2 = "en_US"
	} else if len(args) == 3 {
		arg2, err = args[2].ToString()
		if err != nil {
			return d, errors.Trace(err)
		}
	}

	formatString, err := mysql.GetLocaleFormatFunction(arg2)(arg0, arg1)
	if err != nil {
		return d, errors.Trace(err)
	}

	d.SetString(formatString)
	return d, nil
}

type fromBase64FunctionClass struct {
	baseFunctionClass
}

func (c *fromBase64FunctionClass) getFunction(args []Expression, ctx context.Context) (builtinFunc, error) {
	if err := c.verifyArgs(args); err != nil {
		return nil, errors.Trace(err)
	}
	bf, err := newBaseBuiltinFuncWithTp(args, ctx, tpString, tpString)
	if err != nil {
		return nil, errors.Trace(err)
	}
	bf.tp.Flen = mysql.MaxBlobWidth
	types.SetBinChsClnFlag(bf.tp)
	sig := &builtinFromBase64Sig{baseStringBuiltinFunc{bf}}
	return sig.setSelf(sig), nil
}

type builtinFromBase64Sig struct {
	baseStringBuiltinFunc
}

// evalString evals FROM_BASE64(str).
// See https://dev.mysql.com/doc/refman/5.6/en/string-functions.html#function_from-base64
func (b *builtinFromBase64Sig) evalString(row []types.Datum) (string, bool, error) {
	str, isNull, err := b.args[0].EvalString(row, b.ctx.GetSessionVars().StmtCtx)
	if isNull || err != nil {
		return "", true, errors.Trace(err)
	}
	str = strings.Replace(str, "\t", "", -1)
	str = strings.Replace(str, " ", "", -1)
	result, err := base64.StdEncoding.DecodeString(str)
	if err != nil {
		// When error happens, take `from_base64("asc")` as an example, we should return NULL.
		return "", true, nil
	}
	return string(result), false, nil
}

type toBase64FunctionClass struct {
	baseFunctionClass
}

func (c *toBase64FunctionClass) getFunction(args []Expression, ctx context.Context) (builtinFunc, error) {
	if err := c.verifyArgs(args); err != nil {
		return nil, errors.Trace(err)
	}
	bf, err := newBaseBuiltinFuncWithTp(args, ctx, tpString, tpString)
	if err != nil {
		return nil, errors.Trace(err)
	}
	bf.tp.Flen = base64NeededEncodedLength(bf.args[0].GetType().Flen)
	sig := &builtinToBase64Sig{baseStringBuiltinFunc{bf}}
	return sig.setSelf(sig), nil
}

type builtinToBase64Sig struct {
	baseStringBuiltinFunc
}

// base64NeededEncodedLength return the base64 encoded string length.
func base64NeededEncodedLength(n int) int {
	// Returns -1 indicate the result will overflow.
	if strconv.IntSize == 64 {
		// len(arg)            -> len(to_base64(arg))
		// 6827690988321067803 -> 9223372036854775804
		// 6827690988321067804 -> -9223372036854775808
		if n > 6827690988321067803 {
			return -1
		}
	} else {
		// len(arg)   -> len(to_base64(arg))
		// 1589695686 -> 2147483645
		// 1589695687 -> -2147483646
		if n > 1589695686 {
			return -1
		}
	}

	length := (n + 2) / 3 * 4
	return length + (length-1)/76
}

// evalString evals a builtinToBase64Sig.
// See https://dev.mysql.com/doc/refman/5.7/en/string-functions.html#function_to-base64
func (b *builtinToBase64Sig) evalString(row []types.Datum) (d string, isNull bool, err error) {
	sc := b.ctx.GetSessionVars().StmtCtx
	str, isNull, err := b.args[0].EvalString(row, sc)
	if isNull || err != nil {
		return "", isNull, errors.Trace(err)
	}

	if b.tp.Flen == -1 || b.tp.Flen > mysql.MaxBlobWidth {
		return "", true, nil
	}

	//encode
	strBytes := []byte(str)
	result := base64.StdEncoding.EncodeToString(strBytes)
	//A newline is added after each 76 characters of encoded output to divide long output into multiple lines.
	count := len(result)
	if count > 76 {
		resultArr := splitToSubN(result, 76)
		result = strings.Join(resultArr, "\n")
	}

	return result, false, nil
}

// splitToSubN splits a string every n runes into a string[]
func splitToSubN(s string, n int) []string {
	subs := make([]string, 0, len(s)/n+1)
	for len(s) > n {
		subs = append(subs, s[:n])
		s = s[n:]
	}
	subs = append(subs, s)
	return subs
}

type insertFuncFunctionClass struct {
	baseFunctionClass
}

func (c *insertFuncFunctionClass) getFunction(args []Expression, ctx context.Context) (builtinFunc, error) {
	if err := c.verifyArgs(args); err != nil {
		return nil, errors.Trace(err)
	}
	sig := &builtinInsertFuncSig{newBaseBuiltinFunc(args, ctx)}
	return sig.setSelf(sig), nil
}

type builtinInsertFuncSig struct {
	baseBuiltinFunc
}

// eval evals a builtinInsertFuncSig.
// See https://dev.mysql.com/doc/refman/5.6/en/string-functions.html#function_insert
func (b *builtinInsertFuncSig) eval(row []types.Datum) (d types.Datum, err error) {
	args, err := b.evalArgs(row)
	if err != nil {
		return d, errors.Trace(err)
	}

	// Returns NULL if any argument is NULL.
	if args[0].IsNull() || args[1].IsNull() || args[2].IsNull() || args[3].IsNull() {
		return
	}

	str0, err := args[0].ToString()
	if err != nil {
		return d, errors.Trace(err)
	}
	str := []rune(str0)
	strLen := len(str)

	posInt64, err := args[1].ToInt64(b.ctx.GetSessionVars().StmtCtx)
	if err != nil {
		return d, errors.Trace(err)
	}
	pos := int(posInt64)

	lenInt64, err := args[2].ToInt64(b.ctx.GetSessionVars().StmtCtx)
	if err != nil {
		return d, errors.Trace(err)
	}
	length := int(lenInt64)

	newstr, err := args[3].ToString()
	if err != nil {
		return d, errors.Trace(err)
	}

	var s string
	if pos < 1 || pos > strLen {
		s = str0
	} else if length > strLen-pos+1 || length < 0 {
		s = string(str[0:pos-1]) + newstr
	} else {
		s = string(str[0:pos-1]) + newstr + string(str[pos+length-1:])
	}

	d.SetString(s)
	return d, nil
}

type instrFunctionClass struct {
	baseFunctionClass
}

func (c *instrFunctionClass) getFunction(args []Expression, ctx context.Context) (builtinFunc, error) {
	if err := c.verifyArgs(args); err != nil {
		return nil, errors.Trace(err)
	}
	bf, err := newBaseBuiltinFuncWithTp(args, ctx, tpInt, tpString, tpString)
	if err != nil {
		return nil, errors.Trace(err)
	}
	bf.tp.Flen = 11
	if types.IsBinaryStr(bf.args[0].GetType()) || types.IsBinaryStr(bf.args[1].GetType()) {
		sig := &builtinInstrBinarySig{baseIntBuiltinFunc{bf}}
		return sig.setSelf(sig), nil
	}
	sig := &builtinInstrSig{baseIntBuiltinFunc{bf}}
	return sig.setSelf(sig), nil
}

type builtinInstrSig struct{ baseIntBuiltinFunc }
type builtinInstrBinarySig struct{ baseIntBuiltinFunc }

// evalInt evals INSTR(str,substr), case insensitive
// See https://dev.mysql.com/doc/refman/5.6/en/string-functions.html#function_instr
func (b *builtinInstrSig) evalInt(row []types.Datum) (int64, bool, error) {
	sc := b.ctx.GetSessionVars().StmtCtx

	str, IsNull, err := b.args[0].EvalString(row, sc)
	if IsNull || err != nil {
		return 0, true, errors.Trace(err)
	}
	str = strings.ToLower(str)

	substr, IsNull, err := b.args[1].EvalString(row, sc)
	if IsNull || err != nil {
		return 0, true, errors.Trace(err)
	}
	substr = strings.ToLower(substr)

	idx := strings.Index(str, substr)
	if idx == -1 {
		return 0, false, nil
	}
	return int64(utf8.RuneCountInString(str[:idx]) + 1), false, nil
}

// evalInt evals INSTR(str,substr), case sensitive
// See https://dev.mysql.com/doc/refman/5.6/en/string-functions.html#function_instr
func (b *builtinInstrBinarySig) evalInt(row []types.Datum) (int64, bool, error) {
	sc := b.ctx.GetSessionVars().StmtCtx

	str, IsNull, err := b.args[0].EvalString(row, sc)
	if IsNull || err != nil {
		return 0, true, errors.Trace(err)
	}

	substr, IsNull, err := b.args[1].EvalString(row, sc)
	if IsNull || err != nil {
		return 0, true, errors.Trace(err)
	}

	idx := strings.Index(str, substr)
	if idx == -1 {
		return 0, false, nil
	}
	return int64(idx + 1), false, nil
}

type loadFileFunctionClass struct {
	baseFunctionClass
}

func (c *loadFileFunctionClass) getFunction(args []Expression, ctx context.Context) (builtinFunc, error) {
	if err := c.verifyArgs(args); err != nil {
		return nil, errors.Trace(err)
	}
	sig := &builtinLoadFileSig{newBaseBuiltinFunc(args, ctx)}
	return sig.setSelf(sig), nil
}

type builtinLoadFileSig struct {
	baseBuiltinFunc
}

// eval evals a builtinLoadFileSig.
// See https://dev.mysql.com/doc/refman/5.6/en/string-functions.html#function_load-file
func (b *builtinLoadFileSig) eval(row []types.Datum) (d types.Datum, err error) {
	return d, errFunctionNotExists.GenByArgs("load_file")
}<|MERGE_RESOLUTION|>--- conflicted
+++ resolved
@@ -603,7 +603,6 @@
 	if err := c.verifyArgs(args); err != nil {
 		return nil, errors.Trace(err)
 	}
-<<<<<<< HEAD
 	bf, err := newBaseBuiltinFuncWithTp(args, ctx, tpString, tpString)
 	if err != nil {
 		return nil, errors.Trace(err)
@@ -615,9 +614,6 @@
 	} else {
 		sig = &builtinReverseSig{baseStringBuiltinFunc{bf}}
 	}
-=======
-	sig := &builtinReverseSig{newBaseBuiltinFunc(args, ctx)}
->>>>>>> 0bf26a1d
 	return sig.setSelf(sig), nil
 }
 
