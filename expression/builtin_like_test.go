--- conflicted
+++ resolved
@@ -64,7 +64,6 @@
 		generalMatch int
 		unicodeMatch int
 	}{
-<<<<<<< HEAD
 		{"a", "", 0, 0},
 		{"a", "a", 1, 1},
 		{"a", "á", 1, 1},
@@ -91,24 +90,6 @@
 		{"ss", "%ß%", 1, 0},
 		{"ß", "_", 1, 1},
 		{"ß", "__", 0, 0},
-=======
-		{"a", "", 0},
-		{"a", "a", 1},
-		{"a", "á", 1},
-		{"a", "b", 0},
-		{"aA", "Aa", 1},
-		{"áAb", `Aa%`, 1},
-		{"áAb", `%ab%`, 1},
-		{"áAb", `%ab`, 1},
-		{"ÀAb", "aA_", 1},
-		{"áééá", "a_%a", 1},
-		{"áééá", "a%_a", 1},
-		{"áéá", "a_%a", 1},
-		{"áéá", "a%_a", 1},
-		{"áá", "a_%a", 0},
-		{"áá", "a%_a", 0},
-		{"áééáííí", "a_%a%", 1},
->>>>>>> dc9f7ef4
 	}
 	for _, tt := range tests {
 		commentf := Commentf(`for input = "%s", pattern = "%s"`, tt.input, tt.pattern)
@@ -118,7 +99,6 @@
 		c.Assert(err, IsNil, commentf)
 		f.setCollator(collate.GetCollator("utf8mb4_general_ci"))
 		r, err := evalBuiltinFunc(f, chunk.Row{})
-<<<<<<< HEAD
 		c.Assert(err, IsNil)
 		c.Assert(r, testutil.DatumEquals, types.NewDatum(tt.generalMatch))
 	}
@@ -133,10 +113,6 @@
 		r, err := evalBuiltinFunc(f, chunk.Row{})
 		c.Assert(err, IsNil, commentf)
 		c.Assert(r, testutil.DatumEquals, types.NewDatum(tt.unicodeMatch), commentf)
-=======
-		c.Assert(err, IsNil, commentf)
-		c.Assert(r, testutil.DatumEquals, types.NewDatum(tt.match), commentf)
->>>>>>> dc9f7ef4
 	}
 }
 
