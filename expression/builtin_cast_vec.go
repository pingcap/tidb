// Copyright 2019 PingCAP, Inc.
//
// Licensed under the Apache License, Version 2.0 (the "License");
// you may not use this file except in compliance with the License.
// You may obtain a copy of the License at
//
//     http://www.apache.org/licenses/LICENSE-2.0
//
// Unless required by applicable law or agreed to in writing, software
// distributed under the License is distributed on an "AS IS" BASIS,
// See the License for the specific language governing permissions and
// limitations under the License.

package expression

import (
	"github.com/pingcap/errors"
	"github.com/pingcap/parser/mysql"
	"github.com/pingcap/tidb/types"
	"github.com/pingcap/tidb/util/chunk"
)

func (b *builtinCastIntAsDurationSig) vecEvalDuration(input *chunk.Chunk, result *chunk.Column) error {
	n := input.NumRows()
	buf, err := b.bufAllocator.get(types.ETInt, n)
	if err != nil {
		return err
	}
	defer b.bufAllocator.put(buf)
	if err := b.args[0].VecEvalInt(b.ctx, input, buf); err != nil {
		return err
	}

	result.ResizeGoDuration(n, false)
	result.MergeNulls(buf)
	i64s := buf.Int64s()
	ds := result.GoDurations()
	for i := 0; i < n; i++ {
		if result.IsNull(i) {
			continue
		}
		dur, err := types.NumberToDuration(i64s[i], int8(b.tp.Decimal))
		if err != nil {
			if types.ErrOverflow.Equal(err) {
				err = b.ctx.GetSessionVars().StmtCtx.HandleOverflow(err, err)
			}
			if err != nil {
				return err
			}
			result.SetNull(i, true)
			continue
		}
		ds[i] = dur.Duration
	}
	return nil
}

func (b *builtinCastIntAsDurationSig) vectorized() bool {
	return true
}

func (b *builtinCastIntAsIntSig) vecEvalInt(input *chunk.Chunk, result *chunk.Column) error {
	if err := b.args[0].VecEvalInt(b.ctx, input, result); err != nil {
		return err
	}
	if b.inUnion && mysql.HasUnsignedFlag(b.tp.Flag) {
		i64s := result.Int64s()
		// the null array of result is set by its child args[0],
		// so we can skip it here to make this loop simpler to improve its performance.
		for i := range i64s {
			if i64s[i] < 0 {
				i64s[i] = 0
			}
		}
	}
	return nil
}

func (b *builtinCastIntAsIntSig) vectorized() bool {
	return true
}

func (b *builtinCastIntAsRealSig) vecEvalReal(input *chunk.Chunk, result *chunk.Column) error {
	n := input.NumRows()
	buf, err := b.bufAllocator.get(types.ETInt, n)
	if err != nil {
		return err
	}
	defer b.bufAllocator.put(buf)
	if err := b.args[0].VecEvalInt(b.ctx, input, buf); err != nil {
		return err
	}

	result.ResizeFloat64(n, false)
	result.MergeNulls(buf)

	i64s := buf.Int64s()
	rs := result.Float64s()

	hasUnsignedFlag0 := mysql.HasUnsignedFlag(b.tp.Flag)
	hasUnsignedFlag1 := mysql.HasUnsignedFlag(b.args[0].GetType().Flag)

	for i := 0; i < n; i++ {
		if result.IsNull(i) {
			continue
		}
		if !hasUnsignedFlag0 && !hasUnsignedFlag1 {
			rs[i] = float64(i64s[i])
		} else if b.inUnion && i64s[i] < 0 {
			rs[i] = 0
		} else {
			// recall that, int to float is different from uint to float
			rs[i] = float64(uint64(i64s[i]))
		}
	}
	return nil
}

func (b *builtinCastIntAsRealSig) vectorized() bool {
	return true
}

func (b *builtinCastRealAsRealSig) vecEvalReal(input *chunk.Chunk, result *chunk.Column) error {
	if err := b.args[0].VecEvalReal(b.ctx, input, result); err != nil {
		return err
	}
	n := input.NumRows()
	f64s := result.Float64s()
	conditionUnionAndUnsigned := b.inUnion && mysql.HasUnsignedFlag(b.tp.Flag)
	if !conditionUnionAndUnsigned {
		return nil
	}
	for i := 0; i < n; i++ {
		if result.IsNull(i) {
			continue
		}
		if f64s[i] < 0 {
			f64s[i] = 0
		}
	}
	return nil
}

func (b *builtinCastRealAsRealSig) vectorized() bool {
	return true
}
<<<<<<< HEAD

func (b *builtinCastDecimalAsRealSig) vecEvalReal(input *chunk.Chunk, result *chunk.Column) error {
	n := input.NumRows()
	buf, err := b.bufAllocator.get(types.ETDecimal, n)
	if err != nil {
		return err
	}
	defer b.bufAllocator.put(buf)
	if err := b.args[0].VecEvalDecimal(b.ctx, input, buf); err != nil {
		return err
	}

	result.ResizeFloat64(n, false)
	result.MergeNulls(buf)

	d := buf.Decimals()
	rs := result.Float64s()

	inUnionAndUnsigned := b.inUnion && mysql.HasUnsignedFlag(b.tp.Flag)
	for i := 0; i < n; i++ {
		if result.IsNull(i) {
			continue
		}
		if inUnionAndUnsigned && d[i].IsNegative() {
			rs[i] = 0
		} else {
			res, err := d[i].ToFloat64()
			if err != nil {
				if types.ErrOverflow.Equal(err) {
					err = b.ctx.GetSessionVars().StmtCtx.HandleOverflow(err, err)
				}
				if err != nil {
					return err
				}
				result.SetNull(i, true)
				continue
			}
			rs[i] = res
		}
	}
	return nil
}

func (b *builtinCastDecimalAsRealSig) vectorized() bool {
	return true
=======
func (b *builtinCastTimeAsJSONSig) vectorized() bool {
	return false
}

func (b *builtinCastTimeAsJSONSig) vecEvalJSON(input *chunk.Chunk, result *chunk.Column) error {
	return errors.Errorf("not implemented")
}

func (b *builtinCastRealAsStringSig) vectorized() bool {
	return false
}

func (b *builtinCastRealAsStringSig) vecEvalString(input *chunk.Chunk, result *chunk.Column) error {
	return errors.Errorf("not implemented")
}

func (b *builtinCastDecimalAsStringSig) vectorized() bool {
	return false
}

func (b *builtinCastDecimalAsStringSig) vecEvalString(input *chunk.Chunk, result *chunk.Column) error {
	return errors.Errorf("not implemented")
}

func (b *builtinCastTimeAsDecimalSig) vectorized() bool {
	return false
}

func (b *builtinCastTimeAsDecimalSig) vecEvalDecimal(input *chunk.Chunk, result *chunk.Column) error {
	return errors.Errorf("not implemented")
}

func (b *builtinCastDurationAsIntSig) vectorized() bool {
	return false
}

func (b *builtinCastDurationAsIntSig) vecEvalInt(input *chunk.Chunk, result *chunk.Column) error {
	return errors.Errorf("not implemented")
}

func (b *builtinCastIntAsTimeSig) vectorized() bool {
	return false
}

func (b *builtinCastIntAsTimeSig) vecEvalTime(input *chunk.Chunk, result *chunk.Column) error {
	return errors.Errorf("not implemented")
}

func (b *builtinCastRealAsJSONSig) vectorized() bool {
	return false
}

func (b *builtinCastRealAsJSONSig) vecEvalJSON(input *chunk.Chunk, result *chunk.Column) error {
	return errors.Errorf("not implemented")
}

func (b *builtinCastJSONAsRealSig) vectorized() bool {
	return false
}

func (b *builtinCastJSONAsRealSig) vecEvalReal(input *chunk.Chunk, result *chunk.Column) error {
	return errors.Errorf("not implemented")
}

func (b *builtinCastJSONAsTimeSig) vectorized() bool {
	return false
}

func (b *builtinCastJSONAsTimeSig) vecEvalTime(input *chunk.Chunk, result *chunk.Column) error {
	return errors.Errorf("not implemented")
}

func (b *builtinCastRealAsTimeSig) vectorized() bool {
	return false
}

func (b *builtinCastRealAsTimeSig) vecEvalTime(input *chunk.Chunk, result *chunk.Column) error {
	return errors.Errorf("not implemented")
}

func (b *builtinCastDecimalAsDecimalSig) vectorized() bool {
	return false
}

func (b *builtinCastDecimalAsDecimalSig) vecEvalDecimal(input *chunk.Chunk, result *chunk.Column) error {
	return errors.Errorf("not implemented")
}

func (b *builtinCastDurationAsTimeSig) vectorized() bool {
	return false
}

func (b *builtinCastDurationAsTimeSig) vecEvalTime(input *chunk.Chunk, result *chunk.Column) error {
	return errors.Errorf("not implemented")
}

func (b *builtinCastIntAsStringSig) vectorized() bool {
	return false
}

func (b *builtinCastIntAsStringSig) vecEvalString(input *chunk.Chunk, result *chunk.Column) error {
	return errors.Errorf("not implemented")
}

func (b *builtinCastRealAsIntSig) vectorized() bool {
	return false
}

func (b *builtinCastRealAsIntSig) vecEvalInt(input *chunk.Chunk, result *chunk.Column) error {
	return errors.Errorf("not implemented")
}

func (b *builtinCastTimeAsRealSig) vectorized() bool {
	return false
}

func (b *builtinCastTimeAsRealSig) vecEvalReal(input *chunk.Chunk, result *chunk.Column) error {
	return errors.Errorf("not implemented")
}

func (b *builtinCastStringAsJSONSig) vectorized() bool {
	return false
}

func (b *builtinCastStringAsJSONSig) vecEvalJSON(input *chunk.Chunk, result *chunk.Column) error {
	return errors.Errorf("not implemented")
}

func (b *builtinCastRealAsDecimalSig) vectorized() bool {
	return false
}

func (b *builtinCastRealAsDecimalSig) vecEvalDecimal(input *chunk.Chunk, result *chunk.Column) error {
	return errors.Errorf("not implemented")
}

func (b *builtinCastStringAsIntSig) vectorized() bool {
	return false
}

func (b *builtinCastStringAsIntSig) vecEvalInt(input *chunk.Chunk, result *chunk.Column) error {
	return errors.Errorf("not implemented")
}

func (b *builtinCastStringAsDurationSig) vectorized() bool {
	return false
}

func (b *builtinCastStringAsDurationSig) vecEvalDuration(input *chunk.Chunk, result *chunk.Column) error {
	return errors.Errorf("not implemented")
}

func (b *builtinCastDurationAsDecimalSig) vectorized() bool {
	return false
}

func (b *builtinCastDurationAsDecimalSig) vecEvalDecimal(input *chunk.Chunk, result *chunk.Column) error {
	return errors.Errorf("not implemented")
}

func (b *builtinCastIntAsDecimalSig) vectorized() bool {
	return false
}

func (b *builtinCastIntAsDecimalSig) vecEvalDecimal(input *chunk.Chunk, result *chunk.Column) error {
	return errors.Errorf("not implemented")
}

func (b *builtinCastIntAsJSONSig) vectorized() bool {
	return false
}

func (b *builtinCastIntAsJSONSig) vecEvalJSON(input *chunk.Chunk, result *chunk.Column) error {
	return errors.Errorf("not implemented")
}

func (b *builtinCastJSONAsJSONSig) vectorized() bool {
	return false
}

func (b *builtinCastJSONAsJSONSig) vecEvalJSON(input *chunk.Chunk, result *chunk.Column) error {
	return errors.Errorf("not implemented")
}

func (b *builtinCastJSONAsStringSig) vectorized() bool {
	return false
}

func (b *builtinCastJSONAsStringSig) vecEvalString(input *chunk.Chunk, result *chunk.Column) error {
	return errors.Errorf("not implemented")
}

func (b *builtinCastDurationAsRealSig) vectorized() bool {
	return false
}

func (b *builtinCastDurationAsRealSig) vecEvalReal(input *chunk.Chunk, result *chunk.Column) error {
	return errors.Errorf("not implemented")
}

func (b *builtinCastJSONAsIntSig) vectorized() bool {
	return false
}

func (b *builtinCastJSONAsIntSig) vecEvalInt(input *chunk.Chunk, result *chunk.Column) error {
	return errors.Errorf("not implemented")
}

func (b *builtinCastRealAsDurationSig) vectorized() bool {
	return false
}

func (b *builtinCastRealAsDurationSig) vecEvalDuration(input *chunk.Chunk, result *chunk.Column) error {
	return errors.Errorf("not implemented")
}

func (b *builtinCastTimeAsDurationSig) vectorized() bool {
	return false
}

func (b *builtinCastTimeAsDurationSig) vecEvalDuration(input *chunk.Chunk, result *chunk.Column) error {
	return errors.Errorf("not implemented")
}

func (b *builtinCastDurationAsDurationSig) vectorized() bool {
	return false
}

func (b *builtinCastDurationAsDurationSig) vecEvalDuration(input *chunk.Chunk, result *chunk.Column) error {
	return errors.Errorf("not implemented")
}

func (b *builtinCastDurationAsStringSig) vectorized() bool {
	return false
}

func (b *builtinCastDurationAsStringSig) vecEvalString(input *chunk.Chunk, result *chunk.Column) error {
	return errors.Errorf("not implemented")
}

func (b *builtinCastDecimalAsRealSig) vectorized() bool {
	return false
}

func (b *builtinCastDecimalAsRealSig) vecEvalReal(input *chunk.Chunk, result *chunk.Column) error {
	return errors.Errorf("not implemented")
}

func (b *builtinCastDecimalAsTimeSig) vectorized() bool {
	return false
}

func (b *builtinCastDecimalAsTimeSig) vecEvalTime(input *chunk.Chunk, result *chunk.Column) error {
	return errors.Errorf("not implemented")
}

func (b *builtinCastTimeAsIntSig) vectorized() bool {
	return false
}

func (b *builtinCastTimeAsIntSig) vecEvalInt(input *chunk.Chunk, result *chunk.Column) error {
	return errors.Errorf("not implemented")
}

func (b *builtinCastTimeAsTimeSig) vectorized() bool {
	return false
}

func (b *builtinCastTimeAsTimeSig) vecEvalTime(input *chunk.Chunk, result *chunk.Column) error {
	return errors.Errorf("not implemented")
}

func (b *builtinCastTimeAsStringSig) vectorized() bool {
	return false
}

func (b *builtinCastTimeAsStringSig) vecEvalString(input *chunk.Chunk, result *chunk.Column) error {
	return errors.Errorf("not implemented")
}

func (b *builtinCastJSONAsDecimalSig) vectorized() bool {
	return false
}

func (b *builtinCastJSONAsDecimalSig) vecEvalDecimal(input *chunk.Chunk, result *chunk.Column) error {
	return errors.Errorf("not implemented")
}

func (b *builtinCastStringAsRealSig) vectorized() bool {
	return false
}

func (b *builtinCastStringAsRealSig) vecEvalReal(input *chunk.Chunk, result *chunk.Column) error {
	return errors.Errorf("not implemented")
}

func (b *builtinCastStringAsDecimalSig) vectorized() bool {
	return false
}

func (b *builtinCastStringAsDecimalSig) vecEvalDecimal(input *chunk.Chunk, result *chunk.Column) error {
	return errors.Errorf("not implemented")
}

func (b *builtinCastStringAsTimeSig) vectorized() bool {
	return false
}

func (b *builtinCastStringAsTimeSig) vecEvalTime(input *chunk.Chunk, result *chunk.Column) error {
	return errors.Errorf("not implemented")
}

func (b *builtinCastDecimalAsIntSig) vectorized() bool {
	return false
}

func (b *builtinCastDecimalAsIntSig) vecEvalInt(input *chunk.Chunk, result *chunk.Column) error {
	return errors.Errorf("not implemented")
}

func (b *builtinCastDecimalAsDurationSig) vectorized() bool {
	return false
}

func (b *builtinCastDecimalAsDurationSig) vecEvalDuration(input *chunk.Chunk, result *chunk.Column) error {
	return errors.Errorf("not implemented")
}

func (b *builtinCastStringAsStringSig) vectorized() bool {
	return false
}

func (b *builtinCastStringAsStringSig) vecEvalString(input *chunk.Chunk, result *chunk.Column) error {
	return errors.Errorf("not implemented")
}

func (b *builtinCastJSONAsDurationSig) vectorized() bool {
	return false
}

func (b *builtinCastJSONAsDurationSig) vecEvalDuration(input *chunk.Chunk, result *chunk.Column) error {
	return errors.Errorf("not implemented")
}

func (b *builtinCastDecimalAsJSONSig) vectorized() bool {
	return false
}

func (b *builtinCastDecimalAsJSONSig) vecEvalJSON(input *chunk.Chunk, result *chunk.Column) error {
	return errors.Errorf("not implemented")
}

func (b *builtinCastDurationAsJSONSig) vectorized() bool {
	return false
}

func (b *builtinCastDurationAsJSONSig) vecEvalJSON(input *chunk.Chunk, result *chunk.Column) error {
	return errors.Errorf("not implemented")
>>>>>>> 73432870
}<|MERGE_RESOLUTION|>--- conflicted
+++ resolved
@@ -144,10 +144,253 @@
 func (b *builtinCastRealAsRealSig) vectorized() bool {
 	return true
 }
-<<<<<<< HEAD
+
+func (b *builtinCastTimeAsJSONSig) vectorized() bool {
+	return false
+}
+
+func (b *builtinCastTimeAsJSONSig) vecEvalJSON(input *chunk.Chunk, result *chunk.Column) error {
+	return errors.Errorf("not implemented")
+}
+
+func (b *builtinCastRealAsStringSig) vectorized() bool {
+	return false
+}
+
+func (b *builtinCastRealAsStringSig) vecEvalString(input *chunk.Chunk, result *chunk.Column) error {
+	return errors.Errorf("not implemented")
+}
+
+func (b *builtinCastDecimalAsStringSig) vectorized() bool {
+	return false
+}
+
+func (b *builtinCastDecimalAsStringSig) vecEvalString(input *chunk.Chunk, result *chunk.Column) error {
+	return errors.Errorf("not implemented")
+}
+
+func (b *builtinCastTimeAsDecimalSig) vectorized() bool {
+	return false
+}
+
+func (b *builtinCastTimeAsDecimalSig) vecEvalDecimal(input *chunk.Chunk, result *chunk.Column) error {
+	return errors.Errorf("not implemented")
+}
+
+func (b *builtinCastDurationAsIntSig) vectorized() bool {
+	return false
+}
+
+func (b *builtinCastDurationAsIntSig) vecEvalInt(input *chunk.Chunk, result *chunk.Column) error {
+	return errors.Errorf("not implemented")
+}
+
+func (b *builtinCastIntAsTimeSig) vectorized() bool {
+	return false
+}
+
+func (b *builtinCastIntAsTimeSig) vecEvalTime(input *chunk.Chunk, result *chunk.Column) error {
+	return errors.Errorf("not implemented")
+}
+
+func (b *builtinCastRealAsJSONSig) vectorized() bool {
+	return false
+}
+
+func (b *builtinCastRealAsJSONSig) vecEvalJSON(input *chunk.Chunk, result *chunk.Column) error {
+	return errors.Errorf("not implemented")
+}
+
+func (b *builtinCastJSONAsRealSig) vectorized() bool {
+	return false
+}
+
+func (b *builtinCastJSONAsRealSig) vecEvalReal(input *chunk.Chunk, result *chunk.Column) error {
+	return errors.Errorf("not implemented")
+}
+
+func (b *builtinCastJSONAsTimeSig) vectorized() bool {
+	return false
+}
+
+func (b *builtinCastJSONAsTimeSig) vecEvalTime(input *chunk.Chunk, result *chunk.Column) error {
+	return errors.Errorf("not implemented")
+}
+
+func (b *builtinCastRealAsTimeSig) vectorized() bool {
+	return false
+}
+
+func (b *builtinCastRealAsTimeSig) vecEvalTime(input *chunk.Chunk, result *chunk.Column) error {
+	return errors.Errorf("not implemented")
+}
+
+func (b *builtinCastDecimalAsDecimalSig) vectorized() bool {
+	return false
+}
+
+func (b *builtinCastDecimalAsDecimalSig) vecEvalDecimal(input *chunk.Chunk, result *chunk.Column) error {
+	return errors.Errorf("not implemented")
+}
+
+func (b *builtinCastDurationAsTimeSig) vectorized() bool {
+	return false
+}
+
+func (b *builtinCastDurationAsTimeSig) vecEvalTime(input *chunk.Chunk, result *chunk.Column) error {
+	return errors.Errorf("not implemented")
+}
+
+func (b *builtinCastIntAsStringSig) vectorized() bool {
+	return false
+}
+
+func (b *builtinCastIntAsStringSig) vecEvalString(input *chunk.Chunk, result *chunk.Column) error {
+	return errors.Errorf("not implemented")
+}
+
+func (b *builtinCastRealAsIntSig) vectorized() bool {
+	return false
+}
+
+func (b *builtinCastRealAsIntSig) vecEvalInt(input *chunk.Chunk, result *chunk.Column) error {
+	return errors.Errorf("not implemented")
+}
+
+func (b *builtinCastTimeAsRealSig) vectorized() bool {
+	return false
+}
+
+func (b *builtinCastTimeAsRealSig) vecEvalReal(input *chunk.Chunk, result *chunk.Column) error {
+	return errors.Errorf("not implemented")
+}
+
+func (b *builtinCastStringAsJSONSig) vectorized() bool {
+	return false
+}
+
+func (b *builtinCastStringAsJSONSig) vecEvalJSON(input *chunk.Chunk, result *chunk.Column) error {
+	return errors.Errorf("not implemented")
+}
+
+func (b *builtinCastRealAsDecimalSig) vectorized() bool {
+	return false
+}
+
+func (b *builtinCastRealAsDecimalSig) vecEvalDecimal(input *chunk.Chunk, result *chunk.Column) error {
+	return errors.Errorf("not implemented")
+}
+
+func (b *builtinCastStringAsIntSig) vectorized() bool {
+	return false
+}
+
+func (b *builtinCastStringAsIntSig) vecEvalInt(input *chunk.Chunk, result *chunk.Column) error {
+	return errors.Errorf("not implemented")
+}
+
+func (b *builtinCastStringAsDurationSig) vectorized() bool {
+	return false
+}
+
+func (b *builtinCastStringAsDurationSig) vecEvalDuration(input *chunk.Chunk, result *chunk.Column) error {
+	return errors.Errorf("not implemented")
+}
+
+func (b *builtinCastDurationAsDecimalSig) vectorized() bool {
+	return false
+}
+
+func (b *builtinCastDurationAsDecimalSig) vecEvalDecimal(input *chunk.Chunk, result *chunk.Column) error {
+	return errors.Errorf("not implemented")
+}
+
+func (b *builtinCastIntAsDecimalSig) vectorized() bool {
+	return false
+}
+
+func (b *builtinCastIntAsDecimalSig) vecEvalDecimal(input *chunk.Chunk, result *chunk.Column) error {
+	return errors.Errorf("not implemented")
+}
+
+func (b *builtinCastIntAsJSONSig) vectorized() bool {
+	return false
+}
+
+func (b *builtinCastIntAsJSONSig) vecEvalJSON(input *chunk.Chunk, result *chunk.Column) error {
+	return errors.Errorf("not implemented")
+}
+
+func (b *builtinCastJSONAsJSONSig) vectorized() bool {
+	return false
+}
+
+func (b *builtinCastJSONAsJSONSig) vecEvalJSON(input *chunk.Chunk, result *chunk.Column) error {
+	return errors.Errorf("not implemented")
+}
+
+func (b *builtinCastJSONAsStringSig) vectorized() bool {
+	return false
+}
+
+func (b *builtinCastJSONAsStringSig) vecEvalString(input *chunk.Chunk, result *chunk.Column) error {
+	return errors.Errorf("not implemented")
+}
+
+func (b *builtinCastDurationAsRealSig) vectorized() bool {
+	return false
+}
+
+func (b *builtinCastDurationAsRealSig) vecEvalReal(input *chunk.Chunk, result *chunk.Column) error {
+	return errors.Errorf("not implemented")
+}
+
+func (b *builtinCastJSONAsIntSig) vectorized() bool {
+	return false
+}
+
+func (b *builtinCastJSONAsIntSig) vecEvalInt(input *chunk.Chunk, result *chunk.Column) error {
+	return errors.Errorf("not implemented")
+}
+
+func (b *builtinCastRealAsDurationSig) vectorized() bool {
+	return false
+}
+
+func (b *builtinCastRealAsDurationSig) vecEvalDuration(input *chunk.Chunk, result *chunk.Column) error {
+	return errors.Errorf("not implemented")
+}
+
+func (b *builtinCastTimeAsDurationSig) vectorized() bool {
+	return false
+}
+
+func (b *builtinCastTimeAsDurationSig) vecEvalDuration(input *chunk.Chunk, result *chunk.Column) error {
+	return errors.Errorf("not implemented")
+}
+
+func (b *builtinCastDurationAsDurationSig) vectorized() bool {
+	return false
+}
+
+func (b *builtinCastDurationAsDurationSig) vecEvalDuration(input *chunk.Chunk, result *chunk.Column) error {
+	return errors.Errorf("not implemented")
+}
+
+func (b *builtinCastDurationAsStringSig) vectorized() bool {
+	return false
+}
+
+func (b *builtinCastDurationAsStringSig) vecEvalString(input *chunk.Chunk, result *chunk.Column) error {
+	return errors.Errorf("not implemented")
+}
+
+func (b *builtinCastDecimalAsRealSig) vectorized() bool {
+	return true
+}
 
 func (b *builtinCastDecimalAsRealSig) vecEvalReal(input *chunk.Chunk, result *chunk.Column) error {
-	n := input.NumRows()
+  n := input.NumRows()
 	buf, err := b.bufAllocator.get(types.ETDecimal, n)
 	if err != nil {
 		return err
@@ -188,257 +431,6 @@
 	return nil
 }
 
-func (b *builtinCastDecimalAsRealSig) vectorized() bool {
-	return true
-=======
-func (b *builtinCastTimeAsJSONSig) vectorized() bool {
-	return false
-}
-
-func (b *builtinCastTimeAsJSONSig) vecEvalJSON(input *chunk.Chunk, result *chunk.Column) error {
-	return errors.Errorf("not implemented")
-}
-
-func (b *builtinCastRealAsStringSig) vectorized() bool {
-	return false
-}
-
-func (b *builtinCastRealAsStringSig) vecEvalString(input *chunk.Chunk, result *chunk.Column) error {
-	return errors.Errorf("not implemented")
-}
-
-func (b *builtinCastDecimalAsStringSig) vectorized() bool {
-	return false
-}
-
-func (b *builtinCastDecimalAsStringSig) vecEvalString(input *chunk.Chunk, result *chunk.Column) error {
-	return errors.Errorf("not implemented")
-}
-
-func (b *builtinCastTimeAsDecimalSig) vectorized() bool {
-	return false
-}
-
-func (b *builtinCastTimeAsDecimalSig) vecEvalDecimal(input *chunk.Chunk, result *chunk.Column) error {
-	return errors.Errorf("not implemented")
-}
-
-func (b *builtinCastDurationAsIntSig) vectorized() bool {
-	return false
-}
-
-func (b *builtinCastDurationAsIntSig) vecEvalInt(input *chunk.Chunk, result *chunk.Column) error {
-	return errors.Errorf("not implemented")
-}
-
-func (b *builtinCastIntAsTimeSig) vectorized() bool {
-	return false
-}
-
-func (b *builtinCastIntAsTimeSig) vecEvalTime(input *chunk.Chunk, result *chunk.Column) error {
-	return errors.Errorf("not implemented")
-}
-
-func (b *builtinCastRealAsJSONSig) vectorized() bool {
-	return false
-}
-
-func (b *builtinCastRealAsJSONSig) vecEvalJSON(input *chunk.Chunk, result *chunk.Column) error {
-	return errors.Errorf("not implemented")
-}
-
-func (b *builtinCastJSONAsRealSig) vectorized() bool {
-	return false
-}
-
-func (b *builtinCastJSONAsRealSig) vecEvalReal(input *chunk.Chunk, result *chunk.Column) error {
-	return errors.Errorf("not implemented")
-}
-
-func (b *builtinCastJSONAsTimeSig) vectorized() bool {
-	return false
-}
-
-func (b *builtinCastJSONAsTimeSig) vecEvalTime(input *chunk.Chunk, result *chunk.Column) error {
-	return errors.Errorf("not implemented")
-}
-
-func (b *builtinCastRealAsTimeSig) vectorized() bool {
-	return false
-}
-
-func (b *builtinCastRealAsTimeSig) vecEvalTime(input *chunk.Chunk, result *chunk.Column) error {
-	return errors.Errorf("not implemented")
-}
-
-func (b *builtinCastDecimalAsDecimalSig) vectorized() bool {
-	return false
-}
-
-func (b *builtinCastDecimalAsDecimalSig) vecEvalDecimal(input *chunk.Chunk, result *chunk.Column) error {
-	return errors.Errorf("not implemented")
-}
-
-func (b *builtinCastDurationAsTimeSig) vectorized() bool {
-	return false
-}
-
-func (b *builtinCastDurationAsTimeSig) vecEvalTime(input *chunk.Chunk, result *chunk.Column) error {
-	return errors.Errorf("not implemented")
-}
-
-func (b *builtinCastIntAsStringSig) vectorized() bool {
-	return false
-}
-
-func (b *builtinCastIntAsStringSig) vecEvalString(input *chunk.Chunk, result *chunk.Column) error {
-	return errors.Errorf("not implemented")
-}
-
-func (b *builtinCastRealAsIntSig) vectorized() bool {
-	return false
-}
-
-func (b *builtinCastRealAsIntSig) vecEvalInt(input *chunk.Chunk, result *chunk.Column) error {
-	return errors.Errorf("not implemented")
-}
-
-func (b *builtinCastTimeAsRealSig) vectorized() bool {
-	return false
-}
-
-func (b *builtinCastTimeAsRealSig) vecEvalReal(input *chunk.Chunk, result *chunk.Column) error {
-	return errors.Errorf("not implemented")
-}
-
-func (b *builtinCastStringAsJSONSig) vectorized() bool {
-	return false
-}
-
-func (b *builtinCastStringAsJSONSig) vecEvalJSON(input *chunk.Chunk, result *chunk.Column) error {
-	return errors.Errorf("not implemented")
-}
-
-func (b *builtinCastRealAsDecimalSig) vectorized() bool {
-	return false
-}
-
-func (b *builtinCastRealAsDecimalSig) vecEvalDecimal(input *chunk.Chunk, result *chunk.Column) error {
-	return errors.Errorf("not implemented")
-}
-
-func (b *builtinCastStringAsIntSig) vectorized() bool {
-	return false
-}
-
-func (b *builtinCastStringAsIntSig) vecEvalInt(input *chunk.Chunk, result *chunk.Column) error {
-	return errors.Errorf("not implemented")
-}
-
-func (b *builtinCastStringAsDurationSig) vectorized() bool {
-	return false
-}
-
-func (b *builtinCastStringAsDurationSig) vecEvalDuration(input *chunk.Chunk, result *chunk.Column) error {
-	return errors.Errorf("not implemented")
-}
-
-func (b *builtinCastDurationAsDecimalSig) vectorized() bool {
-	return false
-}
-
-func (b *builtinCastDurationAsDecimalSig) vecEvalDecimal(input *chunk.Chunk, result *chunk.Column) error {
-	return errors.Errorf("not implemented")
-}
-
-func (b *builtinCastIntAsDecimalSig) vectorized() bool {
-	return false
-}
-
-func (b *builtinCastIntAsDecimalSig) vecEvalDecimal(input *chunk.Chunk, result *chunk.Column) error {
-	return errors.Errorf("not implemented")
-}
-
-func (b *builtinCastIntAsJSONSig) vectorized() bool {
-	return false
-}
-
-func (b *builtinCastIntAsJSONSig) vecEvalJSON(input *chunk.Chunk, result *chunk.Column) error {
-	return errors.Errorf("not implemented")
-}
-
-func (b *builtinCastJSONAsJSONSig) vectorized() bool {
-	return false
-}
-
-func (b *builtinCastJSONAsJSONSig) vecEvalJSON(input *chunk.Chunk, result *chunk.Column) error {
-	return errors.Errorf("not implemented")
-}
-
-func (b *builtinCastJSONAsStringSig) vectorized() bool {
-	return false
-}
-
-func (b *builtinCastJSONAsStringSig) vecEvalString(input *chunk.Chunk, result *chunk.Column) error {
-	return errors.Errorf("not implemented")
-}
-
-func (b *builtinCastDurationAsRealSig) vectorized() bool {
-	return false
-}
-
-func (b *builtinCastDurationAsRealSig) vecEvalReal(input *chunk.Chunk, result *chunk.Column) error {
-	return errors.Errorf("not implemented")
-}
-
-func (b *builtinCastJSONAsIntSig) vectorized() bool {
-	return false
-}
-
-func (b *builtinCastJSONAsIntSig) vecEvalInt(input *chunk.Chunk, result *chunk.Column) error {
-	return errors.Errorf("not implemented")
-}
-
-func (b *builtinCastRealAsDurationSig) vectorized() bool {
-	return false
-}
-
-func (b *builtinCastRealAsDurationSig) vecEvalDuration(input *chunk.Chunk, result *chunk.Column) error {
-	return errors.Errorf("not implemented")
-}
-
-func (b *builtinCastTimeAsDurationSig) vectorized() bool {
-	return false
-}
-
-func (b *builtinCastTimeAsDurationSig) vecEvalDuration(input *chunk.Chunk, result *chunk.Column) error {
-	return errors.Errorf("not implemented")
-}
-
-func (b *builtinCastDurationAsDurationSig) vectorized() bool {
-	return false
-}
-
-func (b *builtinCastDurationAsDurationSig) vecEvalDuration(input *chunk.Chunk, result *chunk.Column) error {
-	return errors.Errorf("not implemented")
-}
-
-func (b *builtinCastDurationAsStringSig) vectorized() bool {
-	return false
-}
-
-func (b *builtinCastDurationAsStringSig) vecEvalString(input *chunk.Chunk, result *chunk.Column) error {
-	return errors.Errorf("not implemented")
-}
-
-func (b *builtinCastDecimalAsRealSig) vectorized() bool {
-	return false
-}
-
-func (b *builtinCastDecimalAsRealSig) vecEvalReal(input *chunk.Chunk, result *chunk.Column) error {
-	return errors.Errorf("not implemented")
-}
-
 func (b *builtinCastDecimalAsTimeSig) vectorized() bool {
 	return false
 }
@@ -549,5 +541,4 @@
 
 func (b *builtinCastDurationAsJSONSig) vecEvalJSON(input *chunk.Chunk, result *chunk.Column) error {
 	return errors.Errorf("not implemented")
->>>>>>> 73432870
 }