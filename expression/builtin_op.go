// Copyright 2016 PingCAP, Inc.
//
// Licensed under the Apache License, Version 2.0 (the "License");
// you may not use this file except in compliance with the License.
// You may obtain a copy of the License at
//
//     http://www.apache.org/licenses/LICENSE-2.0
//
// Unless required by applicable law or agreed to in writing, software
// distributed under the License is distributed on an "AS IS" BASIS,
// See the License for the specific language governing permissions and
// limitations under the License.

package expression

import (
	"fmt"
	"math"

	"github.com/juju/errors"
	"github.com/pingcap/tidb/context"
	"github.com/pingcap/tidb/mysql"
	"github.com/pingcap/tidb/parser/opcode"
	"github.com/pingcap/tidb/util/types"
	"github.com/pingcap/tipb/go-tipb"
)

var (
	_ functionClass = &logicAndFunctionClass{}
	_ functionClass = &logicOrFunctionClass{}
	_ functionClass = &logicXorFunctionClass{}
	_ functionClass = &isTrueOrFalseFunctionClass{}
	_ functionClass = &unaryMinusFunctionClass{}
	_ functionClass = &isNullFunctionClass{}
	_ functionClass = &unaryNotFunctionClass{}
)

var (
	_ builtinFunc = &builtinLogicAndSig{}
	_ builtinFunc = &builtinLogicOrSig{}
	_ builtinFunc = &builtinLogicXorSig{}
	_ builtinFunc = &builtinRealIsTrueSig{}
	_ builtinFunc = &builtinDecimalIsTrueSig{}
	_ builtinFunc = &builtinIntIsTrueSig{}
	_ builtinFunc = &builtinRealIsFalseSig{}
	_ builtinFunc = &builtinDecimalIsFalseSig{}
	_ builtinFunc = &builtinIntIsFalseSig{}
	_ builtinFunc = &builtinUnaryMinusIntSig{}
	_ builtinFunc = &builtinDecimalIsNullSig{}
	_ builtinFunc = &builtinDurationIsNullSig{}
	_ builtinFunc = &builtinIntIsNullSig{}
	_ builtinFunc = &builtinRealIsNullSig{}
	_ builtinFunc = &builtinStringIsNullSig{}
	_ builtinFunc = &builtinTimeIsNullSig{}
	_ builtinFunc = &builtinUnaryNotSig{}
)

type logicAndFunctionClass struct {
	baseFunctionClass
}

func (c *logicAndFunctionClass) getFunction(ctx context.Context, args []Expression) (builtinFunc, error) {
	err := c.verifyArgs(args)
	if err != nil {
		return nil, errors.Trace(err)
	}
	bf := newBaseBuiltinFuncWithTp(args, ctx, types.ETInt, types.ETInt, types.ETInt)
	sig := &builtinLogicAndSig{bf}
	sig.setPbCode(tipb.ScalarFuncSig_LogicalAnd)
	sig.tp.Flen = 1
	return sig.setSelf(sig), nil
}

type builtinLogicAndSig struct {
	baseBuiltinFunc
}

func (b *builtinLogicAndSig) evalInt(row []types.Datum) (int64, bool, error) {
	sc := b.ctx.GetSessionVars().StmtCtx
	arg0, isNull0, err := b.args[0].EvalInt(row, sc)
	if err != nil || (!isNull0 && arg0 == 0) {
		return 0, false, errors.Trace(err)
	}
	arg1, isNull1, err := b.args[1].EvalInt(row, sc)
	if err != nil || (!isNull1 && arg1 == 0) {
		return 0, false, errors.Trace(err)
	}
	if isNull0 || isNull1 {
		return 0, true, nil
	}
	return 1, false, nil
}

type logicOrFunctionClass struct {
	baseFunctionClass
}

func (c *logicOrFunctionClass) getFunction(ctx context.Context, args []Expression) (builtinFunc, error) {
	err := c.verifyArgs(args)
	if err != nil {
		return nil, errors.Trace(err)
	}
	bf := newBaseBuiltinFuncWithTp(args, ctx, types.ETInt, types.ETInt, types.ETInt)
	bf.tp.Flen = 1
	sig := &builtinLogicOrSig{bf}
	sig.setPbCode(tipb.ScalarFuncSig_LogicalOr)
	return sig.setSelf(sig), nil
}

type builtinLogicOrSig struct {
	baseBuiltinFunc
}

func (b *builtinLogicOrSig) evalInt(row []types.Datum) (int64, bool, error) {
	sc := b.ctx.GetSessionVars().StmtCtx
	arg0, isNull0, err := b.args[0].EvalInt(row, sc)
	if err != nil {
		return 0, false, errors.Trace(err)
	}
	if !isNull0 && arg0 != 0 {
		return 1, false, nil
	}
	arg1, isNull1, err := b.args[1].EvalInt(row, sc)
	if err != nil {
		return 0, false, errors.Trace(err)
	}
	if !isNull1 && arg1 != 0 {
		return 1, false, nil
	}
	if isNull0 || isNull1 {
		return 0, true, nil
	}
	return 0, false, nil
}

type logicXorFunctionClass struct {
	baseFunctionClass
}

func (c *logicXorFunctionClass) getFunction(ctx context.Context, args []Expression) (builtinFunc, error) {
	err := c.verifyArgs(args)
	if err != nil {
		return nil, errors.Trace(err)
	}
	bf := newBaseBuiltinFuncWithTp(args, ctx, types.ETInt, types.ETInt, types.ETInt)
	sig := &builtinLogicXorSig{bf}
	sig.setPbCode(tipb.ScalarFuncSig_LogicalXor)
	sig.tp.Flen = 1
	return sig.setSelf(sig), nil
}

type builtinLogicXorSig struct {
	baseBuiltinFunc
}

func (b *builtinLogicXorSig) evalInt(row []types.Datum) (int64, bool, error) {
	sc := b.ctx.GetSessionVars().StmtCtx
	arg0, isNull, err := b.args[0].EvalInt(row, sc)
	if isNull || err != nil {
		return 0, isNull, errors.Trace(err)
	}
	arg1, isNull, err := b.args[1].EvalInt(row, sc)
	if isNull || err != nil {
		return 0, isNull, errors.Trace(err)
	}
	if (arg0 != 0 && arg1 != 0) || (arg0 == 0 && arg1 == 0) {
		return 0, false, nil
	}
	return 1, false, nil
}

type bitAndFunctionClass struct {
	baseFunctionClass
}

func (c *bitAndFunctionClass) getFunction(ctx context.Context, args []Expression) (builtinFunc, error) {
	err := c.verifyArgs(args)
	if err != nil {
		return nil, errors.Trace(err)
	}
	bf := newBaseBuiltinFuncWithTp(args, ctx, types.ETInt, types.ETInt, types.ETInt)
	sig := &builtinBitAndSig{bf}
	sig.setPbCode(tipb.ScalarFuncSig_BitAndSig)
	sig.tp.Flag |= mysql.UnsignedFlag
	return sig.setSelf(sig), nil
}

type builtinBitAndSig struct {
	baseBuiltinFunc
}

func (b *builtinBitAndSig) evalInt(row []types.Datum) (int64, bool, error) {
	sc := b.ctx.GetSessionVars().StmtCtx
	arg0, isNull, err := b.args[0].EvalInt(row, sc)
	if isNull || err != nil {
		return 0, isNull, errors.Trace(err)
	}
	arg1, isNull, err := b.args[1].EvalInt(row, sc)
	if isNull || err != nil {
		return 0, isNull, errors.Trace(err)
	}
	return arg0 & arg1, false, nil
}

type bitOrFunctionClass struct {
	baseFunctionClass
}

func (c *bitOrFunctionClass) getFunction(ctx context.Context, args []Expression) (builtinFunc, error) {
	err := c.verifyArgs(args)
	if err != nil {
		return nil, errors.Trace(err)
	}
	bf := newBaseBuiltinFuncWithTp(args, ctx, types.ETInt, types.ETInt, types.ETInt)
	sig := &builtinBitOrSig{bf}
	sig.setPbCode(tipb.ScalarFuncSig_BitOrSig)
	sig.tp.Flag |= mysql.UnsignedFlag
	return sig.setSelf(sig), nil
}

type builtinBitOrSig struct {
	baseBuiltinFunc
}

func (b *builtinBitOrSig) evalInt(row []types.Datum) (int64, bool, error) {
	sc := b.ctx.GetSessionVars().StmtCtx
	arg0, isNull, err := b.args[0].EvalInt(row, sc)
	if isNull || err != nil {
		return 0, isNull, errors.Trace(err)
	}
	arg1, isNull, err := b.args[1].EvalInt(row, sc)
	if isNull || err != nil {
		return 0, isNull, errors.Trace(err)
	}
	return arg0 | arg1, false, nil
}

type bitXorFunctionClass struct {
	baseFunctionClass
}

func (c *bitXorFunctionClass) getFunction(ctx context.Context, args []Expression) (builtinFunc, error) {
	err := c.verifyArgs(args)
	if err != nil {
		return nil, errors.Trace(err)
	}
	bf := newBaseBuiltinFuncWithTp(args, ctx, types.ETInt, types.ETInt, types.ETInt)
	sig := &builtinBitXorSig{bf}
	sig.setPbCode(tipb.ScalarFuncSig_BitXorSig)
	sig.tp.Flag |= mysql.UnsignedFlag
	return sig.setSelf(sig), nil
}

type builtinBitXorSig struct {
	baseBuiltinFunc
}

func (b *builtinBitXorSig) evalInt(row []types.Datum) (int64, bool, error) {
	sc := b.ctx.GetSessionVars().StmtCtx
	arg0, isNull, err := b.args[0].EvalInt(row, sc)
	if isNull || err != nil {
		return 0, isNull, errors.Trace(err)
	}
	arg1, isNull, err := b.args[1].EvalInt(row, sc)
	if isNull || err != nil {
		return 0, isNull, errors.Trace(err)
	}
	return arg0 ^ arg1, false, nil
}

type leftShiftFunctionClass struct {
	baseFunctionClass
}

func (c *leftShiftFunctionClass) getFunction(ctx context.Context, args []Expression) (builtinFunc, error) {
	err := c.verifyArgs(args)
	if err != nil {
		return nil, errors.Trace(err)
	}
	bf := newBaseBuiltinFuncWithTp(args, ctx, types.ETInt, types.ETInt, types.ETInt)
	sig := &builtinLeftShiftSig{bf}
	sig.tp.Flag |= mysql.UnsignedFlag
	return sig.setSelf(sig), nil
}

type builtinLeftShiftSig struct {
	baseBuiltinFunc
}

func (b *builtinLeftShiftSig) evalInt(row []types.Datum) (int64, bool, error) {
	sc := b.ctx.GetSessionVars().StmtCtx
	arg0, isNull, err := b.args[0].EvalInt(row, sc)
	if isNull || err != nil {
		return 0, isNull, errors.Trace(err)
	}
	arg1, isNull, err := b.args[1].EvalInt(row, sc)
	if isNull || err != nil {
		return 0, isNull, errors.Trace(err)
	}
	return int64(uint64(arg0) << uint64(arg1)), false, nil
}

type rightShiftFunctionClass struct {
	baseFunctionClass
}

func (c *rightShiftFunctionClass) getFunction(ctx context.Context, args []Expression) (builtinFunc, error) {
	err := c.verifyArgs(args)
	if err != nil {
		return nil, errors.Trace(err)
	}
	bf := newBaseBuiltinFuncWithTp(args, ctx, types.ETInt, types.ETInt, types.ETInt)
	sig := &builtinRightShiftSig{bf}
	sig.tp.Flag |= mysql.UnsignedFlag
	return sig.setSelf(sig), nil
}

type builtinRightShiftSig struct {
	baseBuiltinFunc
}

func (b *builtinRightShiftSig) evalInt(row []types.Datum) (int64, bool, error) {
	sc := b.ctx.GetSessionVars().StmtCtx
	arg0, isNull, err := b.args[0].EvalInt(row, sc)
	if isNull || err != nil {
		return 0, isNull, errors.Trace(err)
	}
	arg1, isNull, err := b.args[1].EvalInt(row, sc)
	if isNull || err != nil {
		return 0, isNull, errors.Trace(err)
	}
	return int64(uint64(arg0) >> uint64(arg1)), false, nil
}

type isTrueOrFalseFunctionClass struct {
	baseFunctionClass
	op opcode.Op
}

func (c *isTrueOrFalseFunctionClass) getFunction(ctx context.Context, args []Expression) (builtinFunc, error) {
	if err := c.verifyArgs(args); err != nil {
		return nil, errors.Trace(err)
	}

	argTp := args[0].GetType().EvalType()
	if argTp != types.ETReal && argTp != types.ETDecimal {
		argTp = types.ETInt
	}

	bf := newBaseBuiltinFuncWithTp(args, ctx, types.ETInt, argTp)
	bf.tp.Flen = 1

	var sig builtinFunc
	switch c.op {
	case opcode.IsTruth:
		switch argTp {
		case types.ETReal:
			sig = &builtinRealIsTrueSig{bf}
<<<<<<< HEAD
		case types.ETDecimal:
			sig = &builtinDecimalIsTrueSig{bf}
		case types.ETInt:
=======
			sig.setPbCode(tipb.ScalarFuncSig_RealIsTrue)
		case tpDecimal:
			sig = &builtinDecimalIsTrueSig{bf}
			sig.setPbCode(tipb.ScalarFuncSig_DecimalIsTrue)
		case tpInt:
>>>>>>> 45bdd69c
			sig = &builtinIntIsTrueSig{bf}
			sig.setPbCode(tipb.ScalarFuncSig_IntIsTrue)
		}
	case opcode.IsFalsity:
		switch argTp {
		case types.ETReal:
			sig = &builtinRealIsFalseSig{bf}
<<<<<<< HEAD
		case types.ETDecimal:
			sig = &builtinDecimalIsFalseSig{bf}
		case types.ETInt:
=======
			sig.setPbCode(tipb.ScalarFuncSig_RealIsFalse)
		case tpDecimal:
			sig = &builtinDecimalIsFalseSig{bf}
			sig.setPbCode(tipb.ScalarFuncSig_DecimalIsFalse)
		case tpInt:
>>>>>>> 45bdd69c
			sig = &builtinIntIsFalseSig{bf}
			sig.setPbCode(tipb.ScalarFuncSig_IntIsFalse)
		}
	}
	return sig.setSelf(sig), nil
}

type builtinRealIsTrueSig struct {
	baseBuiltinFunc
}

func (b *builtinRealIsTrueSig) evalInt(row []types.Datum) (int64, bool, error) {
	input, isNull, err := b.args[0].EvalReal(row, b.ctx.GetSessionVars().StmtCtx)
	if err != nil {
		return 0, true, errors.Trace(err)
	}
	if isNull || input == 0 {
		return 0, false, nil
	}
	return 1, false, nil
}

type builtinDecimalIsTrueSig struct {
	baseBuiltinFunc
}

func (b *builtinDecimalIsTrueSig) evalInt(row []types.Datum) (int64, bool, error) {
	input, isNull, err := b.args[0].EvalDecimal(row, b.ctx.GetSessionVars().StmtCtx)
	if err != nil {
		return 0, true, errors.Trace(err)
	}
	if isNull || input.IsZero() {
		return 0, false, nil
	}
	return 1, false, nil
}

type builtinIntIsTrueSig struct {
	baseBuiltinFunc
}

func (b *builtinIntIsTrueSig) evalInt(row []types.Datum) (int64, bool, error) {
	input, isNull, err := b.args[0].EvalInt(row, b.ctx.GetSessionVars().StmtCtx)
	if err != nil {
		return 0, true, errors.Trace(err)
	}
	if isNull || input == 0 {
		return 0, false, nil
	}
	return 1, false, nil
}

type builtinRealIsFalseSig struct {
	baseBuiltinFunc
}

func (b *builtinRealIsFalseSig) evalInt(row []types.Datum) (int64, bool, error) {
	input, isNull, err := b.args[0].EvalReal(row, b.ctx.GetSessionVars().StmtCtx)
	if err != nil {
		return 0, true, errors.Trace(err)
	}
	if isNull || input != 0 {
		return 0, false, nil
	}
	return 1, false, nil
}

type builtinDecimalIsFalseSig struct {
	baseBuiltinFunc
}

func (b *builtinDecimalIsFalseSig) evalInt(row []types.Datum) (int64, bool, error) {
	input, isNull, err := b.args[0].EvalDecimal(row, b.ctx.GetSessionVars().StmtCtx)
	if err != nil {
		return 0, true, errors.Trace(err)
	}
	if isNull || !input.IsZero() {
		return 0, false, nil
	}
	return 1, false, nil
}

type builtinIntIsFalseSig struct {
	baseBuiltinFunc
}

func (b *builtinIntIsFalseSig) evalInt(row []types.Datum) (int64, bool, error) {
	input, isNull, err := b.args[0].EvalInt(row, b.ctx.GetSessionVars().StmtCtx)
	if err != nil {
		return 0, true, errors.Trace(err)
	}
	if isNull || input != 0 {
		return 0, false, nil
	}
	return 1, false, nil
}

type bitNegFunctionClass struct {
	baseFunctionClass
}

func (c *bitNegFunctionClass) getFunction(ctx context.Context, args []Expression) (builtinFunc, error) {
	if err := c.verifyArgs(args); err != nil {
		return nil, errors.Trace(err)
	}
	bf := newBaseBuiltinFuncWithTp(args, ctx, types.ETInt, types.ETInt)
	bf.tp.Flag |= mysql.UnsignedFlag
	sig := &builtinBitNegSig{bf}
	sig.setPbCode(tipb.ScalarFuncSig_BitNegSig)
	return sig.setSelf(sig), nil
}

type builtinBitNegSig struct {
	baseBuiltinFunc
}

func (b *builtinBitNegSig) evalInt(row []types.Datum) (int64, bool, error) {
	sc := b.ctx.GetSessionVars().StmtCtx
	arg, isNull, err := b.args[0].EvalInt(row, sc)
	if isNull || err != nil {
		return 0, isNull, errors.Trace(err)
	}
	return ^arg, false, nil
}

type unaryNotFunctionClass struct {
	baseFunctionClass
}

func (c *unaryNotFunctionClass) getFunction(ctx context.Context, args []Expression) (builtinFunc, error) {
	if err := c.verifyArgs(args); err != nil {
		return nil, errors.Trace(err)
	}

	bf := newBaseBuiltinFuncWithTp(args, ctx, types.ETInt, types.ETInt)
	bf.tp.Flen = 1

	sig := &builtinUnaryNotSig{bf}
	sig.setPbCode(tipb.ScalarFuncSig_UnaryNot)
	return sig.setSelf(sig), nil
}

type builtinUnaryNotSig struct {
	baseBuiltinFunc
}

func (b *builtinUnaryNotSig) evalInt(row []types.Datum) (int64, bool, error) {
	sc := b.ctx.GetSessionVars().StmtCtx
	arg, isNull, err := b.args[0].EvalInt(row, sc)
	if isNull || err != nil {
		return 0, isNull, errors.Trace(err)
	}
	if arg != 0 {
		return 0, false, nil
	}
	return 1, false, nil
}

type unaryMinusFunctionClass struct {
	baseFunctionClass
}

func (c *unaryMinusFunctionClass) handleIntOverflow(arg *Constant) (overflow bool) {
	if mysql.HasUnsignedFlag(arg.GetType().Flag) {
		uval := arg.Value.GetUint64()
		// -math.MinInt64 is 9223372036854775808, so if uval is more than 9223372036854775808, like
		// 9223372036854775809, -9223372036854775809 is less than math.MinInt64, overflow occurs.
		if uval > uint64(-math.MinInt64) {
			return true
		}
	} else {
		val := arg.Value.GetInt64()
		// The math.MinInt64 is -9223372036854775808, the math.MaxInt64 is 9223372036854775807,
		// which is less than abs(-9223372036854775808). When val == math.MinInt64, overflow occurs.
		if val == math.MinInt64 {
			return true
		}
	}
	return false
}

// typeInfer infers unaryMinus function return type. when the arg is an int constant and overflow,
// typerInfer will infers the return type as types.ETDecimal, not types.ETInt.
func (c *unaryMinusFunctionClass) typeInfer(argExpr Expression, ctx context.Context) (types.EvalType, bool) {
	tp := argExpr.GetType().EvalType()
	if tp != types.ETInt && tp != types.ETDecimal {
		tp = types.ETReal
	}

	sc := ctx.GetSessionVars().StmtCtx
	overflow := false
	// TODO: Handle float overflow.
	if arg, ok := argExpr.(*Constant); sc.InSelectStmt && ok &&
		tp == types.ETInt {
		overflow = c.handleIntOverflow(arg)
		if overflow {
			tp = types.ETDecimal
		}
	}
	return tp, overflow
}

func (c *unaryMinusFunctionClass) getFunction(ctx context.Context, args []Expression) (sig builtinFunc, err error) {
	if err = c.verifyArgs(args); err != nil {
		return nil, errors.Trace(err)
	}

	argExpr, argExprTp := args[0], args[0].GetType()
	_, intOverflow := c.typeInfer(argExpr, ctx)

	var bf baseBuiltinFunc
	switch argExprTp.EvalType() {
	case types.ETInt:
		if intOverflow {
			bf = newBaseBuiltinFuncWithTp(args, ctx, types.ETDecimal, types.ETDecimal)
			sig = &builtinUnaryMinusDecimalSig{bf, true}
			sig.setPbCode(tipb.ScalarFuncSig_UnaryMinusDecimal)
		} else {
			bf = newBaseBuiltinFuncWithTp(args, ctx, types.ETInt, types.ETInt)
			sig = &builtinUnaryMinusIntSig{bf}
			sig.setPbCode(tipb.ScalarFuncSig_UnaryMinusInt)
		}
		bf.tp.Decimal = 0
	case types.ETDecimal:
		bf = newBaseBuiltinFuncWithTp(args, ctx, types.ETDecimal, types.ETDecimal)
		bf.tp.Decimal = argExprTp.Decimal
		sig = &builtinUnaryMinusDecimalSig{bf, false}
		sig.setPbCode(tipb.ScalarFuncSig_UnaryMinusDecimal)
	case types.ETReal:
		bf = newBaseBuiltinFuncWithTp(args, ctx, types.ETReal, types.ETReal)
		sig = &builtinUnaryMinusRealSig{bf}
		sig.setPbCode(tipb.ScalarFuncSig_UnaryMinusReal)
	default:
		tp := argExpr.GetType().Tp
		if types.IsTypeTime(tp) || tp == mysql.TypeDuration {
			bf = newBaseBuiltinFuncWithTp(args, ctx, types.ETDecimal, types.ETDecimal)
			sig = &builtinUnaryMinusDecimalSig{bf, false}
			sig.setPbCode(tipb.ScalarFuncSig_UnaryMinusDecimal)
		} else {
			bf = newBaseBuiltinFuncWithTp(args, ctx, types.ETReal, types.ETReal)
			sig = &builtinUnaryMinusRealSig{bf}
			sig.setPbCode(tipb.ScalarFuncSig_UnaryMinusReal)
		}
	}
	bf.tp.Flen = argExprTp.Flen + 1
	return sig.setSelf(sig), errors.Trace(err)
}

type builtinUnaryMinusIntSig struct {
	baseBuiltinFunc
}

func (b *builtinUnaryMinusIntSig) evalInt(row []types.Datum) (res int64, isNull bool, err error) {
	var val int64
	val, isNull, err = b.args[0].EvalInt(row, b.getCtx().GetSessionVars().StmtCtx)
	if err != nil || isNull {
		return val, isNull, errors.Trace(err)
	}

	if mysql.HasUnsignedFlag(b.args[0].GetType().Flag) {
		uval := uint64(val)
		if uval > uint64(-math.MinInt64) {
			return 0, false, types.ErrOverflow.GenByArgs("BIGINT", fmt.Sprintf("-%v", uval))
		} else if uval == uint64(-math.MinInt64) {
			return math.MinInt64, false, nil
		}
	} else if val == math.MinInt64 {
		return 0, false, types.ErrOverflow.GenByArgs("BIGINT", fmt.Sprintf("-%v", val))
	}
	return -val, false, errors.Trace(err)
}

type builtinUnaryMinusDecimalSig struct {
	baseBuiltinFunc

	constantArgOverflow bool
}

func (b *builtinUnaryMinusDecimalSig) evalDecimal(row []types.Datum) (*types.MyDecimal, bool, error) {
	sc := b.getCtx().GetSessionVars().StmtCtx

	var dec *types.MyDecimal
	dec, isNull, err := b.args[0].EvalDecimal(row, sc)
	if err != nil || isNull {
		return dec, isNull, errors.Trace(err)
	}

	to := new(types.MyDecimal)
	err = types.DecimalSub(new(types.MyDecimal), dec, to)
	return to, false, errors.Trace(err)
}

type builtinUnaryMinusRealSig struct {
	baseBuiltinFunc
}

func (b *builtinUnaryMinusRealSig) evalReal(row []types.Datum) (float64, bool, error) {
	sc := b.getCtx().GetSessionVars().StmtCtx
	val, isNull, err := b.args[0].EvalReal(row, sc)
	return -val, isNull, errors.Trace(err)
}

type isNullFunctionClass struct {
	baseFunctionClass
}

func (c *isNullFunctionClass) getFunction(ctx context.Context, args []Expression) (builtinFunc, error) {
	if err := c.verifyArgs(args); err != nil {
		return nil, errors.Trace(err)
	}
	argTp := args[0].GetType().EvalType()
	if argTp == types.ETTimestamp {
		argTp = types.ETDatetime
	} else if argTp == types.ETJson {
		argTp = types.ETString
	}
	bf := newBaseBuiltinFuncWithTp(args, ctx, types.ETInt, argTp)
	bf.tp.Flen = 1
	var sig builtinFunc
	switch argTp {
	case types.ETInt:
		sig = &builtinIntIsNullSig{bf}
		sig.setPbCode(tipb.ScalarFuncSig_IntIsNull)
	case types.ETDecimal:
		sig = &builtinDecimalIsNullSig{bf}
		sig.setPbCode(tipb.ScalarFuncSig_DecimalIsNull)
	case types.ETReal:
		sig = &builtinRealIsNullSig{bf}
		sig.setPbCode(tipb.ScalarFuncSig_RealIsNull)
	case types.ETDatetime:
		sig = &builtinTimeIsNullSig{bf}
		sig.setPbCode(tipb.ScalarFuncSig_TimeIsNull)
	case types.ETDuration:
		sig = &builtinDurationIsNullSig{bf}
		sig.setPbCode(tipb.ScalarFuncSig_DurationIsNull)
	case types.ETString:
		sig = &builtinStringIsNullSig{bf}
		sig.setPbCode(tipb.ScalarFuncSig_StringIsNull)
	default:
		panic("unexpected types.EvalType")
	}
	return sig.setSelf(sig), nil
}

type builtinDecimalIsNullSig struct {
	baseBuiltinFunc
}

func evalIsNull(isNull bool, err error) (int64, bool, error) {
	if err != nil {
		return 0, true, errors.Trace(err)
	}
	if isNull {
		return 1, false, nil
	}
	return 0, false, nil
}

func (b *builtinDecimalIsNullSig) evalInt(row []types.Datum) (int64, bool, error) {
	_, isNull, err := b.args[0].EvalDecimal(row, b.ctx.GetSessionVars().StmtCtx)
	return evalIsNull(isNull, err)
}

type builtinDurationIsNullSig struct {
	baseBuiltinFunc
}

func (b *builtinDurationIsNullSig) evalInt(row []types.Datum) (int64, bool, error) {
	_, isNull, err := b.args[0].EvalDuration(row, b.ctx.GetSessionVars().StmtCtx)
	return evalIsNull(isNull, err)
}

type builtinIntIsNullSig struct {
	baseBuiltinFunc
}

func (b *builtinIntIsNullSig) evalInt(row []types.Datum) (int64, bool, error) {
	_, isNull, err := b.args[0].EvalInt(row, b.ctx.GetSessionVars().StmtCtx)
	return evalIsNull(isNull, err)
}

type builtinRealIsNullSig struct {
	baseBuiltinFunc
}

func (b *builtinRealIsNullSig) evalInt(row []types.Datum) (int64, bool, error) {
	_, isNull, err := b.args[0].EvalReal(row, b.ctx.GetSessionVars().StmtCtx)
	return evalIsNull(isNull, err)
}

type builtinStringIsNullSig struct {
	baseBuiltinFunc
}

func (b *builtinStringIsNullSig) evalInt(row []types.Datum) (int64, bool, error) {
	_, isNull, err := b.args[0].EvalString(row, b.ctx.GetSessionVars().StmtCtx)
	return evalIsNull(isNull, err)
}

type builtinTimeIsNullSig struct {
	baseBuiltinFunc
}

func (b *builtinTimeIsNullSig) evalInt(row []types.Datum) (int64, bool, error) {
	_, isNull, err := b.args[0].EvalTime(row, b.ctx.GetSessionVars().StmtCtx)
	return evalIsNull(isNull, err)
}<|MERGE_RESOLUTION|>--- conflicted
+++ resolved
@@ -356,17 +356,11 @@
 		switch argTp {
 		case types.ETReal:
 			sig = &builtinRealIsTrueSig{bf}
-<<<<<<< HEAD
+			sig.setPbCode(tipb.ScalarFuncSig_RealIsTrue)
 		case types.ETDecimal:
 			sig = &builtinDecimalIsTrueSig{bf}
+			sig.setPbCode(tipb.ScalarFuncSig_DecimalIsTrue)
 		case types.ETInt:
-=======
-			sig.setPbCode(tipb.ScalarFuncSig_RealIsTrue)
-		case tpDecimal:
-			sig = &builtinDecimalIsTrueSig{bf}
-			sig.setPbCode(tipb.ScalarFuncSig_DecimalIsTrue)
-		case tpInt:
->>>>>>> 45bdd69c
 			sig = &builtinIntIsTrueSig{bf}
 			sig.setPbCode(tipb.ScalarFuncSig_IntIsTrue)
 		}
@@ -374,17 +368,11 @@
 		switch argTp {
 		case types.ETReal:
 			sig = &builtinRealIsFalseSig{bf}
-<<<<<<< HEAD
+			sig.setPbCode(tipb.ScalarFuncSig_RealIsFalse)
 		case types.ETDecimal:
 			sig = &builtinDecimalIsFalseSig{bf}
+			sig.setPbCode(tipb.ScalarFuncSig_DecimalIsFalse)
 		case types.ETInt:
-=======
-			sig.setPbCode(tipb.ScalarFuncSig_RealIsFalse)
-		case tpDecimal:
-			sig = &builtinDecimalIsFalseSig{bf}
-			sig.setPbCode(tipb.ScalarFuncSig_DecimalIsFalse)
-		case tpInt:
->>>>>>> 45bdd69c
 			sig = &builtinIntIsFalseSig{bf}
 			sig.setPbCode(tipb.ScalarFuncSig_IntIsFalse)
 		}
