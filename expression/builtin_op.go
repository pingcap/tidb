// Copyright 2016 PingCAP, Inc.
//
// Licensed under the Apache License, Version 2.0 (the "License");
// you may not use this file except in compliance with the License.
// You may obtain a copy of the License at
//
//     http://www.apache.org/licenses/LICENSE-2.0
//
// Unless required by applicable law or agreed to in writing, software
// distributed under the License is distributed on an "AS IS" BASIS,
// See the License for the specific language governing permissions and
// limitations under the License.

package expression

import (
	"fmt"
	"math"

	"github.com/juju/errors"
	"github.com/pingcap/tidb/context"
	"github.com/pingcap/tidb/mysql"
	"github.com/pingcap/tidb/parser/opcode"
	"github.com/pingcap/tidb/util/types"
)

var (
	_ functionClass = &logicAndFunctionClass{}
	_ functionClass = &logicOrFunctionClass{}
	_ functionClass = &logicXorFunctionClass{}
	_ functionClass = &isTrueOpFunctionClass{}
	_ functionClass = &unaryOpFunctionClass{}
	_ functionClass = &unaryMinusFunctionClass{}
	_ functionClass = &isNullFunctionClass{}
)

var (
	_ builtinFunc = &builtinLogicAndSig{}
	_ builtinFunc = &builtinLogicOrSig{}
	_ builtinFunc = &builtinLogicXorSig{}
	_ builtinFunc = &builtinIsTrueOpSig{}
	_ builtinFunc = &builtinUnaryOpSig{}
	_ builtinFunc = &builtinUnaryMinusIntSig{}
	_ builtinFunc = &builtinIsNullSig{}
)

type logicAndFunctionClass struct {
	baseFunctionClass
}

func (c *logicAndFunctionClass) getFunction(args []Expression, ctx context.Context) (builtinFunc, error) {
	err := c.verifyArgs(args)
	if err != nil {
		return nil, errors.Trace(err)
	}
	bf, err := newBaseBuiltinFuncWithTp(args, ctx, tpInt, tpInt, tpInt)
	if err != nil {
		return nil, errors.Trace(err)
	}
	sig := &builtinLogicAndSig{baseIntBuiltinFunc{bf}}
	sig.tp.Flen = 1
	return sig.setSelf(sig), nil
}

type builtinLogicAndSig struct {
	baseIntBuiltinFunc
}

func (b *builtinLogicAndSig) evalInt(row []types.Datum) (int64, bool, error) {
	sc := b.ctx.GetSessionVars().StmtCtx
	arg0, isNull0, err := b.args[0].EvalInt(row, sc)
	if err != nil || (!isNull0 && arg0 == 0) {
		return 0, false, errors.Trace(err)
	}
	arg1, isNull1, err := b.args[1].EvalInt(row, sc)
	if err != nil || (!isNull1 && arg1 == 0) {
		return 0, false, errors.Trace(err)
	}
	if isNull0 || isNull1 {
		return 0, true, nil
	}
	return 1, false, nil
}

type logicOrFunctionClass struct {
	baseFunctionClass
}

func (c *logicOrFunctionClass) getFunction(args []Expression, ctx context.Context) (builtinFunc, error) {
	err := c.verifyArgs(args)
	if err != nil {
		return nil, errors.Trace(err)
	}
	bf, err := newBaseBuiltinFuncWithTp(args, ctx, tpInt, tpInt, tpInt)
	if err != nil {
		return nil, errors.Trace(err)
	}
	bf.tp.Flen = 1
	sig := &builtinLogicOrSig{baseIntBuiltinFunc{bf}}
	return sig.setSelf(sig), nil
}

type builtinLogicOrSig struct {
	baseIntBuiltinFunc
}

func (b *builtinLogicOrSig) evalInt(row []types.Datum) (int64, bool, error) {
	sc := b.ctx.GetSessionVars().StmtCtx
	arg0, isNull0, err := b.args[0].EvalInt(row, sc)
	if err != nil {
		return 0, false, errors.Trace(err)
	}
	if !isNull0 && arg0 != 0 {
		return 1, false, nil
	}
	arg1, isNull1, err := b.args[1].EvalInt(row, sc)
	if err != nil {
		return 0, false, errors.Trace(err)
	}
	if !isNull1 && arg1 != 0 {
		return 1, false, nil
	}
	if isNull0 || isNull1 {
		return 0, true, nil
	}
	return 0, false, nil
}

type logicXorFunctionClass struct {
	baseFunctionClass
}

func (c *logicXorFunctionClass) getFunction(args []Expression, ctx context.Context) (builtinFunc, error) {
	sig := &builtinLogicXorSig{newBaseBuiltinFunc(args, ctx)}
	return sig.setSelf(sig), errors.Trace(c.verifyArgs(args))
}

type builtinLogicXorSig struct {
	baseBuiltinFunc
}

func (b *builtinLogicXorSig) eval(row []types.Datum) (d types.Datum, err error) {
	args, err := b.evalArgs(row)
	if err != nil {
		return types.Datum{}, errors.Trace(err)
	}
	leftDatum := args[0]
	righDatum := args[1]
	if leftDatum.IsNull() || righDatum.IsNull() {
		return
	}
	sc := b.ctx.GetSessionVars().StmtCtx
	x, err := leftDatum.ToBool(sc)
	if err != nil {
		return d, errors.Trace(err)
	}

	y, err := righDatum.ToBool(sc)
	if err != nil {
		return d, errors.Trace(err)
	}
	if x == y {
		d.SetInt64(zeroI64)
	} else {
		d.SetInt64(oneI64)
	}
	return
}

type bitAndFunctionClass struct {
	baseFunctionClass
}

func (c *bitAndFunctionClass) getFunction(args []Expression, ctx context.Context) (builtinFunc, error) {
	err := c.verifyArgs(args)
	if err != nil {
		return nil, errors.Trace(err)
	}
	bf, err := newBaseBuiltinFuncWithTp(args, ctx, tpInt, tpInt, tpInt)
	if err != nil {
		return nil, errors.Trace(err)
	}
	sig := &builtinBitAndSig{baseIntBuiltinFunc{bf}}
	sig.tp.Flag |= mysql.UnsignedFlag
	return sig.setSelf(sig), nil
}

type builtinBitAndSig struct {
	baseIntBuiltinFunc
}

func (b *builtinBitAndSig) evalInt(row []types.Datum) (int64, bool, error) {
	sc := b.ctx.GetSessionVars().StmtCtx
	arg0, isNull, err := b.args[0].EvalInt(row, sc)
	if isNull || err != nil {
		return 0, isNull, errors.Trace(err)
	}
	arg1, isNull, err := b.args[1].EvalInt(row, sc)
	if isNull || err != nil {
		return 0, isNull, errors.Trace(err)
	}
	return arg0 & arg1, false, nil
}

type bitOrFunctionClass struct {
	baseFunctionClass
}

func (c *bitOrFunctionClass) getFunction(args []Expression, ctx context.Context) (builtinFunc, error) {
	err := c.verifyArgs(args)
	if err != nil {
		return nil, errors.Trace(err)
	}
	bf, err := newBaseBuiltinFuncWithTp(args, ctx, tpInt, tpInt, tpInt)
	if err != nil {
		return nil, errors.Trace(err)
	}
	sig := &builtinBitOrSig{baseIntBuiltinFunc{bf}}
	sig.tp.Flag |= mysql.UnsignedFlag
	return sig.setSelf(sig), nil
}

type builtinBitOrSig struct {
	baseIntBuiltinFunc
}

func (b *builtinBitOrSig) evalInt(row []types.Datum) (int64, bool, error) {
	sc := b.ctx.GetSessionVars().StmtCtx
	arg0, isNull, err := b.args[0].EvalInt(row, sc)
	if isNull || err != nil {
		return 0, isNull, errors.Trace(err)
	}
<<<<<<< HEAD
	arg1, isNull, err := b.args[1].EvalInt(row, sc)
	if isNull || err != nil {
		return 0, isNull, errors.Trace(err)
=======

	// use a int64 for bit operator, return uint64
	switch s.op {
	case opcode.And:
		d.SetUint64(uint64(x & y))
	default:
		return d, errInvalidOperation.Gen("invalid op %v in bit operation", s.op)
>>>>>>> c844ad7c
	}
	return arg0 | arg1, false, nil
}

type bitOrFunctionClass struct {
	baseFunctionClass
}

func (c *bitOrFunctionClass) getFunction(args []Expression, ctx context.Context) (builtinFunc, error) {
	err := c.verifyArgs(args)
	if err != nil {
		return nil, errors.Trace(err)
	}
	bf, err := newBaseBuiltinFuncWithTp(args, ctx, tpInt, tpInt, tpInt)
	if err != nil {
		return nil, errors.Trace(err)
	}
	sig := &builtinBitOrSig{baseIntBuiltinFunc{bf}}
	sig.tp.Flag |= mysql.UnsignedFlag
	return sig.setSelf(sig), nil
}

type builtinBitOrSig struct {
	baseIntBuiltinFunc
}

func (b *builtinBitOrSig) evalInt(row []types.Datum) (int64, bool, error) {
	sc := b.ctx.GetSessionVars().StmtCtx
	arg0, isNull, err := b.args[0].EvalInt(row, sc)
	if isNull || err != nil {
		return 0, isNull, errors.Trace(err)
	}
	arg1, isNull, err := b.args[1].EvalInt(row, sc)
	if isNull || err != nil {
		return 0, isNull, errors.Trace(err)
	}
	return arg0 | arg1, false, nil
}

type bitXorFunctionClass struct {
	baseFunctionClass
}

func (c *bitXorFunctionClass) getFunction(args []Expression, ctx context.Context) (builtinFunc, error) {
	err := c.verifyArgs(args)
	if err != nil {
		return nil, errors.Trace(err)
	}
	bf, err := newBaseBuiltinFuncWithTp(args, ctx, tpInt, tpInt, tpInt)
	if err != nil {
		return nil, errors.Trace(err)
	}
	sig := &builtinBitXorSig{baseIntBuiltinFunc{bf}}
	sig.tp.Flag |= mysql.UnsignedFlag
	return sig.setSelf(sig), nil
}

type builtinBitXorSig struct {
	baseIntBuiltinFunc
}

func (b *builtinBitXorSig) evalInt(row []types.Datum) (int64, bool, error) {
	sc := b.ctx.GetSessionVars().StmtCtx
	arg0, isNull, err := b.args[0].EvalInt(row, sc)
	if isNull || err != nil {
		return 0, isNull, errors.Trace(err)
	}
	arg1, isNull, err := b.args[1].EvalInt(row, sc)
	if isNull || err != nil {
		return 0, isNull, errors.Trace(err)
	}
	return arg0 ^ arg1, false, nil
}

type leftShiftFunctionClass struct {
	baseFunctionClass
}

func (c *leftShiftFunctionClass) getFunction(args []Expression, ctx context.Context) (builtinFunc, error) {
	err := c.verifyArgs(args)
	if err != nil {
		return nil, errors.Trace(err)
	}
	bf, err := newBaseBuiltinFuncWithTp(args, ctx, tpInt, tpInt, tpInt)
	if err != nil {
		return nil, errors.Trace(err)
	}
	sig := &builtinLeftShiftSig{baseIntBuiltinFunc{bf}}
	sig.tp.Flag |= mysql.UnsignedFlag
	return sig.setSelf(sig), nil
}

type builtinLeftShiftSig struct {
	baseIntBuiltinFunc
}

func (b *builtinLeftShiftSig) evalInt(row []types.Datum) (int64, bool, error) {
	sc := b.ctx.GetSessionVars().StmtCtx
	arg0, isNull, err := b.args[0].EvalInt(row, sc)
	if isNull || err != nil {
		return 0, isNull, errors.Trace(err)
	}
	arg1, isNull, err := b.args[1].EvalInt(row, sc)
	if isNull || err != nil {
		return 0, isNull, errors.Trace(err)
	}
	return int64(uint64(arg0) << uint64(arg1)), false, nil
}

type rightShiftFunctionClass struct {
	baseFunctionClass
}

func (c *rightShiftFunctionClass) getFunction(args []Expression, ctx context.Context) (builtinFunc, error) {
	err := c.verifyArgs(args)
	if err != nil {
		return nil, errors.Trace(err)
	}
	bf, err := newBaseBuiltinFuncWithTp(args, ctx, tpInt, tpInt, tpInt)
	if err != nil {
		return nil, errors.Trace(err)
	}
	sig := &builtinRightShiftSig{baseIntBuiltinFunc{bf}}
	sig.tp.Flag |= mysql.UnsignedFlag
	return sig.setSelf(sig), nil
}

type builtinRightShiftSig struct {
	baseIntBuiltinFunc
}

func (b *builtinRightShiftSig) evalInt(row []types.Datum) (int64, bool, error) {
	sc := b.ctx.GetSessionVars().StmtCtx
	arg0, isNull, err := b.args[0].EvalInt(row, sc)
	if isNull || err != nil {
		return 0, isNull, errors.Trace(err)
	}
	arg1, isNull, err := b.args[1].EvalInt(row, sc)
	if isNull || err != nil {
		return 0, isNull, errors.Trace(err)
	}
	return int64(uint64(arg0) >> uint64(arg1)), false, nil
}

type isTrueOpFunctionClass struct {
	baseFunctionClass

	op opcode.Op
}

func (c *isTrueOpFunctionClass) getFunction(args []Expression, ctx context.Context) (builtinFunc, error) {
	sig := &builtinIsTrueOpSig{newBaseBuiltinFunc(args, ctx), c.op}
	return sig.setSelf(sig), errors.Trace(c.verifyArgs(args))
}

type builtinIsTrueOpSig struct {
	baseBuiltinFunc

	op opcode.Op
}

func (b *builtinIsTrueOpSig) eval(row []types.Datum) (d types.Datum, err error) {
	args, err := b.evalArgs(row)
	if err != nil {
		return types.Datum{}, errors.Trace(err)
	}
	var boolVal bool
	if !args[0].IsNull() {
		iVal, err := args[0].ToBool(b.ctx.GetSessionVars().StmtCtx)
		if err != nil {
			return d, errors.Trace(err)
		}
		if (b.op == opcode.IsTruth && iVal == 1) || (b.op == opcode.IsFalsity && iVal == 0) {
			boolVal = true
		}
	}
	d.SetInt64(boolToInt64(boolVal))
	return
}

type unaryOpFunctionClass struct {
	baseFunctionClass

	op opcode.Op
}

func (c *unaryOpFunctionClass) getFunction(args []Expression, ctx context.Context) (builtinFunc, error) {
	sig := &builtinUnaryOpSig{newBaseBuiltinFunc(args, ctx), c.op}
	return sig.setSelf(sig), errors.Trace(c.verifyArgs(args))
}

type builtinUnaryOpSig struct {
	baseBuiltinFunc

	op opcode.Op
}

func (b *builtinUnaryOpSig) eval(row []types.Datum) (d types.Datum, err error) {
	args, err := b.evalArgs(row)
	if err != nil {
		return types.Datum{}, errors.Trace(err)
	}
	defer func() {
		if er := recover(); er != nil {
			err = errors.Errorf("%v", er)
		}
	}()
	aDatum := args[0]
	if aDatum.IsNull() {
		return
	}
	sc := b.ctx.GetSessionVars().StmtCtx
	switch b.op {
	case opcode.Not:
		var n int64
		n, err = aDatum.ToBool(sc)
		if err != nil {
			err = errors.Trace(err)
		} else if n == 0 {
			d.SetInt64(1)
		} else {
			d.SetInt64(0)
		}
	case opcode.BitNeg:
		var n int64
		// for bit operation, we will use int64 first, then return uint64
		n, err = aDatum.ToInt64(sc)
		if err != nil {
			return d, errors.Trace(err)
		}
		d.SetUint64(uint64(^n))
	case opcode.Plus:
		switch aDatum.Kind() {
		case types.KindInt64,
			types.KindUint64,
			types.KindFloat64,
			types.KindFloat32,
			types.KindMysqlDuration,
			types.KindMysqlTime,
			types.KindString,
			types.KindMysqlDecimal,
			types.KindBytes,
			types.KindMysqlHex,
			types.KindMysqlBit,
			types.KindMysqlEnum,
			types.KindMysqlSet:
			d = aDatum
		default:
			return d, errInvalidOperation.Gen("Unsupported type %v for op.Plus", aDatum.Kind())
		}
	default:
		return d, errInvalidOperation.Gen("Unsupported op %v for unary op", b.op)
	}
	return
}

type unaryMinusFunctionClass struct {
	baseFunctionClass
}

func (b *unaryMinusFunctionClass) handleIntOverflow(arg *Constant) (overflow bool) {
	if mysql.HasUnsignedFlag(arg.GetType().Flag) {
		uval := arg.Value.GetUint64()
		// -math.MinInt64 is 9223372036854775808, so if uval is more than 9223372036854775808, like
		// 9223372036854775809, -9223372036854775809 is less than math.MinInt64, overflow occurs.
		if uval > uint64(-math.MinInt64) {
			return true
		}
	} else {
		val := arg.Value.GetInt64()
		// The math.MinInt64 is -9223372036854775808, the math.MaxInt64 is 9223372036854775807,
		// which is less than abs(-9223372036854775808). When val == math.MinInt64, overflow occurs.
		if val == math.MinInt64 {
			return true
		}
	}
	return false
}

// typeInfer infers unaryMinus function return type. when the arg is an int constant and overflow,
// typerInfer will infers the return type as tpDecimal, not tpInt.
func (b *unaryMinusFunctionClass) typeInfer(argExpr Expression, ctx context.Context) (evalTp, bool) {
	tp := tpInt
	switch argExpr.GetTypeClass() {
	case types.ClassString, types.ClassReal:
		tp = tpReal
	case types.ClassDecimal:
		tp = tpDecimal
	}

	sc := ctx.GetSessionVars().StmtCtx
	overflow := false
	// TODO: Handle float overflow.
	if arg, ok := argExpr.(*Constant); sc.IgnoreOverflow && ok &&
		arg.GetTypeClass() == types.ClassInt {
		overflow = b.handleIntOverflow(arg)
		if overflow {
			tp = tpDecimal
		}
	}
	return tp, overflow
}

func (b *unaryMinusFunctionClass) getFunction(args []Expression, ctx context.Context) (sig builtinFunc, err error) {
	err = b.verifyArgs(args)
	if err != nil {
		return nil, errors.Trace(err)
	}

	argExpr := args[0]
	retTp, intOverflow := b.typeInfer(argExpr, ctx)

	var bf baseBuiltinFunc
	switch argExpr.GetTypeClass() {
	case types.ClassInt:
		if intOverflow {
			bf, err = newBaseBuiltinFuncWithTp(args, ctx, retTp, tpDecimal)
			sig = &builtinUnaryMinusDecimalSig{baseDecimalBuiltinFunc{bf}, true}
		} else {
			bf, err = newBaseBuiltinFuncWithTp(args, ctx, retTp, tpInt)
			sig = &builtinUnaryMinusIntSig{baseIntBuiltinFunc{bf}}
		}
	case types.ClassDecimal:
		bf, err = newBaseBuiltinFuncWithTp(args, ctx, retTp, tpDecimal)
		sig = &builtinUnaryMinusDecimalSig{baseDecimalBuiltinFunc{bf}, false}
	case types.ClassReal:
		bf, err = newBaseBuiltinFuncWithTp(args, ctx, retTp, tpReal)
		sig = &builtinUnaryMinusRealSig{baseRealBuiltinFunc{bf}}
	case types.ClassString:
		tp := argExpr.GetType().Tp
		if types.IsTypeTime(tp) || tp == mysql.TypeDuration {
			bf, err = newBaseBuiltinFuncWithTp(args, ctx, retTp, tpDecimal)
			sig = &builtinUnaryMinusDecimalSig{baseDecimalBuiltinFunc{bf}, false}
		} else {
			bf, err = newBaseBuiltinFuncWithTp(args, ctx, retTp, tpReal)
			sig = &builtinUnaryMinusRealSig{baseRealBuiltinFunc{bf}}
		}
	}

	return sig.setSelf(sig), errors.Trace(err)
}

type builtinUnaryMinusIntSig struct {
	baseIntBuiltinFunc
}

func (b *builtinUnaryMinusIntSig) evalInt(row []types.Datum) (res int64, isNull bool, err error) {
	var val int64
	val, isNull, err = b.args[0].EvalInt(row, b.getCtx().GetSessionVars().StmtCtx)
	if err != nil || isNull {
		return val, isNull, errors.Trace(err)
	}

	if mysql.HasUnsignedFlag(b.args[0].GetType().Flag) {
		uval := uint64(val)
		if uval > uint64(-math.MinInt64) {
			return 0, false, types.ErrOverflow.GenByArgs("BIGINT", fmt.Sprintf("-%v", uval))
		} else if uval == uint64(-math.MinInt64) {
			return math.MinInt64, false, nil
		}
	} else if val == math.MinInt64 {
		return 0, false, types.ErrOverflow.GenByArgs("BIGINT", fmt.Sprintf("-%v", val))
	}
	return -val, false, errors.Trace(err)
}

type builtinUnaryMinusDecimalSig struct {
	baseDecimalBuiltinFunc

	constantArgOverflow bool
}

func (b *builtinUnaryMinusDecimalSig) evalDecimal(row []types.Datum) (*types.MyDecimal, bool, error) {
	sc := b.getCtx().GetSessionVars().StmtCtx

	var dec *types.MyDecimal
	dec, isNull, err := b.args[0].EvalDecimal(row, sc)
	if err != nil || isNull {
		return dec, isNull, errors.Trace(err)
	}

	to := new(types.MyDecimal)
	err = types.DecimalSub(new(types.MyDecimal), dec, to)
	return to, false, errors.Trace(err)
}

type builtinUnaryMinusRealSig struct {
	baseRealBuiltinFunc
}

func (b *builtinUnaryMinusRealSig) evalReal(row []types.Datum) (res float64, isNull bool, err error) {
	sc := b.getCtx().GetSessionVars().StmtCtx
	var val float64
	val, isNull, err = b.args[0].EvalReal(row, sc)
	res = -val
	return
}

type isNullFunctionClass struct {
	baseFunctionClass
}

func (c *isNullFunctionClass) getFunction(args []Expression, ctx context.Context) (builtinFunc, error) {
	sig := &builtinIsNullSig{newBaseBuiltinFunc(args, ctx)}
	return sig.setSelf(sig), errors.Trace(c.verifyArgs(args))
}

type builtinIsNullSig struct {
	baseBuiltinFunc
}

// eval evals a builtinIsNullSig.
// See https://dev.mysql.com/doc/refman/5.7/en/comparison-operators.html#function_isnull
func (b *builtinIsNullSig) eval(row []types.Datum) (d types.Datum, err error) {
	args, err := b.evalArgs(row)
	if err != nil {
		return types.Datum{}, errors.Trace(err)
	}
	if args[0].IsNull() {
		d.SetInt64(1)
	} else {
		d.SetInt64(0)
	}
	return d, nil
}<|MERGE_RESOLUTION|>--- conflicted
+++ resolved
@@ -230,19 +230,9 @@
 	if isNull || err != nil {
 		return 0, isNull, errors.Trace(err)
 	}
-<<<<<<< HEAD
 	arg1, isNull, err := b.args[1].EvalInt(row, sc)
 	if isNull || err != nil {
 		return 0, isNull, errors.Trace(err)
-=======
-
-	// use a int64 for bit operator, return uint64
-	switch s.op {
-	case opcode.And:
-		d.SetUint64(uint64(x & y))
-	default:
-		return d, errInvalidOperation.Gen("invalid op %v in bit operation", s.op)
->>>>>>> c844ad7c
 	}
 	return arg0 | arg1, false, nil
 }
