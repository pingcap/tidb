// Copyright 2016 PingCAP, Inc.
//
// Licensed under the Apache License, Version 2.0 (the "License");
// you may not use this file except in compliance with the License.
// You may obtain a copy of the License at
//
//     http://www.apache.org/licenses/LICENSE-2.0
//
// Unless required by applicable law or agreed to in writing, software
// distributed under the License is distributed on an "AS IS" BASIS,
// See the License for the specific language governing permissions and
// limitations under the License.

package expression

import (
	"fmt"
	"math"

	"github.com/juju/errors"
	"github.com/pingcap/tidb/mysql"
	"github.com/pingcap/tidb/parser/opcode"
	"github.com/pingcap/tidb/sessionctx"
	"github.com/pingcap/tidb/types"
	"github.com/pingcap/tipb/go-tipb"
)

var (
	_ functionClass = &logicAndFunctionClass{}
	_ functionClass = &logicOrFunctionClass{}
	_ functionClass = &logicXorFunctionClass{}
	_ functionClass = &isTrueOrFalseFunctionClass{}
	_ functionClass = &unaryMinusFunctionClass{}
	_ functionClass = &isNullFunctionClass{}
	_ functionClass = &unaryNotFunctionClass{}
)

var (
	_ builtinFunc = &builtinLogicAndSig{}
	_ builtinFunc = &builtinLogicOrSig{}
	_ builtinFunc = &builtinLogicXorSig{}
	_ builtinFunc = &builtinRealIsTrueSig{}
	_ builtinFunc = &builtinDecimalIsTrueSig{}
	_ builtinFunc = &builtinIntIsTrueSig{}
	_ builtinFunc = &builtinRealIsFalseSig{}
	_ builtinFunc = &builtinDecimalIsFalseSig{}
	_ builtinFunc = &builtinIntIsFalseSig{}
	_ builtinFunc = &builtinUnaryMinusIntSig{}
	_ builtinFunc = &builtinDecimalIsNullSig{}
	_ builtinFunc = &builtinDurationIsNullSig{}
	_ builtinFunc = &builtinIntIsNullSig{}
	_ builtinFunc = &builtinRealIsNullSig{}
	_ builtinFunc = &builtinStringIsNullSig{}
	_ builtinFunc = &builtinTimeIsNullSig{}
	_ builtinFunc = &builtinUnaryNotSig{}
)

type logicAndFunctionClass struct {
	baseFunctionClass
}

func (c *logicAndFunctionClass) getFunction(ctx sessionctx.Context, args []Expression) (builtinFunc, error) {
	err := c.verifyArgs(args)
	if err != nil {
		return nil, errors.Trace(err)
	}
	bf := newBaseBuiltinFuncWithTp(ctx, args, types.ETInt, types.ETInt, types.ETInt)
	sig := &builtinLogicAndSig{bf}
	sig.setPbCode(tipb.ScalarFuncSig_LogicalAnd)
	sig.tp.Flen = 1
	return sig, nil
}

type builtinLogicAndSig struct {
	baseBuiltinFunc
}

func (b *builtinLogicAndSig) evalInt(row types.Row) (int64, bool, error) {
	arg0, isNull0, err := b.args[0].EvalInt(b.ctx, row)
	if err != nil || (!isNull0 && arg0 == 0) {
		return 0, err != nil, errors.Trace(err)
	}
	arg1, isNull1, err := b.args[1].EvalInt(b.ctx, row)
	if err != nil || (!isNull1 && arg1 == 0) {
		return 0, err != nil, errors.Trace(err)
	}
	if isNull0 || isNull1 {
		return 0, true, nil
	}
	return 1, false, nil
}

type logicOrFunctionClass struct {
	baseFunctionClass
}

func (c *logicOrFunctionClass) getFunction(ctx sessionctx.Context, args []Expression) (builtinFunc, error) {
	err := c.verifyArgs(args)
	if err != nil {
		return nil, errors.Trace(err)
	}
	bf := newBaseBuiltinFuncWithTp(ctx, args, types.ETInt, types.ETInt, types.ETInt)
	bf.tp.Flen = 1
	sig := &builtinLogicOrSig{bf}
	sig.setPbCode(tipb.ScalarFuncSig_LogicalOr)
	return sig, nil
}

type builtinLogicOrSig struct {
	baseBuiltinFunc
}

func (b *builtinLogicOrSig) evalInt(row types.Row) (int64, bool, error) {
	arg0, isNull0, err := b.args[0].EvalInt(b.ctx, row)
	if err != nil {
		return 0, true, errors.Trace(err)
	}
	if !isNull0 && arg0 != 0 {
		return 1, false, nil
	}
	arg1, isNull1, err := b.args[1].EvalInt(b.ctx, row)
	if err != nil {
		return 0, true, errors.Trace(err)
	}
	if !isNull1 && arg1 != 0 {
		return 1, false, nil
	}
	if isNull0 || isNull1 {
		return 0, true, nil
	}
	return 0, false, nil
}

type logicXorFunctionClass struct {
	baseFunctionClass
}

func (c *logicXorFunctionClass) getFunction(ctx sessionctx.Context, args []Expression) (builtinFunc, error) {
	err := c.verifyArgs(args)
	if err != nil {
		return nil, errors.Trace(err)
	}
	bf := newBaseBuiltinFuncWithTp(ctx, args, types.ETInt, types.ETInt, types.ETInt)
	sig := &builtinLogicXorSig{bf}
	sig.setPbCode(tipb.ScalarFuncSig_LogicalXor)
	sig.tp.Flen = 1
	return sig, nil
}

type builtinLogicXorSig struct {
	baseBuiltinFunc
}

func (b *builtinLogicXorSig) evalInt(row types.Row) (int64, bool, error) {
	arg0, isNull, err := b.args[0].EvalInt(b.ctx, row)
	if isNull || err != nil {
		return 0, isNull, errors.Trace(err)
	}
	arg1, isNull, err := b.args[1].EvalInt(b.ctx, row)
	if isNull || err != nil {
		return 0, isNull, errors.Trace(err)
	}
	if (arg0 != 0 && arg1 != 0) || (arg0 == 0 && arg1 == 0) {
		return 0, false, nil
	}
	return 1, false, nil
}

type bitAndFunctionClass struct {
	baseFunctionClass
}

func (c *bitAndFunctionClass) getFunction(ctx sessionctx.Context, args []Expression) (builtinFunc, error) {
	err := c.verifyArgs(args)
	if err != nil {
		return nil, errors.Trace(err)
	}
	bf := newBaseBuiltinFuncWithTp(ctx, args, types.ETInt, types.ETInt, types.ETInt)
	sig := &builtinBitAndSig{bf}
	sig.setPbCode(tipb.ScalarFuncSig_BitAndSig)
	sig.tp.Flag |= mysql.UnsignedFlag
	return sig, nil
}

type builtinBitAndSig struct {
	baseBuiltinFunc
}

func (b *builtinBitAndSig) evalInt(row types.Row) (int64, bool, error) {
	arg0, isNull, err := b.args[0].EvalInt(b.ctx, row)
	if isNull || err != nil {
		return 0, isNull, errors.Trace(err)
	}
	arg1, isNull, err := b.args[1].EvalInt(b.ctx, row)
	if isNull || err != nil {
		return 0, isNull, errors.Trace(err)
	}
	return arg0 & arg1, false, nil
}

type bitOrFunctionClass struct {
	baseFunctionClass
}

func (c *bitOrFunctionClass) getFunction(ctx sessionctx.Context, args []Expression) (builtinFunc, error) {
	err := c.verifyArgs(args)
	if err != nil {
		return nil, errors.Trace(err)
	}
	bf := newBaseBuiltinFuncWithTp(ctx, args, types.ETInt, types.ETInt, types.ETInt)
	sig := &builtinBitOrSig{bf}
	sig.setPbCode(tipb.ScalarFuncSig_BitOrSig)
	sig.tp.Flag |= mysql.UnsignedFlag
	return sig, nil
}

type builtinBitOrSig struct {
	baseBuiltinFunc
}

func (b *builtinBitOrSig) evalInt(row types.Row) (int64, bool, error) {
	arg0, isNull, err := b.args[0].EvalInt(b.ctx, row)
	if isNull || err != nil {
		return 0, isNull, errors.Trace(err)
	}
	arg1, isNull, err := b.args[1].EvalInt(b.ctx, row)
	if isNull || err != nil {
		return 0, isNull, errors.Trace(err)
	}
	return arg0 | arg1, false, nil
}

type bitXorFunctionClass struct {
	baseFunctionClass
}

func (c *bitXorFunctionClass) getFunction(ctx sessionctx.Context, args []Expression) (builtinFunc, error) {
	err := c.verifyArgs(args)
	if err != nil {
		return nil, errors.Trace(err)
	}
	bf := newBaseBuiltinFuncWithTp(ctx, args, types.ETInt, types.ETInt, types.ETInt)
	sig := &builtinBitXorSig{bf}
	sig.setPbCode(tipb.ScalarFuncSig_BitXorSig)
	sig.tp.Flag |= mysql.UnsignedFlag
	return sig, nil
}

type builtinBitXorSig struct {
	baseBuiltinFunc
}

func (b *builtinBitXorSig) evalInt(row types.Row) (int64, bool, error) {
	arg0, isNull, err := b.args[0].EvalInt(b.ctx, row)
	if isNull || err != nil {
		return 0, isNull, errors.Trace(err)
	}
	arg1, isNull, err := b.args[1].EvalInt(b.ctx, row)
	if isNull || err != nil {
		return 0, isNull, errors.Trace(err)
	}
	return arg0 ^ arg1, false, nil
}

type leftShiftFunctionClass struct {
	baseFunctionClass
}

func (c *leftShiftFunctionClass) getFunction(ctx sessionctx.Context, args []Expression) (builtinFunc, error) {
	err := c.verifyArgs(args)
	if err != nil {
		return nil, errors.Trace(err)
	}
	bf := newBaseBuiltinFuncWithTp(ctx, args, types.ETInt, types.ETInt, types.ETInt)
	sig := &builtinLeftShiftSig{bf}
	sig.tp.Flag |= mysql.UnsignedFlag
	return sig, nil
}

type builtinLeftShiftSig struct {
	baseBuiltinFunc
}

func (b *builtinLeftShiftSig) evalInt(row types.Row) (int64, bool, error) {
	arg0, isNull, err := b.args[0].EvalInt(b.ctx, row)
	if isNull || err != nil {
		return 0, isNull, errors.Trace(err)
	}
	arg1, isNull, err := b.args[1].EvalInt(b.ctx, row)
	if isNull || err != nil {
		return 0, isNull, errors.Trace(err)
	}
	return int64(uint64(arg0) << uint64(arg1)), false, nil
}

type rightShiftFunctionClass struct {
	baseFunctionClass
}

func (c *rightShiftFunctionClass) getFunction(ctx sessionctx.Context, args []Expression) (builtinFunc, error) {
	err := c.verifyArgs(args)
	if err != nil {
		return nil, errors.Trace(err)
	}
	bf := newBaseBuiltinFuncWithTp(ctx, args, types.ETInt, types.ETInt, types.ETInt)
	sig := &builtinRightShiftSig{bf}
	sig.tp.Flag |= mysql.UnsignedFlag
	return sig, nil
}

type builtinRightShiftSig struct {
	baseBuiltinFunc
}

func (b *builtinRightShiftSig) evalInt(row types.Row) (int64, bool, error) {
	arg0, isNull, err := b.args[0].EvalInt(b.ctx, row)
	if isNull || err != nil {
		return 0, isNull, errors.Trace(err)
	}
	arg1, isNull, err := b.args[1].EvalInt(b.ctx, row)
	if isNull || err != nil {
		return 0, isNull, errors.Trace(err)
	}
	return int64(uint64(arg0) >> uint64(arg1)), false, nil
}

type isTrueOrFalseFunctionClass struct {
	baseFunctionClass
	op opcode.Op
}

func (c *isTrueOrFalseFunctionClass) getFunction(ctx sessionctx.Context, args []Expression) (builtinFunc, error) {
	if err := c.verifyArgs(args); err != nil {
		return nil, errors.Trace(err)
	}

	argTp := args[0].GetType().EvalType()
	if argTp != types.ETReal && argTp != types.ETDecimal {
		argTp = types.ETInt
	}

	bf := newBaseBuiltinFuncWithTp(ctx, args, types.ETInt, argTp)
	bf.tp.Flen = 1

	var sig builtinFunc
	switch c.op {
	case opcode.IsTruth:
		switch argTp {
		case types.ETReal:
			sig = &builtinRealIsTrueSig{bf}
			sig.setPbCode(tipb.ScalarFuncSig_RealIsTrue)
		case types.ETDecimal:
			sig = &builtinDecimalIsTrueSig{bf}
			sig.setPbCode(tipb.ScalarFuncSig_DecimalIsTrue)
		case types.ETInt:
			sig = &builtinIntIsTrueSig{bf}
			sig.setPbCode(tipb.ScalarFuncSig_IntIsTrue)
		}
	case opcode.IsFalsity:
		switch argTp {
		case types.ETReal:
			sig = &builtinRealIsFalseSig{bf}
			sig.setPbCode(tipb.ScalarFuncSig_RealIsFalse)
		case types.ETDecimal:
			sig = &builtinDecimalIsFalseSig{bf}
			sig.setPbCode(tipb.ScalarFuncSig_DecimalIsFalse)
		case types.ETInt:
			sig = &builtinIntIsFalseSig{bf}
			sig.setPbCode(tipb.ScalarFuncSig_IntIsFalse)
		}
	}
	return sig, nil
}

type builtinRealIsTrueSig struct {
	baseBuiltinFunc
}

func (b *builtinRealIsTrueSig) evalInt(row types.Row) (int64, bool, error) {
	input, isNull, err := b.args[0].EvalReal(b.ctx, row)
	if err != nil {
		return 0, true, errors.Trace(err)
	}
	if isNull || input == 0 {
		return 0, false, nil
	}
	return 1, false, nil
}

type builtinDecimalIsTrueSig struct {
	baseBuiltinFunc
}

func (b *builtinDecimalIsTrueSig) evalInt(row types.Row) (int64, bool, error) {
	input, isNull, err := b.args[0].EvalDecimal(b.ctx, row)
	if err != nil {
		return 0, true, errors.Trace(err)
	}
	if isNull || input.IsZero() {
		return 0, false, nil
	}
	return 1, false, nil
}

type builtinIntIsTrueSig struct {
	baseBuiltinFunc
}

func (b *builtinIntIsTrueSig) evalInt(row types.Row) (int64, bool, error) {
	input, isNull, err := b.args[0].EvalInt(b.ctx, row)
	if err != nil {
		return 0, true, errors.Trace(err)
	}
	if isNull || input == 0 {
		return 0, false, nil
	}
	return 1, false, nil
}

type builtinRealIsFalseSig struct {
	baseBuiltinFunc
}

func (b *builtinRealIsFalseSig) evalInt(row types.Row) (int64, bool, error) {
	input, isNull, err := b.args[0].EvalReal(b.ctx, row)
	if err != nil {
		return 0, true, errors.Trace(err)
	}
	if isNull || input != 0 {
		return 0, false, nil
	}
	return 1, false, nil
}

type builtinDecimalIsFalseSig struct {
	baseBuiltinFunc
}

func (b *builtinDecimalIsFalseSig) evalInt(row types.Row) (int64, bool, error) {
	input, isNull, err := b.args[0].EvalDecimal(b.ctx, row)
	if err != nil {
		return 0, true, errors.Trace(err)
	}
	if isNull || !input.IsZero() {
		return 0, false, nil
	}
	return 1, false, nil
}

type builtinIntIsFalseSig struct {
	baseBuiltinFunc
}

func (b *builtinIntIsFalseSig) evalInt(row types.Row) (int64, bool, error) {
	input, isNull, err := b.args[0].EvalInt(b.ctx, row)
	if err != nil {
		return 0, true, errors.Trace(err)
	}
	if isNull || input != 0 {
		return 0, false, nil
	}
	return 1, false, nil
}

type bitNegFunctionClass struct {
	baseFunctionClass
}

func (c *bitNegFunctionClass) getFunction(ctx sessionctx.Context, args []Expression) (builtinFunc, error) {
	if err := c.verifyArgs(args); err != nil {
		return nil, errors.Trace(err)
	}
	bf := newBaseBuiltinFuncWithTp(ctx, args, types.ETInt, types.ETInt)
	bf.tp.Flag |= mysql.UnsignedFlag
	sig := &builtinBitNegSig{bf}
	sig.setPbCode(tipb.ScalarFuncSig_BitNegSig)
	return sig, nil
}

type builtinBitNegSig struct {
	baseBuiltinFunc
}

func (b *builtinBitNegSig) evalInt(row types.Row) (int64, bool, error) {
	arg, isNull, err := b.args[0].EvalInt(b.ctx, row)
	if isNull || err != nil {
		return 0, isNull, errors.Trace(err)
	}
	return ^arg, false, nil
}

type unaryNotFunctionClass struct {
	baseFunctionClass
}

func (c *unaryNotFunctionClass) getFunction(ctx sessionctx.Context, args []Expression) (builtinFunc, error) {
	if err := c.verifyArgs(args); err != nil {
		return nil, errors.Trace(err)
	}

	bf := newBaseBuiltinFuncWithTp(ctx, args, types.ETInt, types.ETInt)
	bf.tp.Flen = 1

	sig := &builtinUnaryNotSig{bf}
	sig.setPbCode(tipb.ScalarFuncSig_UnaryNot)
	return sig, nil
}

type builtinUnaryNotSig struct {
	baseBuiltinFunc
}

func (b *builtinUnaryNotSig) evalInt(row types.Row) (int64, bool, error) {
	arg, isNull, err := b.args[0].EvalInt(b.ctx, row)
	if isNull || err != nil {
		return 0, isNull, errors.Trace(err)
	}
	if arg != 0 {
		return 0, false, nil
	}
	return 1, false, nil
}

type unaryMinusFunctionClass struct {
	baseFunctionClass
}

func (c *unaryMinusFunctionClass) handleIntOverflow(arg *Constant) (overflow bool) {
	if mysql.HasUnsignedFlag(arg.GetType().Flag) {
		uval := arg.Value.GetUint64()
		// -math.MinInt64 is 9223372036854775808, so if uval is more than 9223372036854775808, like
		// 9223372036854775809, -9223372036854775809 is less than math.MinInt64, overflow occurs.
		if uval > uint64(-math.MinInt64) {
			return true
		}
	} else {
		val := arg.Value.GetInt64()
		// The math.MinInt64 is -9223372036854775808, the math.MaxInt64 is 9223372036854775807,
		// which is less than abs(-9223372036854775808). When val == math.MinInt64, overflow occurs.
		if val == math.MinInt64 {
			return true
		}
	}
	return false
}

// typeInfer infers unaryMinus function return type. when the arg is an int constant and overflow,
// typerInfer will infers the return type as types.ETDecimal, not types.ETInt.
<<<<<<< HEAD
func (c *unaryMinusFunctionClass) typeInfer(ctx context.Context, argExpr Expression) (types.EvalType, bool) {
=======
func (c *unaryMinusFunctionClass) typeInfer(argExpr Expression, ctx sessionctx.Context) (types.EvalType, bool) {
>>>>>>> c227248c
	tp := argExpr.GetType().EvalType()
	if tp != types.ETInt && tp != types.ETDecimal {
		tp = types.ETReal
	}

	sc := ctx.GetSessionVars().StmtCtx
	overflow := false
	// TODO: Handle float overflow.
	if arg, ok := argExpr.(*Constant); sc.InSelectStmt && ok && tp == types.ETInt {
		overflow = c.handleIntOverflow(arg)
		if overflow {
			tp = types.ETDecimal
		}
	}
	return tp, overflow
}

func (c *unaryMinusFunctionClass) getFunction(ctx sessionctx.Context, args []Expression) (sig builtinFunc, err error) {
	if err = c.verifyArgs(args); err != nil {
		return nil, errors.Trace(err)
	}

	argExpr, argExprTp := args[0], args[0].GetType()
	_, intOverflow := c.typeInfer(ctx, argExpr)

	var bf baseBuiltinFunc
	switch argExprTp.EvalType() {
	case types.ETInt:
		if intOverflow {
			bf = newBaseBuiltinFuncWithTp(ctx, args, types.ETDecimal, types.ETDecimal)
			sig = &builtinUnaryMinusDecimalSig{bf, true}
			sig.setPbCode(tipb.ScalarFuncSig_UnaryMinusDecimal)
		} else {
			bf = newBaseBuiltinFuncWithTp(ctx, args, types.ETInt, types.ETInt)
			sig = &builtinUnaryMinusIntSig{bf}
			sig.setPbCode(tipb.ScalarFuncSig_UnaryMinusInt)
		}
		bf.tp.Decimal = 0
	case types.ETDecimal:
		bf = newBaseBuiltinFuncWithTp(ctx, args, types.ETDecimal, types.ETDecimal)
		bf.tp.Decimal = argExprTp.Decimal
		sig = &builtinUnaryMinusDecimalSig{bf, false}
		sig.setPbCode(tipb.ScalarFuncSig_UnaryMinusDecimal)
	case types.ETReal:
		bf = newBaseBuiltinFuncWithTp(ctx, args, types.ETReal, types.ETReal)
		sig = &builtinUnaryMinusRealSig{bf}
		sig.setPbCode(tipb.ScalarFuncSig_UnaryMinusReal)
	default:
		tp := argExpr.GetType().Tp
		if types.IsTypeTime(tp) || tp == mysql.TypeDuration {
			bf = newBaseBuiltinFuncWithTp(ctx, args, types.ETDecimal, types.ETDecimal)
			sig = &builtinUnaryMinusDecimalSig{bf, false}
			sig.setPbCode(tipb.ScalarFuncSig_UnaryMinusDecimal)
		} else {
			bf = newBaseBuiltinFuncWithTp(ctx, args, types.ETReal, types.ETReal)
			sig = &builtinUnaryMinusRealSig{bf}
			sig.setPbCode(tipb.ScalarFuncSig_UnaryMinusReal)
		}
	}
	bf.tp.Flen = argExprTp.Flen + 1
	return sig, errors.Trace(err)
}

type builtinUnaryMinusIntSig struct {
	baseBuiltinFunc
}

func (b *builtinUnaryMinusIntSig) evalInt(row types.Row) (res int64, isNull bool, err error) {
	var val int64
	val, isNull, err = b.args[0].EvalInt(b.ctx, row)
	if err != nil || isNull {
		return val, isNull, errors.Trace(err)
	}

	if mysql.HasUnsignedFlag(b.args[0].GetType().Flag) {
		uval := uint64(val)
		if uval > uint64(-math.MinInt64) {
			return 0, false, types.ErrOverflow.GenByArgs("BIGINT", fmt.Sprintf("-%v", uval))
		} else if uval == uint64(-math.MinInt64) {
			return math.MinInt64, false, nil
		}
	} else if val == math.MinInt64 {
		return 0, false, types.ErrOverflow.GenByArgs("BIGINT", fmt.Sprintf("-%v", val))
	}
	return -val, false, nil
}

type builtinUnaryMinusDecimalSig struct {
	baseBuiltinFunc

	constantArgOverflow bool
}

func (b *builtinUnaryMinusDecimalSig) evalDecimal(row types.Row) (*types.MyDecimal, bool, error) {
	var dec *types.MyDecimal
	dec, isNull, err := b.args[0].EvalDecimal(b.ctx, row)
	if err != nil || isNull {
		return dec, isNull, errors.Trace(err)
	}

	to := new(types.MyDecimal)
	err = types.DecimalSub(new(types.MyDecimal), dec, to)
	return to, err != nil, errors.Trace(err)
}

type builtinUnaryMinusRealSig struct {
	baseBuiltinFunc
}

func (b *builtinUnaryMinusRealSig) evalReal(row types.Row) (float64, bool, error) {
	val, isNull, err := b.args[0].EvalReal(b.ctx, row)
	return -val, isNull, errors.Trace(err)
}

type isNullFunctionClass struct {
	baseFunctionClass
}

func (c *isNullFunctionClass) getFunction(ctx sessionctx.Context, args []Expression) (builtinFunc, error) {
	if err := c.verifyArgs(args); err != nil {
		return nil, errors.Trace(err)
	}
	argTp := args[0].GetType().EvalType()
	if argTp == types.ETTimestamp {
		argTp = types.ETDatetime
	} else if argTp == types.ETJson {
		argTp = types.ETString
	}
	bf := newBaseBuiltinFuncWithTp(ctx, args, types.ETInt, argTp)
	bf.tp.Flen = 1
	var sig builtinFunc
	switch argTp {
	case types.ETInt:
		sig = &builtinIntIsNullSig{bf}
		sig.setPbCode(tipb.ScalarFuncSig_IntIsNull)
	case types.ETDecimal:
		sig = &builtinDecimalIsNullSig{bf}
		sig.setPbCode(tipb.ScalarFuncSig_DecimalIsNull)
	case types.ETReal:
		sig = &builtinRealIsNullSig{bf}
		sig.setPbCode(tipb.ScalarFuncSig_RealIsNull)
	case types.ETDatetime:
		sig = &builtinTimeIsNullSig{bf}
		sig.setPbCode(tipb.ScalarFuncSig_TimeIsNull)
	case types.ETDuration:
		sig = &builtinDurationIsNullSig{bf}
		sig.setPbCode(tipb.ScalarFuncSig_DurationIsNull)
	case types.ETString:
		sig = &builtinStringIsNullSig{bf}
		sig.setPbCode(tipb.ScalarFuncSig_StringIsNull)
	default:
		panic("unexpected types.EvalType")
	}
	return sig, nil
}

type builtinDecimalIsNullSig struct {
	baseBuiltinFunc
}

func evalIsNull(isNull bool, err error) (int64, bool, error) {
	if err != nil {
		return 0, true, errors.Trace(err)
	}
	if isNull {
		return 1, false, nil
	}
	return 0, false, nil
}

func (b *builtinDecimalIsNullSig) evalInt(row types.Row) (int64, bool, error) {
	_, isNull, err := b.args[0].EvalDecimal(b.ctx, row)
	return evalIsNull(isNull, err)
}

type builtinDurationIsNullSig struct {
	baseBuiltinFunc
}

func (b *builtinDurationIsNullSig) evalInt(row types.Row) (int64, bool, error) {
	_, isNull, err := b.args[0].EvalDuration(b.ctx, row)
	return evalIsNull(isNull, err)
}

type builtinIntIsNullSig struct {
	baseBuiltinFunc
}

func (b *builtinIntIsNullSig) evalInt(row types.Row) (int64, bool, error) {
	_, isNull, err := b.args[0].EvalInt(b.ctx, row)
	return evalIsNull(isNull, err)
}

type builtinRealIsNullSig struct {
	baseBuiltinFunc
}

func (b *builtinRealIsNullSig) evalInt(row types.Row) (int64, bool, error) {
	_, isNull, err := b.args[0].EvalReal(b.ctx, row)
	return evalIsNull(isNull, err)
}

type builtinStringIsNullSig struct {
	baseBuiltinFunc
}

func (b *builtinStringIsNullSig) evalInt(row types.Row) (int64, bool, error) {
	_, isNull, err := b.args[0].EvalString(b.ctx, row)
	return evalIsNull(isNull, err)
}

type builtinTimeIsNullSig struct {
	baseBuiltinFunc
}

func (b *builtinTimeIsNullSig) evalInt(row types.Row) (int64, bool, error) {
	_, isNull, err := b.args[0].EvalTime(b.ctx, row)
	return evalIsNull(isNull, err)
}<|MERGE_RESOLUTION|>--- conflicted
+++ resolved
@@ -546,11 +546,7 @@
 
 // typeInfer infers unaryMinus function return type. when the arg is an int constant and overflow,
 // typerInfer will infers the return type as types.ETDecimal, not types.ETInt.
-<<<<<<< HEAD
-func (c *unaryMinusFunctionClass) typeInfer(ctx context.Context, argExpr Expression) (types.EvalType, bool) {
-=======
-func (c *unaryMinusFunctionClass) typeInfer(argExpr Expression, ctx sessionctx.Context) (types.EvalType, bool) {
->>>>>>> c227248c
+func (c *unaryMinusFunctionClass) typeInfer(ctx sessionctx.Context, argExpr Expression) (types.EvalType, bool) {
 	tp := argExpr.GetType().EvalType()
 	if tp != types.ETInt && tp != types.ETDecimal {
 		tp = types.ETReal
