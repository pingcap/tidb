--- conflicted
+++ resolved
@@ -672,9 +672,6 @@
 	if err := c.verifyArgs(args); err != nil {
 		return nil, errors.Trace(err)
 	}
-<<<<<<< HEAD
-	sig := &builtinIsNullSig{newBaseBuiltinFunc(args, ctx)}
-=======
 	tc := args[0].GetType().ToClass()
 	var argTp evalTp
 	switch tc {
@@ -716,7 +713,6 @@
 	default:
 		panic("unexpected evalTp")
 	}
->>>>>>> 1f75c7f1
 	return sig.setSelf(sig), nil
 }
 
