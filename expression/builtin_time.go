--- conflicted
+++ resolved
@@ -293,12 +293,12 @@
 	return d, nil
 }
 
-<<<<<<< HEAD
 // See https://dev.mysql.com/doc/refman/5.7/en/date-and-time-functions.html#function_from-days
 func builtinFromDays(args []types.Datum, ctx context.Context) (d types.Datum, err error) {
 	d.SetMysqlTime(types.TimeFromDays(args[0].GetInt64()))
 	return d, nil
-=======
+}
+
 type dayFunctionClass struct {
 	baseFunctionClass
 }
@@ -317,7 +317,6 @@
 		return types.Datum{}, errors.Trace(err)
 	}
 	return builtinDay(args, b.ctx)
->>>>>>> 84907122
 }
 
 // See http://dev.mysql.com/doc/refman/5.7/en/date-and-time-functions.html#function_day
