--- conflicted
+++ resolved
@@ -2676,7 +2676,6 @@
 	if isNull || err != nil {
 		return 0, isNull, err
 	}
-<<<<<<< HEAD
 	sc := b.ctx.GetSessionVars().StmtCtx
 	switch strings.ToUpper(unit) {
 	case "DAY_MICROSECOND", "DAY_SECOND", "DAY_MINUTE", "DAY_HOUR":
@@ -2705,9 +2704,6 @@
 	}
 	if dt.IsZero() {
 		dt.SetFsp(int8(b.args[1].GetType().Decimal))
-=======
-	if dt.IsZero() {
->>>>>>> 67a531fa
 		if b.ctx.GetSessionVars().SQLMode.HasNoZeroDateMode() {
 			isNull, err := handleInvalidZeroTime(b.ctx, dt)
 			return 0, isNull, err
