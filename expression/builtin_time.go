--- conflicted
+++ resolved
@@ -152,10 +152,6 @@
 	_ builtinFunc = &builtinUTCDateSig{}
 	_ builtinFunc = &builtinUTCTimestampWithArgSig{}
 	_ builtinFunc = &builtinUTCTimestampWithoutArgSig{}
-<<<<<<< HEAD
-	_ builtinFunc = &builtinUnixTimestampCurrentSig{}
-=======
-	_ builtinFunc = &builtinArithmeticSig{}
 	_ builtinFunc = &builtinAddDatetimeAndDurationSig{}
 	_ builtinFunc = &builtinAddDatetimeAndStringSig{}
 	_ builtinFunc = &builtinAddTimeDateTimeNullSig{}
@@ -178,7 +174,7 @@
 	_ builtinFunc = &builtinSubTimeDurationNullSig{}
 	_ builtinFunc = &builtinSubDateAndDurationSig{}
 	_ builtinFunc = &builtinSubDateAndStringSig{}
->>>>>>> 74d5ce4b
+	_ builtinFunc = &builtinUnixTimestampCurrentSig{}
 	_ builtinFunc = &builtinUnixTimestampIntSig{}
 	_ builtinFunc = &builtinUnixTimestampDecSig{}
 	_ builtinFunc = &builtinConvertTzSig{}
