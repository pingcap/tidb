--- conflicted
+++ resolved
@@ -4975,15 +4975,9 @@
 	return sig, nil
 }
 
-<<<<<<< HEAD
-func validPeriod(p int64) bool {
-	mod := p % 100
-	return !(p < 0 || mod > 12 || mod == 0)
-=======
 // validPeriod checks if this period is valid, it comes from MySQL 8.0+.
 func validPeriod(p int64) bool {
 	return !(p < 0 || p%100 == 0 || p%100 > 12)
->>>>>>> 373317f6
 }
 
 // period2Month converts a period to months, in which period is represented in the format of YYMM or YYYYMM.
