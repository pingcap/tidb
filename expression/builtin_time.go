--- conflicted
+++ resolved
@@ -3375,8 +3375,7 @@
 			types.SetBinChsClnFlag(tp)
 			args[0] = BuildCastFunction(ctx, args[0], tp)
 		}
-<<<<<<< HEAD
-		bf.tp.Flen, bf.tp.Decimal = mysql.MaxDatetimeFullWidth, types.UnspecifiedLength
+		bf.setDecimalAndFlenForDatetime(int(types.MaxFsp))
 
 		if dateEvalTp == types.ETString {
 			bf.tp.Tp = mysql.TypeString
@@ -3393,9 +3392,6 @@
 				bf.tp = tp
 			}
 		}
-=======
-		bf.setDecimalAndFlenForDatetime(int(types.MaxFsp))
->>>>>>> e262e598
 	}
 
 	switch {
