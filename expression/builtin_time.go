// Copyright 2013 The ql Authors. All rights reserved.
// Use of this source code is governed by a BSD-style
// license that can be found in the LICENSES/QL-LICENSE file.

// Copyright 2015 PingCAP, Inc.
//
// Licensed under the Apache License, Version 2.0 (the "License");
// you may not use this file except in compliance with the License.
// You may obtain a copy of the License at
//
//     http://www.apache.org/licenses/LICENSE-2.0
//
// Unless required by applicable law or agreed to in writing, software
// distributed under the License is distributed on an "AS IS" BASIS,
// See the License for the specific language governing permissions and
// limitations under the License.

package expression

import (
	"fmt"
	"math"
	"regexp"
	"strings"
	"time"

	"github.com/cznic/mathutil"
	"github.com/juju/errors"
	"github.com/ngaut/log"
	"github.com/pingcap/tidb/ast"
	"github.com/pingcap/tidb/context"
	"github.com/pingcap/tidb/mysql"
	"github.com/pingcap/tidb/sessionctx/variable"
	"github.com/pingcap/tidb/terror"
	"github.com/pingcap/tidb/util/types"
)

const ( // GET_FORMAT first argument.
	dateFormat      = "DATE"
	datetimeFormat  = "DATETIME"
	timestampFormat = "TIMESTAMP"
	timeFormat      = "TIME"
)

const ( // GET_FORMAT location.
	usaLocation      = "USA"
	jisLocation      = "JIS"
	isoLocation      = "ISO"
	eurLocation      = "EUR"
	internalLocation = "INTERNAL"
)

// DurationPattern determine whether to match the format of duration.
var DurationPattern = regexp.MustCompile(`^(|[-]?)(|\d{1,2}\s)(\d{2,3}:\d{2}:\d{2}|\d{1,2}:\d{2}|\d{1,6})(|\.\d*)$`)

var (
	_ functionClass = &dateFunctionClass{}
	_ functionClass = &dateDiffFunctionClass{}
	_ functionClass = &timeDiffFunctionClass{}
	_ functionClass = &dateFormatFunctionClass{}
	_ functionClass = &hourFunctionClass{}
	_ functionClass = &minuteFunctionClass{}
	_ functionClass = &secondFunctionClass{}
	_ functionClass = &microSecondFunctionClass{}
	_ functionClass = &monthFunctionClass{}
	_ functionClass = &monthNameFunctionClass{}
	_ functionClass = &nowFunctionClass{}
	_ functionClass = &dayNameFunctionClass{}
	_ functionClass = &dayOfMonthFunctionClass{}
	_ functionClass = &dayOfWeekFunctionClass{}
	_ functionClass = &dayOfYearFunctionClass{}
	_ functionClass = &weekFunctionClass{}
	_ functionClass = &weekDayFunctionClass{}
	_ functionClass = &weekOfYearFunctionClass{}
	_ functionClass = &yearFunctionClass{}
	_ functionClass = &yearWeekFunctionClass{}
	_ functionClass = &fromUnixTimeFunctionClass{}
	_ functionClass = &getFormatFunctionClass{}
	_ functionClass = &strToDateFunctionClass{}
	_ functionClass = &sysDateFunctionClass{}
	_ functionClass = &currentDateFunctionClass{}
	_ functionClass = &currentTimeFunctionClass{}
	_ functionClass = &timeFunctionClass{}
	_ functionClass = &utcDateFunctionClass{}
	_ functionClass = &utcTimestampFunctionClass{}
	_ functionClass = &extractFunctionClass{}
	_ functionClass = &arithmeticFunctionClass{}
	_ functionClass = &unixTimestampFunctionClass{}
	_ functionClass = &addTimeFunctionClass{}
	_ functionClass = &convertTzFunctionClass{}
	_ functionClass = &makeDateFunctionClass{}
	_ functionClass = &makeTimeFunctionClass{}
	_ functionClass = &periodAddFunctionClass{}
	_ functionClass = &periodDiffFunctionClass{}
	_ functionClass = &quarterFunctionClass{}
	_ functionClass = &secToTimeFunctionClass{}
	_ functionClass = &subTimeFunctionClass{}
	_ functionClass = &timeFormatFunctionClass{}
	_ functionClass = &timeToSecFunctionClass{}
	_ functionClass = &timestampAddFunctionClass{}
	_ functionClass = &toDaysFunctionClass{}
	_ functionClass = &toSecondsFunctionClass{}
	_ functionClass = &utcTimeFunctionClass{}
	_ functionClass = &timestampFunctionClass{}
	_ functionClass = &lastDayFunctionClass{}
)

var (
	_ builtinFunc = &builtinDateSig{}
	_ builtinFunc = &builtinDateDiffSig{}
	_ builtinFunc = &builtinTimeDiffSig{}
	_ builtinFunc = &builtinDateFormatSig{}
	_ builtinFunc = &builtinHourSig{}
	_ builtinFunc = &builtinMinuteSig{}
	_ builtinFunc = &builtinSecondSig{}
	_ builtinFunc = &builtinMicroSecondSig{}
	_ builtinFunc = &builtinMonthSig{}
	_ builtinFunc = &builtinMonthNameSig{}
	_ builtinFunc = &builtinNowWithArgSig{}
	_ builtinFunc = &builtinNowWithoutArgSig{}
	_ builtinFunc = &builtinDayNameSig{}
	_ builtinFunc = &builtinDayOfMonthSig{}
	_ builtinFunc = &builtinDayOfWeekSig{}
	_ builtinFunc = &builtinDayOfYearSig{}
	_ builtinFunc = &builtinWeekWithModeSig{}
	_ builtinFunc = &builtinWeekWithoutModeSig{}
	_ builtinFunc = &builtinWeekDaySig{}
	_ builtinFunc = &builtinWeekOfYearSig{}
	_ builtinFunc = &builtinYearSig{}
	_ builtinFunc = &builtinYearWeekWithModeSig{}
	_ builtinFunc = &builtinYearWeekWithoutModeSig{}
	_ builtinFunc = &builtinFromUnixTimeSig{}
	_ builtinFunc = &builtinGetFormatSig{}
	_ builtinFunc = &builtinSysDateWithFspSig{}
	_ builtinFunc = &builtinSysDateWithoutFspSig{}
	_ builtinFunc = &builtinCurrentDateSig{}
	_ builtinFunc = &builtinCurrentTimeSig{}
	_ builtinFunc = &builtinTimeSig{}
	_ builtinFunc = &builtinUTCDateSig{}
	_ builtinFunc = &builtinUTCTimestampWithArgSig{}
	_ builtinFunc = &builtinUTCTimestampWithoutArgSig{}
	_ builtinFunc = &builtinExtractSig{}
	_ builtinFunc = &builtinArithmeticSig{}
<<<<<<< HEAD
	_ builtinFunc = &builtinUnixTimestampSig{}
	_ builtinFunc = &builtinAddDatetimeAndDurationSig{}
	_ builtinFunc = &builtinAddDatetimeAndStringSig{}
	_ builtinFunc = &builtinAddTimeDateTimeNullSig{}
	_ builtinFunc = &builtinAddStringAndDurationSig{}
	_ builtinFunc = &builtinAddStringAndStringSig{}
	_ builtinFunc = &builtinAddTimeStringNullSig{}
	_ builtinFunc = &builtinAddDurationAndDurationSig{}
	_ builtinFunc = &builtinAddDurationAndStringSig{}
	_ builtinFunc = &builtinAddTimeDurationNullSig{}
	_ builtinFunc = &builtinAddDateAndDurationSig{}
	_ builtinFunc = &builtinAddDateAndStringSig{}
	_ builtinFunc = &builtinSubDatetimeAndDurationSig{}
	_ builtinFunc = &builtinSubDatetimeAndStringSig{}
	_ builtinFunc = &builtinSubTimeDateTimeNullSig{}
	_ builtinFunc = &builtinSubStringAndDurationSig{}
	_ builtinFunc = &builtinSubStringAndStringSig{}
	_ builtinFunc = &builtinSubTimeStringNullSig{}
	_ builtinFunc = &builtinSubDurationAndDurationSig{}
	_ builtinFunc = &builtinSubDurationAndStringSig{}
	_ builtinFunc = &builtinSubTimeDurationNullSig{}
	_ builtinFunc = &builtinSubDateAndDurationSig{}
	_ builtinFunc = &builtinSubDateAndStringSig{}
=======
	_ builtinFunc = &builtinUnixTimestampCurrentSig{}
	_ builtinFunc = &builtinUnixTimestampIntSig{}
	_ builtinFunc = &builtinUnixTimestampDecSig{}
	_ builtinFunc = &builtinAddTimeSig{}
>>>>>>> 378e337a
	_ builtinFunc = &builtinConvertTzSig{}
	_ builtinFunc = &builtinMakeDateSig{}
	_ builtinFunc = &builtinMakeTimeSig{}
	_ builtinFunc = &builtinPeriodAddSig{}
	_ builtinFunc = &builtinPeriodDiffSig{}
	_ builtinFunc = &builtinQuarterSig{}
	_ builtinFunc = &builtinSecToTimeSig{}
	_ builtinFunc = &builtinTimeToSecSig{}
	_ builtinFunc = &builtinTimestampAddSig{}
	_ builtinFunc = &builtinToDaysSig{}
	_ builtinFunc = &builtinToSecondsSig{}
	_ builtinFunc = &builtinUTCTimeWithArgSig{}
	_ builtinFunc = &builtinUTCTimeWithoutArgSig{}
	_ builtinFunc = &builtinTimestamp1ArgSig{}
	_ builtinFunc = &builtinTimestamp2ArgsSig{}
	_ builtinFunc = &builtinLastDaySig{}
	_ builtinFunc = &builtinStrToDateDateSig{}
	_ builtinFunc = &builtinStrToDateDatetimeSig{}
	_ builtinFunc = &builtinStrToDateDurationSig{}
)

// handleInvalidTimeError reports error or warning depend on the context.
func handleInvalidTimeError(ctx context.Context, err error) error {
	if err == nil || !terror.ErrorEqual(err, types.ErrInvalidTimeFormat) {
		return err
	}
	sc := ctx.GetSessionVars().StmtCtx
	if ctx.GetSessionVars().StrictSQLMode && (sc.InInsertStmt || sc.InUpdateOrDeleteStmt) {
		return err
	}
	sc.AppendWarning(err)
	return nil
}

func convertTimeToMysqlTime(t time.Time, fsp int) (types.Time, error) {
	tr, err := types.RoundFrac(t, int(fsp))
	if err != nil {
		return types.Time{}, errors.Trace(err)
	}

	return types.Time{
		Time: types.FromGoTime(tr),
		Type: mysql.TypeDatetime,
		Fsp:  fsp,
	}, nil
}

func convertToTimeWithFsp(sc *variable.StatementContext, arg types.Datum, tp byte, fsp int) (d types.Datum, err error) {
	if fsp > types.MaxFsp {
		fsp = types.MaxFsp
	}

	f := types.NewFieldType(tp)
	f.Decimal = fsp

	d, err = arg.ConvertTo(sc, f)
	if err != nil {
		d.SetNull()
		return d, errors.Trace(err)
	}

	if d.IsNull() {
		return
	}

	if d.Kind() != types.KindMysqlTime {
		d.SetNull()
		return d, errors.Errorf("need time type, but got %T", d.GetValue())
	}
	return
}

func convertToTime(sc *variable.StatementContext, arg types.Datum, tp byte) (d types.Datum, err error) {
	return convertToTimeWithFsp(sc, arg, tp, types.MaxFsp)
}

func convertToDuration(sc *variable.StatementContext, arg types.Datum, fsp int) (d types.Datum, err error) {
	f := types.NewFieldType(mysql.TypeDuration)
	f.Decimal = fsp

	d, err = arg.ConvertTo(sc, f)
	if err != nil {
		d.SetNull()
		return d, errors.Trace(err)
	}

	if d.IsNull() {
		return
	}

	if d.Kind() != types.KindMysqlDuration {
		d.SetNull()
		return d, errors.Errorf("need duration type, but got %T", d.GetValue())
	}
	return
}

type dateFunctionClass struct {
	baseFunctionClass
}

func (c *dateFunctionClass) getFunction(args []Expression, ctx context.Context) (builtinFunc, error) {
	if err := c.verifyArgs(args); err != nil {
		return nil, errors.Trace(err)
	}
	bf := newBaseBuiltinFuncWithTp(args, ctx, tpDatetime, tpDatetime)
	bf.tp.Tp, bf.tp.Flen, bf.tp.Decimal = mysql.TypeDate, 10, 0
	sig := &builtinDateSig{baseTimeBuiltinFunc{bf}}
	return sig.setSelf(sig), nil
}

type builtinDateSig struct {
	baseTimeBuiltinFunc
}

// evalTime evals DATE(expr).
// See https://dev.mysql.com/doc/refman/5.7/en/date-and-time-functions.html#function_date
func (b *builtinDateSig) evalTime(row []types.Datum) (types.Time, bool, error) {
	sc := b.ctx.GetSessionVars().StmtCtx

	expr, isNull, err := b.args[0].EvalTime(row, sc)
	if isNull || err != nil {
		return types.Time{}, true, errors.Trace(handleInvalidTimeError(b.ctx, err))
	}

	if expr.IsZero() {
		return types.Time{}, true, errors.Trace(handleInvalidTimeError(b.ctx, types.ErrInvalidTimeFormat))
	}

	expr.Time = types.FromDate(expr.Time.Year(), expr.Time.Month(), expr.Time.Day(), 0, 0, 0, 0)
	expr.Type = mysql.TypeDate
	return expr, false, nil
}

func convertDatumToTime(sc *variable.StatementContext, d types.Datum) (t types.Time, err error) {
	if d.Kind() != types.KindMysqlTime {
		d, err = convertToTime(sc, d, mysql.TypeDatetime)
		if err != nil {
			return t, errors.Trace(err)
		}
	}
	return d.GetMysqlTime(), nil
}

type dateDiffFunctionClass struct {
	baseFunctionClass
}

func (c *dateDiffFunctionClass) getFunction(args []Expression, ctx context.Context) (builtinFunc, error) {
	if err := c.verifyArgs(args); err != nil {
		return nil, errors.Trace(err)
	}
	bf := newBaseBuiltinFuncWithTp(args, ctx, tpInt, tpDatetime, tpDatetime)
	sig := &builtinDateDiffSig{baseIntBuiltinFunc{bf}}
	return sig.setSelf(sig), nil
}

type builtinDateDiffSig struct {
	baseIntBuiltinFunc
}

// evalInt evals a builtinDateDiffSig.
// See https://dev.mysql.com/doc/refman/5.7/en/date-and-time-functions.html#function_datediff
func (b *builtinDateDiffSig) evalInt(row []types.Datum) (int64, bool, error) {
	ctx := b.ctx.GetSessionVars().StmtCtx
	t1, isNull, err := b.args[0].EvalTime(row, ctx)
	if isNull || err != nil {
		return 0, true, errors.Trace(handleInvalidTimeError(b.ctx, err))
	}
	t2, isNull, err := b.args[1].EvalTime(row, ctx)
	if isNull || err != nil {
		return 0, true, errors.Trace(handleInvalidTimeError(b.ctx, err))
	}
	if t1.Time.Month() == 0 || t1.Time.Day() == 0 || t2.Time.Month() == 0 || t2.Time.Day() == 0 {
		return 0, true, errors.Trace(handleInvalidTimeError(b.ctx, types.ErrInvalidTimeFormat))
	}
	return int64(types.DateDiff(t1.Time, t2.Time)), false, nil
}

type timeDiffFunctionClass struct {
	baseFunctionClass
}

func (c *timeDiffFunctionClass) getFunction(args []Expression, ctx context.Context) (builtinFunc, error) {
	if err := c.verifyArgs(args); err != nil {
		return nil, errors.Trace(err)
	}
	sig := &builtinTimeDiffSig{newBaseBuiltinFunc(args, ctx)}
	return sig.setSelf(sig), nil
}

type builtinTimeDiffSig struct {
	baseBuiltinFunc
}

func (b *builtinTimeDiffSig) getStrFsp(strArg string, fsp int) int {
	if n := strings.IndexByte(strArg, '.'); n >= 0 {
		lenStrFsp := len(strArg[n+1:])
		if lenStrFsp <= types.MaxFsp {
			fsp = int(math.Max(float64(lenStrFsp), float64(fsp)))
		}
	}
	return fsp
}

func (b *builtinTimeDiffSig) convertArgToTime(sc *variable.StatementContext, arg types.Datum, fsp int) (t types.Time, err error) {
	// Fix issue #3923, see https://github.com/pingcap/tidb/issues/3923,
	// TIMEDIFF() returns expr1 − expr2 expressed as a Duration value. expr1 and expr2 are Duration or date-and-time expressions,
	// but both must be of the same type. if expr is a string, we first try to convert it to Duration, if it failed,
	// we then try to convert it to Datetime
	switch arg.Kind() {
	case types.KindString, types.KindBytes:
		strArg := arg.GetString()
		fsp = b.getStrFsp(strArg, fsp)
		t, err = types.StrToDuration(sc, strArg, fsp)
	case types.KindMysqlDuration:
		t, err = arg.GetMysqlDuration().ConvertToTime(mysql.TypeDuration)
	default:
		t, err = convertDatumToTime(sc, arg)
	}
	return t, errors.Trace(err)
}

// eval evals a builtinTimeDiffSig.
// See https://dev.mysql.com/doc/refman/5.7/en/date-and-time-functions.html#function_timediff
func (b *builtinTimeDiffSig) eval(row []types.Datum) (d types.Datum, err error) {
	args, err := b.evalArgs(row)
	if err != nil {
		return d, errors.Trace(err)
	}
	if args[0].IsNull() || args[1].IsNull() {
		return
	}

	sc := b.ctx.GetSessionVars().StmtCtx
	fsp := int(math.Max(float64(args[0].Frac()), float64(args[1].Frac())))
	t0, err := b.convertArgToTime(sc, args[0], fsp)
	if err != nil {
		return d, errors.Trace(err)
	}
	t1, err := b.convertArgToTime(sc, args[1], fsp)
	if err != nil {
		return d, errors.Trace(err)
	}
	if (types.IsTemporalWithDate(t0.Type) &&
		t1.Type == mysql.TypeDuration) ||
		(types.IsTemporalWithDate(t1.Type) &&
			t0.Type == mysql.TypeDuration) {
		return d, nil // Incompatible types, return NULL
	}

	t := t0.Sub(&t1)
	ret, truncated := types.TruncateOverflowMySQLTime(t.Duration)
	if truncated {
		err = types.ErrTruncatedWrongVal.GenByArgs("time", t.String())
		err = sc.HandleTruncate(err)
	}
	t.Duration = ret
	d.SetMysqlDuration(t)
	return
}

type dateFormatFunctionClass struct {
	baseFunctionClass
}

func (c *dateFormatFunctionClass) getFunction(args []Expression, ctx context.Context) (builtinFunc, error) {
	if err := c.verifyArgs(args); err != nil {
		return nil, errors.Trace(err)
	}
	bf := newBaseBuiltinFuncWithTp(args, ctx, tpString, tpDatetime, tpString)
	// worst case: formatMask=%r%r%r...%r, each %r takes 11 characters
	bf.tp.Flen = (args[1].GetType().Flen + 1) / 2 * 11
	sig := &builtinDateFormatSig{baseStringBuiltinFunc{bf}}
	return sig.setSelf(sig), nil

}

type builtinDateFormatSig struct {
	baseStringBuiltinFunc
}

// eval evals a builtinDateFormatSig.
// See https://dev.mysql.com/doc/refman/5.7/en/date-and-time-functions.html#function_date-format
func (b *builtinDateFormatSig) evalString(row []types.Datum) (string, bool, error) {
	sc := b.ctx.GetSessionVars().StmtCtx
	t, isNull, err := b.args[0].EvalTime(row, sc)
	if isNull || err != nil {
		return "", isNull, errors.Trace(handleInvalidTimeError(b.ctx, err))
	}
	if t.InvalidZero() {
		return "", true, errors.Trace(handleInvalidTimeError(b.ctx, types.ErrInvalidTimeFormat))
	}
	formatMask, isNull, err := b.args[1].EvalString(row, sc)
	if isNull || err != nil {
		return "", isNull, errors.Trace(err)
	}

	res, err := t.DateFormat(formatMask)
	return res, isNull, errors.Trace(err)
}

// builtinDateFormat ...
// See https://dev.mysql.com/doc/refman/5.7/en/date-and-time-functions.html#function_date-format
func builtinDateFormat(args []types.Datum, ctx context.Context) (d types.Datum, err error) {
	date, err := convertToTime(ctx.GetSessionVars().StmtCtx, args[0], mysql.TypeDatetime)
	if err != nil {
		return d, errors.Trace(err)
	}

	if date.IsNull() {
		return
	}
	t := date.GetMysqlTime()
	str, err := t.DateFormat(args[1].GetString())
	if err != nil {
		return d, errors.Trace(err)
	}
	d.SetString(str)
	return
}

type fromDaysFunctionClass struct {
	baseFunctionClass
}

func (c *fromDaysFunctionClass) getFunction(args []Expression, ctx context.Context) (builtinFunc, error) {
	if err := c.verifyArgs(args); err != nil {
		return nil, errors.Trace(err)
	}
	bf := newBaseBuiltinFuncWithTp(args, ctx, tpDatetime, tpInt)
	bf.tp.Flen, bf.tp.Decimal = 10, 0
	sig := &builtinFromDaysSig{baseTimeBuiltinFunc{bf}}
	return sig.setSelf(sig), nil
}

type builtinFromDaysSig struct {
	baseTimeBuiltinFunc
}

// evalTime evals FROM_DAYS(N).
// See https://dev.mysql.com/doc/refman/5.7/en/date-and-time-functions.html#function_from-days
func (b *builtinFromDaysSig) evalTime(row []types.Datum) (types.Time, bool, error) {
	sc := b.getCtx().GetSessionVars().StmtCtx

	n, isNull, err := b.args[0].EvalInt(row, sc)
	if isNull || err != nil {
		return types.Time{}, true, errors.Trace(err)
	}

	return types.TimeFromDays(n), false, nil
}

type hourFunctionClass struct {
	baseFunctionClass
}

func (c *hourFunctionClass) getFunction(args []Expression, ctx context.Context) (builtinFunc, error) {
	if err := c.verifyArgs(args); err != nil {
		return nil, errors.Trace(err)
	}
	bf := newBaseBuiltinFuncWithTp(args, ctx, tpInt, tpDuration)
	bf.tp.Flen, bf.tp.Decimal = 3, 0
	sig := &builtinHourSig{baseIntBuiltinFunc{bf}}
	return sig.setSelf(sig), nil
}

type builtinHourSig struct {
	baseIntBuiltinFunc
}

// evalInt evals HOUR(time).
// See https://dev.mysql.com/doc/refman/5.7/en/date-and-time-functions.html#function_hour
func (b *builtinHourSig) evalInt(row []types.Datum) (int64, bool, error) {
	dur, isNull, err := b.args[0].EvalDuration(row, b.ctx.GetSessionVars().StmtCtx)
	// ignore error and return NULL
	if isNull || err != nil {
		return 0, true, nil
	}
	return int64(dur.Hour()), false, nil
}

type minuteFunctionClass struct {
	baseFunctionClass
}

func (c *minuteFunctionClass) getFunction(args []Expression, ctx context.Context) (builtinFunc, error) {
	if err := c.verifyArgs(args); err != nil {
		return nil, errors.Trace(err)
	}
	bf := newBaseBuiltinFuncWithTp(args, ctx, tpInt, tpDuration)
	bf.tp.Flen, bf.tp.Decimal = 2, 0
	sig := &builtinMinuteSig{baseIntBuiltinFunc{bf}}
	return sig.setSelf(sig), nil
}

type builtinMinuteSig struct {
	baseIntBuiltinFunc
}

// evalInt evals MINUTE(time).
// See https://dev.mysql.com/doc/refman/5.7/en/date-and-time-functions.html#function_minute
func (b *builtinMinuteSig) evalInt(row []types.Datum) (int64, bool, error) {
	dur, isNull, err := b.args[0].EvalDuration(row, b.ctx.GetSessionVars().StmtCtx)
	// ignore error and return NULL
	if isNull || err != nil {
		return 0, true, nil
	}
	return int64(dur.Minute()), false, nil
}

type secondFunctionClass struct {
	baseFunctionClass
}

func (c *secondFunctionClass) getFunction(args []Expression, ctx context.Context) (builtinFunc, error) {
	if err := c.verifyArgs(args); err != nil {
		return nil, errors.Trace(err)
	}
	bf := newBaseBuiltinFuncWithTp(args, ctx, tpInt, tpDuration)
	bf.tp.Flen, bf.tp.Decimal = 2, 0
	sig := &builtinSecondSig{baseIntBuiltinFunc{bf}}
	return sig.setSelf(sig), nil
}

type builtinSecondSig struct {
	baseIntBuiltinFunc
}

// evalInt evals SECOND(time).
// See https://dev.mysql.com/doc/refman/5.7/en/date-and-time-functions.html#function_second
func (b *builtinSecondSig) evalInt(row []types.Datum) (int64, bool, error) {
	dur, isNull, err := b.args[0].EvalDuration(row, b.ctx.GetSessionVars().StmtCtx)
	// ignore error and return NULL
	if isNull || err != nil {
		return 0, true, nil
	}
	return int64(dur.Second()), false, nil
}

type microSecondFunctionClass struct {
	baseFunctionClass
}

func (c *microSecondFunctionClass) getFunction(args []Expression, ctx context.Context) (builtinFunc, error) {
	if err := c.verifyArgs(args); err != nil {
		return nil, errors.Trace(err)
	}
	bf := newBaseBuiltinFuncWithTp(args, ctx, tpInt, tpDuration)
	bf.tp.Flen, bf.tp.Decimal = 6, 0
	sig := &builtinMicroSecondSig{baseIntBuiltinFunc{bf}}
	return sig.setSelf(sig), nil
}

type builtinMicroSecondSig struct {
	baseIntBuiltinFunc
}

// evalInt evals MICROSECOND(expr).
// See https://dev.mysql.com/doc/refman/5.7/en/date-and-time-functions.html#function_microsecond
func (b *builtinMicroSecondSig) evalInt(row []types.Datum) (int64, bool, error) {
	dur, isNull, err := b.args[0].EvalDuration(row, b.ctx.GetSessionVars().StmtCtx)
	// ignore error and return NULL
	if isNull || err != nil {
		return 0, true, nil
	}
	return int64(dur.MicroSecond()), false, nil
}

type monthFunctionClass struct {
	baseFunctionClass
}

func (c *monthFunctionClass) getFunction(args []Expression, ctx context.Context) (builtinFunc, error) {
	if err := c.verifyArgs(args); err != nil {
		return nil, errors.Trace(err)
	}
	bf := newBaseBuiltinFuncWithTp(args, ctx, tpInt, tpDatetime)
	bf.tp.Flen, bf.tp.Decimal = 2, 0
	sig := &builtinMonthSig{baseIntBuiltinFunc{bf}}
	return sig.setSelf(sig), nil
}

type builtinMonthSig struct {
	baseIntBuiltinFunc
}

// evalInt evals MONTH(date).
// see: https://dev.mysql.com/doc/refman/5.7/en/date-and-time-functions.html#function_month
func (b *builtinMonthSig) evalInt(row []types.Datum) (int64, bool, error) {
	sc := b.getCtx().GetSessionVars().StmtCtx
	date, isNull, err := b.args[0].EvalTime(row, sc)

	if isNull || err != nil {
		return 0, true, errors.Trace(handleInvalidTimeError(b.ctx, err))
	}

	if date.IsZero() {
		return 0, true, errors.Trace(handleInvalidTimeError(b.ctx, types.ErrInvalidTimeFormat))
	}

	return int64(date.Time.Month()), false, nil
}

// builtinMonth ...
// See https://dev.mysql.com/doc/refman/5.7/en/date-and-time-functions.html#function_month
func builtinMonth(args []types.Datum, ctx context.Context) (d types.Datum, err error) {
	d, err = convertToTime(ctx.GetSessionVars().StmtCtx, args[0], mysql.TypeDate)
	if err != nil || d.IsNull() {
		return d, errors.Trace(err)
	}

	// No need to check type here.
	t := d.GetMysqlTime()
	i := int64(0)
	if t.IsZero() {
		d.SetInt64(i)
		return
	}
	i = int64(t.Time.Month())
	d.SetInt64(i)
	return
}

// See https://dev.mysql.com/doc/refman/5.7/en/date-and-time-functions.html#function_monthname
type monthNameFunctionClass struct {
	baseFunctionClass
}

func (c *monthNameFunctionClass) getFunction(args []Expression, ctx context.Context) (builtinFunc, error) {
	if err := c.verifyArgs(args); err != nil {
		return nil, errors.Trace(err)
	}
	bf := newBaseBuiltinFuncWithTp(args, ctx, tpString, tpDatetime)
	bf.tp.Flen = 10
	sig := &builtinMonthNameSig{baseStringBuiltinFunc{bf}}
	return sig.setSelf(sig), nil
}

type builtinMonthNameSig struct {
	baseStringBuiltinFunc
}

func (b *builtinMonthNameSig) evalString(row []types.Datum) (string, bool, error) {
	sc := b.ctx.GetSessionVars().StmtCtx
	arg, isNull, err := b.args[0].EvalTime(row, sc)
	if isNull || err != nil {
		return "", true, errors.Trace(handleInvalidTimeError(b.ctx, err))
	}
	mon := arg.Time.Month()
	if arg.IsZero() || mon < 0 || mon > len(types.MonthNames) {
		return "", true, errors.Trace(handleInvalidTimeError(b.ctx, types.ErrInvalidTimeFormat))
	} else if mon == 0 {
		return "", true, nil
	}
	return types.MonthNames[mon-1], false, nil
}

type dayNameFunctionClass struct {
	baseFunctionClass
}

func (c *dayNameFunctionClass) getFunction(args []Expression, ctx context.Context) (builtinFunc, error) {
	if err := c.verifyArgs(args); err != nil {
		return nil, errors.Trace(err)
	}
	bf := newBaseBuiltinFuncWithTp(args, ctx, tpString, tpDatetime)
	bf.tp.Flen = 10
	sig := &builtinDayNameSig{baseStringBuiltinFunc{bf}}
	return sig.setSelf(sig), nil
}

type builtinDayNameSig struct {
	baseStringBuiltinFunc
}

// evalString evals a builtinDayNameSig.
// See https://dev.mysql.com/doc/refman/5.7/en/date-and-time-functions.html#function_dayname
func (b *builtinDayNameSig) evalString(row []types.Datum) (string, bool, error) {
	arg, isNull, err := b.args[0].EvalTime(row, b.ctx.GetSessionVars().StmtCtx)
	if isNull || err != nil {
		return "", isNull, errors.Trace(err)
	}
	if arg.InvalidZero() {
		return "", true, errors.Trace(handleInvalidTimeError(b.ctx, types.ErrInvalidTimeFormat))
	}
	// Monday is 0, ... Sunday = 6 in MySQL
	// but in go, Sunday is 0, ... Saturday is 6
	// w will do a conversion.
	res := (int64(arg.Time.Weekday()) + 6) % 7
	return types.WeekdayNames[res], false, nil
}

type dayOfMonthFunctionClass struct {
	baseFunctionClass
}

func (c *dayOfMonthFunctionClass) getFunction(args []Expression, ctx context.Context) (builtinFunc, error) {
	if err := c.verifyArgs(args); err != nil {
		return nil, errors.Trace(err)
	}
	bf := newBaseBuiltinFuncWithTp(args, ctx, tpInt, tpDatetime)
	bf.tp.Flen = 2
	sig := &builtinDayOfMonthSig{baseIntBuiltinFunc{bf}}
	return sig.setSelf(sig), nil
}

type builtinDayOfMonthSig struct {
	baseIntBuiltinFunc
}

// evalInt evals a builtinDayOfMonthSig.
// See https://dev.mysql.com/doc/refman/5.7/en/date-and-time-functions.html#function_dayofmonth
func (b *builtinDayOfMonthSig) evalInt(row []types.Datum) (int64, bool, error) {
	arg, isNull, err := b.args[0].EvalTime(row, b.ctx.GetSessionVars().StmtCtx)
	if isNull || err != nil {
		return 0, true, errors.Trace(handleInvalidTimeError(b.ctx, err))
	}
	if arg.IsZero() {
		return 0, true, errors.Trace(handleInvalidTimeError(b.ctx, types.ErrInvalidTimeFormat))
	}
	return int64(arg.Time.Day()), false, nil
}

type dayOfWeekFunctionClass struct {
	baseFunctionClass
}

func (c *dayOfWeekFunctionClass) getFunction(args []Expression, ctx context.Context) (builtinFunc, error) {
	if err := c.verifyArgs(args); err != nil {
		return nil, errors.Trace(err)
	}
	bf := newBaseBuiltinFuncWithTp(args, ctx, tpInt, tpDatetime)
	bf.tp.Flen = 1
	sig := &builtinDayOfWeekSig{baseIntBuiltinFunc{bf}}
	return sig.setSelf(sig), nil
}

type builtinDayOfWeekSig struct {
	baseIntBuiltinFunc
}

// evalInt evals a builtinDayOfWeekSig.
// See https://dev.mysql.com/doc/refman/5.7/en/date-and-time-functions.html#function_dayofweek
func (b *builtinDayOfWeekSig) evalInt(row []types.Datum) (int64, bool, error) {
	sc := b.ctx.GetSessionVars().StmtCtx
	arg, isNull, err := b.args[0].EvalTime(row, sc)
	if isNull || err != nil {
		return 0, true, errors.Trace(handleInvalidTimeError(b.ctx, err))
	}
	if arg.InvalidZero() {
		return 0, true, errors.Trace(handleInvalidTimeError(b.ctx, types.ErrInvalidTimeFormat))
	}
	// 1 is Sunday, 2 is Monday, .... 7 is Saturday
	return int64(arg.Time.Weekday() + 1), false, nil
}

type dayOfYearFunctionClass struct {
	baseFunctionClass
}

func (c *dayOfYearFunctionClass) getFunction(args []Expression, ctx context.Context) (builtinFunc, error) {
	if err := c.verifyArgs(args); err != nil {
		return nil, errors.Trace(err)
	}
	bf := newBaseBuiltinFuncWithTp(args, ctx, tpInt, tpDatetime)
	bf.tp.Flen = 3
	sig := &builtinDayOfYearSig{baseIntBuiltinFunc{bf}}
	return sig.setSelf(sig), nil
}

type builtinDayOfYearSig struct {
	baseIntBuiltinFunc
}

// evalInt evals a builtinDayOfYearSig.
// See https://dev.mysql.com/doc/refman/5.7/en/date-and-time-functions.html#function_dayofyear
func (b *builtinDayOfYearSig) evalInt(row []types.Datum) (int64, bool, error) {
	arg, isNull, err := b.args[0].EvalTime(row, b.ctx.GetSessionVars().StmtCtx)
	if isNull || err != nil {
		return 0, isNull, errors.Trace(handleInvalidTimeError(b.ctx, err))
	}
	if arg.InvalidZero() {
		return 0, true, errors.Trace(handleInvalidTimeError(b.ctx, types.ErrInvalidTimeFormat))
	}

	return int64(arg.Time.YearDay()), false, nil
}

type weekFunctionClass struct {
	baseFunctionClass
}

func (c *weekFunctionClass) getFunction(args []Expression, ctx context.Context) (builtinFunc, error) {
	if err := c.verifyArgs(args); err != nil {
		return nil, errors.Trace(err)
	}

	argTps := []evalTp{tpDatetime}
	if len(args) == 2 {
		argTps = append(argTps, tpInt)
	}

	bf := newBaseBuiltinFuncWithTp(args, ctx, tpInt, argTps...)

	bf.tp.Flen, bf.tp.Decimal = 2, 0

	var sig builtinFunc
	if len(args) == 2 {
		sig = &builtinWeekWithModeSig{baseIntBuiltinFunc{bf}}
	} else {
		sig = &builtinWeekWithoutModeSig{baseIntBuiltinFunc{bf}}
	}
	return sig.setSelf(sig), nil
}

type builtinWeekWithModeSig struct {
	baseIntBuiltinFunc
}

// evalInt evals WEEK(date, mode).
// see: https://dev.mysql.com/doc/refman/5.7/en/date-and-time-functions.html#function_week
func (b *builtinWeekWithModeSig) evalInt(row []types.Datum) (int64, bool, error) {
	sc := b.ctx.GetSessionVars().StmtCtx
	date, isNull, err := b.args[0].EvalTime(row, sc)

	if isNull || err != nil {
		return 0, true, errors.Trace(handleInvalidTimeError(b.ctx, err))
	}

	if date.IsZero() {
		return 0, true, errors.Trace(handleInvalidTimeError(b.ctx, types.ErrInvalidTimeFormat))
	}

	mode, isNull, err := b.args[1].EvalInt(row, sc)
	if isNull || err != nil {
		return 0, isNull, errors.Trace(err)
	}

	week := date.Time.Week(int(mode))
	return int64(week), false, nil
}

type builtinWeekWithoutModeSig struct {
	baseIntBuiltinFunc
}

// evalInt evals WEEK(date).
// see: https://dev.mysql.com/doc/refman/5.7/en/date-and-time-functions.html#function_week
func (b *builtinWeekWithoutModeSig) evalInt(row []types.Datum) (int64, bool, error) {
	sc := b.ctx.GetSessionVars().StmtCtx
	date, isNull, err := b.args[0].EvalTime(row, sc)

	if isNull || err != nil {
		return 0, true, errors.Trace(handleInvalidTimeError(b.ctx, err))
	}

	if date.IsZero() {
		return 0, true, errors.Trace(handleInvalidTimeError(b.ctx, types.ErrInvalidTimeFormat))
	}

	week := date.Time.Week(0)
	return int64(week), false, nil
}

type weekDayFunctionClass struct {
	baseFunctionClass
}

func (c *weekDayFunctionClass) getFunction(args []Expression, ctx context.Context) (builtinFunc, error) {
	if err := c.verifyArgs(args); err != nil {
		return nil, errors.Trace(err)
	}

	bf := newBaseBuiltinFuncWithTp(args, ctx, tpInt, tpDatetime)
	bf.tp.Flen = 1

	sig := &builtinWeekDaySig{baseIntBuiltinFunc{bf}}
	return sig.setSelf(sig), nil
}

type builtinWeekDaySig struct {
	baseIntBuiltinFunc
}

// evalInt evals WEEKDAY(date).
func (b *builtinWeekDaySig) evalInt(row []types.Datum) (int64, bool, error) {
	sc := b.ctx.GetSessionVars().StmtCtx

	date, isNull, err := b.args[0].EvalTime(row, sc)
	if isNull || err != nil {
		return 0, true, errors.Trace(handleInvalidTimeError(b.ctx, err))
	}

	if date.IsZero() {
		return 0, true, errors.Trace(handleInvalidTimeError(b.ctx, types.ErrInvalidTimeFormat))
	}

	return int64(date.Time.Weekday()+6) % 7, false, nil
}

type weekOfYearFunctionClass struct {
	baseFunctionClass
}

func (c *weekOfYearFunctionClass) getFunction(args []Expression, ctx context.Context) (builtinFunc, error) {
	if err := c.verifyArgs(args); err != nil {
		return nil, errors.Trace(err)
	}
	bf := newBaseBuiltinFuncWithTp(args, ctx, tpInt, tpDatetime)
	bf.tp.Flen, bf.tp.Decimal = 2, 0
	sig := &builtinWeekOfYearSig{baseIntBuiltinFunc{bf}}
	return sig.setSelf(sig), nil
}

type builtinWeekOfYearSig struct {
	baseIntBuiltinFunc
}

// evalInt evals WEEKOFYEAR(date).
// See https://dev.mysql.com/doc/refman/5.7/en/date-and-time-functions.html#function_weekofyear
func (b *builtinWeekOfYearSig) evalInt(row []types.Datum) (int64, bool, error) {
	sc := b.ctx.GetSessionVars().StmtCtx
	date, isNull, err := b.args[0].EvalTime(row, sc)

	if isNull || err != nil {
		return 0, true, errors.Trace(handleInvalidTimeError(b.ctx, err))
	}

	if date.IsZero() {
		return 0, true, errors.Trace(handleInvalidTimeError(b.ctx, types.ErrInvalidTimeFormat))
	}

	week := date.Time.Week(3)
	return int64(week), false, nil
}

type yearFunctionClass struct {
	baseFunctionClass
}

func (c *yearFunctionClass) getFunction(args []Expression, ctx context.Context) (builtinFunc, error) {
	if err := c.verifyArgs(args); err != nil {
		return nil, errors.Trace(err)
	}
	bf := newBaseBuiltinFuncWithTp(args, ctx, tpInt, tpDatetime)
	bf.tp.Flen, bf.tp.Decimal = 4, 0
	sig := &builtinYearSig{baseIntBuiltinFunc{bf}}
	return sig.setSelf(sig), nil
}

type builtinYearSig struct {
	baseIntBuiltinFunc
}

// evalInt evals YEAR(date).
// See https://dev.mysql.com/doc/refman/5.7/en/date-and-time-functions.html#function_year
func (b *builtinYearSig) evalInt(row []types.Datum) (int64, bool, error) {
	sc := b.getCtx().GetSessionVars().StmtCtx
	date, isNull, err := b.args[0].EvalTime(row, sc)

	if isNull || err != nil {
		return 0, true, errors.Trace(handleInvalidTimeError(b.ctx, err))
	}

	if date.IsZero() {
		return 0, true, errors.Trace(handleInvalidTimeError(b.ctx, types.ErrInvalidTimeFormat))
	}

	return int64(date.Time.Year()), false, nil
}

type yearWeekFunctionClass struct {
	baseFunctionClass
}

func (c *yearWeekFunctionClass) getFunction(args []Expression, ctx context.Context) (builtinFunc, error) {
	if err := c.verifyArgs(args); err != nil {
		return nil, errors.Trace(err)
	}
	argTps := []evalTp{tpDatetime}
	if len(args) == 2 {
		argTps = append(argTps, tpInt)
	}

	bf := newBaseBuiltinFuncWithTp(args, ctx, tpInt, argTps...)

	bf.tp.Flen, bf.tp.Decimal = 6, 0

	var sig builtinFunc
	if len(args) == 2 {
		sig = &builtinYearWeekWithModeSig{baseIntBuiltinFunc{bf}}
	} else {
		sig = &builtinYearWeekWithoutModeSig{baseIntBuiltinFunc{bf}}
	}
	return sig.setSelf(sig), nil
}

type builtinYearWeekWithModeSig struct {
	baseIntBuiltinFunc
}

// evalInt evals YEARWEEK(date,mode).
// See https://dev.mysql.com/doc/refman/5.7/en/date-and-time-functions.html#function_yearweek
func (b *builtinYearWeekWithModeSig) evalInt(row []types.Datum) (int64, bool, error) {
	sc := b.ctx.GetSessionVars().StmtCtx

	date, isNull, err := b.args[0].EvalTime(row, sc)
	if isNull || err != nil {
		return 0, isNull, errors.Trace(handleInvalidTimeError(b.ctx, err))
	}
	if date.IsZero() {
		return 0, true, errors.Trace(handleInvalidTimeError(b.ctx, types.ErrInvalidTimeFormat))
	}

	mode, isNull, err := b.args[1].EvalInt(row, sc)
	if err != nil {
		return 0, true, errors.Trace(err)
	}
	if isNull {
		mode = 0
	}

	year, week := date.Time.YearWeek(int(mode))
	result := int64(week + year*100)
	if result < 0 {
		return int64(math.MaxUint32), false, nil
	}
	return result, false, nil
}

type builtinYearWeekWithoutModeSig struct {
	baseIntBuiltinFunc
}

// evalInt evals YEARWEEK(date).
// See https://dev.mysql.com/doc/refman/5.7/en/date-and-time-functions.html#function_yearweek
func (b *builtinYearWeekWithoutModeSig) evalInt(row []types.Datum) (int64, bool, error) {
	sc := b.ctx.GetSessionVars().StmtCtx

	date, isNull, err := b.args[0].EvalTime(row, sc)
	if isNull || err != nil {
		return 0, true, errors.Trace(handleInvalidTimeError(b.ctx, err))
	}

	if date.InvalidZero() {
		return 0, true, errors.Trace(handleInvalidTimeError(b.ctx, types.ErrInvalidTimeFormat))
	}

	year, week := date.Time.YearWeek(0)
	result := int64(week + year*100)
	if result < 0 {
		return int64(math.MaxUint32), false, nil
	}
	return result, false, nil
}

type fromUnixTimeFunctionClass struct {
	baseFunctionClass
}

func (c *fromUnixTimeFunctionClass) getFunction(args []Expression, ctx context.Context) (builtinFunc, error) {
	if err := c.verifyArgs(args); err != nil {
		return nil, errors.Trace(err)
	}
	sig := &builtinFromUnixTimeSig{newBaseBuiltinFunc(args, ctx)}
	return sig.setSelf(sig), nil
}

type builtinFromUnixTimeSig struct {
	baseBuiltinFunc
}

// eval evals a builtinFromUnixTimeSig.
// See https://dev.mysql.com/doc/refman/5.7/en/date-and-time-functions.html#function_from-unixtime
func (b *builtinFromUnixTimeSig) eval(row []types.Datum) (d types.Datum, err error) {
	args, err := b.evalArgs(row)
	if err != nil {
		return d, errors.Trace(err)
	}
	sc := b.ctx.GetSessionVars().StmtCtx
	unixTimeStamp, err := args[0].ToDecimal(sc)
	if err != nil {
		return d, errors.Trace(err)
	}
	// 0 <= unixTimeStamp <= INT32_MAX
	if unixTimeStamp.IsNegative() {
		return
	}
	integralPart, err := unixTimeStamp.ToInt()
	if err == types.ErrTruncated {
		err = nil
	}
	if err != nil {
		return d, errors.Trace(err)
	}
	if integralPart > int64(math.MaxInt32) {
		return
	}
	// Split the integral part and fractional part of a decimal timestamp.
	// e.g. for timestamp 12345.678,
	// first get the integral part 12345,
	// then (12345.678 - 12345) * (10^9) to get the decimal part and convert it to nanosecond precision.
	integerDecimalTp := new(types.MyDecimal).FromInt(integralPart)
	fracDecimalTp := new(types.MyDecimal)
	err = types.DecimalSub(unixTimeStamp, integerDecimalTp, fracDecimalTp)
	if err != nil {
		return d, errors.Trace(err)
	}
	nano := new(types.MyDecimal).FromInt(int64(time.Second))
	x := new(types.MyDecimal)
	err = types.DecimalMul(fracDecimalTp, nano, x)
	if err != nil {
		return d, errors.Trace(err)
	}
	fractionalPart, err := x.ToInt() // here fractionalPart is result multiplying the original fractional part by 10^9.
	if err == types.ErrTruncated {
		err = nil
	}
	if err != nil {
		return d, errors.Trace(err)
	}

	_, fracDigitsNumber := unixTimeStamp.PrecisionAndFrac()
	fsp := fracDigitsNumber
	if fracDigitsNumber > types.MaxFsp {
		fsp = types.MaxFsp
	}

	t, err := convertTimeToMysqlTime(time.Unix(integralPart, fractionalPart), fsp)
	if err != nil {
		return d, errors.Trace(err)
	}

	if args[0].Kind() == types.KindString { // Keep consistent with MySQL.
		t.Fsp = types.MaxFsp
	}
	d.SetMysqlTime(t)
	if len(args) == 1 {
		return
	}
	return builtinDateFormat([]types.Datum{d, args[1]}, b.ctx)
}

type getFormatFunctionClass struct {
	baseFunctionClass
}

func (c *getFormatFunctionClass) getFunction(args []Expression, ctx context.Context) (builtinFunc, error) {
	if err := c.verifyArgs(args); err != nil {
		return nil, errors.Trace(err)
	}
	sig := &builtinGetFormatSig{newBaseBuiltinFunc(args, ctx)}
	return sig.setSelf(sig), nil
}

type builtinGetFormatSig struct {
	baseBuiltinFunc
}

// eval evals a builtinGetFormatSig.
// See https://dev.mysql.com/doc/refman/5.7/en/date-and-time-functions.html#function_get-format
func (b *builtinGetFormatSig) eval(row []types.Datum) (d types.Datum, err error) {
	args, err := b.evalArgs(row)
	t := args[0].GetString()
	l := args[1].GetString()
	switch t {
	case dateFormat:
		switch l {
		case usaLocation:
			d.SetString("%m.%d.%Y")
		case jisLocation:
			d.SetString("%Y-%m-%d")
		case isoLocation:
			d.SetString("%Y-%m-%d")
		case eurLocation:
			d.SetString("%d.%m.%Y")
		case internalLocation:
			d.SetString("%Y%m%d")
		}
	case datetimeFormat, timestampFormat:
		switch l {
		case usaLocation:
			d.SetString("%Y-%m-%d %H.%i.%s")
		case jisLocation:
			d.SetString("%Y-%m-%d %H:%i:%s")
		case isoLocation:
			d.SetString("%Y-%m-%d %H:%i:%s")
		case eurLocation:
			d.SetString("%Y-%m-%d %H.%i.%s")
		case internalLocation:
			d.SetString("%Y%m%d%H%i%s")
		}
	case timeFormat:
		switch l {
		case usaLocation:
			d.SetString("%h:%i:%s %p")
		case jisLocation:
			d.SetString("%H:%i:%s")
		case isoLocation:
			d.SetString("%H:%i:%s")
		case eurLocation:
			d.SetString("%H.%i.%s")
		case internalLocation:
			d.SetString("%H%i%s")
		}
	}

	return
}

type strToDateFunctionClass struct {
	baseFunctionClass
}

func (c *strToDateFunctionClass) getRetTp(arg Expression, ctx context.Context) (tp byte, fsp int) {
	tp = mysql.TypeDatetime
	if _, ok := arg.(*Constant); !ok {
		return tp, types.MaxFsp
	}
	strArg := WrapWithCastAsString(arg, ctx)
	format, isNull, err := strArg.EvalString(nil, ctx.GetSessionVars().StmtCtx)
	if err != nil || isNull {
		return
	}
	isDuration, isDate := types.GetFormatType(format)
	if isDuration && !isDate {
		tp = mysql.TypeDuration
	} else if !isDuration && isDate {
		tp = mysql.TypeDate
	}
	if strings.Index(format, "%f") >= 0 {
		fsp = types.MaxFsp
	}
	return
}

// See https://dev.mysql.com/doc/refman/5.5/en/date-and-time-functions.html#function_str-to-date
func (c *strToDateFunctionClass) getFunction(args []Expression, ctx context.Context) (sig builtinFunc, err error) {
	if err := c.verifyArgs(args); err != nil {
		return nil, errors.Trace(err)
	}
	retTp, fsp := c.getRetTp(args[1], ctx)
	switch retTp {
	case mysql.TypeDate:
		bf := newBaseBuiltinFuncWithTp(args, ctx, tpDatetime, tpString, tpString)
		bf.tp.Tp, bf.tp.Flen, bf.tp.Decimal = mysql.TypeDate, mysql.MaxDateWidth, types.MinFsp
		sig = &builtinStrToDateDateSig{baseTimeBuiltinFunc{bf}}
	case mysql.TypeDatetime:
		bf := newBaseBuiltinFuncWithTp(args, ctx, tpDatetime, tpString, tpString)
		if fsp == types.MinFsp {
			bf.tp.Flen, bf.tp.Decimal = mysql.MaxDatetimeWidthNoFsp, types.MinFsp
		} else {
			bf.tp.Flen, bf.tp.Decimal = mysql.MaxDatetimeWidthWithFsp, types.MaxFsp
		}
		sig = &builtinStrToDateDatetimeSig{baseTimeBuiltinFunc{bf}}
	case mysql.TypeDuration:
		bf := newBaseBuiltinFuncWithTp(args, ctx, tpDuration, tpString, tpString)
		if fsp == types.MinFsp {
			bf.tp.Flen, bf.tp.Decimal = mysql.MaxDurationWidthNoFsp, types.MinFsp
		} else {
			bf.tp.Flen, bf.tp.Decimal = mysql.MaxDurationWidthWithFsp, types.MaxFsp
		}
		sig = &builtinStrToDateDurationSig{baseDurationBuiltinFunc{bf}}
	}
	return sig.setSelf(sig), nil
}

type builtinStrToDateDateSig struct {
	baseTimeBuiltinFunc
}

func (b *builtinStrToDateDateSig) evalTime(row []types.Datum) (types.Time, bool, error) {
	sc := b.ctx.GetSessionVars().StmtCtx
	date, isNull, err := b.args[0].EvalString(row, sc)
	if isNull || err != nil {
		return types.Time{}, isNull, errors.Trace(err)
	}
	format, isNull, err := b.args[1].EvalString(row, sc)
	if isNull || err != nil {
		return types.Time{}, isNull, errors.Trace(err)
	}
	var t types.Time
	succ := t.StrToDate(date, format)
	if !succ {
		return types.Time{}, true, handleInvalidTimeError(b.ctx, types.ErrInvalidTimeFormat)
	}
	t.Type, t.Fsp = mysql.TypeDate, types.MinFsp
	return t, false, nil
}

type builtinStrToDateDatetimeSig struct {
	baseTimeBuiltinFunc
}

func (b *builtinStrToDateDatetimeSig) evalTime(row []types.Datum) (types.Time, bool, error) {
	sc := b.ctx.GetSessionVars().StmtCtx
	date, isNull, err := b.args[0].EvalString(row, sc)
	if isNull || err != nil {
		return types.Time{}, isNull, errors.Trace(err)
	}
	format, isNull, err := b.args[1].EvalString(row, sc)
	if isNull || err != nil {
		return types.Time{}, isNull, errors.Trace(err)
	}
	var t types.Time
	succ := t.StrToDate(date, format)
	if !succ {
		return types.Time{}, true, handleInvalidTimeError(b.ctx, types.ErrInvalidTimeFormat)
	}
	t.Type, t.Fsp = mysql.TypeDatetime, b.tp.Decimal
	return t, false, nil
}

type builtinStrToDateDurationSig struct {
	baseDurationBuiltinFunc
}

// TODO: If the NO_ZERO_DATE or NO_ZERO_IN_DATE SQL mode is enabled, zero dates or part of dates are disallowed.
// In that case, STR_TO_DATE() returns NULL and generates a warning.
func (b *builtinStrToDateDurationSig) evalDuration(row []types.Datum) (types.Duration, bool, error) {
	sc := b.ctx.GetSessionVars().StmtCtx
	date, isNull, err := b.args[0].EvalString(row, sc)
	if isNull || err != nil {
		return types.Duration{}, isNull, errors.Trace(err)
	}
	format, isNull, err := b.args[1].EvalString(row, sc)
	if isNull || err != nil {
		return types.Duration{}, isNull, errors.Trace(err)
	}
	var t types.Time
	succ := t.StrToDate(date, format)
	if !succ {
		return types.Duration{}, true, handleInvalidTimeError(b.ctx, types.ErrInvalidTimeFormat)
	}
	t.Fsp = b.tp.Decimal
	dur, err := t.ConvertToDuration()
	return dur, false, errors.Trace(err)
}

type sysDateFunctionClass struct {
	baseFunctionClass
}

func (c *sysDateFunctionClass) getFunction(args []Expression, ctx context.Context) (builtinFunc, error) {
	if err := c.verifyArgs(args); err != nil {
		return nil, errors.Trace(err)
	}
	argTps := []evalTp{}
	if len(args) == 1 {
		argTps = append(argTps, tpInt)
	}
	bf := newBaseBuiltinFuncWithTp(args, ctx, tpDatetime, argTps...)
	bf.tp.Flen, bf.tp.Decimal = 19, 0
	bf.deterministic = false

	var sig builtinFunc
	if len(args) == 1 {
		sig = &builtinSysDateWithFspSig{baseTimeBuiltinFunc{bf}}
	} else {
		sig = &builtinSysDateWithoutFspSig{baseTimeBuiltinFunc{bf}}
	}
	return sig.setSelf(sig), nil
}

type builtinSysDateWithFspSig struct {
	baseTimeBuiltinFunc
}

// evalTime evals SYSDATE(fsp).
// See https://dev.mysql.com/doc/refman/5.7/en/date-and-time-functions.html#function_sysdate
func (b *builtinSysDateWithFspSig) evalTime(row []types.Datum) (d types.Time, isNull bool, err error) {
	sc := b.ctx.GetSessionVars().StmtCtx

	fsp, isNull, err := b.args[0].EvalInt(row, sc)
	if isNull || err != nil {
		return types.Time{}, isNull, errors.Trace(err)
	}

	result, err := convertTimeToMysqlTime(time.Now(), int(fsp))
	if err != nil {
		return types.Time{}, true, errors.Trace(err)
	}
	return result, false, nil
}

type builtinSysDateWithoutFspSig struct {
	baseTimeBuiltinFunc
}

// evalTime evals SYSDATE().
// See https://dev.mysql.com/doc/refman/5.7/en/date-and-time-functions.html#function_sysdate
func (b *builtinSysDateWithoutFspSig) evalTime(row []types.Datum) (d types.Time, isNull bool, err error) {
	result, err := convertTimeToMysqlTime(time.Now(), 0)
	if err != nil {
		return types.Time{}, true, errors.Trace(err)
	}
	return result, false, nil
}

type currentDateFunctionClass struct {
	baseFunctionClass
}

func (c *currentDateFunctionClass) getFunction(args []Expression, ctx context.Context) (builtinFunc, error) {
	if err := c.verifyArgs(args); err != nil {
		return nil, errors.Trace(err)
	}
	bf := newBaseBuiltinFuncWithTp(args, ctx, tpDatetime)
	bf.tp.Flen, bf.tp.Decimal = 10, 0
	bf.deterministic = false
	sig := &builtinCurrentDateSig{baseTimeBuiltinFunc{bf}}
	return sig.setSelf(sig), nil
}

type builtinCurrentDateSig struct {
	baseTimeBuiltinFunc
}

// eval evals CURDATE().
// See https://dev.mysql.com/doc/refman/5.7/en/date-and-time-functions.html#function_curdate
func (b *builtinCurrentDateSig) evalTime(row []types.Datum) (d types.Time, isNull bool, err error) {
	year, month, day := time.Now().Date()
	result := types.Time{
		Time: types.FromDate(year, int(month), day, 0, 0, 0, 0),
		Type: mysql.TypeDate,
		Fsp:  0}
	return result, false, nil
}

type currentTimeFunctionClass struct {
	baseFunctionClass
}

func (c *currentTimeFunctionClass) getFunction(args []Expression, ctx context.Context) (builtinFunc, error) {
	if err := c.verifyArgs(args); err != nil {
		return nil, errors.Trace(err)
	}
	sig := &builtinCurrentTimeSig{newBaseBuiltinFunc(args, ctx)}
	return sig.setSelf(sig), nil
}

type builtinCurrentTimeSig struct {
	baseBuiltinFunc
}

// eval evals a builtinCurrentTimeSig.
// See https://dev.mysql.com/doc/refman/5.7/en/date-and-time-functions.html#function_curtime
func (b *builtinCurrentTimeSig) eval(row []types.Datum) (d types.Datum, err error) {
	args, err := b.evalArgs(row)
	if err != nil {
		return d, errors.Trace(err)
	}
	fsp := 0
	sc := b.ctx.GetSessionVars().StmtCtx
	if len(args) == 1 && !args[0].IsNull() {
		if fsp, err = checkFsp(sc, args[0]); err != nil {
			d.SetNull()
			return d, errors.Trace(err)
		}
	}
	d.SetString(time.Now().Format("15:04:05.000000"))
	return convertToDuration(b.ctx.GetSessionVars().StmtCtx, d, fsp)
}

type timeFunctionClass struct {
	baseFunctionClass
}

func (c *timeFunctionClass) getFunction(args []Expression, ctx context.Context) (builtinFunc, error) {
	if err := c.verifyArgs(args); err != nil {
		return nil, errors.Trace(err)
	}
	bf := newBaseBuiltinFuncWithTp(args, ctx, tpDuration, tpString)
	sig := &builtinTimeSig{baseDurationBuiltinFunc{bf}}
	return sig.setSelf(sig), nil
}

type builtinTimeSig struct {
	baseDurationBuiltinFunc
}

// evalDuration evals a builtinTimeSig.
// See https://dev.mysql.com/doc/refman/5.7/en/date-and-time-functions.html#function_time.
func (b *builtinTimeSig) evalDuration(row []types.Datum) (res types.Duration, isNull bool, err error) {
	sc := b.getCtx().GetSessionVars().StmtCtx
	expr, isNull, err := b.args[0].EvalString(row, sc)
	if isNull || err != nil {
		return res, isNull, errors.Trace(err)
	}

	fsp := 0
	if idx := strings.Index(expr, "."); idx != -1 {
		fsp = len(expr) - idx - 1
	}

	if fsp, err = types.CheckFsp(fsp); err != nil {
		return res, isNull, errors.Trace(err)
	}

	res, err = types.ParseDuration(expr, fsp)
	if types.ErrTruncatedWrongVal.Equal(err) {
		err = sc.HandleTruncate(err)
	}
	return res, isNull, errors.Trace(err)
}

type utcDateFunctionClass struct {
	baseFunctionClass
}

func (c *utcDateFunctionClass) getFunction(args []Expression, ctx context.Context) (builtinFunc, error) {
	if err := c.verifyArgs(args); err != nil {
		return nil, errors.Trace(err)
	}
	bf := newBaseBuiltinFuncWithTp(args, ctx, tpDatetime)
	bf.tp.Flen, bf.tp.Decimal = 10, 0
	bf.deterministic = false
	sig := &builtinUTCDateSig{baseTimeBuiltinFunc{bf}}
	return sig.setSelf(sig), nil
}

type builtinUTCDateSig struct {
	baseTimeBuiltinFunc
}

// evalTime evals UTC_DATE, UTC_DATE().
// See https://dev.mysql.com/doc/refman/5.7/en/date-and-time-functions.html#function_utc-date
func (b *builtinUTCDateSig) evalTime(row []types.Datum) (types.Time, bool, error) {
	year, month, day := time.Now().UTC().Date()
	result := types.Time{
		Time: types.FromGoTime(time.Date(year, month, day, 0, 0, 0, 0, time.UTC)),
		Type: mysql.TypeDate,
		Fsp:  types.UnspecifiedFsp}
	return result, false, nil
}

type utcTimestampFunctionClass struct {
	baseFunctionClass
}

func getFlenAndDecimal4UTCTimestampAndNow(sc *variable.StatementContext, arg Expression) (flen, decimal int) {
	if constant, ok := arg.(*Constant); ok {
		fsp, isNull, err := constant.EvalInt(nil, sc)
		if isNull || err != nil || fsp > int64(types.MaxFsp) {
			decimal = types.MaxFsp
		} else if fsp < int64(types.MinFsp) {
			decimal = types.MinFsp
		} else {
			decimal = int(fsp)
		}
	}
	if decimal > 0 {
		flen = 19 + 1 + decimal
	} else {
		flen = 19
	}
	return flen, decimal
}

func (c *utcTimestampFunctionClass) getFunction(args []Expression, ctx context.Context) (builtinFunc, error) {
	if err := c.verifyArgs(args); err != nil {
		return nil, errors.Trace(err)
	}
	argTps := make([]evalTp, 0, 1)
	if len(args) == 1 {
		argTps = append(argTps, tpInt)
	}
	bf := newBaseBuiltinFuncWithTp(args, ctx, tpDatetime, argTps...)

	if len(args) == 1 {
		bf.tp.Flen, bf.tp.Decimal = getFlenAndDecimal4UTCTimestampAndNow(bf.ctx.GetSessionVars().StmtCtx, args[0])
	} else {
		bf.tp.Flen, bf.tp.Decimal = 19, 0
	}
	bf.deterministic = false

	var sig builtinFunc
	if len(args) == 1 {
		sig = &builtinUTCTimestampWithArgSig{baseTimeBuiltinFunc{bf}}
	} else {
		sig = &builtinUTCTimestampWithoutArgSig{baseTimeBuiltinFunc{bf}}
	}
	return sig.setSelf(sig), nil
}

func evalUTCTimestampWithFsp(fsp int) (types.Time, bool, error) {
	result, err := convertTimeToMysqlTime(time.Now().UTC(), fsp)
	if err != nil {
		return types.Time{}, true, errors.Trace(err)
	}
	return result, false, nil
}

type builtinUTCTimestampWithArgSig struct {
	baseTimeBuiltinFunc
}

// evalTime evals UTC_TIMESTAMP(fsp).
// See https://dev.mysql.com/doc/refman/5.7/en/date-and-time-functions.html#function_utc-timestamp
func (b *builtinUTCTimestampWithArgSig) evalTime(row []types.Datum) (types.Time, bool, error) {
	num, isNull, err := b.args[0].EvalInt(row, b.ctx.GetSessionVars().StmtCtx)
	if err != nil {
		return types.Time{}, true, errors.Trace(err)
	}

	if !isNull && num > int64(types.MaxFsp) {
		return types.Time{}, true, errors.Errorf("Too-big precision %v specified for 'utc_timestamp'. Maximum is %v.", num, types.MaxFsp)
	}
	if !isNull && num < int64(types.MinFsp) {
		return types.Time{}, true, errors.Errorf("Invalid negative %d specified, must in [0, 6].", num)
	}

	result, isNull, err := evalUTCTimestampWithFsp(int(num))
	return result, isNull, errors.Trace(err)
}

type builtinUTCTimestampWithoutArgSig struct {
	baseTimeBuiltinFunc
}

// evalTime evals UTC_TIMESTAMP().
// See https://dev.mysql.com/doc/refman/5.7/en/date-and-time-functions.html#function_utc-timestamp
func (b *builtinUTCTimestampWithoutArgSig) evalTime(row []types.Datum) (types.Time, bool, error) {
	result, isNull, err := evalUTCTimestampWithFsp(0)
	return result, isNull, errors.Trace(err)
}

type nowFunctionClass struct {
	baseFunctionClass
}

func (c *nowFunctionClass) getFunction(args []Expression, ctx context.Context) (builtinFunc, error) {
	if err := c.verifyArgs(args); err != nil {
		return nil, errors.Trace(err)
	}
	argTps := make([]evalTp, 0, 1)
	if len(args) == 1 {
		argTps = append(argTps, tpInt)
	}
	bf := newBaseBuiltinFuncWithTp(args, ctx, tpDatetime, argTps...)

	if len(args) == 1 {
		bf.tp.Flen, bf.tp.Decimal = getFlenAndDecimal4UTCTimestampAndNow(bf.ctx.GetSessionVars().StmtCtx, args[0])
	} else {
		bf.tp.Flen, bf.tp.Decimal = 19, 0
	}

	var sig builtinFunc
	if len(args) == 1 {
		sig = &builtinNowWithArgSig{baseTimeBuiltinFunc{bf}}
	} else {
		sig = &builtinNowWithoutArgSig{baseTimeBuiltinFunc{bf}}
	}
	return sig.setSelf(sig), nil
}

func evalNowWithFsp(ctx context.Context, fsp int) (types.Time, bool, error) {
	sysTs, err := getSystemTimestamp(ctx)
	if err != nil {
		return types.Time{}, true, errors.Trace(err)
	}

	result, err := convertTimeToMysqlTime(sysTs, fsp)
	if err != nil {
		return types.Time{}, true, errors.Trace(err)
	}

	err = result.ConvertTimeZone(time.Local, ctx.GetSessionVars().GetTimeZone())
	if err != nil {
		return types.Time{}, true, errors.Trace(err)
	}

	return result, false, nil
}

type builtinNowWithArgSig struct {
	baseTimeBuiltinFunc
}

// evalTime evals NOW(fsp)
// see: https://dev.mysql.com/doc/refman/5.7/en/date-and-time-functions.html#function_now
func (b *builtinNowWithArgSig) evalTime(row []types.Datum) (types.Time, bool, error) {
	fsp, isNull, err := b.args[0].EvalInt(row, b.ctx.GetSessionVars().StmtCtx)

	if err != nil {
		return types.Time{}, true, errors.Trace(err)
	}

	if isNull {
		fsp = 0
	} else if fsp > int64(types.MaxFsp) {
		return types.Time{}, true, errors.Errorf("Too-big precision %v specified for 'now'. Maximum is %v.", fsp, types.MaxFsp)
	} else if fsp < int64(types.MinFsp) {
		return types.Time{}, true, errors.Errorf("Invalid negative %d specified, must in [0, 6].", fsp)
	}

	result, isNull, err := evalNowWithFsp(b.ctx, int(fsp))
	return result, isNull, errors.Trace(err)
}

type builtinNowWithoutArgSig struct {
	baseTimeBuiltinFunc
}

// evalTime evals NOW()
// see: https://dev.mysql.com/doc/refman/5.7/en/date-and-time-functions.html#function_now
func (b *builtinNowWithoutArgSig) evalTime(row []types.Datum) (types.Time, bool, error) {
	result, isNull, err := evalNowWithFsp(b.ctx, 0)
	return result, isNull, errors.Trace(err)
}

type extractFunctionClass struct {
	baseFunctionClass
}

func (c *extractFunctionClass) getFunction(args []Expression, ctx context.Context) (builtinFunc, error) {
	if err := c.verifyArgs(args); err != nil {
		return nil, errors.Trace(err)
	}
	sig := &builtinExtractSig{newBaseBuiltinFunc(args, ctx)}
	return sig.setSelf(sig), nil
}

type builtinExtractSig struct {
	baseBuiltinFunc
}

// eval evals a builtinExtractSig.
// See https://dev.mysql.com/doc/refman/5.7/en/date-and-time-functions.html#function_extract
func (b *builtinExtractSig) eval(row []types.Datum) (d types.Datum, err error) {
	args, err := b.evalArgs(row)
	if err != nil {
		return d, errors.Trace(err)
	}
	unit := args[0].GetString()
	vd := args[1]

	if vd.IsNull() {
		d.SetNull()
		return
	}

	f := types.NewFieldType(mysql.TypeDatetime)
	f.Decimal = types.MaxFsp
	val, err := vd.ConvertTo(b.ctx.GetSessionVars().StmtCtx, f)
	if err != nil {
		d.SetNull()
		return d, errors.Trace(err)
	}
	if val.IsNull() {
		d.SetNull()
		return
	}

	if val.Kind() != types.KindMysqlTime {
		d.SetNull()
		return d, errors.Errorf("need time type, but got %T", val)
	}
	t := val.GetMysqlTime()
	n, err1 := types.ExtractTimeNum(unit, t)
	if err1 != nil {
		d.SetNull()
		return d, errors.Trace(err1)
	}
	d.SetInt64(n)
	return
}

// TODO: duplicate with types.CheckFsp, better use types.CheckFsp.
func checkFsp(sc *variable.StatementContext, arg types.Datum) (int, error) {
	fsp, err := arg.ToInt64(sc)
	if err != nil {
		return 0, errors.Trace(err)
	}
	if int(fsp) > types.MaxFsp {
		return 0, errors.Errorf("Too big precision %d specified. Maximum is 6.", fsp)
	} else if fsp < 0 {
		return 0, errors.Errorf("Invalid negative %d specified, must in [0, 6].", fsp)
	}
	return int(fsp), nil
}

type dateArithFunctionClass struct {
	baseFunctionClass

	op ast.DateArithType
}

func (c *dateArithFunctionClass) getFunction(args []Expression, ctx context.Context) (builtinFunc, error) {
	if err := c.verifyArgs(args); err != nil {
		return nil, errors.Trace(err)
	}
	sig := &builtinDateArithSig{newBaseBuiltinFunc(args, ctx), c.op}
	return sig.setSelf(sig), nil
}

type builtinDateArithSig struct {
	baseBuiltinFunc

	op ast.DateArithType
}

func (b *builtinDateArithSig) eval(row []types.Datum) (d types.Datum, err error) {
	args, err := b.evalArgs(row)
	if err != nil {
		return d, errors.Trace(err)
	}
	// args[0] -> Date
	// args[1] -> Interval Value
	// args[2] -> Interval Unit
	// health check for date and interval
	if args[0].IsNull() || args[1].IsNull() {
		return
	}
	nodeDate := args[0]
	nodeIntervalValue := args[1]
	nodeIntervalUnit := args[2].GetString()
	if nodeIntervalValue.IsNull() {
		return
	}
	// parse date
	fieldType := mysql.TypeDate
	var resultField *types.FieldType
	switch nodeDate.Kind() {
	case types.KindMysqlTime:
		x := nodeDate.GetMysqlTime()
		if (x.Type == mysql.TypeDatetime) || (x.Type == mysql.TypeTimestamp) {
			fieldType = mysql.TypeDatetime
		}
	case types.KindString:
		x := nodeDate.GetString()
		if !types.IsDateFormat(x) {
			fieldType = mysql.TypeDatetime
		}
	case types.KindInt64:
		x := nodeDate.GetInt64()
		if t, err1 := types.ParseTimeFromInt64(x); err1 == nil {
			if (t.Type == mysql.TypeDatetime) || (t.Type == mysql.TypeTimestamp) {
				fieldType = mysql.TypeDatetime
			}
		}
	}
	sc := b.ctx.GetSessionVars().StmtCtx
	if types.IsClockUnit(nodeIntervalUnit) {
		fieldType = mysql.TypeDatetime
	}
	resultField = types.NewFieldType(fieldType)
	resultField.Decimal = types.MaxFsp
	value, err := nodeDate.ConvertTo(b.ctx.GetSessionVars().StmtCtx, resultField)
	if err != nil {
		return d, errInvalidOperation.Gen("DateArith invalid args, need date but get %T", nodeDate)
	}
	if value.IsNull() {
		return d, errInvalidOperation.Gen("DateArith invalid args, need date but get %v", value.GetValue())
	}
	if value.Kind() != types.KindMysqlTime {
		return d, errInvalidOperation.Gen("DateArith need time type, but got %T", value.GetValue())
	}
	result := value.GetMysqlTime()
	// parse interval
	var interval string
	if strings.ToLower(nodeIntervalUnit) == "day" {
		day, err1 := parseDayInterval(sc, nodeIntervalValue)
		if err1 != nil {
			return d, errInvalidOperation.Gen("DateArith invalid day interval, need int but got %T", nodeIntervalValue.GetString())
		}
		interval = fmt.Sprintf("%d", day)
	} else {
		if nodeIntervalValue.Kind() == types.KindString {
			interval = fmt.Sprintf("%v", nodeIntervalValue.GetString())
		} else {
			ii, err1 := nodeIntervalValue.ToInt64(sc)
			if err1 != nil {
				return d, errors.Trace(err1)
			}
			interval = fmt.Sprintf("%v", ii)
		}
	}
	year, month, day, dur, err := types.ExtractTimeValue(nodeIntervalUnit, interval)
	if err != nil {
		return d, errors.Trace(err)
	}
	if b.op == ast.DateArithSub {
		year, month, day, dur = -year, -month, -day, -dur
	}
	// TODO: Consider time_zone variable.
	t, err := result.Time.GoTime(time.Local)
	if err != nil {
		return d, errors.Trace(err)
	}
	t = t.Add(dur)
	t = t.AddDate(int(year), int(month), int(day))
	if t.Nanosecond() == 0 {
		result.Fsp = 0
	}
	result.Time = types.FromGoTime(t)
	d.SetMysqlTime(result)
	return
}

var reg = regexp.MustCompile(`[\d]+`)

func parseDayInterval(sc *variable.StatementContext, value types.Datum) (int64, error) {
	switch value.Kind() {
	case types.KindString:
		vs := value.GetString()
		s := strings.ToLower(vs)
		if s == "false" {
			return 0, nil
		} else if s == "true" {
			return 1, nil
		}
		value.SetString(reg.FindString(vs))
	}
	return value.ToInt64(sc)
}

type timestampDiffFunctionClass struct {
	baseFunctionClass
}

func (c *timestampDiffFunctionClass) getFunction(args []Expression, ctx context.Context) (builtinFunc, error) {
	if err := c.verifyArgs(args); err != nil {
		return nil, errors.Trace(err)
	}
	bf := newBaseBuiltinFuncWithTp(args, ctx, tpInt, tpString, tpDatetime, tpDatetime)
	sig := &builtinTimestampDiffSig{baseIntBuiltinFunc{bf}}
	return sig.setSelf(sig), nil
}

type builtinTimestampDiffSig struct {
	baseIntBuiltinFunc
}

// evalInt evals a builtinTimestampDiffSig.
// See https://dev.mysql.com/doc/refman/5.7/en/date-and-time-functions.html#function_timestampdiff
func (b *builtinTimestampDiffSig) evalInt(row []types.Datum) (int64, bool, error) {
	ctx := b.getCtx().GetSessionVars().StmtCtx
	unit, isNull, err := b.args[0].EvalString(row, ctx)
	if isNull || err != nil {
		return 0, isNull, errors.Trace(err)
	}
	t1, isNull, err := b.args[1].EvalTime(row, ctx)
	if isNull || err != nil {
		return 0, isNull, errors.Trace(handleInvalidTimeError(b.getCtx(), err))
	}
	t2, isNull, err := b.args[2].EvalTime(row, ctx)
	if isNull || err != nil {
		return 0, isNull, errors.Trace(handleInvalidTimeError(b.getCtx(), err))
	}
	if t1.InvalidZero() || t2.InvalidZero() {
		return 0, true, errors.Trace(handleInvalidTimeError(b.ctx, types.ErrInvalidTimeFormat))
	}
	return types.TimestampDiff(unit, t1, t2), false, nil
}

type unixTimestampFunctionClass struct {
	baseFunctionClass
}

func (c *unixTimestampFunctionClass) getFunction(args []Expression, ctx context.Context) (builtinFunc, error) {
	if err := c.verifyArgs(args); err != nil {
		return nil, errors.Trace(err)
	}
	var argTps []evalTp
	var retTp evalTp
	var retFLen, retDecimal int

	if len(args) == 0 {
		retTp, retDecimal = tpInt, 0
	} else {
		argTps = []evalTp{tpDatetime}
		argType := args[0].GetType()
		argEvaltp := fieldTp2EvalTp(argType)
		if argEvaltp == tpString {
			// Treat tpString as unspecified decimal.
			retDecimal = types.UnspecifiedLength
		} else {
			retDecimal = argType.Decimal
		}
		if retDecimal > 6 || retDecimal == types.UnspecifiedLength {
			retDecimal = 6
		}
		if retDecimal == 0 {
			retTp = tpInt
		} else {
			retTp = tpDecimal
		}
	}
	if retTp == tpInt {
		retFLen = 11
	} else if retTp == tpDecimal {
		retFLen = 12 + retDecimal
	} else {
		panic("Unexpected retTp")
	}

	bf := newBaseBuiltinFuncWithTp(args, ctx, retTp, argTps...)
	bf.deterministic = false
	bf.tp.Flen = retFLen
	bf.tp.Decimal = retDecimal

	var sig builtinFunc
	if len(args) == 0 {
		sig = &builtinUnixTimestampCurrentSig{baseIntBuiltinFunc{bf}}
	} else if retTp == tpInt {
		sig = &builtinUnixTimestampIntSig{baseIntBuiltinFunc{bf}}
	} else if retTp == tpDecimal {
		sig = &builtinUnixTimestampDecSig{baseDecimalBuiltinFunc{bf}}
	} else {
		panic("Unexpected retTp")
	}

	return sig.setSelf(sig), nil
}

// goTimeToMysqlUnixTimestamp converts go time into MySQL's Unix timestamp.
// MySQL's Unix timestamp ranges in int32. Values out of range should be rewritten to 0.
func goTimeToMysqlUnixTimestamp(t time.Time, decimal int) *types.MyDecimal {
	nanoSeconds := t.UnixNano()
	if nanoSeconds < 0 || (nanoSeconds/1e3) >= (math.MaxInt32+1)*1e6 {
		return new(types.MyDecimal)
	}
	dec := new(types.MyDecimal)
	// Here we don't use float to prevent precision lose.
	dec.FromInt(nanoSeconds)
	dec.Shift(-9)
	dec.Round(dec, decimal, types.ModeHalfEven)
	return dec
}

type builtinUnixTimestampCurrentSig struct {
	baseIntBuiltinFunc
}

// evalInt evals a UNIX_TIMESTAMP().
// See https://dev.mysql.com/doc/refman/5.7/en/date-and-time-functions.html#function_unix-timestamp
func (b *builtinUnixTimestampCurrentSig) evalInt(row []types.Datum) (int64, bool, error) {
	dec := goTimeToMysqlUnixTimestamp(time.Now(), 1)
	intVal, _ := dec.ToInt() // Ignore truncate errors.
	return intVal, false, nil
}

type builtinUnixTimestampIntSig struct {
	baseIntBuiltinFunc
}

// evalInt evals a UNIX_TIMESTAMP(time).
// See https://dev.mysql.com/doc/refman/5.7/en/date-and-time-functions.html#function_unix-timestamp
func (b *builtinUnixTimestampIntSig) evalInt(row []types.Datum) (int64, bool, error) {
	val, isNull, err := b.args[0].EvalTime(row, b.getCtx().GetSessionVars().StmtCtx)
	if isNull || err != nil {
		// Return 0 for invalid date time.
		return 0, isNull, nil
	}
	t, err := val.Time.GoTime(getTimeZone(b.getCtx()))
	if err != nil {
		return 0, false, nil
	}
	dec := goTimeToMysqlUnixTimestamp(t, 1)
	intVal, _ := dec.ToInt() // Ignore truncate errors.
	return intVal, false, nil
}

type builtinUnixTimestampDecSig struct {
	baseDecimalBuiltinFunc
}

// evalDecimal evals a UNIX_TIMESTAMP(time).
// See https://dev.mysql.com/doc/refman/5.7/en/date-and-time-functions.html#function_unix-timestamp
func (b *builtinUnixTimestampDecSig) evalDecimal(row []types.Datum) (*types.MyDecimal, bool, error) {
	val, isNull, err := b.args[0].EvalTime(row, b.getCtx().GetSessionVars().StmtCtx)
	if isNull || err != nil {
		// Return 0 for invalid date time.
		return new(types.MyDecimal), isNull, nil
	}
	t, err := val.Time.GoTime(getTimeZone(b.getCtx()))
	if err != nil {
		return new(types.MyDecimal), false, nil
	}
	return goTimeToMysqlUnixTimestamp(t, b.tp.Decimal), false, nil
}

type timestampFunctionClass struct {
	baseFunctionClass
}

func (c *timestampFunctionClass) getDefaultFsp(tp *types.FieldType) int {
	if tp.Tp == mysql.TypeDatetime || tp.Tp == mysql.TypeDate || tp.Tp == mysql.TypeDuration ||
		tp.Tp == mysql.TypeTimestamp || tp.Tp == mysql.TypeNewDate {
		return tp.Decimal
	}
	switch cls := tp.ToClass(); cls {
	case types.ClassInt:
		return types.MinFsp
	case types.ClassReal, types.ClassString:
		return types.MaxFsp
	case types.ClassDecimal:
		if tp.Decimal < types.MaxFsp {
			return tp.Decimal
		}
		return types.MaxFsp
	}
	return types.MaxFsp
}

func (c *timestampFunctionClass) getFunction(args []Expression, ctx context.Context) (builtinFunc, error) {
	if err := c.verifyArgs(args); err != nil {
		return nil, errors.Trace(err)
	}
	evalTps, argLen := []evalTp{tpString}, len(args)
	if argLen == 2 {
		evalTps = append(evalTps, tpString)
	}
	fsp := c.getDefaultFsp(args[0].GetType())
	if argLen == 2 {
		fsp = mathutil.Max(fsp, c.getDefaultFsp(args[1].GetType()))
	}
	bf := newBaseBuiltinFuncWithTp(args, ctx, tpDatetime, evalTps...)
	bf.tp.Decimal, bf.tp.Flen = fsp, 19
	if fsp != 0 {
		bf.tp.Flen += 1 + fsp
	}
	var sig builtinFunc
	if argLen == 2 {
		sig = &builtinTimestamp2ArgsSig{baseTimeBuiltinFunc{bf}}
	} else {
		sig = &builtinTimestamp1ArgSig{baseTimeBuiltinFunc{bf}}
	}
	return sig.setSelf(sig), nil
}

type builtinTimestamp1ArgSig struct {
	baseTimeBuiltinFunc
}

// evalTime evals a builtinTimestamp1ArgSig.
// See https://dev.mysql.com/doc/refman/5.5/en/date-and-time-functions.html#function_timestamp
func (b *builtinTimestamp1ArgSig) evalTime(row []types.Datum) (types.Time, bool, error) {
	s, isNull, err := b.args[0].EvalString(row, b.ctx.GetSessionVars().StmtCtx)
	if isNull || err != nil {
		return types.Time{}, isNull, errors.Trace(err)
	}
	tm, err := types.ParseTime(s, mysql.TypeDatetime, getFsp(s))
	if err != nil {
		return types.Time{}, true, errors.Trace(handleInvalidTimeError(b.ctx, err))
	}
	return tm, false, nil
}

type builtinTimestamp2ArgsSig struct {
	baseTimeBuiltinFunc
}

// evalTime evals a builtinTimestamp2ArgsSig.
// See https://dev.mysql.com/doc/refman/5.5/en/date-and-time-functions.html#function_timestamp
func (b *builtinTimestamp2ArgsSig) evalTime(row []types.Datum) (types.Time, bool, error) {
	sc := b.ctx.GetSessionVars().StmtCtx
	arg0, isNull, err := b.args[0].EvalString(row, sc)
	if isNull || err != nil {
		return types.Time{}, isNull, errors.Trace(err)
	}
	tm, err := types.ParseTime(arg0, mysql.TypeDatetime, getFsp(arg0))
	if err != nil {
		return types.Time{}, true, errors.Trace(handleInvalidTimeError(b.ctx, err))
	}
	arg1, isNull, err := b.args[1].EvalString(row, sc)
	if isNull || err != nil {
		return types.Time{}, isNull, errors.Trace(err)
	}
	duration, err := types.ParseDuration(arg1, getFsp(arg1))
	if err != nil {
		return types.Time{}, true, errors.Trace(handleInvalidTimeError(b.ctx, err))
	}
	if !isDuration(arg1) {
		return types.Time{}, true, nil
	}
	tmpDuration := tm.Add(duration)
	result, err := tmpDuration.ConvertToTime(mysql.TypeDatetime)
	if err != nil {
		return types.Time{}, true, errors.Trace(err)
	}
	return result, false, nil
}

func getFsp(s string) (fsp int) {
	fsp = len(s) - strings.Index(s, ".") - 1
	if fsp == len(s) {
		fsp = 0
	} else if fsp > 6 {
		fsp = 6
	}
	return
}

func getFsp4TimeAddSub(s string) int {
	if len(s)-strings.Index(s, ".")-1 == len(s) {
		return types.MinFsp
	}
	for _, c := range s[strings.Index(s, ".")+1:] {
		if c != '0' {
			return types.MaxFsp
		}
	}
	return types.MinFsp
}

func getTimeZone(ctx context.Context) *time.Location {
	ret := ctx.GetSessionVars().TimeZone
	if ret == nil {
		ret = time.Local
	}
	return ret
}

// isDuration returns a boolean indicating whether the str matches the format of duration.
// See https://dev.mysql.com/doc/refman/5.7/en/time.html
func isDuration(str string) bool {
	return DurationPattern.MatchString(str)
}

// strDatetimeAddDuration adds duration to datetime string, returns a string value.
func strDatetimeAddDuration(d string, arg1 types.Duration) (result string, err error) {
	arg0, err := types.ParseTime(d, mysql.TypeDatetime, types.MaxFsp)
	if err != nil {
		return result, errors.Trace(err)
	}
	tmpDuration := arg0.Add(arg1)
	fsp := types.MaxFsp
	if tmpDuration.MicroSecond() == 0 {
		fsp = types.MinFsp
	}
	resultDuration, err := tmpDuration.ConvertToTime(mysql.TypeDatetime)
	if err != nil {
		return result, errors.Trace(err)
	}
	resultDuration.Fsp = fsp
	result = resultDuration.String()
	return
}

// strDurationAddDuration adds duration to duration string, returns a string value.
func strDurationAddDuration(d string, arg1 types.Duration) (result string, err error) {
	arg0, err := types.ParseDuration(d, types.MaxFsp)
	if err != nil {
		return result, errors.Trace(err)
	}
	tmpDuration, err := arg0.Add(arg1)
	if err != nil {
		return result, errors.Trace(err)
	}
	tmpDuration.Fsp = types.MaxFsp
	if tmpDuration.MicroSecond() == 0 {
		tmpDuration.Fsp = types.MinFsp
	}
	result = tmpDuration.String()
	return
}

// strDatetimeSubDuration subtracts duration from datetime string, returns a string value.
func strDatetimeSubDuration(d string, arg1 types.Duration) (string, error) {
	arg0, err := types.ParseTime(d, mysql.TypeDatetime, types.MaxFsp)
	if err != nil {
		return "", errors.Trace(err)
	}
	arg1time, err := arg1.ConvertToTime(uint8(getFsp(arg1.String())))
	if err != nil {
		return "", errors.Trace(err)
	}
	tmpDuration := arg0.Sub(&arg1time)
	fsp := types.MaxFsp
	if tmpDuration.MicroSecond() == 0 {
		fsp = types.MinFsp
	}
	resultDuration, err := tmpDuration.ConvertToTime(mysql.TypeDatetime)
	if err != nil {
		return "", errors.Trace(err)
	}
	resultDuration.Fsp = fsp
	return resultDuration.String(), nil
}

// strDurationSubDuration subtracts duration from duration string, returns a string value.
func strDurationSubDuration(d string, arg1 types.Duration) (string, error) {
	arg0, err := types.ParseDuration(d, types.MaxFsp)
	if err != nil {
		return "", errors.Trace(err)
	}
	tmpDuration, err := arg0.Sub(arg1)
	if err != nil {
		return "", errors.Trace(err)
	}
	tmpDuration.Fsp = types.MaxFsp
	if tmpDuration.MicroSecond() == 0 {
		tmpDuration.Fsp = types.MinFsp
	}
	return tmpDuration.String(), nil
}

type addTimeFunctionClass struct {
	baseFunctionClass
}

func (c *addTimeFunctionClass) getFunction(args []Expression, ctx context.Context) (sig builtinFunc, err error) {
	if err = c.verifyArgs(args); err != nil {
		return nil, errors.Trace(err)
	}
	tp1, tp2 := args[0].GetType(), args[1].GetType()
	var argTp1, argTp2, retTp evalTp
	switch tp1.Tp {
	case mysql.TypeDatetime, mysql.TypeTimestamp:
		argTp1, retTp = tpDatetime, tpDatetime
	case mysql.TypeDuration:
		argTp1, retTp = tpDuration, tpDuration
	case mysql.TypeDate:
		argTp1, retTp = tpDuration, tpString
	default:
		argTp1, retTp = tpString, tpString
	}
	switch tp2.Tp {
	case mysql.TypeDatetime, mysql.TypeDuration:
		argTp2 = tpDuration
	default:
		argTp2 = tpString
	}
	bf := newBaseBuiltinFuncWithTp(args, ctx, retTp, argTp1, argTp2)
	bf.tp.Decimal = tp1.Decimal
	if retTp == tpString {
		bf.tp.Tp, bf.tp.Flen, bf.tp.Decimal = mysql.TypeString, mysql.MaxDatetimeWidthWithFsp, types.UnspecifiedLength
	}
	switch tp1.Tp {
	case mysql.TypeDatetime, mysql.TypeTimestamp:
		switch tp2.Tp {
		case mysql.TypeDatetime, mysql.TypeDuration:
			sig = &builtinAddDatetimeAndDurationSig{baseTimeBuiltinFunc{bf}}
		case mysql.TypeTimestamp:
			sig = &builtinAddTimeDateTimeNullSig{baseTimeBuiltinFunc{bf}}
		default:
			sig = &builtinAddDatetimeAndStringSig{baseTimeBuiltinFunc{bf}}
		}
	case mysql.TypeDate:
		switch tp2.Tp {
		case mysql.TypeDatetime, mysql.TypeDuration:
			sig = &builtinAddDateAndDurationSig{baseStringBuiltinFunc{bf}}
		case mysql.TypeTimestamp:
			sig = &builtinAddTimeStringNullSig{baseStringBuiltinFunc{bf}}
		default:
			sig = &builtinAddDateAndStringSig{baseStringBuiltinFunc{bf}}
		}
	case mysql.TypeDuration:
		switch tp2.Tp {
		case mysql.TypeDatetime, mysql.TypeDuration:
			sig = &builtinAddDurationAndDurationSig{baseDurationBuiltinFunc{bf}}
		case mysql.TypeTimestamp:
			sig = &builtinAddTimeDurationNullSig{baseDurationBuiltinFunc{bf}}
		default:
			sig = &builtinAddDurationAndStringSig{baseDurationBuiltinFunc{bf}}
		}
	default:
		switch tp2.Tp {
		case mysql.TypeDatetime, mysql.TypeDuration:
			sig = &builtinAddStringAndDurationSig{baseStringBuiltinFunc{bf}}
		case mysql.TypeTimestamp:
			sig = &builtinAddTimeStringNullSig{baseStringBuiltinFunc{bf}}
		default:
			sig = &builtinAddStringAndStringSig{baseStringBuiltinFunc{bf}}
		}
	}
	return sig.setSelf(sig), nil
}

type builtinAddTimeDateTimeNullSig struct {
	baseTimeBuiltinFunc
}

// evalTime eval a builtinAddTimeDateTimeNullSig.
// See https://dev.mysql.com/doc/refman/5.7/en/date-and-time-functions.html#function_addtime
func (b *builtinAddTimeDateTimeNullSig) evalTime(row []types.Datum) (types.Time, bool, error) {
	return types.ZeroDatetime, true, nil
}

type builtinAddDatetimeAndDurationSig struct {
	baseTimeBuiltinFunc
}

// evalTime eval a builtinAddDatetimeAndDurationSig.
// See https://dev.mysql.com/doc/refman/5.7/en/date-and-time-functions.html#function_addtime
func (b *builtinAddDatetimeAndDurationSig) evalTime(row []types.Datum) (types.Time, bool, error) {
	sc := b.getCtx().GetSessionVars().StmtCtx
	arg0, isNull, err := b.args[0].EvalTime(row, sc)
	if isNull || err != nil {
		return types.ZeroDatetime, isNull, errors.Trace(err)
	}
	arg1, isNull, err := b.args[1].EvalDuration(row, sc)
	if isNull || err != nil {
		return types.ZeroDatetime, isNull, errors.Trace(err)
	}
	tmpDuration := arg0.Add(arg1)
	result, err := tmpDuration.ConvertToTime(mysql.TypeDatetime)
	if err != nil {
		return result, true, errors.Trace(err)
	}
	return result, false, nil
}

type builtinAddDatetimeAndStringSig struct {
	baseTimeBuiltinFunc
}

// evalTime eval a builtinAddDatetimeAndStringSig.
// See https://dev.mysql.com/doc/refman/5.7/en/date-and-time-functions.html#function_addtime
func (b *builtinAddDatetimeAndStringSig) evalTime(row []types.Datum) (types.Time, bool, error) {
	sc := b.getCtx().GetSessionVars().StmtCtx
	arg0, isNull, err := b.args[0].EvalTime(row, sc)
	if isNull || err != nil {
		return types.ZeroDatetime, isNull, errors.Trace(err)
	}
	s, isNull, err := b.args[1].EvalString(row, sc)
	if isNull || err != nil {
		return types.ZeroDatetime, isNull, errors.Trace(err)
	}
	if err != nil {
		return types.ZeroDatetime, true, errors.Trace(err)
	}
	arg1, err := types.ParseDuration(s, getFsp(s))
	if err != nil {
		return types.ZeroDatetime, true, errors.Trace(err)
	}
	if !isDuration(s) {
		return types.ZeroDatetime, true, nil
	}
	tmpDuration := arg0.Add(arg1)
	result, err := tmpDuration.ConvertToTime(mysql.TypeDatetime)
	if err != nil {
		return result, true, errors.Trace(err)
	}
	return result, false, nil
}

type builtinAddTimeDurationNullSig struct {
	baseDurationBuiltinFunc
}

// evalDuration eval a builtinAddTimeDurationNullSig.
// See https://dev.mysql.com/doc/refman/5.7/en/date-and-time-functions.html#function_addtime
func (b *builtinAddTimeDurationNullSig) evalDuration(row []types.Datum) (types.Duration, bool, error) {
	return types.ZeroDuration, true, nil
}

type builtinAddDurationAndDurationSig struct {
	baseDurationBuiltinFunc
}

// evalDuration eval a builtinAddDurationAndDurationSig.
// See https://dev.mysql.com/doc/refman/5.7/en/date-and-time-functions.html#function_addtime
func (b *builtinAddDurationAndDurationSig) evalDuration(row []types.Datum) (types.Duration, bool, error) {
	sc := b.getCtx().GetSessionVars().StmtCtx
	arg0, isNull, err := b.args[0].EvalDuration(row, sc)
	if isNull || err != nil {
		return types.ZeroDuration, isNull, errors.Trace(err)
	}
	arg1, isNull, err := b.args[1].EvalDuration(row, sc)
	if isNull || err != nil {
		return types.ZeroDuration, isNull, errors.Trace(err)
	}
	result, err := arg0.Add(arg1)
	if err != nil {
		return types.ZeroDuration, true, errors.Trace(err)
	}
	return result, false, nil
}

type builtinAddDurationAndStringSig struct {
	baseDurationBuiltinFunc
}

// evalDuration eval a builtinAddDurationAndStringSig.
// See https://dev.mysql.com/doc/refman/5.7/en/date-and-time-functions.html#function_addtime
func (b *builtinAddDurationAndStringSig) evalDuration(row []types.Datum) (types.Duration, bool, error) {
	sc := b.getCtx().GetSessionVars().StmtCtx
	arg0, isNull, err := b.args[0].EvalDuration(row, sc)
	if isNull || err != nil {
		return types.ZeroDuration, isNull, errors.Trace(err)
	}
	s, isNull, err := b.args[1].EvalString(row, sc)
	if isNull || err != nil {
		return types.ZeroDuration, isNull, errors.Trace(err)
	}
	arg1, err := types.ParseDuration(s, getFsp(s))
	if err != nil {
		return types.ZeroDuration, true, errors.Trace(err)
	}
	if !isDuration(s) {
		return types.ZeroDuration, true, nil
	}
	result, err := arg0.Add(arg1)
	if err != nil {
		return types.ZeroDuration, true, errors.Trace(err)
	}
	return result, false, nil
}

type builtinAddTimeStringNullSig struct {
	baseStringBuiltinFunc
}

// evalString eval a builtinAddDurationAndDurationSig.
// See https://dev.mysql.com/doc/refman/5.7/en/date-and-time-functions.html#function_addtime
func (b *builtinAddTimeStringNullSig) evalString(row []types.Datum) (string, bool, error) {
	return "", true, nil
}

type builtinAddStringAndDurationSig struct {
	baseStringBuiltinFunc
}

// evalString eval a builtinAddStringAndDurationSig.
// See https://dev.mysql.com/doc/refman/5.7/en/date-and-time-functions.html#function_addtime
func (b *builtinAddStringAndDurationSig) evalString(row []types.Datum) (result string, isNull bool, err error) {
	sc := b.getCtx().GetSessionVars().StmtCtx
	var (
		ss   string
		arg1 types.Duration
	)
	ss, isNull, err = b.args[0].EvalString(row, sc)
	if isNull || err != nil {
		return "", isNull, errors.Trace(err)
	}
	arg1, isNull, err = b.args[1].EvalDuration(row, sc)
	if isNull || err != nil {
		return "", isNull, errors.Trace(err)
	}
	if isDuration(ss) {
		result, err = strDurationAddDuration(ss, arg1)
		if err != nil {
			return "", true, errors.Trace(err)
		}
		return result, false, nil
	}
	result, err = strDatetimeAddDuration(ss, arg1)
	if err != nil {
		return "", true, errors.Trace(err)
	}
	return result, false, nil
}

type builtinAddStringAndStringSig struct {
	baseStringBuiltinFunc
}

// evalString eval a builtinAddStringAndStringSig.
// See https://dev.mysql.com/doc/refman/5.7/en/date-and-time-functions.html#function_addtime
func (b *builtinAddStringAndStringSig) evalString(row []types.Datum) (result string, isNull bool, err error) {
	sc := b.getCtx().GetSessionVars().StmtCtx
	var (
		s, ss string
		arg1  types.Duration
	)
	ss, isNull, err = b.args[0].EvalString(row, sc)
	if isNull || err != nil {
		return "", isNull, errors.Trace(err)
	}
	s, isNull, err = b.args[1].EvalString(row, sc)
	if isNull || err != nil {
		return "", isNull, errors.Trace(err)
	}
	arg1, err = types.ParseDuration(s, getFsp4TimeAddSub(s))
	if err != nil {
		return "", true, errors.Trace(err)
	}
	if isDuration(ss) {
		result, err = strDurationAddDuration(ss, arg1)
		if err != nil {
			return "", true, errors.Trace(err)
		}
		return result, false, nil
	}
	result, err = strDatetimeAddDuration(ss, arg1)
	if err != nil {
		return "", true, errors.Trace(err)
	}
	return result, false, nil
}

type builtinAddDateAndDurationSig struct {
	baseStringBuiltinFunc
}

// evalString eval a builtinAddDurationAndDurationSig.
// See https://dev.mysql.com/doc/refman/5.7/en/date-and-time-functions.html#function_addtime
func (b *builtinAddDateAndDurationSig) evalString(row []types.Datum) (string, bool, error) {
	sc := b.getCtx().GetSessionVars().StmtCtx
	arg0, isNull, err := b.args[0].EvalDuration(row, sc)
	if isNull || err != nil {
		return "", isNull, errors.Trace(err)
	}
	arg1, isNull, err := b.args[1].EvalDuration(row, sc)
	if isNull || err != nil {
		return "", isNull, errors.Trace(err)
	}
	result, err := arg0.Add(arg1)
	if err != nil {
		return "", true, errors.Trace(err)
	}
	return result.String(), false, nil
}

type builtinAddDateAndStringSig struct {
	baseStringBuiltinFunc
}

// evalString eval a builtinAddDateAndStringSig.
// See https://dev.mysql.com/doc/refman/5.7/en/date-and-time-functions.html#function_addtime
func (b *builtinAddDateAndStringSig) evalString(row []types.Datum) (string, bool, error) {
	sc := b.getCtx().GetSessionVars().StmtCtx
	arg0, isNull, err := b.args[0].EvalDuration(row, sc)
	if isNull || err != nil {
		return "", isNull, errors.Trace(err)
	}
	s, isNull, err := b.args[1].EvalString(row, sc)
	if isNull || err != nil {
		return "", isNull, errors.Trace(err)
	}
	arg1, err := types.ParseDuration(s, getFsp4TimeAddSub(s))
	if err != nil {
		return "", true, errors.Trace(err)
	}
	if !isDuration(s) {
		return "", true, nil
	}
	result, err := arg0.Add(arg1)
	if err != nil {
		return "", true, errors.Trace(err)
	}
	return result.String(), false, nil
}

type convertTzFunctionClass struct {
	baseFunctionClass
}

func (c *convertTzFunctionClass) getFunction(args []Expression, ctx context.Context) (builtinFunc, error) {
	if err := c.verifyArgs(args); err != nil {
		return nil, errors.Trace(err)
	}
	sig := &builtinConvertTzSig{newBaseBuiltinFunc(args, ctx)}
	return sig.setSelf(sig), nil
}

type builtinConvertTzSig struct {
	baseBuiltinFunc
}

// eval evals a builtinConvertTzSig.
// See https://dev.mysql.com/doc/refman/5.7/en/date-and-time-functions.html#function_convert-tz
func (b *builtinConvertTzSig) eval(row []types.Datum) (d types.Datum, err error) {
	args, err := b.evalArgs(row)
	if err != nil {
		return d, errors.Trace(err)
	}

	if args[0].IsNull() || args[1].IsNull() || args[2].IsNull() {
		return
	}

	sc := b.ctx.GetSessionVars().StmtCtx

	fsp := 0
	if args[0].Kind() == types.KindString {
		fsp = types.DateFSP(args[0].GetString())
	}

	arg0, err := convertToTimeWithFsp(sc, args[0], mysql.TypeDatetime, fsp)
	if err != nil {
		return d, errors.Trace(err)
	}

	if arg0.IsNull() {
		return
	}

	dt := arg0.GetMysqlTime()

	fromTZ := args[1].GetString()
	toTZ := args[2].GetString()

	const tzArgReg = `(^(\+|-)(0?[0-9]|1[0-2]):[0-5]?\d$)|(^\+13:00$)`
	r, _ := regexp.Compile(tzArgReg)
	fmatch := r.MatchString(fromTZ)
	tmatch := r.MatchString(toTZ)

	if !fmatch && !tmatch {
		ftz, err := time.LoadLocation(fromTZ)
		if err != nil {
			return d, errors.Trace(err)
		}

		ttz, err := time.LoadLocation(toTZ)
		if err != nil {
			return d, errors.Trace(err)
		}

		t, err := dt.Time.GoTime(ftz)
		if err != nil {
			return d, errors.Trace(err)
		}

		d.SetMysqlTime(types.Time{
			Time: types.FromGoTime(t.In(ttz)),
			Type: mysql.TypeDatetime,
			Fsp:  dt.Fsp,
		})
		return d, nil
	}

	if fmatch && tmatch {
		t, err := dt.Time.GoTime(time.Local)
		if err != nil {
			return d, errors.Trace(err)
		}

		d.SetMysqlTime(types.Time{
			Time: types.FromGoTime(t.Add(timeZone2Duration(toTZ) - timeZone2Duration(fromTZ))),
			Type: mysql.TypeDatetime,
			Fsp:  dt.Fsp,
		})
	}

	return
}

type makeDateFunctionClass struct {
	baseFunctionClass
}

func (c *makeDateFunctionClass) getFunction(args []Expression, ctx context.Context) (builtinFunc, error) {
	if err := c.verifyArgs(args); err != nil {
		return nil, errors.Trace(err)
	}
	bf := newBaseBuiltinFuncWithTp(args, ctx, tpDatetime, tpInt, tpInt)
	tp := bf.tp
	tp.Tp, tp.Flen, tp.Decimal = mysql.TypeDate, mysql.MaxDateWidth, 0
	sig := &builtinMakeDateSig{baseTimeBuiltinFunc{bf}}
	return sig.setSelf(sig), nil
}

type builtinMakeDateSig struct {
	baseTimeBuiltinFunc
}

// evalTime evaluates a builtinMakeDateSig.
// See https://dev.mysql.com/doc/refman/5.7/en/date-and-time-functions.html#function_makedate
func (b *builtinMakeDateSig) evalTime(row []types.Datum) (d types.Time, isNull bool, err error) {
	args := b.getArgs()
	sc := b.ctx.GetSessionVars().StmtCtx
	var year, dayOfYear int64
	year, isNull, err = args[0].EvalInt(row, sc)
	if isNull || err != nil {
		return d, true, errors.Trace(err)
	}
	dayOfYear, isNull, err = args[1].EvalInt(row, sc)
	if isNull || err != nil {
		return d, true, errors.Trace(err)
	}
	if dayOfYear <= 0 || year < 0 || year > 9999 {
		return d, true, nil
	}
	if year < 70 {
		year += 2000
	} else if year < 100 {
		year += 1900
	}
	startTime := types.Time{
		Time: types.FromDate(int(year), 1, 1, 0, 0, 0, 0),
		Type: mysql.TypeDate,
		Fsp:  0,
	}
	retTimestamp := types.TimestampDiff("DAY", types.ZeroDate, startTime)
	if retTimestamp == 0 {
		return d, true, errors.Trace(handleInvalidTimeError(b.ctx, types.ErrInvalidTimeFormat))
	}
	ret := types.TimeFromDays(retTimestamp + dayOfYear - 1)
	if ret.IsZero() || ret.Time.Year() > 9999 {
		return d, true, nil
	}
	return ret, false, nil
}

type makeTimeFunctionClass struct {
	baseFunctionClass
}

func (c *makeTimeFunctionClass) getFunction(args []Expression, ctx context.Context) (builtinFunc, error) {
	if err := c.verifyArgs(args); err != nil {
		return nil, errors.Trace(err)
	}
	sig := &builtinMakeTimeSig{newBaseBuiltinFunc(args, ctx)}
	return sig.setSelf(sig), nil
}

type builtinMakeTimeSig struct {
	baseBuiltinFunc
}

// eval evals a builtinMakeTimeSig.
// See https://dev.mysql.com/doc/refman/5.7/en/date-and-time-functions.html#function_maketime
func (b *builtinMakeTimeSig) eval(row []types.Datum) (d types.Datum, err error) {
	args, err := b.evalArgs(row)
	if err != nil {
		return d, errors.Trace(err)
	}
	// MAKETIME(hour, minute, second)
	if args[0].IsNull() || args[1].IsNull() || args[2].IsNull() {
		return
	}

	var (
		hour     int64
		minute   int64
		second   float64
		overflow bool
	)
	sc := b.ctx.GetSessionVars().StmtCtx
	hour, _ = args[0].ToInt64(sc)
	// MySQL TIME datatype: https://dev.mysql.com/doc/refman/5.7/en/time.html
	// ranges from '-838:59:59.000000' to '838:59:59.000000'
	if hour < -838 {
		hour = -838
		overflow = true
	} else if hour > 838 {
		hour = 838
		overflow = true
	}

	minute, _ = args[1].ToInt64(sc)
	if minute < 0 || minute >= 60 {
		return
	}

	second, _ = args[2].ToFloat64(sc)
	if second < 0 || second >= 60 {
		return
	}
	if hour == -838 || hour == 838 {
		if second > 59 {
			second = 59
		}
	}
	if overflow {
		minute = 59
		second = 59
	}

	var dur types.Duration
	fsp := types.MaxFsp
	if args[2].Kind() != types.KindString {
		sec, _ := args[2].ToString()
		secs := strings.Split(sec, ".")
		if len(secs) <= 1 {
			fsp = 0
		} else if len(secs[1]) < fsp {
			fsp = len(secs[1])
		}
	}
	dur, err = types.ParseDuration(fmt.Sprintf("%02d:%02d:%v", hour, minute, second), fsp)
	if err != nil {
		return d, errors.Trace(err)
	}
	d.SetMysqlDuration(dur)
	return
}

type periodAddFunctionClass struct {
	baseFunctionClass
}

func (c *periodAddFunctionClass) getFunction(args []Expression, ctx context.Context) (builtinFunc, error) {
	if err := c.verifyArgs(args); err != nil {
		return nil, errors.Trace(err)
	}

	bf := newBaseBuiltinFuncWithTp(args, ctx, tpInt, tpInt, tpInt)
	bf.tp.Flen = 6
	sig := &builtinPeriodAddSig{baseIntBuiltinFunc{bf}}
	return sig.setSelf(sig), nil
}

// period2Month converts a period to months, in which period is represented in the format of YYMM or YYYYMM.
// Note that the period argument is not a date value.
func period2Month(period uint64) uint64 {
	if period == 0 {
		return 0
	}

	year, month := period/100, period%100
	if year < 70 {
		year += 2000
	} else if year < 100 {
		year += 1900
	}

	return year*12 + month - 1
}

// month2Period converts a month to a period.
func month2Period(month uint64) uint64 {
	if month == 0 {
		return 0
	}

	year := month / 12
	if year < 70 {
		year += 2000
	} else if year < 100 {
		year += 1900
	}

	return year*100 + month%12 + 1
}

type builtinPeriodAddSig struct {
	baseIntBuiltinFunc
}

// evalInt evals PERIOD_ADD(P,N).
// See https://dev.mysql.com/doc/refman/5.7/en/date-and-time-functions.html#function_period-add
func (b *builtinPeriodAddSig) evalInt(row []types.Datum) (int64, bool, error) {
	sc := b.ctx.GetSessionVars().StmtCtx

	p, isNull, err := b.args[0].EvalInt(row, sc)
	if isNull || err != nil {
		return 0, true, errors.Trace(err)
	}

	if p == 0 {
		return 0, false, nil
	}

	n, isNull, err := b.args[1].EvalInt(row, sc)
	if isNull || err != nil {
		return 0, true, errors.Trace(err)
	}

	sumMonth := int64(period2Month(uint64(p))) + n
	return int64(month2Period(uint64(sumMonth))), false, nil
}

type periodDiffFunctionClass struct {
	baseFunctionClass
}

func (c *periodDiffFunctionClass) getFunction(args []Expression, ctx context.Context) (builtinFunc, error) {
	if err := c.verifyArgs(args); err != nil {
		return nil, errors.Trace(err)
	}
	bf := newBaseBuiltinFuncWithTp(args, ctx, tpInt, tpInt, tpInt)
	bf.tp.Flen = 6
	sig := &builtinPeriodDiffSig{baseIntBuiltinFunc{bf}}
	return sig.setSelf(sig), nil
}

type builtinPeriodDiffSig struct {
	baseIntBuiltinFunc
}

// evalInt evals PERIOD_DIFF(P1,P2).
// See https://dev.mysql.com/doc/refman/5.7/en/date-and-time-functions.html#function_period-diff
func (b *builtinPeriodDiffSig) evalInt(row []types.Datum) (int64, bool, error) {
	sc := b.ctx.GetSessionVars().StmtCtx

	p1, isNull, err := b.args[0].EvalInt(row, sc)
	if isNull || err != nil {
		return 0, isNull, errors.Trace(err)
	}

	p2, isNull, err := b.args[1].EvalInt(row, sc)
	if isNull || err != nil {
		return 0, isNull, errors.Trace(err)
	}

	return int64(period2Month(uint64(p1)) - period2Month(uint64(p2))), false, nil
}

type quarterFunctionClass struct {
	baseFunctionClass
}

func (c *quarterFunctionClass) getFunction(args []Expression, ctx context.Context) (builtinFunc, error) {
	if err := c.verifyArgs(args); err != nil {
		return nil, errors.Trace(err)
	}

	bf := newBaseBuiltinFuncWithTp(args, ctx, tpInt, tpDatetime)
	bf.tp.Flen = 1

	sig := &builtinQuarterSig{baseIntBuiltinFunc{bf}}
	return sig.setSelf(sig), nil
}

type builtinQuarterSig struct {
	baseIntBuiltinFunc
}

// evalInt evals QUARTER(date).
// See https://dev.mysql.com/doc/refman/5.7/en/date-and-time-functions.html#function_quarter
func (b *builtinQuarterSig) evalInt(row []types.Datum) (int64, bool, error) {
	sc := b.ctx.GetSessionVars().StmtCtx

	date, isNull, err := b.args[0].EvalTime(row, sc)
	if isNull || err != nil {
		return 0, true, errors.Trace(handleInvalidTimeError(b.ctx, err))
	}

	if date.IsZero() {
		return 0, true, errors.Trace(handleInvalidTimeError(b.ctx, types.ErrInvalidTimeFormat))
	}

	return int64((date.Time.Month() + 2) / 3), false, nil
}

type secToTimeFunctionClass struct {
	baseFunctionClass
}

func (c *secToTimeFunctionClass) getFunction(args []Expression, ctx context.Context) (builtinFunc, error) {
	if err := c.verifyArgs(args); err != nil {
		return nil, errors.Trace(err)
	}
	sig := &builtinSecToTimeSig{newBaseBuiltinFunc(args, ctx)}
	return sig.setSelf(sig), nil
}

type builtinSecToTimeSig struct {
	baseBuiltinFunc
}

// eval evals a builtinSecToTimeSig.
// See https://dev.mysql.com/doc/refman/5.7/en/date-and-time-functions.html#function_sec-to-time
func (b *builtinSecToTimeSig) eval(row []types.Datum) (d types.Datum, err error) {
	args, err := b.evalArgs(row)
	if err != nil {
		return d, errors.Trace(err)
	}
	if args[0].IsNull() {
		return
	}

	var (
		hour          int64
		minute        int64
		second        int64
		demical       float64
		secondDemical float64
		negative      string
	)

	sc := b.ctx.GetSessionVars().StmtCtx
	secondsFloat, err := args[0].ToFloat64(sc)
	if err != nil {
		if args[0].Kind() == types.KindString && types.ErrTruncated.Equal(err) {
			secondsFloat = float64(0)
		} else {
			return d, errors.Trace(err)
		}
	}

	if secondsFloat < 0 {
		negative = "-"
		secondsFloat = math.Abs(secondsFloat)
	}
	seconds := int64(secondsFloat)
	demical = secondsFloat - float64(seconds)

	hour = seconds / 3600
	if hour > 838 {
		hour = 838
		minute = 59
		second = 59
	} else {
		minute = seconds % 3600 / 60
		second = seconds % 60
	}
	secondDemical = float64(second) + demical

	var dur types.Duration
	fsp := types.MaxFsp
	if args[0].Kind() != types.KindString {
		sec, _ := args[0].ToString()
		secs := strings.Split(sec, ".")
		if len(secs) <= 1 {
			fsp = 0
		} else if len(secs[1]) < fsp {
			fsp = len(secs[1])
		}
	}
	dur, err = types.ParseDuration(fmt.Sprintf("%s%02d:%02d:%v", negative, hour, minute, secondDemical), fsp)
	if err != nil {
		return d, errors.Trace(err)
	}
	d.SetMysqlDuration(dur)
	return
}

type subTimeFunctionClass struct {
	baseFunctionClass
}

func (c *subTimeFunctionClass) getFunction(args []Expression, ctx context.Context) (sig builtinFunc, err error) {
	if err = c.verifyArgs(args); err != nil {
		return nil, errors.Trace(err)
	}
	tp1, tp2 := args[0].GetType(), args[1].GetType()
	var argTp1, argTp2, retTp evalTp
	switch tp1.Tp {
	case mysql.TypeDatetime, mysql.TypeTimestamp:
		argTp1, retTp = tpDatetime, tpDatetime
	case mysql.TypeDuration:
		argTp1, retTp = tpDuration, tpDuration
	case mysql.TypeDate:
		argTp1, retTp = tpDuration, tpString
	default:
		argTp1, retTp = tpString, tpString
	}
	switch tp2.Tp {
	case mysql.TypeDatetime, mysql.TypeDuration:
		argTp2 = tpDuration
	default:
		argTp2 = tpString
	}
	bf := newBaseBuiltinFuncWithTp(args, ctx, retTp, argTp1, argTp2)
	bf.tp.Decimal = tp1.Decimal
	if retTp == tpString {
		bf.tp.Tp, bf.tp.Flen, bf.tp.Decimal = mysql.TypeString, mysql.MaxDatetimeWidthWithFsp, types.UnspecifiedLength
	}
	switch tp1.Tp {
	case mysql.TypeDatetime, mysql.TypeTimestamp:
		switch tp2.Tp {
		case mysql.TypeDatetime, mysql.TypeDuration:
			sig = &builtinSubDatetimeAndDurationSig{baseTimeBuiltinFunc{bf}}
		case mysql.TypeTimestamp:
			sig = &builtinSubTimeDateTimeNullSig{baseTimeBuiltinFunc{bf}}
		default:
			sig = &builtinSubDatetimeAndStringSig{baseTimeBuiltinFunc{bf}}
		}
	case mysql.TypeDate:
		switch tp2.Tp {
		case mysql.TypeDatetime, mysql.TypeDuration:
			sig = &builtinSubDateAndDurationSig{baseStringBuiltinFunc{bf}}
		case mysql.TypeTimestamp:
			sig = &builtinSubTimeStringNullSig{baseStringBuiltinFunc{bf}}
		default:
			sig = &builtinSubDateAndStringSig{baseStringBuiltinFunc{bf}}
		}
	case mysql.TypeDuration:
		switch tp2.Tp {
		case mysql.TypeDatetime, mysql.TypeDuration:
			sig = &builtinSubDurationAndDurationSig{baseDurationBuiltinFunc{bf}}
		case mysql.TypeTimestamp:
			sig = &builtinSubTimeDurationNullSig{baseDurationBuiltinFunc{bf}}
		default:
			sig = &builtinSubDurationAndStringSig{baseDurationBuiltinFunc{bf}}
		}
	default:
		switch tp2.Tp {
		case mysql.TypeDatetime, mysql.TypeDuration:
			sig = &builtinSubStringAndDurationSig{baseStringBuiltinFunc{bf}}
		case mysql.TypeTimestamp:
			sig = &builtinSubTimeStringNullSig{baseStringBuiltinFunc{bf}}
		default:
			sig = &builtinSubStringAndStringSig{baseStringBuiltinFunc{bf}}
		}
	}
	return sig.setSelf(sig), nil
}

type builtinSubDatetimeAndDurationSig struct {
	baseTimeBuiltinFunc
}

// evalTime eval a builtinSubDatetimeAndDurationSig.
// See https://dev.mysql.com/doc/refman/5.7/en/date-and-time-functions.html#function_subtime
func (b *builtinSubDatetimeAndDurationSig) evalTime(row []types.Datum) (types.Time, bool, error) {
	sc := b.getCtx().GetSessionVars().StmtCtx
	arg0, isNull, err := b.args[0].EvalTime(row, sc)
	if isNull || err != nil {
		return types.ZeroDatetime, isNull, errors.Trace(err)
	}
	arg1, isNull, err := b.args[1].EvalDuration(row, sc)
	if isNull || err != nil {
		return types.ZeroDatetime, isNull, errors.Trace(err)
	}
	arg1time, err := arg1.ConvertToTime(mysql.TypeDatetime)
	if err != nil {
		return arg1time, true, errors.Trace(err)
	}
	tmpDuration := arg0.Sub(&arg1time)
	result, err := tmpDuration.ConvertToTime(arg0.Type)
	if err != nil {
		return result, true, errors.Trace(err)
	}
	return result, false, nil
}

type builtinSubDatetimeAndStringSig struct {
	baseTimeBuiltinFunc
}

// evalTime eval a builtinSubDatetimeAndStringSig.
// See https://dev.mysql.com/doc/refman/5.7/en/date-and-time-functions.html#function_subtime
func (b *builtinSubDatetimeAndStringSig) evalTime(row []types.Datum) (types.Time, bool, error) {
	sc := b.getCtx().GetSessionVars().StmtCtx
	arg0, isNull, err := b.args[0].EvalTime(row, sc)
	if isNull || err != nil {
		return types.ZeroDatetime, isNull, errors.Trace(err)
	}
	s, isNull, err := b.args[1].EvalString(row, sc)
	if isNull || err != nil {
		return types.ZeroDatetime, isNull, errors.Trace(err)
	}
	if err != nil {
		return types.ZeroDatetime, true, errors.Trace(err)
	}
	arg1, err := types.ParseDuration(s, getFsp(s))
	if err != nil {
		return types.ZeroDatetime, true, errors.Trace(err)
	}
	if !isDuration(s) {
		return types.ZeroDatetime, true, nil
	}
	arg1time, err := arg1.ConvertToTime(mysql.TypeDatetime)
	if err != nil {
		return types.ZeroDatetime, true, errors.Trace(err)
	}
	tmpDuration := arg0.Sub(&arg1time)
	result, err := tmpDuration.ConvertToTime(mysql.TypeDatetime)
	if err != nil {
		return result, true, errors.Trace(err)
	}
	return result, false, nil
}

type builtinSubTimeDateTimeNullSig struct {
	baseTimeBuiltinFunc
}

// evalTime evals a builtinSubTimeDateTimeNullSig.
// See https://dev.mysql.com/doc/refman/5.7/en/date-and-time-functions.html#function_subtime
func (b *builtinSubTimeDateTimeNullSig) evalTime(row []types.Datum) (types.Time, bool, error) {
	return types.ZeroDatetime, true, nil
}

type builtinSubStringAndDurationSig struct {
	baseStringBuiltinFunc
}

// evalString eval a builtinSubStringAndDurationSig.
// See https://dev.mysql.com/doc/refman/5.7/en/date-and-time-functions.html#function_subtime
func (b *builtinSubStringAndDurationSig) evalString(row []types.Datum) (result string, isNull bool, err error) {
	sc := b.getCtx().GetSessionVars().StmtCtx
	var (
		ss   string
		arg1 types.Duration
	)
	ss, isNull, err = b.args[0].EvalString(row, sc)
	if isNull || err != nil {
		return "", isNull, errors.Trace(err)
	}
	arg1, isNull, err = b.args[1].EvalDuration(row, sc)
	if isNull || err != nil {
		return "", isNull, errors.Trace(err)
	}
	if isDuration(ss) {
		result, err = strDurationSubDuration(ss, arg1)
		if err != nil {
			return "", true, errors.Trace(err)
		}
		return result, false, nil
	}
	result, err = strDatetimeSubDuration(ss, arg1)
	if err != nil {
		return "", true, errors.Trace(err)
	}
	return result, false, nil
}

type builtinSubStringAndStringSig struct {
	baseStringBuiltinFunc
}

// evalString eval a builtinAddStringAndStringSig.
// See https://dev.mysql.com/doc/refman/5.7/en/date-and-time-functions.html#function_subtime
func (b *builtinSubStringAndStringSig) evalString(row []types.Datum) (result string, isNull bool, err error) {
	sc := b.getCtx().GetSessionVars().StmtCtx
	var (
		s, ss string
		arg1  types.Duration
	)
	ss, isNull, err = b.args[0].EvalString(row, sc)
	if isNull || err != nil {
		return "", isNull, errors.Trace(err)
	}
	s, isNull, err = b.args[1].EvalString(row, sc)
	if isNull || err != nil {
		return "", isNull, errors.Trace(err)
	}
	arg1, err = types.ParseDuration(s, getFsp4TimeAddSub(s))
	if err != nil {
		return "", true, errors.Trace(err)
	}
	if isDuration(ss) {
		result, err = strDurationSubDuration(ss, arg1)
		if err != nil {
			return "", true, errors.Trace(err)
		}
		return result, false, nil
	}
	result, err = strDatetimeSubDuration(ss, arg1)
	if err != nil {
		return "", true, errors.Trace(err)
	}
	return result, false, nil
}

type builtinSubTimeStringNullSig struct {
	baseStringBuiltinFunc
}

// evalString evals a builtinSubTimeStringNullSig.
// See https://dev.mysql.com/doc/refman/5.7/en/date-and-time-functions.html#function_subtime
func (b *builtinSubTimeStringNullSig) evalString(row []types.Datum) (string, bool, error) {
	return "", true, nil
}

type builtinSubDurationAndDurationSig struct {
	baseDurationBuiltinFunc
}

// evalDuration eval a builtinAddDurationAndDurationSig.
// See https://dev.mysql.com/doc/refman/5.7/en/date-and-time-functions.html#function_subtime
func (b *builtinSubDurationAndDurationSig) evalDuration(row []types.Datum) (types.Duration, bool, error) {
	sc := b.getCtx().GetSessionVars().StmtCtx
	arg0, isNull, err := b.args[0].EvalDuration(row, sc)
	if isNull || err != nil {
		return types.ZeroDuration, isNull, errors.Trace(err)
	}
	arg1, isNull, err := b.args[1].EvalDuration(row, sc)
	if isNull || err != nil {
		return types.ZeroDuration, isNull, errors.Trace(err)
	}
	result, err := arg0.Sub(arg1)
	if err != nil {
		return types.ZeroDuration, true, errors.Trace(err)
	}
	return result, false, nil
}

type builtinSubDurationAndStringSig struct {
	baseDurationBuiltinFunc
}

// evalDuration eval a builtinAddDurationAndStringSig.
// See https://dev.mysql.com/doc/refman/5.7/en/date-and-time-functions.html#function_subtime
func (b *builtinSubDurationAndStringSig) evalDuration(row []types.Datum) (types.Duration, bool, error) {
	sc := b.getCtx().GetSessionVars().StmtCtx
	arg0, isNull, err := b.args[0].EvalDuration(row, sc)
	if isNull || err != nil {
		return types.ZeroDuration, isNull, errors.Trace(err)
	}
	s, isNull, err := b.args[1].EvalString(row, sc)
	if isNull || err != nil {
		return types.ZeroDuration, isNull, errors.Trace(err)
	}
	arg1, err := types.ParseDuration(s, getFsp(s))
	if err != nil {
		return types.ZeroDuration, true, errors.Trace(err)
	}
	if !isDuration(s) {
		return types.ZeroDuration, true, nil
	}
	result, err := arg0.Sub(arg1)
	if err != nil {
		return types.ZeroDuration, true, errors.Trace(err)
	}
	return result, false, nil
}

type builtinSubTimeDurationNullSig struct {
	baseDurationBuiltinFunc
}

// evalTime evals a builtinSubTimeDurationNullSig.
// See https://dev.mysql.com/doc/refman/5.7/en/date-and-time-functions.html#function_subtime
func (b *builtinSubTimeDurationNullSig) evalDuration(row []types.Datum) (types.Duration, bool, error) {
	return types.ZeroDuration, true, nil
}

type builtinSubDateAndDurationSig struct {
	baseStringBuiltinFunc
}

// evalString eval a builtinAddDateAndDurationSig.
// See https://dev.mysql.com/doc/refman/5.7/en/date-and-time-functions.html#function_subtime
func (b *builtinSubDateAndDurationSig) evalString(row []types.Datum) (string, bool, error) {
	sc := b.getCtx().GetSessionVars().StmtCtx
	arg0, isNull, err := b.args[0].EvalDuration(row, sc)
	if isNull || err != nil {
		return "", isNull, errors.Trace(err)
	}
	arg1, isNull, err := b.args[1].EvalDuration(row, sc)
	if isNull || err != nil {
		return "", isNull, errors.Trace(err)
	}
	result, err := arg0.Sub(arg1)
	if err != nil {
		return "", true, errors.Trace(err)
	}
	return result.String(), false, nil
}

type builtinSubDateAndStringSig struct {
	baseStringBuiltinFunc
}

// evalString eval a builtinAddDateAndStringSig.
// See https://dev.mysql.com/doc/refman/5.7/en/date-and-time-functions.html#function_subtime
func (b *builtinSubDateAndStringSig) evalString(row []types.Datum) (string, bool, error) {
	sc := b.getCtx().GetSessionVars().StmtCtx
	arg0, isNull, err := b.args[0].EvalDuration(row, sc)
	if isNull || err != nil {
		return "", isNull, errors.Trace(err)
	}
	s, isNull, err := b.args[1].EvalString(row, sc)
	if isNull || err != nil {
		return "", isNull, errors.Trace(err)
	}
	arg1, err := types.ParseDuration(s, getFsp4TimeAddSub(s))
	if err != nil {
		return "", true, errors.Trace(err)
	}
	if !isDuration(s) {
		return "", true, nil
	}
	result, err := arg0.Sub(arg1)
	if err != nil {
		return "", true, errors.Trace(err)
	}
	return result.String(), false, nil
}

type timeFormatFunctionClass struct {
	baseFunctionClass
}

func (c *timeFormatFunctionClass) getFunction(args []Expression, ctx context.Context) (builtinFunc, error) {
	if err := c.verifyArgs(args); err != nil {
		return nil, errors.Trace(err)
	}
	bf := newBaseBuiltinFuncWithTp(args, ctx, tpString, tpDuration, tpString)
	// worst case: formatMask=%r%r%r...%r, each %r takes 11 characters
	bf.tp.Flen = (args[1].GetType().Flen + 1) / 2 * 11
	sig := &builtinTimeFormatSig{baseStringBuiltinFunc{bf}}
	return sig.setSelf(sig), nil
}

type builtinTimeFormatSig struct {
	baseStringBuiltinFunc
}

// evalString evals a builtinTimeFormatSig.
// See https://dev.mysql.com/doc/refman/5.7/en/date-and-time-functions.html#function_time-format
func (b *builtinTimeFormatSig) evalString(row []types.Datum) (string, bool, error) {
	dur, isNull, err := b.args[0].EvalDuration(row, b.ctx.GetSessionVars().StmtCtx)
	// if err != nil, then dur is ZeroDuration, outputs 00:00:00 in this case which follows the behavior of mysql.
	if err != nil {
		log.Warnf("Expression.EvalDuration() in time_format() failed, due to %s", err.Error())
	}
	if isNull {
		return "", isNull, errors.Trace(err)
	}
	formatMask, isNull, err := b.args[1].EvalString(row, b.ctx.GetSessionVars().StmtCtx)
	if err != nil || isNull {
		return "", isNull, errors.Trace(err)
	}
	res, err := b.formatTime(dur, formatMask, b.ctx)
	return res, isNull, errors.Trace(err)
}

// See https://dev.mysql.com/doc/refman/5.7/en/date-and-time-functions.html#function_time-format
func (b *builtinTimeFormatSig) formatTime(t types.Duration, formatMask string, ctx context.Context) (res string, err error) {
	t2 := types.Time{
		Time: types.FromDate(0, 0, 0, t.Hour(), t.Minute(), t.Second(), t.MicroSecond()),
		Type: mysql.TypeDate, Fsp: 0}

	str, err := t2.DateFormat(formatMask)
	return str, errors.Trace(err)
}

type timeToSecFunctionClass struct {
	baseFunctionClass
}

func (c *timeToSecFunctionClass) getFunction(args []Expression, ctx context.Context) (builtinFunc, error) {
	if err := c.verifyArgs(args); err != nil {
		return nil, errors.Trace(err)
	}
	sig := &builtinTimeToSecSig{newBaseBuiltinFunc(args, ctx)}
	return sig.setSelf(sig), nil
}

type builtinTimeToSecSig struct {
	baseBuiltinFunc
}

// eval evals a builtinTimeToSecSig.
// See https://dev.mysql.com/doc/refman/5.7/en/date-and-time-functions.html#function_time-to-sec
func (b *builtinTimeToSecSig) eval(row []types.Datum) (d types.Datum, err error) {
	args, err := b.evalArgs(row)
	if err != nil {
		return d, errors.Trace(err)
	}

	d, err = convertToDuration(b.ctx.GetSessionVars().StmtCtx, args[0], 0)
	if err != nil || d.IsNull() {
		return d, errors.Trace(err)
	}

	t := d.GetMysqlDuration()
	// TODO: select TIME_TO_SEC('-2:-2:-2') not handle well.
	if t.Compare(types.ZeroDuration) < 0 {
		d.SetInt64(int64(-1 * (t.Hour()*3600 + t.Minute()*60 + t.Second())))
	} else {
		d.SetInt64(int64(t.Hour()*3600 + t.Minute()*60 + t.Second()))
	}
	return
}

type timestampAddFunctionClass struct {
	baseFunctionClass
}

func (c *timestampAddFunctionClass) getFunction(args []Expression, ctx context.Context) (builtinFunc, error) {
	if err := c.verifyArgs(args); err != nil {
		return nil, errors.Trace(err)
	}
	bf := newBaseBuiltinFuncWithTp(args, ctx, tpString, tpString, tpInt, tpDatetime)
	bf.tp = &types.FieldType{Tp: mysql.TypeString, Flen: mysql.MaxDatetimeWidthNoFsp, Decimal: types.UnspecifiedLength}
	sig := &builtinTimestampAddSig{baseStringBuiltinFunc{bf}}
	return sig.setSelf(sig), nil

}

type builtinTimestampAddSig struct {
	baseStringBuiltinFunc
}

// evalString evals a builtinTimestampAddSig.
// See https://dev.mysql.com/doc/refman/5.7/en/date-and-time-functions.html#function_timestampadd
func (b *builtinTimestampAddSig) evalString(row []types.Datum) (string, bool, error) {
	ctx := b.getCtx().GetSessionVars().StmtCtx
	unit, isNull, err := b.args[0].EvalString(row, ctx)
	if isNull || err != nil {
		return "", isNull, errors.Trace(err)
	}
	v, isNull, err := b.args[1].EvalInt(row, ctx)
	if isNull || err != nil {
		return "", isNull, errors.Trace(err)
	}
	arg, isNull, err := b.args[2].EvalTime(row, ctx)
	if isNull || err != nil {
		return "", isNull, errors.Trace(err)
	}
	tm1, err := arg.Time.GoTime(time.Local)
	if err != nil {
		return "", isNull, errors.Trace(err)
	}
	var tb time.Time
	fsp := types.DefaultFsp
	switch unit {
	case "MICROSECOND":
		tb = tm1.Add(time.Duration(v) * time.Microsecond)
		fsp = types.MaxFsp
	case "SECOND":
		tb = tm1.Add(time.Duration(v) * time.Second)
	case "MINUTE":
		tb = tm1.Add(time.Duration(v) * time.Minute)
	case "HOUR":
		tb = tm1.Add(time.Duration(v) * time.Hour)
	case "DAY":
		tb = tm1.AddDate(0, 0, int(v))
	case "WEEK":
		tb = tm1.AddDate(0, 0, 7*int(v))
	case "MONTH":
		tb = tm1.AddDate(0, int(v), 0)
	case "QUARTER":
		tb = tm1.AddDate(0, 3*int(v), 0)
	case "YEAR":
		tb = tm1.AddDate(int(v), 0, 0)
	default:
		return "", true, errors.Trace(types.ErrInvalidTimeFormat)
	}
	r := types.Time{Time: types.FromGoTime(tb), Type: mysql.TypeDatetime, Fsp: fsp}
	if err = r.Check(); err != nil {
		return "", true, errors.Trace(handleInvalidTimeError(b.ctx, err))
	}
	return r.String(), false, nil
}

type toDaysFunctionClass struct {
	baseFunctionClass
}

func (c *toDaysFunctionClass) getFunction(args []Expression, ctx context.Context) (builtinFunc, error) {
	if err := c.verifyArgs(args); err != nil {
		return nil, errors.Trace(err)
	}
	bf := newBaseBuiltinFuncWithTp(args, ctx, tpInt, tpDatetime)
	sig := &builtinToDaysSig{baseIntBuiltinFunc{bf}}
	return sig.setSelf(sig), nil
}

type builtinToDaysSig struct {
	baseIntBuiltinFunc
}

// evalInt evals a builtinToDaysSig.
// See https://dev.mysql.com/doc/refman/5.7/en/date-and-time-functions.html#function_to-days
func (b *builtinToDaysSig) evalInt(row []types.Datum) (int64, bool, error) {
	sc := b.ctx.GetSessionVars().StmtCtx
	arg, isNull, err := b.args[0].EvalTime(row, sc)

	if isNull || err != nil {
		return 0, true, errors.Trace(handleInvalidTimeError(b.ctx, err))
	}
	ret := types.TimestampDiff("DAY", types.ZeroDate, arg)
	if ret == 0 {
		return 0, true, errors.Trace(handleInvalidTimeError(b.ctx, types.ErrInvalidTimeFormat))
	}
	return ret, false, nil
}

type toSecondsFunctionClass struct {
	baseFunctionClass
}

func (c *toSecondsFunctionClass) getFunction(args []Expression, ctx context.Context) (builtinFunc, error) {
	if err := c.verifyArgs(args); err != nil {
		return nil, errors.Trace(err)
	}
	bf := newBaseBuiltinFuncWithTp(args, ctx, tpInt, tpDatetime)
	sig := &builtinToSecondsSig{baseIntBuiltinFunc{bf}}
	return sig.setSelf(sig), nil
}

type builtinToSecondsSig struct {
	baseIntBuiltinFunc
}

// evalInt evals a builtinToSecondsSig.
// See https://dev.mysql.com/doc/refman/5.7/en/date-and-time-functions.html#function_to-seconds
func (b *builtinToSecondsSig) evalInt(row []types.Datum) (int64, bool, error) {
	arg, isNull, err := b.args[0].EvalTime(row, b.getCtx().GetSessionVars().StmtCtx)
	if isNull || err != nil {
		return 0, true, errors.Trace(handleInvalidTimeError(b.ctx, err))
	}
	ret := types.TimestampDiff("SECOND", types.ZeroDate, arg)
	if ret == 0 {
		return 0, true, errors.Trace(handleInvalidTimeError(b.ctx, types.ErrInvalidTimeFormat))
	}
	return ret, false, nil
}

type utcTimeFunctionClass struct {
	baseFunctionClass
}

func (c *utcTimeFunctionClass) getFlenAndDecimal4UTCTime(sc *variable.StatementContext, args []Expression) (flen, decimal int) {
	if len(args) == 0 {
		flen, decimal = 8, 0
		return
	}
	if constant, ok := args[0].(*Constant); ok {
		fsp, isNull, err := constant.EvalInt(nil, sc)
		if isNull || err != nil || fsp > int64(types.MaxFsp) {
			decimal = types.MaxFsp
		} else if fsp < int64(types.MinFsp) {
			decimal = types.MinFsp
		} else {
			decimal = int(fsp)
		}
	}
	if decimal > 0 {
		flen = 8 + 1 + decimal
	} else {
		flen = 8
	}
	return flen, decimal
}

func (c *utcTimeFunctionClass) getFunction(args []Expression, ctx context.Context) (builtinFunc, error) {
	if err := c.verifyArgs(args); err != nil {
		return nil, errors.Trace(err)
	}
	argTps := make([]evalTp, 0, 1)
	if len(args) == 1 {
		argTps = append(argTps, tpInt)
	}
	bf := newBaseBuiltinFuncWithTp(args, ctx, tpDuration, argTps...)
	bf.tp.Flen, bf.tp.Decimal = c.getFlenAndDecimal4UTCTime(bf.ctx.GetSessionVars().StmtCtx, args)

	var sig builtinFunc
	if len(args) == 1 {
		sig = &builtinUTCTimeWithArgSig{baseDurationBuiltinFunc{bf}}
	} else {
		sig = &builtinUTCTimeWithoutArgSig{baseDurationBuiltinFunc{bf}}
	}
	return sig.setSelf(sig), nil
}

type builtinUTCTimeWithoutArgSig struct {
	baseDurationBuiltinFunc
}

// evalDuration evals a builtinUTCTimeWithoutArgSig.
// See https://dev.mysql.com/doc/refman/5.7/en/date-and-time-functions.html#function_utc-time
func (b *builtinUTCTimeWithoutArgSig) evalDuration(row []types.Datum) (types.Duration, bool, error) {
	// the types.ParseDuration here would never fail, so the err returned can be ignored.
	v, _ := types.ParseDuration(time.Now().UTC().Format("00:00:00"), 0)
	return v, false, nil
}

type builtinUTCTimeWithArgSig struct {
	baseDurationBuiltinFunc
}

// evalDuration evals a builtinUTCTimeWithArgSig.
// See https://dev.mysql.com/doc/refman/5.7/en/date-and-time-functions.html#function_utc-time
func (b *builtinUTCTimeWithArgSig) evalDuration(row []types.Datum) (types.Duration, bool, error) {
	fsp, isNull, err := b.args[0].EvalInt(row, b.ctx.GetSessionVars().StmtCtx)
	if isNull || err != nil {
		return types.Duration{}, isNull, errors.Trace(err)
	}
	if fsp > int64(types.MaxFsp) {
		return types.Duration{}, true, errors.Errorf("Too-big precision %v specified for 'utc_time'. Maximum is %v.", fsp, types.MaxFsp)
	}
	if fsp < int64(types.MinFsp) {
		return types.Duration{}, true, errors.Errorf("Invalid negative %d specified, must in [0, 6].", fsp)
	}
	// the types.ParseDuration here would never fail, so the err returned can be ignored.
	v, _ := types.ParseDuration(time.Now().UTC().Format("00:00:00.000000"), int(fsp))
	return v, false, nil
}

type lastDayFunctionClass struct {
	baseFunctionClass
}

func (c *lastDayFunctionClass) getFunction(args []Expression, ctx context.Context) (builtinFunc, error) {
	if err := c.verifyArgs(args); err != nil {
		return nil, errors.Trace(err)
	}
	bf := newBaseBuiltinFuncWithTp(args, ctx, tpDatetime, tpDatetime)
	bf.tp.Tp, bf.tp.Flen, bf.tp.Decimal = mysql.TypeDate, mysql.MaxDateWidth, types.DefaultFsp
	sig := &builtinLastDaySig{baseTimeBuiltinFunc{bf}}
	return sig.setSelf(sig), nil
}

type builtinLastDaySig struct {
	baseTimeBuiltinFunc
}

// evalTime evals a builtinLastDaySig.
// See https://dev.mysql.com/doc/refman/5.7/en/date-and-time-functions.html#function_last-day
func (b *builtinLastDaySig) evalTime(row []types.Datum) (types.Time, bool, error) {
	sc := b.ctx.GetSessionVars().StmtCtx
	arg, isNull, err := b.args[0].EvalTime(row, sc)
	if isNull || err != nil {
		return types.Time{}, true, errors.Trace(handleInvalidTimeError(b.ctx, err))
	}
	tm := arg.Time
	year, month, day := tm.Year(), tm.Month(), 30
	if year == 0 && month == 0 && tm.Day() == 0 {
		return types.Time{}, true, errors.Trace(handleInvalidTimeError(b.ctx, types.ErrInvalidTimeFormat))
	}
	if month == 1 || month == 3 || month == 5 ||
		month == 7 || month == 8 || month == 10 || month == 12 {
		day = 31
	} else if month == 2 {
		day = 28
		if tm.IsLeapYear() {
			day = 29
		}
	}
	ret := types.Time{
		Time: types.FromDate(year, month, day, 0, 0, 0, 0),
		Type: mysql.TypeDate,
		Fsp:  types.DefaultFsp,
	}
	return ret, false, nil
}<|MERGE_RESOLUTION|>--- conflicted
+++ resolved
@@ -141,8 +141,6 @@
 	_ builtinFunc = &builtinUTCTimestampWithoutArgSig{}
 	_ builtinFunc = &builtinExtractSig{}
 	_ builtinFunc = &builtinArithmeticSig{}
-<<<<<<< HEAD
-	_ builtinFunc = &builtinUnixTimestampSig{}
 	_ builtinFunc = &builtinAddDatetimeAndDurationSig{}
 	_ builtinFunc = &builtinAddDatetimeAndStringSig{}
 	_ builtinFunc = &builtinAddTimeDateTimeNullSig{}
@@ -165,12 +163,8 @@
 	_ builtinFunc = &builtinSubTimeDurationNullSig{}
 	_ builtinFunc = &builtinSubDateAndDurationSig{}
 	_ builtinFunc = &builtinSubDateAndStringSig{}
-=======
-	_ builtinFunc = &builtinUnixTimestampCurrentSig{}
 	_ builtinFunc = &builtinUnixTimestampIntSig{}
 	_ builtinFunc = &builtinUnixTimestampDecSig{}
-	_ builtinFunc = &builtinAddTimeSig{}
->>>>>>> 378e337a
 	_ builtinFunc = &builtinConvertTzSig{}
 	_ builtinFunc = &builtinMakeDateSig{}
 	_ builtinFunc = &builtinMakeTimeSig{}
