// Copyright 2015 PingCAP, Inc.
//
// Licensed under the Apache License, Version 2.0 (the "License");
// you may not use this file except in compliance with the License.
// You may obtain a copy of the License at
//
//     http://www.apache.org/licenses/LICENSE-2.0
//
// Unless required by applicable law or agreed to in writing, software
// distributed under the License is distributed on an "AS IS" BASIS,
// WITHOUT WARRANTIES OR CONDITIONS OF ANY KIND, either express or implied.
// See the License for the specific language governing permissions and
// limitations under the License.

// Copyright 2013 The ql Authors. All rights reserved.
// Use of this source code is governed by a BSD-style
// license that can be found in the LICENSES/QL-LICENSE file.

package expression

import (
	"fmt"
	"math"
	"regexp"
	"strconv"
	"strings"
	"time"

	"github.com/cznic/mathutil"
	"github.com/pingcap/errors"
	"github.com/pingcap/failpoint"
	"github.com/pingcap/parser/ast"
	"github.com/pingcap/parser/mysql"
	"github.com/pingcap/parser/terror"
	"github.com/pingcap/tidb/config"
	"github.com/pingcap/tidb/sessionctx"
	"github.com/pingcap/tidb/sessionctx/stmtctx"
	"github.com/pingcap/tidb/sessionctx/variable"
	"github.com/pingcap/tidb/types"
	"github.com/pingcap/tidb/util/chunk"
	"github.com/pingcap/tidb/util/logutil"
	"github.com/pingcap/tipb/go-tipb"
	"github.com/tikv/client-go/v2/oracle"
	"go.uber.org/zap"
)

const ( // GET_FORMAT first argument.
	dateFormat      = "DATE"
	datetimeFormat  = "DATETIME"
	timestampFormat = "TIMESTAMP"
	timeFormat      = "TIME"
)

const ( // GET_FORMAT location.
	usaLocation      = "USA"
	jisLocation      = "JIS"
	isoLocation      = "ISO"
	eurLocation      = "EUR"
	internalLocation = "INTERNAL"
)

var (
	// durationPattern checks whether a string matchs the format of duration.
	durationPattern = regexp.MustCompile(`^\s*[-]?(((\d{1,2}\s+)?0*\d{0,3}(:0*\d{1,2}){0,2})|(\d{1,7}))?(\.\d*)?\s*$`)

	// timestampPattern checks whether a string matchs the format of timestamp.
	timestampPattern = regexp.MustCompile(`^\s*0*\d{1,4}([^\d]0*\d{1,2}){2}\s+(0*\d{0,2}([^\d]0*\d{1,2}){2})?(\.\d*)?\s*$`)

	// datePattern determine whether to match the format of date.
	datePattern = regexp.MustCompile(`^\s*((0*\d{1,4}([^\d]0*\d{1,2}){2})|(\d{2,4}(\d{2}){2}))\s*$`)
)

var (
	_ functionClass = &dateFunctionClass{}
	_ functionClass = &dateLiteralFunctionClass{}
	_ functionClass = &dateDiffFunctionClass{}
	_ functionClass = &timeDiffFunctionClass{}
	_ functionClass = &dateFormatFunctionClass{}
	_ functionClass = &hourFunctionClass{}
	_ functionClass = &minuteFunctionClass{}
	_ functionClass = &secondFunctionClass{}
	_ functionClass = &microSecondFunctionClass{}
	_ functionClass = &monthFunctionClass{}
	_ functionClass = &monthNameFunctionClass{}
	_ functionClass = &nowFunctionClass{}
	_ functionClass = &dayNameFunctionClass{}
	_ functionClass = &dayOfMonthFunctionClass{}
	_ functionClass = &dayOfWeekFunctionClass{}
	_ functionClass = &dayOfYearFunctionClass{}
	_ functionClass = &weekFunctionClass{}
	_ functionClass = &weekDayFunctionClass{}
	_ functionClass = &weekOfYearFunctionClass{}
	_ functionClass = &yearFunctionClass{}
	_ functionClass = &yearWeekFunctionClass{}
	_ functionClass = &fromUnixTimeFunctionClass{}
	_ functionClass = &getFormatFunctionClass{}
	_ functionClass = &strToDateFunctionClass{}
	_ functionClass = &sysDateFunctionClass{}
	_ functionClass = &currentDateFunctionClass{}
	_ functionClass = &currentTimeFunctionClass{}
	_ functionClass = &timeFunctionClass{}
	_ functionClass = &timeLiteralFunctionClass{}
	_ functionClass = &utcDateFunctionClass{}
	_ functionClass = &utcTimestampFunctionClass{}
	_ functionClass = &extractFunctionClass{}
	_ functionClass = &unixTimestampFunctionClass{}
	_ functionClass = &addTimeFunctionClass{}
	_ functionClass = &convertTzFunctionClass{}
	_ functionClass = &makeDateFunctionClass{}
	_ functionClass = &makeTimeFunctionClass{}
	_ functionClass = &periodAddFunctionClass{}
	_ functionClass = &periodDiffFunctionClass{}
	_ functionClass = &quarterFunctionClass{}
	_ functionClass = &secToTimeFunctionClass{}
	_ functionClass = &subTimeFunctionClass{}
	_ functionClass = &timeFormatFunctionClass{}
	_ functionClass = &timeToSecFunctionClass{}
	_ functionClass = &timestampAddFunctionClass{}
	_ functionClass = &toDaysFunctionClass{}
	_ functionClass = &toSecondsFunctionClass{}
	_ functionClass = &utcTimeFunctionClass{}
	_ functionClass = &timestampFunctionClass{}
	_ functionClass = &timestampLiteralFunctionClass{}
	_ functionClass = &lastDayFunctionClass{}
	_ functionClass = &addDateFunctionClass{}
	_ functionClass = &subDateFunctionClass{}
)

var (
	_ builtinFuncNew = &builtinUnixTimestampIntSig{}
)

var (
	_ builtinFunc = &builtinDateSig{}
	_ builtinFunc = &builtinDateLiteralSig{}
	_ builtinFunc = &builtinDateDiffSig{}
	_ builtinFunc = &builtinNullTimeDiffSig{}
	_ builtinFunc = &builtinTimeStringTimeDiffSig{}
	_ builtinFunc = &builtinDurationStringTimeDiffSig{}
	_ builtinFunc = &builtinDurationDurationTimeDiffSig{}
	_ builtinFunc = &builtinStringTimeTimeDiffSig{}
	_ builtinFunc = &builtinStringDurationTimeDiffSig{}
	_ builtinFunc = &builtinStringStringTimeDiffSig{}
	_ builtinFunc = &builtinTimeTimeTimeDiffSig{}
	_ builtinFunc = &builtinDateFormatSig{}
	_ builtinFunc = &builtinHourSig{}
	_ builtinFunc = &builtinMinuteSig{}
	_ builtinFunc = &builtinSecondSig{}
	_ builtinFunc = &builtinMicroSecondSig{}
	_ builtinFunc = &builtinMonthSig{}
	_ builtinFunc = &builtinMonthNameSig{}
	_ builtinFunc = &builtinNowWithArgSig{}
	_ builtinFunc = &builtinNowWithoutArgSig{}
	_ builtinFunc = &builtinDayNameSig{}
	_ builtinFunc = &builtinDayOfMonthSig{}
	_ builtinFunc = &builtinDayOfWeekSig{}
	_ builtinFunc = &builtinDayOfYearSig{}
	_ builtinFunc = &builtinWeekWithModeSig{}
	_ builtinFunc = &builtinWeekWithoutModeSig{}
	_ builtinFunc = &builtinWeekDaySig{}
	_ builtinFunc = &builtinWeekOfYearSig{}
	_ builtinFunc = &builtinYearSig{}
	_ builtinFunc = &builtinYearWeekWithModeSig{}
	_ builtinFunc = &builtinYearWeekWithoutModeSig{}
	_ builtinFunc = &builtinGetFormatSig{}
	_ builtinFunc = &builtinSysDateWithFspSig{}
	_ builtinFunc = &builtinSysDateWithoutFspSig{}
	_ builtinFunc = &builtinCurrentDateSig{}
	_ builtinFunc = &builtinCurrentTime0ArgSig{}
	_ builtinFunc = &builtinCurrentTime1ArgSig{}
	_ builtinFunc = &builtinTimeSig{}
	_ builtinFunc = &builtinTimeLiteralSig{}
	_ builtinFunc = &builtinUTCDateSig{}
	_ builtinFunc = &builtinUTCTimestampWithArgSig{}
	_ builtinFunc = &builtinUTCTimestampWithoutArgSig{}
	_ builtinFunc = &builtinAddDatetimeAndDurationSig{}
	_ builtinFunc = &builtinAddDatetimeAndStringSig{}
	_ builtinFunc = &builtinAddTimeDateTimeNullSig{}
	_ builtinFunc = &builtinAddStringAndDurationSig{}
	_ builtinFunc = &builtinAddStringAndStringSig{}
	_ builtinFunc = &builtinAddTimeStringNullSig{}
	_ builtinFunc = &builtinAddDurationAndDurationSig{}
	_ builtinFunc = &builtinAddDurationAndStringSig{}
	_ builtinFunc = &builtinAddTimeDurationNullSig{}
	_ builtinFunc = &builtinAddDateAndDurationSig{}
	_ builtinFunc = &builtinAddDateAndStringSig{}
	_ builtinFunc = &builtinSubDatetimeAndDurationSig{}
	_ builtinFunc = &builtinSubDatetimeAndStringSig{}
	_ builtinFunc = &builtinSubTimeDateTimeNullSig{}
	_ builtinFunc = &builtinSubStringAndDurationSig{}
	_ builtinFunc = &builtinSubStringAndStringSig{}
	_ builtinFunc = &builtinSubTimeStringNullSig{}
	_ builtinFunc = &builtinSubDurationAndDurationSig{}
	_ builtinFunc = &builtinSubDurationAndStringSig{}
	_ builtinFunc = &builtinSubTimeDurationNullSig{}
	_ builtinFunc = &builtinSubDateAndDurationSig{}
	_ builtinFunc = &builtinSubDateAndStringSig{}
	_ builtinFunc = &builtinUnixTimestampCurrentSig{}
	_ builtinFunc = &builtinUnixTimestampIntSig{}
	_ builtinFunc = &builtinUnixTimestampDecSig{}
	_ builtinFunc = &builtinConvertTzSig{}
	_ builtinFunc = &builtinMakeDateSig{}
	_ builtinFunc = &builtinMakeTimeSig{}
	_ builtinFunc = &builtinPeriodAddSig{}
	_ builtinFunc = &builtinPeriodDiffSig{}
	_ builtinFunc = &builtinQuarterSig{}
	_ builtinFunc = &builtinSecToTimeSig{}
	_ builtinFunc = &builtinTimeToSecSig{}
	_ builtinFunc = &builtinTimestampAddSig{}
	_ builtinFunc = &builtinToDaysSig{}
	_ builtinFunc = &builtinToSecondsSig{}
	_ builtinFunc = &builtinUTCTimeWithArgSig{}
	_ builtinFunc = &builtinUTCTimeWithoutArgSig{}
	_ builtinFunc = &builtinTimestamp1ArgSig{}
	_ builtinFunc = &builtinTimestamp2ArgsSig{}
	_ builtinFunc = &builtinTimestampLiteralSig{}
	_ builtinFunc = &builtinLastDaySig{}
	_ builtinFunc = &builtinStrToDateDateSig{}
	_ builtinFunc = &builtinStrToDateDatetimeSig{}
	_ builtinFunc = &builtinStrToDateDurationSig{}
	_ builtinFunc = &builtinFromUnixTime1ArgSig{}
	_ builtinFunc = &builtinFromUnixTime2ArgSig{}
	_ builtinFunc = &builtinExtractDatetimeFromStringSig{}
	_ builtinFunc = &builtinExtractDatetimeSig{}
	_ builtinFunc = &builtinExtractDurationSig{}
	_ builtinFunc = &builtinAddDateStringStringSig{}
	_ builtinFunc = &builtinAddDateStringIntSig{}
	_ builtinFunc = &builtinAddDateStringRealSig{}
	_ builtinFunc = &builtinAddDateStringDecimalSig{}
	_ builtinFunc = &builtinAddDateIntStringSig{}
	_ builtinFunc = &builtinAddDateIntIntSig{}
	_ builtinFunc = &builtinAddDateIntRealSig{}
	_ builtinFunc = &builtinAddDateIntDecimalSig{}
	_ builtinFunc = &builtinAddDateDatetimeStringSig{}
	_ builtinFunc = &builtinAddDateDatetimeIntSig{}
	_ builtinFunc = &builtinAddDateDatetimeRealSig{}
	_ builtinFunc = &builtinAddDateDatetimeDecimalSig{}
	_ builtinFunc = &builtinSubDateStringStringSig{}
	_ builtinFunc = &builtinSubDateStringIntSig{}
	_ builtinFunc = &builtinSubDateStringRealSig{}
	_ builtinFunc = &builtinSubDateStringDecimalSig{}
	_ builtinFunc = &builtinSubDateIntStringSig{}
	_ builtinFunc = &builtinSubDateIntIntSig{}
	_ builtinFunc = &builtinSubDateIntRealSig{}
	_ builtinFunc = &builtinSubDateIntDecimalSig{}
	_ builtinFunc = &builtinSubDateDatetimeStringSig{}
	_ builtinFunc = &builtinSubDateDatetimeIntSig{}
	_ builtinFunc = &builtinSubDateDatetimeRealSig{}
	_ builtinFunc = &builtinSubDateDatetimeDecimalSig{}
)

func convertTimeToMysqlTime(t time.Time, fsp int8, roundMode types.RoundMode) (types.Time, error) {
	var tr time.Time
	var err error
	if roundMode == types.ModeTruncate {
		tr, err = types.TruncateFrac(t, fsp)
	} else {
		tr, err = types.RoundFrac(t, fsp)
	}
	if err != nil {
		return types.ZeroTime, err
	}

	return types.NewTime(types.FromGoTime(tr), mysql.TypeDatetime, fsp), nil
}

type dateFunctionClass struct {
	baseFunctionClass
}

func (c *dateFunctionClass) getFunction(ctx sessionctx.Context, args []Expression) (builtinFunc, error) {
	if err := c.verifyArgs(args); err != nil {
		return nil, err
	}
	bf, err := newBaseBuiltinFuncWithTp(ctx, c.funcName, args, types.ETDatetime, types.ETDatetime)
	if err != nil {
		return nil, err
	}
	bf.setDecimalAndFlenForDate()
	sig := &builtinDateSig{bf}
	sig.setPbCode(tipb.ScalarFuncSig_Date)
	return sig, nil
}

type builtinDateSig struct {
	baseBuiltinFunc
}

func (b *builtinDateSig) Clone() builtinFunc {
	newSig := &builtinDateSig{}
	newSig.cloneFrom(&b.baseBuiltinFunc)
	return newSig
}

// evalTime evals DATE(expr).
// See https://dev.mysql.com/doc/refman/5.7/en/date-and-time-functions.html#function_date
func (b *builtinDateSig) evalTime(row chunk.Row) (types.Time, bool, error) {
	expr, isNull, err := b.args[0].EvalTime(b.ctx, row)
	if isNull || err != nil {
		return types.ZeroTime, true, handleInvalidTimeError(b.ctx, err)
	}

	if expr.IsZero() {
		return types.ZeroTime, true, handleInvalidTimeError(b.ctx, types.ErrWrongValue.GenWithStackByArgs(types.DateTimeStr, expr.String()))
	}

	expr.SetCoreTime(types.FromDate(expr.Year(), expr.Month(), expr.Day(), 0, 0, 0, 0))
	expr.SetType(mysql.TypeDate)
	return expr, false, nil
}

type dateLiteralFunctionClass struct {
	baseFunctionClass
}

func (c *dateLiteralFunctionClass) getFunction(ctx sessionctx.Context, args []Expression) (builtinFunc, error) {
	if err := c.verifyArgs(args); err != nil {
		return nil, err
	}
	con, ok := args[0].(*Constant)
	if !ok {
		panic("Unexpected parameter for date literal")
	}
	dt, err := con.Eval(chunk.Row{})
	if err != nil {
		return nil, err
	}
	str := dt.GetString()
	if !datePattern.MatchString(str) {
		return nil, types.ErrWrongValue.GenWithStackByArgs(types.DateStr, str)
	}
	tm, err := types.ParseDate(ctx.GetSessionVars().StmtCtx, str)
	if err != nil {
		return nil, err
	}
	bf, err := newBaseBuiltinFuncWithTp(ctx, c.funcName, []Expression{}, types.ETDatetime)
	if err != nil {
		return nil, err
	}
	bf.setDecimalAndFlenForDate()
	sig := &builtinDateLiteralSig{bf, tm}
	return sig, nil
}

type builtinDateLiteralSig struct {
	baseBuiltinFunc
	literal types.Time
}

func (b *builtinDateLiteralSig) Clone() builtinFunc {
	newSig := &builtinDateLiteralSig{literal: b.literal}
	newSig.cloneFrom(&b.baseBuiltinFunc)
	return newSig
}

// evalTime evals DATE 'stringLit'.
// See https://dev.mysql.com/doc/refman/5.7/en/date-and-time-literals.html
func (b *builtinDateLiteralSig) evalTime(row chunk.Row) (types.Time, bool, error) {
	mode := b.ctx.GetSessionVars().SQLMode
	if mode.HasNoZeroDateMode() && b.literal.IsZero() {
		return b.literal, true, types.ErrWrongValue.GenWithStackByArgs(types.DateStr, b.literal.String())
	}
	if mode.HasNoZeroInDateMode() && (b.literal.InvalidZero() && !b.literal.IsZero()) {
		return b.literal, true, types.ErrWrongValue.GenWithStackByArgs(types.DateStr, b.literal.String())
	}
	return b.literal, false, nil
}

type dateDiffFunctionClass struct {
	baseFunctionClass
}

func (c *dateDiffFunctionClass) getFunction(ctx sessionctx.Context, args []Expression) (builtinFunc, error) {
	if err := c.verifyArgs(args); err != nil {
		return nil, err
	}
	bf, err := newBaseBuiltinFuncWithTp(ctx, c.funcName, args, types.ETInt, types.ETDatetime, types.ETDatetime)
	if err != nil {
		return nil, err
	}
	sig := &builtinDateDiffSig{bf}
	sig.setPbCode(tipb.ScalarFuncSig_DateDiff)
	return sig, nil
}

type builtinDateDiffSig struct {
	baseBuiltinFunc
}

func (b *builtinDateDiffSig) Clone() builtinFunc {
	newSig := &builtinDateDiffSig{}
	newSig.cloneFrom(&b.baseBuiltinFunc)
	return newSig
}

// evalInt evals a builtinDateDiffSig.
// See https://dev.mysql.com/doc/refman/5.7/en/date-and-time-functions.html#function_datediff
func (b *builtinDateDiffSig) evalInt(row chunk.Row) (int64, bool, error) {
	lhs, isNull, err := b.args[0].EvalTime(b.ctx, row)
	if isNull || err != nil {
		return 0, true, handleInvalidTimeError(b.ctx, err)
	}
	rhs, isNull, err := b.args[1].EvalTime(b.ctx, row)
	if isNull || err != nil {
		return 0, true, handleInvalidTimeError(b.ctx, err)
	}
	if invalidLHS, invalidRHS := lhs.InvalidZero(), rhs.InvalidZero(); invalidLHS || invalidRHS {
		if invalidLHS {
			err = handleInvalidTimeError(b.ctx, types.ErrWrongValue.GenWithStackByArgs(types.DateTimeStr, lhs.String()))
		}
		if invalidRHS {
			err = handleInvalidTimeError(b.ctx, types.ErrWrongValue.GenWithStackByArgs(types.DateTimeStr, rhs.String()))
		}
		return 0, true, err
	}
	return int64(types.DateDiff(lhs.CoreTime(), rhs.CoreTime())), false, nil
}

type timeDiffFunctionClass struct {
	baseFunctionClass
}

func (c *timeDiffFunctionClass) getArgEvalTp(fieldTp *types.FieldType) types.EvalType {
	argTp := types.ETString
	switch tp := fieldTp.EvalType(); tp {
	case types.ETDuration, types.ETDatetime, types.ETTimestamp:
		argTp = tp
	}
	return argTp
}

func (c *timeDiffFunctionClass) getFunction(ctx sessionctx.Context, args []Expression) (builtinFunc, error) {
	if err := c.verifyArgs(args); err != nil {
		return nil, err
	}

	arg0FieldTp, arg1FieldTp := args[0].GetType(), args[1].GetType()
	arg0Tp, arg1Tp := c.getArgEvalTp(arg0FieldTp), c.getArgEvalTp(arg1FieldTp)
	arg0Dec, err := getExpressionFsp(ctx, args[0])
	if err != nil {
		return nil, err
	}
	arg1Dec, err := getExpressionFsp(ctx, args[1])
	if err != nil {
		return nil, err
	}
	fsp := mathutil.Max(arg0Dec, arg1Dec)
	bf, err := newBaseBuiltinFuncWithTp(ctx, c.funcName, args, types.ETDuration, arg0Tp, arg1Tp)
	if err != nil {
		return nil, err
	}
<<<<<<< HEAD
	bf.setDecimalAndFlenForTime(mathutil.Max(arg0Dec, arg1Dec))
=======

	bf.tp.Decimal = fsp
>>>>>>> b339ca29

	var sig builtinFunc
	// arg0 and arg1 must be the same time type(compatible), or timediff will return NULL.
	// all the time type, and use filed type to distinguish datetime, date, timestamp or time(duration).
	// With the duration type, we are hard to port all the MySQL behavior.
	switch arg0Tp {
	case types.ETDuration:
		switch arg1Tp {
		case types.ETDuration:
			sig = &builtinDurationDurationTimeDiffSig{bf}
			sig.setPbCode(tipb.ScalarFuncSig_DurationDurationTimeDiff)
		case types.ETDatetime, types.ETTimestamp:
			sig = &builtinNullTimeDiffSig{bf}
			sig.setPbCode(tipb.ScalarFuncSig_NullTimeDiff)
		default:
			sig = &builtinDurationStringTimeDiffSig{bf}
			sig.setPbCode(tipb.ScalarFuncSig_DurationStringTimeDiff)
		}
	case types.ETDatetime, types.ETTimestamp:
		switch arg1Tp {
		case types.ETDuration:
			sig = &builtinNullTimeDiffSig{bf}
			sig.setPbCode(tipb.ScalarFuncSig_NullTimeDiff)
		case types.ETDatetime, types.ETTimestamp:
			sig = &builtinTimeTimeTimeDiffSig{bf}
			sig.setPbCode(tipb.ScalarFuncSig_TimeTimeTimeDiff)
		default:
			sig = &builtinTimeStringTimeDiffSig{bf}
			sig.setPbCode(tipb.ScalarFuncSig_TimeStringTimeDiff)
		}
	default:
		switch arg1Tp {
		case types.ETDuration:
			sig = &builtinStringDurationTimeDiffSig{bf}
			sig.setPbCode(tipb.ScalarFuncSig_StringDurationTimeDiff)
		case types.ETDatetime, types.ETTimestamp:
			sig = &builtinStringTimeTimeDiffSig{bf}
			sig.setPbCode(tipb.ScalarFuncSig_StringTimeTimeDiff)
		default:
			sig = &builtinStringStringTimeDiffSig{bf}
			sig.setPbCode(tipb.ScalarFuncSig_StringStringTimeDiff)
		}
	}
	return sig, nil
}

type builtinDurationDurationTimeDiffSig struct {
	baseBuiltinFunc
}

func (b *builtinDurationDurationTimeDiffSig) Clone() builtinFunc {
	newSig := &builtinDurationDurationTimeDiffSig{}
	newSig.cloneFrom(&b.baseBuiltinFunc)
	return newSig
}

// evalDuration evals a builtinDurationDurationTimeDiffSig.
// See https://dev.mysql.com/doc/refman/5.7/en/date-and-time-functions.html#function_timediff
func (b *builtinDurationDurationTimeDiffSig) evalDuration(row chunk.Row) (d types.Duration, isNull bool, err error) {
	lhs, isNull, err := b.args[0].EvalDuration(b.ctx, row)
	if isNull || err != nil {
		return d, isNull, err
	}

	rhs, isNull, err := b.args[1].EvalDuration(b.ctx, row)
	if isNull || err != nil {
		return d, isNull, err
	}

	d, isNull, err = calculateDurationTimeDiff(b.ctx, lhs, rhs)
	return d, isNull, err
}

type builtinTimeTimeTimeDiffSig struct {
	baseBuiltinFunc
}

func (b *builtinTimeTimeTimeDiffSig) Clone() builtinFunc {
	newSig := &builtinTimeTimeTimeDiffSig{}
	newSig.cloneFrom(&b.baseBuiltinFunc)
	return newSig
}

// evalDuration evals a builtinTimeTimeTimeDiffSig.
// See https://dev.mysql.com/doc/refman/5.7/en/date-and-time-functions.html#function_timediff
func (b *builtinTimeTimeTimeDiffSig) evalDuration(row chunk.Row) (d types.Duration, isNull bool, err error) {
	lhs, isNull, err := b.args[0].EvalTime(b.ctx, row)
	if isNull || err != nil {
		return d, isNull, err
	}

	rhs, isNull, err := b.args[1].EvalTime(b.ctx, row)
	if isNull || err != nil {
		return d, isNull, err
	}

	sc := b.ctx.GetSessionVars().StmtCtx
	d, isNull, err = calculateTimeDiff(sc, lhs, rhs)
	return d, isNull, err
}

type builtinDurationStringTimeDiffSig struct {
	baseBuiltinFunc
}

func (b *builtinDurationStringTimeDiffSig) Clone() builtinFunc {
	newSig := &builtinDurationStringTimeDiffSig{}
	newSig.cloneFrom(&b.baseBuiltinFunc)
	return newSig
}

// evalDuration evals a builtinDurationStringTimeDiffSig.
// See https://dev.mysql.com/doc/refman/5.7/en/date-and-time-functions.html#function_timediff
func (b *builtinDurationStringTimeDiffSig) evalDuration(row chunk.Row) (d types.Duration, isNull bool, err error) {
	lhs, isNull, err := b.args[0].EvalDuration(b.ctx, row)
	if isNull || err != nil {
		return d, isNull, err
	}

	rhsStr, isNull, err := b.args[1].EvalString(b.ctx, row)
	if isNull || err != nil {
		return d, isNull, err
	}

	sc := b.ctx.GetSessionVars().StmtCtx
	rhs, _, isDuration, err := convertStringToDuration(sc, rhsStr, int8(b.tp.Decimal))
	if err != nil || !isDuration {
		return d, true, err
	}

	d, isNull, err = calculateDurationTimeDiff(b.ctx, lhs, rhs)
	return d, isNull, err
}

type builtinStringDurationTimeDiffSig struct {
	baseBuiltinFunc
}

func (b *builtinStringDurationTimeDiffSig) Clone() builtinFunc {
	newSig := &builtinStringDurationTimeDiffSig{}
	newSig.cloneFrom(&b.baseBuiltinFunc)
	return newSig
}

// evalDuration evals a builtinStringDurationTimeDiffSig.
// See https://dev.mysql.com/doc/refman/5.7/en/date-and-time-functions.html#function_timediff
func (b *builtinStringDurationTimeDiffSig) evalDuration(row chunk.Row) (d types.Duration, isNull bool, err error) {
	lhsStr, isNull, err := b.args[0].EvalString(b.ctx, row)
	if isNull || err != nil {
		return d, isNull, err
	}

	rhs, isNull, err := b.args[1].EvalDuration(b.ctx, row)
	if isNull || err != nil {
		return d, isNull, err
	}

	sc := b.ctx.GetSessionVars().StmtCtx
	lhs, _, isDuration, err := convertStringToDuration(sc, lhsStr, int8(b.tp.Decimal))
	if err != nil || !isDuration {
		return d, true, err
	}

	d, isNull, err = calculateDurationTimeDiff(b.ctx, lhs, rhs)
	return d, isNull, err
}

// calculateTimeDiff calculates interval difference of two types.Time.
func calculateTimeDiff(sc *stmtctx.StatementContext, lhs, rhs types.Time) (d types.Duration, isNull bool, err error) {
	d = lhs.Sub(sc, &rhs)
	d.Duration, err = types.TruncateOverflowMySQLTime(d.Duration)
	if types.ErrTruncatedWrongVal.Equal(err) {
		err = sc.HandleTruncate(err)
	}
	return d, err != nil, err
}

// calculateDurationTimeDiff calculates interval difference of two types.Duration.
func calculateDurationTimeDiff(ctx sessionctx.Context, lhs, rhs types.Duration) (d types.Duration, isNull bool, err error) {
	d, err = lhs.Sub(rhs)
	if err != nil {
		return d, true, err
	}

	d.Duration, err = types.TruncateOverflowMySQLTime(d.Duration)
	if types.ErrTruncatedWrongVal.Equal(err) {
		sc := ctx.GetSessionVars().StmtCtx
		err = sc.HandleTruncate(err)
	}
	return d, err != nil, err
}

type builtinTimeStringTimeDiffSig struct {
	baseBuiltinFunc
}

func (b *builtinTimeStringTimeDiffSig) Clone() builtinFunc {
	newSig := &builtinTimeStringTimeDiffSig{}
	newSig.cloneFrom(&b.baseBuiltinFunc)
	return newSig
}

// evalDuration evals a builtinTimeStringTimeDiffSig.
// See https://dev.mysql.com/doc/refman/5.7/en/date-and-time-functions.html#function_timediff
func (b *builtinTimeStringTimeDiffSig) evalDuration(row chunk.Row) (d types.Duration, isNull bool, err error) {
	lhs, isNull, err := b.args[0].EvalTime(b.ctx, row)
	if isNull || err != nil {
		return d, isNull, err
	}

	rhsStr, isNull, err := b.args[1].EvalString(b.ctx, row)
	if isNull || err != nil {
		return d, isNull, err
	}

	sc := b.ctx.GetSessionVars().StmtCtx
	_, rhs, isDuration, err := convertStringToDuration(sc, rhsStr, int8(b.tp.Decimal))
	if err != nil || isDuration {
		return d, true, err
	}

	d, isNull, err = calculateTimeDiff(sc, lhs, rhs)
	return d, isNull, err
}

type builtinStringTimeTimeDiffSig struct {
	baseBuiltinFunc
}

func (b *builtinStringTimeTimeDiffSig) Clone() builtinFunc {
	newSig := &builtinStringTimeTimeDiffSig{}
	newSig.cloneFrom(&b.baseBuiltinFunc)
	return newSig
}

// evalDuration evals a builtinStringTimeTimeDiffSig.
// See https://dev.mysql.com/doc/refman/5.7/en/date-and-time-functions.html#function_timediff
func (b *builtinStringTimeTimeDiffSig) evalDuration(row chunk.Row) (d types.Duration, isNull bool, err error) {
	lhsStr, isNull, err := b.args[0].EvalString(b.ctx, row)
	if isNull || err != nil {
		return d, isNull, err
	}

	rhs, isNull, err := b.args[1].EvalTime(b.ctx, row)
	if isNull || err != nil {
		return d, isNull, err
	}

	sc := b.ctx.GetSessionVars().StmtCtx
	_, lhs, isDuration, err := convertStringToDuration(sc, lhsStr, int8(b.tp.Decimal))
	if err != nil || isDuration {
		return d, true, err
	}

	d, isNull, err = calculateTimeDiff(sc, lhs, rhs)
	return d, isNull, err
}

type builtinStringStringTimeDiffSig struct {
	baseBuiltinFunc
}

func (b *builtinStringStringTimeDiffSig) Clone() builtinFunc {
	newSig := &builtinStringStringTimeDiffSig{}
	newSig.cloneFrom(&b.baseBuiltinFunc)
	return newSig
}

// evalDuration evals a builtinStringStringTimeDiffSig.
// See https://dev.mysql.com/doc/refman/5.7/en/date-and-time-functions.html#function_timediff
func (b *builtinStringStringTimeDiffSig) evalDuration(row chunk.Row) (d types.Duration, isNull bool, err error) {
	lhs, isNull, err := b.args[0].EvalString(b.ctx, row)
	if isNull || err != nil {
		return d, isNull, err
	}

	rhs, isNull, err := b.args[1].EvalString(b.ctx, row)
	if isNull || err != nil {
		return d, isNull, err
	}

	sc := b.ctx.GetSessionVars().StmtCtx
	fsp := int8(b.tp.Decimal)
	lhsDur, lhsTime, lhsIsDuration, err := convertStringToDuration(sc, lhs, fsp)
	if err != nil {
		return d, true, err
	}

	rhsDur, rhsTime, rhsIsDuration, err := convertStringToDuration(sc, rhs, fsp)
	if err != nil {
		return d, true, err
	}

	if lhsIsDuration != rhsIsDuration {
		return d, true, nil
	}

	if lhsIsDuration {
		d, isNull, err = calculateDurationTimeDiff(b.ctx, lhsDur, rhsDur)
	} else {
		d, isNull, err = calculateTimeDiff(sc, lhsTime, rhsTime)
	}

	return d, isNull, err
}

type builtinNullTimeDiffSig struct {
	baseBuiltinFunc
}

func (b *builtinNullTimeDiffSig) Clone() builtinFunc {
	newSig := &builtinNullTimeDiffSig{}
	newSig.cloneFrom(&b.baseBuiltinFunc)
	return newSig
}

// evalDuration evals a builtinNullTimeDiffSig.
// See https://dev.mysql.com/doc/refman/5.7/en/date-and-time-functions.html#function_timediff
func (b *builtinNullTimeDiffSig) evalDuration(row chunk.Row) (d types.Duration, isNull bool, err error) {
	return d, true, nil
}

// convertStringToDuration converts string to duration, it return types.Time because in some case
// it will converts string to datetime.
func convertStringToDuration(sc *stmtctx.StatementContext, str string, fsp int8) (d types.Duration, t types.Time,
	isDuration bool, err error) {
	if n := strings.IndexByte(str, '.'); n >= 0 {
		lenStrFsp := len(str[n+1:])
		if lenStrFsp <= int(types.MaxFsp) {
			fsp = mathutil.MaxInt8(int8(lenStrFsp), fsp)
		}
	}
	return types.StrToDuration(sc, str, fsp)
}

type dateFormatFunctionClass struct {
	baseFunctionClass
}

func (c *dateFormatFunctionClass) getFunction(ctx sessionctx.Context, args []Expression) (builtinFunc, error) {
	if err := c.verifyArgs(args); err != nil {
		return nil, err
	}
	bf, err := newBaseBuiltinFuncWithTp(ctx, c.funcName, args, types.ETString, types.ETDatetime, types.ETString)
	if err != nil {
		return nil, err
	}
	// worst case: formatMask=%r%r%r...%r, each %r takes 11 characters
	bf.tp.Flen = (args[1].GetType().Flen + 1) / 2 * 11
	sig := &builtinDateFormatSig{bf}
	sig.setPbCode(tipb.ScalarFuncSig_DateFormatSig)
	return sig, nil
}

type builtinDateFormatSig struct {
	baseBuiltinFunc
}

func (b *builtinDateFormatSig) Clone() builtinFunc {
	newSig := &builtinDateFormatSig{}
	newSig.cloneFrom(&b.baseBuiltinFunc)
	return newSig
}

// evalString evals a builtinDateFormatSig.
// See https://dev.mysql.com/doc/refman/5.7/en/date-and-time-functions.html#function_date-format
func (b *builtinDateFormatSig) evalString(row chunk.Row) (string, bool, error) {
	t, isNull, err := b.args[0].EvalTime(b.ctx, row)
	if isNull || err != nil {
		return "", isNull, handleInvalidTimeError(b.ctx, err)
	}
	formatMask, isNull, err := b.args[1].EvalString(b.ctx, row)
	if isNull || err != nil {
		return "", isNull, err
	}
	// MySQL compatibility, #11203
	// If format mask is 0 then return 0 without warnings
	if formatMask == "0" {
		return "0", false, nil
	}

	if t.InvalidZero() {
		// MySQL compatibility, #11203
		// 0 | 0.0 should be converted to null without warnings
		n, err := t.ToNumber().ToInt()
		isOriginalIntOrDecimalZero := err == nil && n == 0
		// Args like "0000-00-00", "0000-00-00 00:00:00" set Fsp to 6
		isOriginalStringZero := t.Fsp() > 0
		if isOriginalIntOrDecimalZero && !isOriginalStringZero {
			return "", true, nil
		}
		return "", true, handleInvalidTimeError(b.ctx, types.ErrWrongValue.GenWithStackByArgs(types.DateTimeStr, t.String()))
	}

	res, err := t.DateFormat(formatMask)
	return res, isNull, err
}

type fromDaysFunctionClass struct {
	baseFunctionClass
}

func (c *fromDaysFunctionClass) getFunction(ctx sessionctx.Context, args []Expression) (builtinFunc, error) {
	if err := c.verifyArgs(args); err != nil {
		return nil, err
	}
	bf, err := newBaseBuiltinFuncWithTp(ctx, c.funcName, args, types.ETDatetime, types.ETInt)
	if err != nil {
		return nil, err
	}
	bf.setDecimalAndFlenForDate()
	sig := &builtinFromDaysSig{bf}
	sig.setPbCode(tipb.ScalarFuncSig_FromDays)
	return sig, nil
}

type builtinFromDaysSig struct {
	baseBuiltinFunc
}

func (b *builtinFromDaysSig) Clone() builtinFunc {
	newSig := &builtinFromDaysSig{}
	newSig.cloneFrom(&b.baseBuiltinFunc)
	return newSig
}

// evalTime evals FROM_DAYS(N).
// See https://dev.mysql.com/doc/refman/5.7/en/date-and-time-functions.html#function_from-days
func (b *builtinFromDaysSig) evalTime(row chunk.Row) (types.Time, bool, error) {
	n, isNull, err := b.args[0].EvalInt(b.ctx, row)
	if isNull || err != nil {
		return types.ZeroTime, true, err
	}

	return types.TimeFromDays(n), false, nil
}

type hourFunctionClass struct {
	baseFunctionClass
}

func (c *hourFunctionClass) getFunction(ctx sessionctx.Context, args []Expression) (builtinFunc, error) {
	if err := c.verifyArgs(args); err != nil {
		return nil, err
	}
	bf, err := newBaseBuiltinFuncWithTp(ctx, c.funcName, args, types.ETInt, types.ETDuration)
	if err != nil {
		return nil, err
	}
	bf.tp.Flen, bf.tp.Decimal = 3, 0
	sig := &builtinHourSig{bf}
	sig.setPbCode(tipb.ScalarFuncSig_Hour)
	return sig, nil
}

type builtinHourSig struct {
	baseBuiltinFunc
}

func (b *builtinHourSig) Clone() builtinFunc {
	newSig := &builtinHourSig{}
	newSig.cloneFrom(&b.baseBuiltinFunc)
	return newSig
}

// evalInt evals HOUR(time).
// See https://dev.mysql.com/doc/refman/5.7/en/date-and-time-functions.html#function_hour
func (b *builtinHourSig) evalInt(row chunk.Row) (int64, bool, error) {
	dur, isNull, err := b.args[0].EvalDuration(b.ctx, row)
	// ignore error and return NULL
	if isNull || err != nil {
		return 0, true, nil
	}
	return int64(dur.Hour()), false, nil
}

type minuteFunctionClass struct {
	baseFunctionClass
}

func (c *minuteFunctionClass) getFunction(ctx sessionctx.Context, args []Expression) (builtinFunc, error) {
	if err := c.verifyArgs(args); err != nil {
		return nil, err
	}
	bf, err := newBaseBuiltinFuncWithTp(ctx, c.funcName, args, types.ETInt, types.ETDuration)
	if err != nil {
		return nil, err
	}
	bf.tp.Flen, bf.tp.Decimal = 2, 0
	sig := &builtinMinuteSig{bf}
	sig.setPbCode(tipb.ScalarFuncSig_Minute)
	return sig, nil
}

type builtinMinuteSig struct {
	baseBuiltinFunc
}

func (b *builtinMinuteSig) Clone() builtinFunc {
	newSig := &builtinMinuteSig{}
	newSig.cloneFrom(&b.baseBuiltinFunc)
	return newSig
}

// evalInt evals MINUTE(time).
// See https://dev.mysql.com/doc/refman/5.7/en/date-and-time-functions.html#function_minute
func (b *builtinMinuteSig) evalInt(row chunk.Row) (int64, bool, error) {
	dur, isNull, err := b.args[0].EvalDuration(b.ctx, row)
	// ignore error and return NULL
	if isNull || err != nil {
		return 0, true, nil
	}
	return int64(dur.Minute()), false, nil
}

type secondFunctionClass struct {
	baseFunctionClass
}

func (c *secondFunctionClass) getFunction(ctx sessionctx.Context, args []Expression) (builtinFunc, error) {
	if err := c.verifyArgs(args); err != nil {
		return nil, err
	}
	bf, err := newBaseBuiltinFuncWithTp(ctx, c.funcName, args, types.ETInt, types.ETDuration)
	if err != nil {
		return nil, err
	}
	bf.tp.Flen, bf.tp.Decimal = 2, 0
	sig := &builtinSecondSig{bf}
	sig.setPbCode(tipb.ScalarFuncSig_Second)
	return sig, nil
}

type builtinSecondSig struct {
	baseBuiltinFunc
}

func (b *builtinSecondSig) Clone() builtinFunc {
	newSig := &builtinSecondSig{}
	newSig.cloneFrom(&b.baseBuiltinFunc)
	return newSig
}

// evalInt evals SECOND(time).
// See https://dev.mysql.com/doc/refman/5.7/en/date-and-time-functions.html#function_second
func (b *builtinSecondSig) evalInt(row chunk.Row) (int64, bool, error) {
	dur, isNull, err := b.args[0].EvalDuration(b.ctx, row)
	// ignore error and return NULL
	if isNull || err != nil {
		return 0, true, nil
	}
	return int64(dur.Second()), false, nil
}

type microSecondFunctionClass struct {
	baseFunctionClass
}

func (c *microSecondFunctionClass) getFunction(ctx sessionctx.Context, args []Expression) (builtinFunc, error) {
	if err := c.verifyArgs(args); err != nil {
		return nil, err
	}
	bf, err := newBaseBuiltinFuncWithTp(ctx, c.funcName, args, types.ETInt, types.ETDuration)
	if err != nil {
		return nil, err
	}
	bf.tp.Flen, bf.tp.Decimal = 6, 0
	sig := &builtinMicroSecondSig{bf}
	sig.setPbCode(tipb.ScalarFuncSig_MicroSecond)
	return sig, nil
}

type builtinMicroSecondSig struct {
	baseBuiltinFunc
}

func (b *builtinMicroSecondSig) Clone() builtinFunc {
	newSig := &builtinMicroSecondSig{}
	newSig.cloneFrom(&b.baseBuiltinFunc)
	return newSig
}

// evalInt evals MICROSECOND(expr).
// See https://dev.mysql.com/doc/refman/5.7/en/date-and-time-functions.html#function_microsecond
func (b *builtinMicroSecondSig) evalInt(row chunk.Row) (int64, bool, error) {
	dur, isNull, err := b.args[0].EvalDuration(b.ctx, row)
	// ignore error and return NULL
	if isNull || err != nil {
		return 0, true, nil
	}
	return int64(dur.MicroSecond()), false, nil
}

type monthFunctionClass struct {
	baseFunctionClass
}

func (c *monthFunctionClass) getFunction(ctx sessionctx.Context, args []Expression) (builtinFunc, error) {
	if err := c.verifyArgs(args); err != nil {
		return nil, err
	}
	bf, err := newBaseBuiltinFuncWithTp(ctx, c.funcName, args, types.ETInt, types.ETDatetime)
	if err != nil {
		return nil, err
	}
	bf.tp.Flen, bf.tp.Decimal = 2, 0
	sig := &builtinMonthSig{bf}
	sig.setPbCode(tipb.ScalarFuncSig_Month)
	return sig, nil
}

type builtinMonthSig struct {
	baseBuiltinFunc
}

func (b *builtinMonthSig) Clone() builtinFunc {
	newSig := &builtinMonthSig{}
	newSig.cloneFrom(&b.baseBuiltinFunc)
	return newSig
}

// evalInt evals MONTH(date).
// see: https://dev.mysql.com/doc/refman/5.7/en/date-and-time-functions.html#function_month
func (b *builtinMonthSig) evalInt(row chunk.Row) (int64, bool, error) {
	date, isNull, err := b.args[0].EvalTime(b.ctx, row)

	if isNull || err != nil {
		return 0, true, handleInvalidTimeError(b.ctx, err)
	}

	if date.IsZero() {
		if b.ctx.GetSessionVars().SQLMode.HasNoZeroDateMode() {
			isNull, err = handleInvalidZeroTime(b.ctx, date)
			return 0, isNull, err
		}
		return 0, false, nil
	}

	return int64(date.Month()), false, nil
}

// monthNameFunctionClass see https://dev.mysql.com/doc/refman/5.7/en/date-and-time-functions.html#function_monthname
type monthNameFunctionClass struct {
	baseFunctionClass
}

func (c *monthNameFunctionClass) getFunction(ctx sessionctx.Context, args []Expression) (builtinFunc, error) {
	if err := c.verifyArgs(args); err != nil {
		return nil, err
	}
	bf, err := newBaseBuiltinFuncWithTp(ctx, c.funcName, args, types.ETString, types.ETDatetime)
	if err != nil {
		return nil, err
	}
	bf.tp.Charset, bf.tp.Collate = ctx.GetSessionVars().GetCharsetInfo()
	bf.tp.Flen = 10
	sig := &builtinMonthNameSig{bf}
	sig.setPbCode(tipb.ScalarFuncSig_MonthName)
	return sig, nil
}

type builtinMonthNameSig struct {
	baseBuiltinFunc
}

func (b *builtinMonthNameSig) Clone() builtinFunc {
	newSig := &builtinMonthNameSig{}
	newSig.cloneFrom(&b.baseBuiltinFunc)
	return newSig
}

func (b *builtinMonthNameSig) evalString(row chunk.Row) (string, bool, error) {
	arg, isNull, err := b.args[0].EvalTime(b.ctx, row)
	if isNull || err != nil {
		return "", true, handleInvalidTimeError(b.ctx, err)
	}
	mon := arg.Month()
	if (arg.IsZero() && b.ctx.GetSessionVars().SQLMode.HasNoZeroDateMode()) || mon < 0 || mon > len(types.MonthNames) {
		return "", true, handleInvalidTimeError(b.ctx, types.ErrWrongValue.GenWithStackByArgs(types.DateTimeStr, arg.String()))
	} else if mon == 0 || arg.IsZero() {
		return "", true, nil
	}
	return types.MonthNames[mon-1], false, nil
}

type dayNameFunctionClass struct {
	baseFunctionClass
}

func (c *dayNameFunctionClass) getFunction(ctx sessionctx.Context, args []Expression) (builtinFunc, error) {
	if err := c.verifyArgs(args); err != nil {
		return nil, err
	}
	bf, err := newBaseBuiltinFuncWithTp(ctx, c.funcName, args, types.ETString, types.ETDatetime)
	if err != nil {
		return nil, err
	}
	bf.tp.Charset, bf.tp.Collate = ctx.GetSessionVars().GetCharsetInfo()
	bf.tp.Flen = 10
	sig := &builtinDayNameSig{bf}
	sig.setPbCode(tipb.ScalarFuncSig_DayName)
	return sig, nil
}

type builtinDayNameSig struct {
	baseBuiltinFunc
}

func (b *builtinDayNameSig) Clone() builtinFunc {
	newSig := &builtinDayNameSig{}
	newSig.cloneFrom(&b.baseBuiltinFunc)
	return newSig
}

func (b *builtinDayNameSig) evalIndex(row chunk.Row) (int64, bool, error) {
	arg, isNull, err := b.args[0].EvalTime(b.ctx, row)
	if isNull || err != nil {
		return 0, isNull, err
	}
	if arg.InvalidZero() {
		return 0, true, handleInvalidTimeError(b.ctx, types.ErrWrongValue.GenWithStackByArgs(types.DateTimeStr, arg.String()))
	}
	// Monday is 0, ... Sunday = 6 in MySQL
	// but in go, Sunday is 0, ... Saturday is 6
	// w will do a conversion.
	res := (int64(arg.Weekday()) + 6) % 7
	return res, false, nil
}

// evalString evals a builtinDayNameSig.
// See https://dev.mysql.com/doc/refman/5.7/en/date-and-time-functions.html#function_dayname
func (b *builtinDayNameSig) evalString(row chunk.Row) (string, bool, error) {
	idx, isNull, err := b.evalIndex(row)
	if isNull || err != nil {
		return "", isNull, err
	}
	return types.WeekdayNames[idx], false, nil
}

func (b *builtinDayNameSig) evalReal(row chunk.Row) (float64, bool, error) {
	idx, isNull, err := b.evalIndex(row)
	if isNull || err != nil {
		return 0, isNull, err
	}
	return float64(idx), false, nil
}

func (b *builtinDayNameSig) evalInt(row chunk.Row) (int64, bool, error) {
	idx, isNull, err := b.evalIndex(row)
	if isNull || err != nil {
		return 0, isNull, err
	}
	return idx, false, nil
}

type dayOfMonthFunctionClass struct {
	baseFunctionClass
}

func (c *dayOfMonthFunctionClass) getFunction(ctx sessionctx.Context, args []Expression) (builtinFunc, error) {
	if err := c.verifyArgs(args); err != nil {
		return nil, err
	}
	bf, err := newBaseBuiltinFuncWithTp(ctx, c.funcName, args, types.ETInt, types.ETDatetime)
	if err != nil {
		return nil, err
	}
	bf.tp.Flen = 2
	sig := &builtinDayOfMonthSig{bf}
	sig.setPbCode(tipb.ScalarFuncSig_DayOfMonth)
	return sig, nil
}

type builtinDayOfMonthSig struct {
	baseBuiltinFunc
}

func (b *builtinDayOfMonthSig) Clone() builtinFunc {
	newSig := &builtinDayOfMonthSig{}
	newSig.cloneFrom(&b.baseBuiltinFunc)
	return newSig
}

// evalInt evals a builtinDayOfMonthSig.
// See https://dev.mysql.com/doc/refman/5.7/en/date-and-time-functions.html#function_dayofmonth
func (b *builtinDayOfMonthSig) evalInt(row chunk.Row) (int64, bool, error) {
	arg, isNull, err := b.args[0].EvalTime(b.ctx, row)
	if isNull || err != nil {
		return 0, true, handleInvalidTimeError(b.ctx, err)
	}
	if arg.IsZero() {
		if b.ctx.GetSessionVars().SQLMode.HasNoZeroDateMode() {
			isNull, err = handleInvalidZeroTime(b.ctx, arg)
			return 0, isNull, err
		}
		return 0, false, nil
	}
	return int64(arg.Day()), false, nil
}

type dayOfWeekFunctionClass struct {
	baseFunctionClass
}

func (c *dayOfWeekFunctionClass) getFunction(ctx sessionctx.Context, args []Expression) (builtinFunc, error) {
	if err := c.verifyArgs(args); err != nil {
		return nil, err
	}
	bf, err := newBaseBuiltinFuncWithTp(ctx, c.funcName, args, types.ETInt, types.ETDatetime)
	if err != nil {
		return nil, err
	}
	bf.tp.Flen = 1
	sig := &builtinDayOfWeekSig{bf}
	sig.setPbCode(tipb.ScalarFuncSig_DayOfWeek)
	return sig, nil
}

type builtinDayOfWeekSig struct {
	baseBuiltinFunc
}

func (b *builtinDayOfWeekSig) Clone() builtinFunc {
	newSig := &builtinDayOfWeekSig{}
	newSig.cloneFrom(&b.baseBuiltinFunc)
	return newSig
}

// evalInt evals a builtinDayOfWeekSig.
// See https://dev.mysql.com/doc/refman/5.7/en/date-and-time-functions.html#function_dayofweek
func (b *builtinDayOfWeekSig) evalInt(row chunk.Row) (int64, bool, error) {
	arg, isNull, err := b.args[0].EvalTime(b.ctx, row)
	if isNull || err != nil {
		return 0, true, handleInvalidTimeError(b.ctx, err)
	}
	if arg.InvalidZero() {
		isNull, err = handleInvalidZeroTime(b.ctx, arg)
		return 0, isNull, err
	}
	// 1 is Sunday, 2 is Monday, .... 7 is Saturday
	return int64(arg.Weekday() + 1), false, nil
}

type dayOfYearFunctionClass struct {
	baseFunctionClass
}

func (c *dayOfYearFunctionClass) getFunction(ctx sessionctx.Context, args []Expression) (builtinFunc, error) {
	if err := c.verifyArgs(args); err != nil {
		return nil, err
	}
	bf, err := newBaseBuiltinFuncWithTp(ctx, c.funcName, args, types.ETInt, types.ETDatetime)
	if err != nil {
		return nil, err
	}
	bf.tp.Flen = 3
	sig := &builtinDayOfYearSig{bf}
	sig.setPbCode(tipb.ScalarFuncSig_DayOfYear)
	return sig, nil
}

type builtinDayOfYearSig struct {
	baseBuiltinFunc
}

func (b *builtinDayOfYearSig) Clone() builtinFunc {
	newSig := &builtinDayOfYearSig{}
	newSig.cloneFrom(&b.baseBuiltinFunc)
	return newSig
}

// evalInt evals a builtinDayOfYearSig.
// See https://dev.mysql.com/doc/refman/5.7/en/date-and-time-functions.html#function_dayofyear
func (b *builtinDayOfYearSig) evalInt(row chunk.Row) (int64, bool, error) {
	arg, isNull, err := b.args[0].EvalTime(b.ctx, row)
	if isNull || err != nil {
		return 0, isNull, handleInvalidTimeError(b.ctx, err)
	}
	if arg.InvalidZero() {
		isNull, err := handleInvalidZeroTime(b.ctx, arg)
		return 0, isNull, err
	}

	return int64(arg.YearDay()), false, nil
}

type weekFunctionClass struct {
	baseFunctionClass
}

func (c *weekFunctionClass) getFunction(ctx sessionctx.Context, args []Expression) (builtinFunc, error) {
	if err := c.verifyArgs(args); err != nil {
		return nil, err
	}

	argTps := []types.EvalType{types.ETDatetime}
	if len(args) == 2 {
		argTps = append(argTps, types.ETInt)
	}

	bf, err := newBaseBuiltinFuncWithTp(ctx, c.funcName, args, types.ETInt, argTps...)
	if err != nil {
		return nil, err
	}

	bf.tp.Flen, bf.tp.Decimal = 2, 0

	var sig builtinFunc
	if len(args) == 2 {
		sig = &builtinWeekWithModeSig{bf}
		sig.setPbCode(tipb.ScalarFuncSig_WeekWithMode)
	} else {
		sig = &builtinWeekWithoutModeSig{bf}
		sig.setPbCode(tipb.ScalarFuncSig_WeekWithoutMode)
	}
	return sig, nil
}

type builtinWeekWithModeSig struct {
	baseBuiltinFunc
}

func (b *builtinWeekWithModeSig) Clone() builtinFunc {
	newSig := &builtinWeekWithModeSig{}
	newSig.cloneFrom(&b.baseBuiltinFunc)
	return newSig
}

// evalInt evals WEEK(date, mode).
// see: https://dev.mysql.com/doc/refman/5.7/en/date-and-time-functions.html#function_week
func (b *builtinWeekWithModeSig) evalInt(row chunk.Row) (int64, bool, error) {
	date, isNull, err := b.args[0].EvalTime(b.ctx, row)

	if isNull || err != nil {
		return 0, true, handleInvalidTimeError(b.ctx, err)
	}

	if date.IsZero() {
		return 0, true, handleInvalidTimeError(b.ctx, types.ErrWrongValue.GenWithStackByArgs(types.DateTimeStr, date.String()))
	}

	mode, isNull, err := b.args[1].EvalInt(b.ctx, row)
	if isNull || err != nil {
		return 0, isNull, err
	}

	week := date.Week(int(mode))
	return int64(week), false, nil
}

type builtinWeekWithoutModeSig struct {
	baseBuiltinFunc
}

func (b *builtinWeekWithoutModeSig) Clone() builtinFunc {
	newSig := &builtinWeekWithoutModeSig{}
	newSig.cloneFrom(&b.baseBuiltinFunc)
	return newSig
}

// evalInt evals WEEK(date).
// see: https://dev.mysql.com/doc/refman/5.7/en/date-and-time-functions.html#function_week
func (b *builtinWeekWithoutModeSig) evalInt(row chunk.Row) (int64, bool, error) {
	date, isNull, err := b.args[0].EvalTime(b.ctx, row)

	if isNull || err != nil {
		return 0, true, handleInvalidTimeError(b.ctx, err)
	}

	if date.IsZero() {
		return 0, true, handleInvalidTimeError(b.ctx, types.ErrWrongValue.GenWithStackByArgs(types.DateTimeStr, date.String()))
	}

	mode := 0
	modeStr, ok := b.ctx.GetSessionVars().GetSystemVar(variable.DefaultWeekFormat)
	if ok && modeStr != "" {
		mode, err = strconv.Atoi(modeStr)
		if err != nil {
			return 0, true, handleInvalidTimeError(b.ctx, types.ErrInvalidWeekModeFormat.GenWithStackByArgs(modeStr))
		}
	}

	week := date.Week(mode)
	return int64(week), false, nil
}

type weekDayFunctionClass struct {
	baseFunctionClass
}

func (c *weekDayFunctionClass) getFunction(ctx sessionctx.Context, args []Expression) (builtinFunc, error) {
	if err := c.verifyArgs(args); err != nil {
		return nil, err
	}

	bf, err := newBaseBuiltinFuncWithTp(ctx, c.funcName, args, types.ETInt, types.ETDatetime)
	if err != nil {
		return nil, err
	}
	bf.tp.Flen = 1

	sig := &builtinWeekDaySig{bf}
	sig.setPbCode(tipb.ScalarFuncSig_WeekDay)
	return sig, nil
}

type builtinWeekDaySig struct {
	baseBuiltinFunc
}

func (b *builtinWeekDaySig) Clone() builtinFunc {
	newSig := &builtinWeekDaySig{}
	newSig.cloneFrom(&b.baseBuiltinFunc)
	return newSig
}

// evalInt evals WEEKDAY(date).
func (b *builtinWeekDaySig) evalInt(row chunk.Row) (int64, bool, error) {
	date, isNull, err := b.args[0].EvalTime(b.ctx, row)
	if isNull || err != nil {
		return 0, true, handleInvalidTimeError(b.ctx, err)
	}

	if date.IsZero() {
		return 0, true, handleInvalidTimeError(b.ctx, types.ErrWrongValue.GenWithStackByArgs(types.DateTimeStr, date.String()))
	}

	return int64(date.Weekday()+6) % 7, false, nil
}

type weekOfYearFunctionClass struct {
	baseFunctionClass
}

func (c *weekOfYearFunctionClass) getFunction(ctx sessionctx.Context, args []Expression) (builtinFunc, error) {
	if err := c.verifyArgs(args); err != nil {
		return nil, err
	}
	bf, err := newBaseBuiltinFuncWithTp(ctx, c.funcName, args, types.ETInt, types.ETDatetime)
	if err != nil {
		return nil, err
	}
	bf.tp.Flen, bf.tp.Decimal = 2, 0
	sig := &builtinWeekOfYearSig{bf}
	sig.setPbCode(tipb.ScalarFuncSig_WeekOfYear)
	return sig, nil
}

type builtinWeekOfYearSig struct {
	baseBuiltinFunc
}

func (b *builtinWeekOfYearSig) Clone() builtinFunc {
	newSig := &builtinWeekOfYearSig{}
	newSig.cloneFrom(&b.baseBuiltinFunc)
	return newSig
}

// evalInt evals WEEKOFYEAR(date).
// See https://dev.mysql.com/doc/refman/5.7/en/date-and-time-functions.html#function_weekofyear
func (b *builtinWeekOfYearSig) evalInt(row chunk.Row) (int64, bool, error) {
	date, isNull, err := b.args[0].EvalTime(b.ctx, row)

	if isNull || err != nil {
		return 0, true, handleInvalidTimeError(b.ctx, err)
	}

	if date.IsZero() {
		return 0, true, handleInvalidTimeError(b.ctx, types.ErrWrongValue.GenWithStackByArgs(types.DateTimeStr, date.String()))
	}

	week := date.Week(3)
	return int64(week), false, nil
}

type yearFunctionClass struct {
	baseFunctionClass
}

func (c *yearFunctionClass) getFunction(ctx sessionctx.Context, args []Expression) (builtinFunc, error) {
	if err := c.verifyArgs(args); err != nil {
		return nil, err
	}
	bf, err := newBaseBuiltinFuncWithTp(ctx, c.funcName, args, types.ETInt, types.ETDatetime)
	if err != nil {
		return nil, err
	}
	bf.tp.Flen, bf.tp.Decimal = 4, 0
	sig := &builtinYearSig{bf}
	sig.setPbCode(tipb.ScalarFuncSig_Year)
	return sig, nil
}

type builtinYearSig struct {
	baseBuiltinFunc
}

func (b *builtinYearSig) Clone() builtinFunc {
	newSig := &builtinYearSig{}
	newSig.cloneFrom(&b.baseBuiltinFunc)
	return newSig
}

// evalInt evals YEAR(date).
// See https://dev.mysql.com/doc/refman/5.7/en/date-and-time-functions.html#function_year
func (b *builtinYearSig) evalInt(row chunk.Row) (int64, bool, error) {
	date, isNull, err := b.args[0].EvalTime(b.ctx, row)

	if isNull || err != nil {
		return 0, true, handleInvalidTimeError(b.ctx, err)
	}

	if date.IsZero() {
		if b.ctx.GetSessionVars().SQLMode.HasNoZeroDateMode() {
			isNull, err := handleInvalidZeroTime(b.ctx, date)
			return 0, isNull, err
		}
		return 0, false, nil
	}
	return int64(date.Year()), false, nil
}

type yearWeekFunctionClass struct {
	baseFunctionClass
}

func (c *yearWeekFunctionClass) getFunction(ctx sessionctx.Context, args []Expression) (builtinFunc, error) {
	if err := c.verifyArgs(args); err != nil {
		return nil, err
	}
	argTps := []types.EvalType{types.ETDatetime}
	if len(args) == 2 {
		argTps = append(argTps, types.ETInt)
	}

	bf, err := newBaseBuiltinFuncWithTp(ctx, c.funcName, args, types.ETInt, argTps...)
	if err != nil {
		return nil, err
	}

	bf.tp.Flen, bf.tp.Decimal = 6, 0

	var sig builtinFunc
	if len(args) == 2 {
		sig = &builtinYearWeekWithModeSig{bf}
		sig.setPbCode(tipb.ScalarFuncSig_YearWeekWithMode)
	} else {
		sig = &builtinYearWeekWithoutModeSig{bf}
		sig.setPbCode(tipb.ScalarFuncSig_YearWeekWithoutMode)
	}
	return sig, nil
}

type builtinYearWeekWithModeSig struct {
	baseBuiltinFunc
}

func (b *builtinYearWeekWithModeSig) Clone() builtinFunc {
	newSig := &builtinYearWeekWithModeSig{}
	newSig.cloneFrom(&b.baseBuiltinFunc)
	return newSig
}

// evalInt evals YEARWEEK(date,mode).
// See https://dev.mysql.com/doc/refman/5.7/en/date-and-time-functions.html#function_yearweek
func (b *builtinYearWeekWithModeSig) evalInt(row chunk.Row) (int64, bool, error) {
	date, isNull, err := b.args[0].EvalTime(b.ctx, row)
	if isNull || err != nil {
		return 0, isNull, handleInvalidTimeError(b.ctx, err)
	}
	if date.IsZero() {
		return 0, true, handleInvalidTimeError(b.ctx, types.ErrWrongValue.GenWithStackByArgs(types.DateTimeStr, date.String()))
	}

	mode, isNull, err := b.args[1].EvalInt(b.ctx, row)
	if err != nil {
		return 0, true, err
	}
	if isNull {
		mode = 0
	}

	year, week := date.YearWeek(int(mode))
	result := int64(week + year*100)
	if result < 0 {
		return int64(math.MaxUint32), false, nil
	}
	return result, false, nil
}

type builtinYearWeekWithoutModeSig struct {
	baseBuiltinFunc
}

func (b *builtinYearWeekWithoutModeSig) Clone() builtinFunc {
	newSig := &builtinYearWeekWithoutModeSig{}
	newSig.cloneFrom(&b.baseBuiltinFunc)
	return newSig
}

// evalInt evals YEARWEEK(date).
// See https://dev.mysql.com/doc/refman/5.7/en/date-and-time-functions.html#function_yearweek
func (b *builtinYearWeekWithoutModeSig) evalInt(row chunk.Row) (int64, bool, error) {
	date, isNull, err := b.args[0].EvalTime(b.ctx, row)
	if isNull || err != nil {
		return 0, true, handleInvalidTimeError(b.ctx, err)
	}

	if date.InvalidZero() {
		return 0, true, handleInvalidTimeError(b.ctx, types.ErrWrongValue.GenWithStackByArgs(types.DateTimeStr, date.String()))
	}

	year, week := date.YearWeek(0)
	result := int64(week + year*100)
	if result < 0 {
		return int64(math.MaxUint32), false, nil
	}
	return result, false, nil
}

type fromUnixTimeFunctionClass struct {
	baseFunctionClass
}

func (c *fromUnixTimeFunctionClass) getFunction(ctx sessionctx.Context, args []Expression) (sig builtinFunc, err error) {
	if err = c.verifyArgs(args); err != nil {
		return nil, err
	}

	retTp, argTps := types.ETDatetime, make([]types.EvalType, 0, len(args))
	argTps = append(argTps, types.ETDecimal)
	if len(args) == 2 {
		retTp = types.ETString
		argTps = append(argTps, types.ETString)
	}

	isArg0Str := args[0].GetType().EvalType() == types.ETString
	bf, err := newBaseBuiltinFuncWithTp(ctx, c.funcName, args, retTp, argTps...)
	if err != nil {
		return nil, err
	}

	if len(args) > 1 {
		sig = &builtinFromUnixTime2ArgSig{bf}
		sig.setPbCode(tipb.ScalarFuncSig_FromUnixTime2Arg)
		return sig, nil
	}

	// Calculate the time fsp.
	fsp := int(types.MaxFsp)
	if !isArg0Str {
		if args[0].GetType().Decimal != types.UnspecifiedLength {
			fsp = mathutil.Min(bf.tp.Decimal, args[0].GetType().Decimal)
		}
	}
	bf.setDecimalAndFlenForDatetime(fsp)

	sig = &builtinFromUnixTime1ArgSig{bf}
	sig.setPbCode(tipb.ScalarFuncSig_FromUnixTime1Arg)
	return sig, nil
}

func evalFromUnixTime(ctx sessionctx.Context, fsp int8, unixTimeStamp *types.MyDecimal) (res types.Time, isNull bool, err error) {
	// 0 <= unixTimeStamp <= INT32_MAX
	if unixTimeStamp.IsNegative() {
		return res, true, nil
	}
	integralPart, err := unixTimeStamp.ToInt()
	if err != nil && !terror.ErrorEqual(err, types.ErrTruncated) {
		return res, true, err
	}
	if integralPart > int64(math.MaxInt32) {
		return res, true, nil
	}
	// Split the integral part and fractional part of a decimal timestamp.
	// e.g. for timestamp 12345.678,
	// first get the integral part 12345,
	// then (12345.678 - 12345) * (10^9) to get the decimal part and convert it to nanosecond precision.
	integerDecimalTp := new(types.MyDecimal).FromInt(integralPart)
	fracDecimalTp := new(types.MyDecimal)
	err = types.DecimalSub(unixTimeStamp, integerDecimalTp, fracDecimalTp)
	if err != nil {
		return res, true, err
	}
	nano := new(types.MyDecimal).FromInt(int64(time.Second))
	x := new(types.MyDecimal)
	err = types.DecimalMul(fracDecimalTp, nano, x)
	if err != nil {
		return res, true, err
	}
	fractionalPart, err := x.ToInt() // here fractionalPart is result multiplying the original fractional part by 10^9.
	if err != nil && !terror.ErrorEqual(err, types.ErrTruncated) {
		return res, true, err
	}
	if fsp < 0 {
		fsp = types.MaxFsp
	}

	sc := ctx.GetSessionVars().StmtCtx
	tmp := time.Unix(integralPart, fractionalPart).In(sc.TimeZone)
	t, err := convertTimeToMysqlTime(tmp, fsp, types.ModeHalfEven)
	if err != nil {
		return res, true, err
	}
	return t, false, nil
}

type builtinFromUnixTime1ArgSig struct {
	baseBuiltinFunc
}

func (b *builtinFromUnixTime1ArgSig) Clone() builtinFunc {
	newSig := &builtinFromUnixTime1ArgSig{}
	newSig.cloneFrom(&b.baseBuiltinFunc)
	return newSig
}

// evalTime evals a builtinFromUnixTime1ArgSig.
// See https://dev.mysql.com/doc/refman/5.7/en/date-and-time-functions.html#function_from-unixtime
func (b *builtinFromUnixTime1ArgSig) evalTime(row chunk.Row) (res types.Time, isNull bool, err error) {
	unixTimeStamp, isNull, err := b.args[0].EvalDecimal(b.ctx, row)
	if err != nil || isNull {
		return res, isNull, err
	}
	return evalFromUnixTime(b.ctx, int8(b.tp.Decimal), unixTimeStamp)
}

type builtinFromUnixTime2ArgSig struct {
	baseBuiltinFunc
}

func (b *builtinFromUnixTime2ArgSig) Clone() builtinFunc {
	newSig := &builtinFromUnixTime2ArgSig{}
	newSig.cloneFrom(&b.baseBuiltinFunc)
	return newSig
}

// evalString evals a builtinFromUnixTime2ArgSig.
// See https://dev.mysql.com/doc/refman/5.7/en/date-and-time-functions.html#function_from-unixtime
func (b *builtinFromUnixTime2ArgSig) evalString(row chunk.Row) (res string, isNull bool, err error) {
	format, isNull, err := b.args[1].EvalString(b.ctx, row)
	if isNull || err != nil {
		return "", true, err
	}
	unixTimeStamp, isNull, err := b.args[0].EvalDecimal(b.ctx, row)
	if err != nil || isNull {
		return "", isNull, err
	}
	t, isNull, err := evalFromUnixTime(b.ctx, int8(b.tp.Decimal), unixTimeStamp)
	if isNull || err != nil {
		return "", isNull, err
	}
	res, err = t.DateFormat(format)
	return res, err != nil, err
}

type getFormatFunctionClass struct {
	baseFunctionClass
}

func (c *getFormatFunctionClass) getFunction(ctx sessionctx.Context, args []Expression) (builtinFunc, error) {
	if err := c.verifyArgs(args); err != nil {
		return nil, err
	}
	bf, err := newBaseBuiltinFuncWithTp(ctx, c.funcName, args, types.ETString, types.ETString, types.ETString)
	if err != nil {
		return nil, err
	}
	bf.tp.Flen = 17
	sig := &builtinGetFormatSig{bf}
	sig.setPbCode(tipb.ScalarFuncSig_GetFormat)
	return sig, nil
}

type builtinGetFormatSig struct {
	baseBuiltinFunc
}

func (b *builtinGetFormatSig) Clone() builtinFunc {
	newSig := &builtinGetFormatSig{}
	newSig.cloneFrom(&b.baseBuiltinFunc)
	return newSig
}

// evalString evals a builtinGetFormatSig.
// See https://dev.mysql.com/doc/refman/5.7/en/date-and-time-functions.html#function_get-format
func (b *builtinGetFormatSig) evalString(row chunk.Row) (string, bool, error) {
	t, isNull, err := b.args[0].EvalString(b.ctx, row)
	if isNull || err != nil {
		return "", isNull, err
	}
	l, isNull, err := b.args[1].EvalString(b.ctx, row)
	if isNull || err != nil {
		return "", isNull, err
	}

	res := b.getFormat(t, l)
	return res, false, nil
}

type strToDateFunctionClass struct {
	baseFunctionClass
}

func (c *strToDateFunctionClass) getRetTp(ctx sessionctx.Context, arg Expression) (tp byte, fsp int8) {
	tp = mysql.TypeDatetime
	if _, ok := arg.(*Constant); !ok {
		return tp, types.MaxFsp
	}
	strArg := WrapWithCastAsString(ctx, arg)
	format, isNull, err := strArg.EvalString(ctx, chunk.Row{})
	if err != nil || isNull {
		return
	}

	isDuration, isDate := types.GetFormatType(format)
	if isDuration && !isDate {
		tp = mysql.TypeDuration
	} else if !isDuration && isDate {
		tp = mysql.TypeDate
	}
	if strings.Contains(format, "%f") {
		fsp = types.MaxFsp
	}
	return
}

// getFunction see https://dev.mysql.com/doc/refman/5.5/en/date-and-time-functions.html#function_str-to-date
func (c *strToDateFunctionClass) getFunction(ctx sessionctx.Context, args []Expression) (sig builtinFunc, err error) {
	if err := c.verifyArgs(args); err != nil {
		return nil, err
	}
	retTp, fsp := c.getRetTp(ctx, args[1])
	switch retTp {
	case mysql.TypeDate:
		bf, err := newBaseBuiltinFuncWithTp(ctx, c.funcName, args, types.ETDatetime, types.ETString, types.ETString)
		if err != nil {
			return nil, err
		}
		bf.setDecimalAndFlenForDate()
		sig = &builtinStrToDateDateSig{bf}
		sig.setPbCode(tipb.ScalarFuncSig_StrToDateDate)
	case mysql.TypeDatetime:
		bf, err := newBaseBuiltinFuncWithTp(ctx, c.funcName, args, types.ETDatetime, types.ETString, types.ETString)
		if err != nil {
			return nil, err
		}
		bf.setDecimalAndFlenForDatetime(int(fsp))
		sig = &builtinStrToDateDatetimeSig{bf}
		sig.setPbCode(tipb.ScalarFuncSig_StrToDateDatetime)
	case mysql.TypeDuration:
		bf, err := newBaseBuiltinFuncWithTp(ctx, c.funcName, args, types.ETDuration, types.ETString, types.ETString)
		if err != nil {
			return nil, err
		}
		bf.setDecimalAndFlenForTime(int(fsp))
		sig = &builtinStrToDateDurationSig{bf}
		sig.setPbCode(tipb.ScalarFuncSig_StrToDateDuration)
	}
	return sig, nil
}

type builtinStrToDateDateSig struct {
	baseBuiltinFunc
}

func (b *builtinStrToDateDateSig) Clone() builtinFunc {
	newSig := &builtinStrToDateDateSig{}
	newSig.cloneFrom(&b.baseBuiltinFunc)
	return newSig
}

func (b *builtinStrToDateDateSig) evalTime(row chunk.Row) (types.Time, bool, error) {
	date, isNull, err := b.args[0].EvalString(b.ctx, row)
	if isNull || err != nil {
		return types.ZeroTime, isNull, err
	}
	format, isNull, err := b.args[1].EvalString(b.ctx, row)
	if isNull || err != nil {
		return types.ZeroTime, isNull, err
	}
	var t types.Time
	sc := b.ctx.GetSessionVars().StmtCtx
	succ := t.StrToDate(sc, date, format)
	if !succ {
		return types.ZeroTime, true, handleInvalidTimeError(b.ctx, types.ErrWrongValue.GenWithStackByArgs(types.DateTimeStr, t.String()))
	}
	if b.ctx.GetSessionVars().SQLMode.HasNoZeroDateMode() && (t.Year() == 0 || t.Month() == 0 || t.Day() == 0) {
		return types.ZeroTime, true, handleInvalidTimeError(b.ctx, types.ErrWrongValueForType.GenWithStackByArgs(types.DateTimeStr, date, ast.StrToDate))
	}
	t.SetType(mysql.TypeDate)
	t.SetFsp(types.MinFsp)
	return t, false, nil
}

type builtinStrToDateDatetimeSig struct {
	baseBuiltinFunc
}

func (b *builtinStrToDateDatetimeSig) Clone() builtinFunc {
	newSig := &builtinStrToDateDatetimeSig{}
	newSig.cloneFrom(&b.baseBuiltinFunc)
	return newSig
}

func (b *builtinStrToDateDatetimeSig) evalTime(row chunk.Row) (types.Time, bool, error) {
	date, isNull, err := b.args[0].EvalString(b.ctx, row)
	if isNull || err != nil {
		return types.ZeroTime, isNull, err
	}
	format, isNull, err := b.args[1].EvalString(b.ctx, row)
	if isNull || err != nil {
		return types.ZeroTime, isNull, err
	}
	var t types.Time
	sc := b.ctx.GetSessionVars().StmtCtx
	succ := t.StrToDate(sc, date, format)
	if !succ {
		return types.ZeroTime, true, handleInvalidTimeError(b.ctx, types.ErrWrongValue.GenWithStackByArgs(types.DateTimeStr, t.String()))
	}
	if b.ctx.GetSessionVars().SQLMode.HasNoZeroDateMode() && (t.Year() == 0 || t.Month() == 0 || t.Day() == 0) {
		return types.ZeroTime, true, handleInvalidTimeError(b.ctx, types.ErrWrongValue.GenWithStackByArgs(types.DateTimeStr, t.String()))
	}
	t.SetType(mysql.TypeDatetime)
	t.SetFsp(int8(b.tp.Decimal))
	return t, false, nil
}

type builtinStrToDateDurationSig struct {
	baseBuiltinFunc
}

func (b *builtinStrToDateDurationSig) Clone() builtinFunc {
	newSig := &builtinStrToDateDurationSig{}
	newSig.cloneFrom(&b.baseBuiltinFunc)
	return newSig
}

// evalDuration
// TODO: If the NO_ZERO_DATE or NO_ZERO_IN_DATE SQL mode is enabled, zero dates or part of dates are disallowed.
// In that case, STR_TO_DATE() returns NULL and generates a warning.
func (b *builtinStrToDateDurationSig) evalDuration(row chunk.Row) (types.Duration, bool, error) {
	date, isNull, err := b.args[0].EvalString(b.ctx, row)
	if isNull || err != nil {
		return types.Duration{}, isNull, err
	}
	format, isNull, err := b.args[1].EvalString(b.ctx, row)
	if isNull || err != nil {
		return types.Duration{}, isNull, err
	}
	var t types.Time
	sc := b.ctx.GetSessionVars().StmtCtx
	succ := t.StrToDate(sc, date, format)
	if !succ {
		return types.Duration{}, true, handleInvalidTimeError(b.ctx, types.ErrWrongValue.GenWithStackByArgs(types.DateTimeStr, t.String()))
	}
	t.SetFsp(int8(b.tp.Decimal))
	dur, err := t.ConvertToDuration()
	return dur, err != nil, err
}

type sysDateFunctionClass struct {
	baseFunctionClass
}

func (c *sysDateFunctionClass) getFunction(ctx sessionctx.Context, args []Expression) (builtinFunc, error) {
	if err := c.verifyArgs(args); err != nil {
		return nil, err
	}
	fsp, err := getFspByIntArg(ctx, args)
	if err != nil {
		return nil, err
	}
	var argTps = make([]types.EvalType, 0)
	if len(args) == 1 {
		argTps = append(argTps, types.ETInt)
	}
	bf, err := newBaseBuiltinFuncWithTp(ctx, c.funcName, args, types.ETDatetime, argTps...)
	if err != nil {
		return nil, err
	}
	bf.setDecimalAndFlenForDatetime(fsp)
	// Illegal parameters have been filtered out in the parser, so the result is always not null.
	bf.tp.Flag |= mysql.NotNullFlag

	var sig builtinFunc
	if len(args) == 1 {
		sig = &builtinSysDateWithFspSig{bf}
		sig.setPbCode(tipb.ScalarFuncSig_SysDateWithFsp)
	} else {
		sig = &builtinSysDateWithoutFspSig{bf}
		sig.setPbCode(tipb.ScalarFuncSig_SysDateWithoutFsp)
	}
	return sig, nil
}

type builtinSysDateWithFspSig struct {
	baseBuiltinFunc
}

func (b *builtinSysDateWithFspSig) Clone() builtinFunc {
	newSig := &builtinSysDateWithFspSig{}
	newSig.cloneFrom(&b.baseBuiltinFunc)
	return newSig
}

// evalTime evals SYSDATE(fsp).
// See https://dev.mysql.com/doc/refman/5.7/en/date-and-time-functions.html#function_sysdate
func (b *builtinSysDateWithFspSig) evalTime(row chunk.Row) (d types.Time, isNull bool, err error) {
	fsp, isNull, err := b.args[0].EvalInt(b.ctx, row)
	if isNull || err != nil {
		return types.ZeroTime, isNull, err
	}

	loc := b.ctx.GetSessionVars().Location()
	now := time.Now().In(loc)
	result, err := convertTimeToMysqlTime(now, int8(fsp), types.ModeHalfEven)
	if err != nil {
		return types.ZeroTime, true, err
	}
	return result, false, nil
}

type builtinSysDateWithoutFspSig struct {
	baseBuiltinFunc
}

func (b *builtinSysDateWithoutFspSig) Clone() builtinFunc {
	newSig := &builtinSysDateWithoutFspSig{}
	newSig.cloneFrom(&b.baseBuiltinFunc)
	return newSig
}

// evalTime evals SYSDATE().
// See https://dev.mysql.com/doc/refman/5.7/en/date-and-time-functions.html#function_sysdate
func (b *builtinSysDateWithoutFspSig) evalTime(row chunk.Row) (d types.Time, isNull bool, err error) {
	tz := b.ctx.GetSessionVars().Location()
	now := time.Now().In(tz)
	result, err := convertTimeToMysqlTime(now, 0, types.ModeHalfEven)
	if err != nil {
		return types.ZeroTime, true, err
	}
	return result, false, nil
}

type currentDateFunctionClass struct {
	baseFunctionClass
}

func (c *currentDateFunctionClass) getFunction(ctx sessionctx.Context, args []Expression) (builtinFunc, error) {
	if err := c.verifyArgs(args); err != nil {
		return nil, err
	}
	bf, err := newBaseBuiltinFuncWithTp(ctx, c.funcName, args, types.ETDatetime)
	if err != nil {
		return nil, err
	}
	bf.setDecimalAndFlenForDate()
	sig := &builtinCurrentDateSig{bf}
	return sig, nil
}

type builtinCurrentDateSig struct {
	baseBuiltinFunc
}

func (b *builtinCurrentDateSig) Clone() builtinFunc {
	newSig := &builtinCurrentDateSig{}
	newSig.cloneFrom(&b.baseBuiltinFunc)
	return newSig
}

// evalTime evals CURDATE().
// See https://dev.mysql.com/doc/refman/5.7/en/date-and-time-functions.html#function_curdate
func (b *builtinCurrentDateSig) evalTime(row chunk.Row) (d types.Time, isNull bool, err error) {
	tz := b.ctx.GetSessionVars().Location()
	nowTs, err := getStmtTimestamp(b.ctx)
	if err != nil {
		return types.ZeroTime, true, err
	}
	year, month, day := nowTs.In(tz).Date()
	result := types.NewTime(types.FromDate(year, int(month), day, 0, 0, 0, 0), mysql.TypeDate, 0)
	return result, false, nil
}

type currentTimeFunctionClass struct {
	baseFunctionClass
}

func (c *currentTimeFunctionClass) getFunction(ctx sessionctx.Context, args []Expression) (sig builtinFunc, err error) {
	if err = c.verifyArgs(args); err != nil {
		return nil, err
	}

	fsp, err := getFspByIntArg(ctx, args)
	if err != nil {
		return nil, err
	}
	var argTps = make([]types.EvalType, 0)
	if len(args) == 1 {
		argTps = append(argTps, types.ETInt)
	}
	bf, err := newBaseBuiltinFuncWithTp(ctx, c.funcName, args, types.ETDuration, argTps...)
	if err != nil {
		return nil, err
	}
	bf.setDecimalAndFlenForTime(fsp)
	// 1. no sign.
	// 2. jour is in the 2-digit range
	bf.tp.Flen -= 2
	if len(args) == 0 {
		sig = &builtinCurrentTime0ArgSig{bf}
		sig.setPbCode(tipb.ScalarFuncSig_CurrentTime0Arg)
		return sig, nil
	}
	sig = &builtinCurrentTime1ArgSig{bf}
	sig.setPbCode(tipb.ScalarFuncSig_CurrentTime1Arg)
	return sig, nil
}

type builtinCurrentTime0ArgSig struct {
	baseBuiltinFunc
}

func (b *builtinCurrentTime0ArgSig) Clone() builtinFunc {
	newSig := &builtinCurrentTime0ArgSig{}
	newSig.cloneFrom(&b.baseBuiltinFunc)
	return newSig
}

func (b *builtinCurrentTime0ArgSig) evalDuration(row chunk.Row) (types.Duration, bool, error) {
	tz := b.ctx.GetSessionVars().Location()
	nowTs, err := getStmtTimestamp(b.ctx)
	if err != nil {
		return types.Duration{}, true, err
	}
	dur := nowTs.In(tz).Format(types.TimeFormat)
	res, err := types.ParseDuration(b.ctx.GetSessionVars().StmtCtx, dur, types.MinFsp)
	if err != nil {
		return types.Duration{}, true, err
	}
	return res, false, nil
}

type builtinCurrentTime1ArgSig struct {
	baseBuiltinFunc
}

func (b *builtinCurrentTime1ArgSig) Clone() builtinFunc {
	newSig := &builtinCurrentTime1ArgSig{}
	newSig.cloneFrom(&b.baseBuiltinFunc)
	return newSig
}

func (b *builtinCurrentTime1ArgSig) evalDuration(row chunk.Row) (types.Duration, bool, error) {
	fsp, _, err := b.args[0].EvalInt(b.ctx, row)
	if err != nil {
		return types.Duration{}, true, err
	}
	tz := b.ctx.GetSessionVars().Location()
	nowTs, err := getStmtTimestamp(b.ctx)
	if err != nil {
		return types.Duration{}, true, err
	}
	dur := nowTs.In(tz).Format(types.TimeFSPFormat)
	res, err := types.ParseDuration(b.ctx.GetSessionVars().StmtCtx, dur, int8(fsp))
	if err != nil {
		return types.Duration{}, true, err
	}
	return res, false, nil
}

type timeFunctionClass struct {
	baseFunctionClass
}

func (c *timeFunctionClass) getFunction(ctx sessionctx.Context, args []Expression) (builtinFunc, error) {
	err := c.verifyArgs(args)
	if err != nil {
		return nil, err
	}
	fsp, err := getExpressionFsp(ctx, args[0])
	if err != nil {
		return nil, err
	}
<<<<<<< HEAD
	fsp, err := getExpressionFsp(ctx, args[0])
	if err != nil {
		return nil, err
	}
	bf.setDecimalAndFlenForTime(fsp)
=======
	bf, err := newBaseBuiltinFuncWithTp(ctx, c.funcName, args, types.ETDuration, types.ETString)
	if err != nil {
		return nil, err
	}
	bf.tp.Decimal = fsp
>>>>>>> b339ca29
	sig := &builtinTimeSig{bf}
	sig.setPbCode(tipb.ScalarFuncSig_Time)
	return sig, nil
}

type builtinTimeSig struct {
	baseBuiltinFunc
}

func (b *builtinTimeSig) Clone() builtinFunc {
	newSig := &builtinTimeSig{}
	newSig.cloneFrom(&b.baseBuiltinFunc)
	return newSig
}

// evalDuration evals a builtinTimeSig.
// See https://dev.mysql.com/doc/refman/5.7/en/date-and-time-functions.html#function_time.
func (b *builtinTimeSig) evalDuration(row chunk.Row) (res types.Duration, isNull bool, err error) {
	expr, isNull, err := b.args[0].EvalString(b.ctx, row)
	if isNull || err != nil {
		return res, isNull, err
	}

	fsp := 0
	if idx := strings.Index(expr, "."); idx != -1 {
		fsp = len(expr) - idx - 1
	}

	var tmpFsp int8
	if tmpFsp, err = types.CheckFsp(fsp); err != nil {
		return res, isNull, err
	}
	fsp = int(tmpFsp)

	sc := b.ctx.GetSessionVars().StmtCtx
	res, err = types.ParseDuration(sc, expr, int8(fsp))
	if types.ErrTruncatedWrongVal.Equal(err) {
		err = sc.HandleTruncate(err)
	}
	return res, isNull, err
}

type timeLiteralFunctionClass struct {
	baseFunctionClass
}

func (c *timeLiteralFunctionClass) getFunction(ctx sessionctx.Context, args []Expression) (builtinFunc, error) {
	if err := c.verifyArgs(args); err != nil {
		return nil, err
	}
	con, ok := args[0].(*Constant)
	if !ok {
		panic("Unexpected parameter for time literal")
	}
	dt, err := con.Eval(chunk.Row{})
	if err != nil {
		return nil, err
	}
	str := dt.GetString()
	if !isDuration(str) {
		return nil, types.ErrWrongValue.GenWithStackByArgs(types.TimeStr, str)
	}
	duration, err := types.ParseDuration(ctx.GetSessionVars().StmtCtx, str, types.GetFsp(str))
	if err != nil {
		return nil, err
	}
	bf, err := newBaseBuiltinFuncWithTp(ctx, c.funcName, []Expression{}, types.ETDuration)
	if err != nil {
		return nil, err
	}
	bf.setDecimalAndFlenForTime(int(duration.Fsp))
	sig := &builtinTimeLiteralSig{bf, duration}
	return sig, nil
}

type builtinTimeLiteralSig struct {
	baseBuiltinFunc
	duration types.Duration
}

func (b *builtinTimeLiteralSig) Clone() builtinFunc {
	newSig := &builtinTimeLiteralSig{duration: b.duration}
	newSig.cloneFrom(&b.baseBuiltinFunc)
	return newSig
}

// evalDuration evals TIME 'stringLit'.
// See https://dev.mysql.com/doc/refman/5.7/en/date-and-time-literals.html
func (b *builtinTimeLiteralSig) evalDuration(row chunk.Row) (types.Duration, bool, error) {
	return b.duration, false, nil
}

type utcDateFunctionClass struct {
	baseFunctionClass
}

func (c *utcDateFunctionClass) getFunction(ctx sessionctx.Context, args []Expression) (builtinFunc, error) {
	if err := c.verifyArgs(args); err != nil {
		return nil, err
	}
	bf, err := newBaseBuiltinFuncWithTp(ctx, c.funcName, args, types.ETDatetime)
	if err != nil {
		return nil, err
	}
	bf.setDecimalAndFlenForDate()
	sig := &builtinUTCDateSig{bf}
	return sig, nil
}

type builtinUTCDateSig struct {
	baseBuiltinFunc
}

func (b *builtinUTCDateSig) Clone() builtinFunc {
	newSig := &builtinUTCDateSig{}
	newSig.cloneFrom(&b.baseBuiltinFunc)
	return newSig
}

// evalTime evals UTC_DATE, UTC_DATE().
// See https://dev.mysql.com/doc/refman/5.7/en/date-and-time-functions.html#function_utc-date
func (b *builtinUTCDateSig) evalTime(row chunk.Row) (types.Time, bool, error) {
	nowTs, err := getStmtTimestamp(b.ctx)
	if err != nil {
		return types.ZeroTime, true, err
	}
	year, month, day := nowTs.UTC().Date()
	result := types.NewTime(types.FromGoTime(time.Date(year, month, day, 0, 0, 0, 0, time.UTC)), mysql.TypeDate, types.UnspecifiedFsp)
	return result, false, nil
}

type utcTimestampFunctionClass struct {
	baseFunctionClass
}

func (c *utcTimestampFunctionClass) getFunction(ctx sessionctx.Context, args []Expression) (builtinFunc, error) {
	if err := c.verifyArgs(args); err != nil {
		return nil, err
	}
	argTps := make([]types.EvalType, 0, 1)
	if len(args) == 1 {
		argTps = append(argTps, types.ETInt)
	}
	bf, err := newBaseBuiltinFuncWithTp(ctx, c.funcName, args, types.ETDatetime, argTps...)
	if err != nil {
		return nil, err
	}

	fsp, err := getFspByIntArg(bf.ctx, args)
	if err != nil {
		return nil, err
	}
	bf.setDecimalAndFlenForDatetime(fsp)
	var sig builtinFunc
	if len(args) == 1 {
		sig = &builtinUTCTimestampWithArgSig{bf}
		sig.setPbCode(tipb.ScalarFuncSig_UTCTimestampWithArg)
	} else {
		sig = &builtinUTCTimestampWithoutArgSig{bf}
		sig.setPbCode(tipb.ScalarFuncSig_UTCTimestampWithoutArg)
	}
	return sig, nil
}

func evalUTCTimestampWithFsp(ctx sessionctx.Context, fsp int8) (types.Time, bool, error) {
	nowTs, err := getStmtTimestamp(ctx)
	if err != nil {
		return types.ZeroTime, true, err
	}
	result, err := convertTimeToMysqlTime(nowTs.UTC(), fsp, types.ModeHalfEven)
	if err != nil {
		return types.ZeroTime, true, err
	}
	return result, false, nil
}

type builtinUTCTimestampWithArgSig struct {
	baseBuiltinFunc
}

func (b *builtinUTCTimestampWithArgSig) Clone() builtinFunc {
	newSig := &builtinUTCTimestampWithArgSig{}
	newSig.cloneFrom(&b.baseBuiltinFunc)
	return newSig
}

// evalTime evals UTC_TIMESTAMP(fsp).
// See https://dev.mysql.com/doc/refman/5.7/en/date-and-time-functions.html#function_utc-timestamp
func (b *builtinUTCTimestampWithArgSig) evalTime(row chunk.Row) (types.Time, bool, error) {
	num, isNull, err := b.args[0].EvalInt(b.ctx, row)
	if err != nil {
		return types.ZeroTime, true, err
	}

	if !isNull && num > int64(types.MaxFsp) {
		return types.ZeroTime, true, errors.Errorf("Too-big precision %v specified for 'utc_timestamp'. Maximum is %v.", num, types.MaxFsp)
	}
	if !isNull && num < int64(types.MinFsp) {
		return types.ZeroTime, true, errors.Errorf("Invalid negative %d specified, must in [0, 6].", num)
	}

	result, isNull, err := evalUTCTimestampWithFsp(b.ctx, int8(num))
	return result, isNull, err
}

type builtinUTCTimestampWithoutArgSig struct {
	baseBuiltinFunc
}

func (b *builtinUTCTimestampWithoutArgSig) Clone() builtinFunc {
	newSig := &builtinUTCTimestampWithoutArgSig{}
	newSig.cloneFrom(&b.baseBuiltinFunc)
	return newSig
}

// evalTime evals UTC_TIMESTAMP().
// See https://dev.mysql.com/doc/refman/5.7/en/date-and-time-functions.html#function_utc-timestamp
func (b *builtinUTCTimestampWithoutArgSig) evalTime(row chunk.Row) (types.Time, bool, error) {
	result, isNull, err := evalUTCTimestampWithFsp(b.ctx, int8(0))
	return result, isNull, err
}

type nowFunctionClass struct {
	baseFunctionClass
}

func (c *nowFunctionClass) getFunction(ctx sessionctx.Context, args []Expression) (builtinFunc, error) {
	if err := c.verifyArgs(args); err != nil {
		return nil, err
	}
	argTps := make([]types.EvalType, 0, 1)
	if len(args) == 1 {
		argTps = append(argTps, types.ETInt)
	}
	bf, err := newBaseBuiltinFuncWithTp(ctx, c.funcName, args, types.ETDatetime, argTps...)
	if err != nil {
		return nil, err
	}

	fsp, err := getFspByIntArg(bf.ctx, args)
	if err != nil {
		return nil, err
	}
	bf.setDecimalAndFlenForDatetime(fsp)

	var sig builtinFunc
	if len(args) == 1 {
		sig = &builtinNowWithArgSig{bf}
		sig.setPbCode(tipb.ScalarFuncSig_NowWithArg)
	} else {
		sig = &builtinNowWithoutArgSig{bf}
		sig.setPbCode(tipb.ScalarFuncSig_NowWithoutArg)
	}
	return sig, nil
}

// GetStmtTimestamp directly calls getTimeZone with timezone
func GetStmtTimestamp(ctx sessionctx.Context) (time.Time, error) {
	tz := getTimeZone(ctx)
	tVal, err := getStmtTimestamp(ctx)
	if err != nil {
		return tVal, err
	}
	return tVal.In(tz), nil
}

func evalNowWithFsp(ctx sessionctx.Context, fsp int8) (types.Time, bool, error) {
	nowTs, err := getStmtTimestamp(ctx)
	if err != nil {
		return types.ZeroTime, true, err
	}

	failpoint.Inject("injectNow", func(val failpoint.Value) {
		nowTs = time.Unix(int64(val.(int)), 0)
	})

	// In MySQL's implementation, now() will truncate the result instead of rounding it.
	// Results below are from MySQL 5.7, which can prove it.
	// mysql> select now(6), now(3), now();
	//	+----------------------------+-------------------------+---------------------+
	//	| now(6)                     | now(3)                  | now()               |
	//	+----------------------------+-------------------------+---------------------+
	//	| 2019-03-25 15:57:56.612966 | 2019-03-25 15:57:56.612 | 2019-03-25 15:57:56 |
	//	+----------------------------+-------------------------+---------------------+
	result, err := convertTimeToMysqlTime(nowTs, fsp, types.ModeTruncate)
	if err != nil {
		return types.ZeroTime, true, err
	}

	err = result.ConvertTimeZone(time.Local, ctx.GetSessionVars().Location())
	if err != nil {
		return types.ZeroTime, true, err
	}

	return result, false, nil
}

type builtinNowWithArgSig struct {
	baseBuiltinFunc
}

func (b *builtinNowWithArgSig) Clone() builtinFunc {
	newSig := &builtinNowWithArgSig{}
	newSig.cloneFrom(&b.baseBuiltinFunc)
	return newSig
}

// evalTime evals NOW(fsp)
// see: https://dev.mysql.com/doc/refman/5.7/en/date-and-time-functions.html#function_now
func (b *builtinNowWithArgSig) evalTime(row chunk.Row) (types.Time, bool, error) {
	fsp, isNull, err := b.args[0].EvalInt(b.ctx, row)

	if err != nil {
		return types.ZeroTime, true, err
	}

	if isNull {
		fsp = 0
	} else if fsp > int64(types.MaxFsp) {
		return types.ZeroTime, true, errors.Errorf("Too-big precision %v specified for 'now'. Maximum is %v.", fsp, types.MaxFsp)
	} else if fsp < int64(types.MinFsp) {
		return types.ZeroTime, true, errors.Errorf("Invalid negative %d specified, must in [0, 6].", fsp)
	}

	result, isNull, err := evalNowWithFsp(b.ctx, int8(fsp))
	return result, isNull, err
}

type builtinNowWithoutArgSig struct {
	baseBuiltinFunc
}

func (b *builtinNowWithoutArgSig) Clone() builtinFunc {
	newSig := &builtinNowWithoutArgSig{}
	newSig.cloneFrom(&b.baseBuiltinFunc)
	return newSig
}

// evalTime evals NOW()
// see: https://dev.mysql.com/doc/refman/5.7/en/date-and-time-functions.html#function_now
func (b *builtinNowWithoutArgSig) evalTime(row chunk.Row) (types.Time, bool, error) {
	result, isNull, err := evalNowWithFsp(b.ctx, int8(0))
	return result, isNull, err
}

type extractFunctionClass struct {
	baseFunctionClass
}

func (c *extractFunctionClass) getFunction(ctx sessionctx.Context, args []Expression) (sig builtinFunc, err error) {
	if err = c.verifyArgs(args); err != nil {
		return nil, err
	}

	datetimeUnits := map[string]struct{}{
		"DAY":             {},
		"WEEK":            {},
		"MONTH":           {},
		"QUARTER":         {},
		"YEAR":            {},
		"DAY_MICROSECOND": {},
		"DAY_SECOND":      {},
		"DAY_MINUTE":      {},
		"DAY_HOUR":        {},
		"YEAR_MONTH":      {},
	}
	isDatetimeUnit := true
	args[0] = WrapWithCastAsString(ctx, args[0])
	if _, isCon := args[0].(*Constant); isCon {
		unit, _, err1 := args[0].EvalString(ctx, chunk.Row{})
		if err1 != nil {
			return nil, err1
		}
		_, isDatetimeUnit = datetimeUnits[unit]
	}
	var bf baseBuiltinFunc
	if isDatetimeUnit {
		if args[1].GetType().EvalType() != types.ETString {
			bf, err = newBaseBuiltinFuncWithTp(ctx, c.funcName, args, types.ETInt, types.ETString, types.ETDatetime)
			if err != nil {
				return nil, err
			}
			sig = &builtinExtractDatetimeSig{bf}
			sig.setPbCode(tipb.ScalarFuncSig_ExtractDatetime)
		} else {
			bf, err = newBaseBuiltinFuncWithTp(ctx, c.funcName, args, types.ETInt, types.ETString, types.ETString)
			if err != nil {
				return nil, err
			}
			bf.args[1].GetType().Decimal = int(types.MaxFsp)
			sig = &builtinExtractDatetimeFromStringSig{bf}
			sig.setPbCode(tipb.ScalarFuncSig_ExtractDatetimeFromString)
		}
	} else {
		bf, err = newBaseBuiltinFuncWithTp(ctx, c.funcName, args, types.ETInt, types.ETString, types.ETDuration)
		if err != nil {
			return nil, err
		}
		sig = &builtinExtractDurationSig{bf}
		sig.setPbCode(tipb.ScalarFuncSig_ExtractDuration)
	}
	return sig, nil
}

type builtinExtractDatetimeFromStringSig struct {
	baseBuiltinFunc
}

func (b *builtinExtractDatetimeFromStringSig) Clone() builtinFunc {
	newSig := &builtinExtractDatetimeFromStringSig{}
	newSig.cloneFrom(&b.baseBuiltinFunc)
	return newSig
}

// evalInt evals a builtinExtractDatetimeSig.
// See https://dev.mysql.com/doc/refman/5.7/en/date-and-time-functions.html#function_extract
func (b *builtinExtractDatetimeFromStringSig) evalInt(row chunk.Row) (int64, bool, error) {
	unit, isNull, err := b.args[0].EvalString(b.ctx, row)
	if isNull || err != nil {
		return 0, isNull, err
	}
	dtStr, isNull, err := b.args[1].EvalString(b.ctx, row)
	if isNull || err != nil {
		return 0, isNull, err
	}
	sc := b.ctx.GetSessionVars().StmtCtx
	switch strings.ToUpper(unit) {
	case "DAY_MICROSECOND", "DAY_SECOND", "DAY_MINUTE", "DAY_HOUR":
		dur, err := types.ParseDuration(sc, dtStr, types.GetFsp(dtStr))
		if err != nil {
			return 0, true, err
		}
		res, err := types.ExtractDurationNum(&dur, unit)
		if err != nil {
			return 0, true, err
		}
		dt, err := types.ParseDatetime(sc, dtStr)
		if err != nil {
			return res, false, nil
		}
		if dt.Hour() == dur.Hour() && dt.Minute() == dur.Minute() && dt.Second() == dur.Second() && dt.Year() > 0 {
			res, err = types.ExtractDatetimeNum(&dt, unit)
		}
		return res, err != nil, err
	}
	dt, err := types.ParseDatetime(sc, dtStr)
	if err != nil {
		if !terror.ErrorEqual(err, types.ErrWrongValue) {
			return 0, true, err
		}
	}
	if dt.IsZero() {
		dt.SetFsp(int8(b.args[1].GetType().Decimal))
		if b.ctx.GetSessionVars().SQLMode.HasNoZeroDateMode() {
			isNull, err := handleInvalidZeroTime(b.ctx, dt)
			return 0, isNull, err
		}
		return 0, false, nil
	}
	res, err := types.ExtractDatetimeNum(&dt, unit)
	return res, err != nil, err
}

type builtinExtractDatetimeSig struct {
	baseBuiltinFunc
}

func (b *builtinExtractDatetimeSig) Clone() builtinFunc {
	newSig := &builtinExtractDatetimeSig{}
	newSig.cloneFrom(&b.baseBuiltinFunc)
	return newSig
}

// evalInt evals a builtinExtractDatetimeSig.
// See https://dev.mysql.com/doc/refman/5.7/en/date-and-time-functions.html#function_extract
func (b *builtinExtractDatetimeSig) evalInt(row chunk.Row) (int64, bool, error) {
	unit, isNull, err := b.args[0].EvalString(b.ctx, row)
	if isNull || err != nil {
		return 0, isNull, err
	}
	dt, isNull, err := b.args[1].EvalTime(b.ctx, row)
	if isNull || err != nil {
		return 0, isNull, err
	}
	res, err := types.ExtractDatetimeNum(&dt, unit)
	return res, err != nil, err
}

type builtinExtractDurationSig struct {
	baseBuiltinFunc
}

func (b *builtinExtractDurationSig) Clone() builtinFunc {
	newSig := &builtinExtractDurationSig{}
	newSig.cloneFrom(&b.baseBuiltinFunc)
	return newSig
}

// evalInt evals a builtinExtractDurationSig.
// See https://dev.mysql.com/doc/refman/5.7/en/date-and-time-functions.html#function_extract
func (b *builtinExtractDurationSig) evalInt(row chunk.Row) (int64, bool, error) {
	unit, isNull, err := b.args[0].EvalString(b.ctx, row)
	if isNull || err != nil {
		return 0, isNull, err
	}
	dur, isNull, err := b.args[1].EvalDuration(b.ctx, row)
	if isNull || err != nil {
		return 0, isNull, err
	}
	res, err := types.ExtractDurationNum(&dur, unit)
	return res, err != nil, err
}

// baseDateArithmetical is the base class for all "builtinAddDateXXXSig" and "builtinSubDateXXXSig",
// which provides parameter getter and date arithmetical calculate functions.
type baseDateArithmetical struct {
	// intervalRegexp is "*Regexp" used to extract string interval for "DAY" unit.
	intervalRegexp *regexp.Regexp
}

func newDateArithmeticalUtil() baseDateArithmetical {
	return baseDateArithmetical{
		intervalRegexp: regexp.MustCompile(`-?[\d]+`),
	}
}

func (du *baseDateArithmetical) getDateFromString(ctx sessionctx.Context, args []Expression, row chunk.Row, unit string) (types.Time, bool, error) {
	dateStr, isNull, err := args[0].EvalString(ctx, row)
	if isNull || err != nil {
		return types.ZeroTime, true, err
	}

	dateTp := mysql.TypeDate
	if !types.IsDateFormat(dateStr) || types.IsClockUnit(unit) {
		dateTp = mysql.TypeDatetime
	}

	sc := ctx.GetSessionVars().StmtCtx
	date, err := types.ParseTime(sc, dateStr, dateTp, types.MaxFsp)
	if err != nil {
		err = handleInvalidTimeError(ctx, err)
		if err != nil {
			return types.ZeroTime, true, err
		}
		return date, true, handleInvalidTimeError(ctx, err)
	} else if ctx.GetSessionVars().SQLMode.HasNoZeroDateMode() && (date.Year() == 0 || date.Month() == 0 || date.Day() == 0) {
		return types.ZeroTime, true, handleInvalidTimeError(ctx, types.ErrWrongValue.GenWithStackByArgs(types.DateTimeStr, dateStr))
	}
	return date, false, handleInvalidTimeError(ctx, err)
}

func (du *baseDateArithmetical) getDateFromInt(ctx sessionctx.Context, args []Expression, row chunk.Row, unit string) (types.Time, bool, error) {
	dateInt, isNull, err := args[0].EvalInt(ctx, row)
	if isNull || err != nil {
		return types.ZeroTime, true, err
	}

	sc := ctx.GetSessionVars().StmtCtx
	date, err := types.ParseTimeFromInt64(sc, dateInt)
	if err != nil {
		return types.ZeroTime, true, handleInvalidTimeError(ctx, err)
	}

	dateTp := mysql.TypeDate
	if date.Type() == mysql.TypeDatetime || date.Type() == mysql.TypeTimestamp || types.IsClockUnit(unit) {
		dateTp = mysql.TypeDatetime
	}
	date.SetType(dateTp)
	return date, false, nil
}

func (du *baseDateArithmetical) getDateFromDatetime(ctx sessionctx.Context, args []Expression, row chunk.Row, unit string) (types.Time, bool, error) {
	date, isNull, err := args[0].EvalTime(ctx, row)
	if isNull || err != nil {
		return types.ZeroTime, true, err
	}

	if types.IsClockUnit(unit) {
		date.SetType(mysql.TypeDatetime)
	}
	return date, false, nil
}

func (du *baseDateArithmetical) getIntervalFromString(ctx sessionctx.Context, args []Expression, row chunk.Row, unit string) (string, bool, error) {
	interval, isNull, err := args[1].EvalString(ctx, row)
	if isNull || err != nil {
		return "", true, err
	}
	// unit "DAY" and "HOUR" has to be specially handled.
	if toLower := strings.ToLower(unit); toLower == "day" || toLower == "hour" {
		if strings.ToLower(interval) == "true" {
			interval = "1"
		} else if strings.ToLower(interval) == "false" {
			interval = "0"
		} else {
			interval = du.intervalRegexp.FindString(interval)
		}
	}
	return interval, false, nil
}

func (du *baseDateArithmetical) getIntervalFromDecimal(ctx sessionctx.Context, args []Expression, row chunk.Row, unit string) (string, bool, error) {
	decimal, isNull, err := args[1].EvalDecimal(ctx, row)
	if isNull || err != nil {
		return "", true, err
	}
	interval := decimal.String()

	switch strings.ToUpper(unit) {
	case "HOUR_MINUTE", "MINUTE_SECOND", "YEAR_MONTH", "DAY_HOUR", "DAY_MINUTE",
		"DAY_SECOND", "DAY_MICROSECOND", "HOUR_MICROSECOND", "HOUR_SECOND", "MINUTE_MICROSECOND", "SECOND_MICROSECOND":
		neg := false
		if interval != "" && interval[0] == '-' {
			neg = true
			interval = interval[1:]
		}
		switch strings.ToUpper(unit) {
		case "HOUR_MINUTE", "MINUTE_SECOND":
			interval = strings.Replace(interval, ".", ":", -1)
		case "YEAR_MONTH":
			interval = strings.Replace(interval, ".", "-", -1)
		case "DAY_HOUR":
			interval = strings.Replace(interval, ".", " ", -1)
		case "DAY_MINUTE":
			interval = "0 " + strings.Replace(interval, ".", ":", -1)
		case "DAY_SECOND":
			interval = "0 00:" + strings.Replace(interval, ".", ":", -1)
		case "DAY_MICROSECOND":
			interval = "0 00:00:" + interval
		case "HOUR_MICROSECOND":
			interval = "00:00:" + interval
		case "HOUR_SECOND":
			interval = "00:" + strings.Replace(interval, ".", ":", -1)
		case "MINUTE_MICROSECOND":
			interval = "00:" + interval
		case "SECOND_MICROSECOND":
			/* keep interval as original decimal */
		}
		if neg {
			interval = "-" + interval
		}
	case "SECOND":
		// interval is already like the %f format.
	default:
		// YEAR, QUARTER, MONTH, WEEK, DAY, HOUR, MINUTE, MICROSECOND
		castExpr := WrapWithCastAsString(ctx, WrapWithCastAsInt(ctx, args[1]))
		interval, isNull, err = castExpr.EvalString(ctx, row)
		if isNull || err != nil {
			return "", true, err
		}
	}

	return interval, false, nil
}

func (du *baseDateArithmetical) getIntervalFromInt(ctx sessionctx.Context, args []Expression, row chunk.Row, unit string) (string, bool, error) {
	interval, isNull, err := args[1].EvalInt(ctx, row)
	if isNull || err != nil {
		return "", true, err
	}
	return strconv.FormatInt(interval, 10), false, nil
}

func (du *baseDateArithmetical) getIntervalFromReal(ctx sessionctx.Context, args []Expression, row chunk.Row, unit string) (string, bool, error) {
	interval, isNull, err := args[1].EvalReal(ctx, row)
	if isNull || err != nil {
		return "", true, err
	}
	return strconv.FormatFloat(interval, 'f', args[1].GetType().Decimal, 64), false, nil
}

func (du *baseDateArithmetical) add(ctx sessionctx.Context, date types.Time, interval string, unit string) (types.Time, bool, error) {
	year, month, day, nano, err := types.ParseDurationValue(unit, interval)
	if err := handleInvalidTimeError(ctx, err); err != nil {
		return types.ZeroTime, true, err
	}
	return du.addDate(ctx, date, year, month, day, nano)
}

func (du *baseDateArithmetical) addDate(ctx sessionctx.Context, date types.Time, year, month, day, nano int64) (types.Time, bool, error) {
	goTime, err := date.GoTime(time.UTC)
	if err := handleInvalidTimeError(ctx, err); err != nil {
		return types.ZeroTime, true, err
	}

	goTime = goTime.Add(time.Duration(nano))
	goTime = types.AddDate(year, month, day, goTime)

	if goTime.Nanosecond() == 0 {
		date.SetFsp(0)
	} else {
		date.SetFsp(6)
	}

	// fix https://github.com/pingcap/tidb/issues/11329
	if goTime.Year() == 0 {
		hour, minute, second := goTime.Clock()
		date.SetCoreTime(types.FromDate(0, 0, 0, hour, minute, second, goTime.Nanosecond()/1000))
		return date, false, nil
	}

	if goTime.Year() < 0 || goTime.Year() > 9999 {
		return types.ZeroTime, true, handleInvalidTimeError(ctx, types.ErrDatetimeFunctionOverflow.GenWithStackByArgs("datetime"))
	}

	date.SetCoreTime(types.FromGoTime(goTime))
	overflow, err := types.DateTimeIsOverflow(ctx.GetSessionVars().StmtCtx, date)
	if err := handleInvalidTimeError(ctx, err); err != nil {
		return types.ZeroTime, true, err
	}
	if overflow {
		return types.ZeroTime, true, handleInvalidTimeError(ctx, types.ErrDatetimeFunctionOverflow.GenWithStackByArgs("datetime"))
	}
	return date, false, nil
}

func (du *baseDateArithmetical) addDuration(ctx sessionctx.Context, d types.Duration, interval string, unit string) (types.Duration, bool, error) {
	dur, err := types.ExtractDurationValue(unit, interval)
	if err != nil {
		return types.ZeroDuration, true, handleInvalidTimeError(ctx, err)
	}
	retDur, err := d.Add(dur)
	if err != nil {
		return types.ZeroDuration, true, err
	}
	return retDur, false, nil
}

func (du *baseDateArithmetical) subDuration(ctx sessionctx.Context, d types.Duration, interval string, unit string) (types.Duration, bool, error) {
	dur, err := types.ExtractDurationValue(unit, interval)
	if err != nil {
		return types.ZeroDuration, true, handleInvalidTimeError(ctx, err)
	}
	retDur, err := d.Sub(dur)
	if err != nil {
		return types.ZeroDuration, true, err
	}
	return retDur, false, nil
}

func (du *baseDateArithmetical) sub(ctx sessionctx.Context, date types.Time, interval string, unit string) (types.Time, bool, error) {
	year, month, day, nano, err := types.ParseDurationValue(unit, interval)
	if err := handleInvalidTimeError(ctx, err); err != nil {
		return types.ZeroTime, true, err
	}
	return du.addDate(ctx, date, -year, -month, -day, -nano)
}

func (du *baseDateArithmetical) vecGetDateFromInt(b *baseBuiltinFunc, input *chunk.Chunk, unit string, result *chunk.Column) error {
	n := input.NumRows()
	buf, err := b.bufAllocator.get()
	if err != nil {
		return err
	}
	defer b.bufAllocator.put(buf)
	if err := b.args[0].VecEvalInt(b.ctx, input, buf); err != nil {
		return err
	}

	result.ResizeTime(n, false)
	result.MergeNulls(buf)
	dates := result.Times()
	i64s := buf.Int64s()
	sc := b.ctx.GetSessionVars().StmtCtx
	isClockUnit := types.IsClockUnit(unit)
	for i := 0; i < n; i++ {
		if result.IsNull(i) {
			continue
		}

		date, err := types.ParseTimeFromInt64(sc, i64s[i])
		if err != nil {
			err = handleInvalidTimeError(b.ctx, err)
			if err != nil {
				return err
			}
			result.SetNull(i, true)
			continue
		}

		dateTp := mysql.TypeDate
		if date.Type() == mysql.TypeDatetime || date.Type() == mysql.TypeTimestamp || isClockUnit {
			dateTp = mysql.TypeDatetime
		}
		date.SetType(dateTp)
		dates[i] = date
	}
	return nil
}

func (du *baseDateArithmetical) vecGetDateFromString(b *baseBuiltinFunc, input *chunk.Chunk, unit string, result *chunk.Column) error {
	n := input.NumRows()
	buf, err := b.bufAllocator.get()
	if err != nil {
		return err
	}
	defer b.bufAllocator.put(buf)
	if err := b.args[0].VecEvalString(b.ctx, input, buf); err != nil {
		return err
	}

	result.ResizeTime(n, false)
	result.MergeNulls(buf)
	dates := result.Times()
	sc := b.ctx.GetSessionVars().StmtCtx
	isClockUnit := types.IsClockUnit(unit)
	for i := 0; i < n; i++ {
		if result.IsNull(i) {
			continue
		}

		dateStr := buf.GetString(i)
		dateTp := mysql.TypeDate
		if !types.IsDateFormat(dateStr) || isClockUnit {
			dateTp = mysql.TypeDatetime
		}

		date, err := types.ParseTime(sc, dateStr, dateTp, types.MaxFsp)
		if err != nil {
			err = handleInvalidTimeError(b.ctx, err)
			if err != nil {
				return err
			}
			result.SetNull(i, true)
		} else if b.ctx.GetSessionVars().SQLMode.HasNoZeroDateMode() && (date.Year() == 0 || date.Month() == 0 || date.Day() == 0) {
			return handleInvalidTimeError(b.ctx, types.ErrWrongValue.GenWithStackByArgs(types.DateTimeStr, dateStr))
		} else {
			dates[i] = date
		}

	}
	return nil
}

func (du *baseDateArithmetical) vecGetDateFromDatetime(b *baseBuiltinFunc, input *chunk.Chunk, unit string, result *chunk.Column) error {
	n := input.NumRows()
	result.ResizeTime(n, false)
	if err := b.args[0].VecEvalTime(b.ctx, input, result); err != nil {
		return err
	}

	dates := result.Times()
	isClockUnit := types.IsClockUnit(unit)
	for i := 0; i < n; i++ {
		if result.IsNull(i) {
			continue
		}

		if isClockUnit {
			dates[i].SetType(mysql.TypeDatetime)
		}
	}
	return nil
}

func (du *baseDateArithmetical) vecGetIntervalFromString(b *baseBuiltinFunc, input *chunk.Chunk, unit string, result *chunk.Column) error {
	n := input.NumRows()
	buf, err := b.bufAllocator.get()
	if err != nil {
		return err
	}
	defer b.bufAllocator.put(buf)
	if err := b.args[1].VecEvalString(b.ctx, input, buf); err != nil {
		return err
	}

	amendInterval := func(val string) string {
		return val
	}
	if unitLower := strings.ToLower(unit); unitLower == "day" || unitLower == "hour" {
		amendInterval = func(val string) string {
			if intervalLower := strings.ToLower(val); intervalLower == "true" {
				return "1"
			} else if intervalLower == "false" {
				return "0"
			}
			return du.intervalRegexp.FindString(val)
		}
	}

	result.ReserveString(n)
	for i := 0; i < n; i++ {
		if buf.IsNull(i) {
			result.AppendNull()
			continue
		}

		result.AppendString(amendInterval(buf.GetString(i)))
	}
	return nil
}

func (du *baseDateArithmetical) vecGetIntervalFromDecimal(b *baseBuiltinFunc, input *chunk.Chunk, unit string, result *chunk.Column) error {
	n := input.NumRows()
	buf, err := b.bufAllocator.get()
	if err != nil {
		return err
	}
	defer b.bufAllocator.put(buf)
	if err := b.args[1].VecEvalDecimal(b.ctx, input, buf); err != nil {
		return err
	}

	isCompoundUnit := false
	amendInterval := func(val string, row *chunk.Row) (string, bool, error) {
		return val, false, nil
	}
	switch unitUpper := strings.ToUpper(unit); unitUpper {
	case "HOUR_MINUTE", "MINUTE_SECOND", "YEAR_MONTH", "DAY_HOUR", "DAY_MINUTE",
		"DAY_SECOND", "DAY_MICROSECOND", "HOUR_MICROSECOND", "HOUR_SECOND", "MINUTE_MICROSECOND", "SECOND_MICROSECOND":
		isCompoundUnit = true
		switch strings.ToUpper(unit) {
		case "HOUR_MINUTE", "MINUTE_SECOND":
			amendInterval = func(val string, _ *chunk.Row) (string, bool, error) {
				return strings.Replace(val, ".", ":", -1), false, nil
			}
		case "YEAR_MONTH":
			amendInterval = func(val string, _ *chunk.Row) (string, bool, error) {
				return strings.Replace(val, ".", "-", -1), false, nil
			}
		case "DAY_HOUR":
			amendInterval = func(val string, _ *chunk.Row) (string, bool, error) {
				return strings.Replace(val, ".", " ", -1), false, nil
			}
		case "DAY_MINUTE":
			amendInterval = func(val string, _ *chunk.Row) (string, bool, error) {
				return "0 " + strings.Replace(val, ".", ":", -1), false, nil
			}
		case "DAY_SECOND":
			amendInterval = func(val string, _ *chunk.Row) (string, bool, error) {
				return "0 00:" + strings.Replace(val, ".", ":", -1), false, nil
			}
		case "DAY_MICROSECOND":
			amendInterval = func(val string, _ *chunk.Row) (string, bool, error) {
				return "0 00:00:" + val, false, nil
			}
		case "HOUR_MICROSECOND":
			amendInterval = func(val string, _ *chunk.Row) (string, bool, error) {
				return "00:00:" + val, false, nil
			}
		case "HOUR_SECOND":
			amendInterval = func(val string, _ *chunk.Row) (string, bool, error) {
				return "00:" + strings.Replace(val, ".", ":", -1), false, nil
			}
		case "MINUTE_MICROSECOND":
			amendInterval = func(val string, _ *chunk.Row) (string, bool, error) {
				return "00:" + val, false, nil
			}
		case "SECOND_MICROSECOND":
			/* keep interval as original decimal */
		}
	case "SECOND":
		/* keep interval as original decimal */
	default:
		// YEAR, QUARTER, MONTH, WEEK, DAY, HOUR, MINUTE, MICROSECOND
		castExpr := WrapWithCastAsString(b.ctx, WrapWithCastAsInt(b.ctx, b.args[1]))
		amendInterval = func(_ string, row *chunk.Row) (string, bool, error) {
			interval, isNull, err := castExpr.EvalString(b.ctx, *row)
			return interval, isNull || err != nil, err
		}
	}

	result.ReserveString(n)
	decs := buf.Decimals()
	for i := 0; i < n; i++ {
		if buf.IsNull(i) {
			result.AppendNull()
			continue
		}

		interval := decs[i].String()
		row := input.GetRow(i)
		isNeg := false
		if isCompoundUnit && interval != "" && interval[0] == '-' {
			isNeg = true
			interval = interval[1:]
		}
		interval, isNull, err := amendInterval(interval, &row)
		if err != nil {
			return err
		}
		if isNull {
			result.AppendNull()
			continue
		}
		if isCompoundUnit && isNeg {
			interval = "-" + interval
		}
		result.AppendString(interval)
	}
	return nil
}

func (du *baseDateArithmetical) vecGetIntervalFromInt(b *baseBuiltinFunc, input *chunk.Chunk, unit string, result *chunk.Column) error {
	n := input.NumRows()
	buf, err := b.bufAllocator.get()
	if err != nil {
		return err
	}
	defer b.bufAllocator.put(buf)
	if err := b.args[1].VecEvalInt(b.ctx, input, buf); err != nil {
		return err
	}

	result.ReserveString(n)
	i64s := buf.Int64s()
	for i := 0; i < n; i++ {
		if buf.IsNull(i) {
			result.AppendNull()
		} else {
			result.AppendString(strconv.FormatInt(i64s[i], 10))
		}
	}
	return nil
}

func (du *baseDateArithmetical) vecGetIntervalFromReal(b *baseBuiltinFunc, input *chunk.Chunk, unit string, result *chunk.Column) error {
	n := input.NumRows()
	buf, err := b.bufAllocator.get()
	if err != nil {
		return err
	}
	defer b.bufAllocator.put(buf)
	if err := b.args[1].VecEvalReal(b.ctx, input, buf); err != nil {
		return err
	}

	result.ReserveString(n)
	f64s := buf.Float64s()
	prec := b.args[1].GetType().Decimal
	for i := 0; i < n; i++ {
		if buf.IsNull(i) {
			result.AppendNull()
		} else {
			result.AppendString(strconv.FormatFloat(f64s[i], 'f', prec, 64))
		}
	}
	return nil
}

type addDateFunctionClass struct {
	baseFunctionClass
}

func (c *addDateFunctionClass) getFunction(ctx sessionctx.Context, args []Expression) (sig builtinFunc, err error) {
	if err = c.verifyArgs(args); err != nil {
		return nil, err
	}

	dateEvalTp := args[0].GetType().EvalType()
	if dateEvalTp != types.ETString && dateEvalTp != types.ETInt && dateEvalTp != types.ETDuration {
		dateEvalTp = types.ETDatetime
	}

	intervalEvalTp := args[1].GetType().EvalType()
	if intervalEvalTp != types.ETString && intervalEvalTp != types.ETDecimal && intervalEvalTp != types.ETReal {
		intervalEvalTp = types.ETInt
	}

	argTps := []types.EvalType{dateEvalTp, intervalEvalTp, types.ETString}
	var bf baseBuiltinFunc
	if dateEvalTp == types.ETDuration {
		unit, _, err := args[2].EvalString(ctx, chunk.Row{})
		if err != nil {
			return nil, err
		}
		internalFsp := 0
		switch unit {
		// If the unit has micro second, then the fsp must be the MaxFsp.
		case "MICROSECOND", "SECOND_MICROSECOND", "MINUTE_MICROSECOND", "HOUR_MICROSECOND", "DAY_MICROSECOND":
			internalFsp = int(types.MaxFsp)
		// If the unit is second, the fsp is related with the arg[1]'s.
		case "SECOND":
			internalFsp = int(types.MaxFsp)
			if intervalEvalTp != types.ETString {
				internalFsp = mathutil.Min(args[1].GetType().Decimal, int(types.MaxFsp))
			}
			// Otherwise, the fsp should be 0.
		}
		bf, err = newBaseBuiltinFuncWithTp(ctx, c.funcName, args, types.ETDuration, argTps...)
		if err != nil {
			return nil, err
		}
		arg0Dec, err := getExpressionFsp(ctx, args[0])
		if err != nil {
			return nil, err
		}
		bf.setDecimalAndFlenForTime(mathutil.Max(arg0Dec, internalFsp))
	} else {
		bf, err = newBaseBuiltinFuncWithTp(ctx, c.funcName, args, types.ETDatetime, argTps...)
		if err != nil {
			return nil, err
		}
		if dateEvalTp == types.ETDatetime && args[0].GetType().Tp == mysql.TypeTimestamp {
			tp := types.NewFieldType(mysql.TypeDatetime)
			tp.Decimal = args[0].GetType().Decimal
			tp.Flen = mysql.MaxDatetimeWidthNoFsp
			if tp.Decimal > 0 {
				tp.Flen = tp.Flen + 1 + tp.Decimal
			}
			types.SetBinChsClnFlag(tp)
			args[0] = BuildCastFunction(ctx, args[0], tp)
		}
		bf.setDecimalAndFlenForDatetime(int(types.MaxFsp))
	}

	switch {
	case dateEvalTp == types.ETString && intervalEvalTp == types.ETString:
		sig = &builtinAddDateStringStringSig{
			baseBuiltinFunc:      bf,
			baseDateArithmetical: newDateArithmeticalUtil(),
		}
		sig.setPbCode(tipb.ScalarFuncSig_AddDateStringString)
	case dateEvalTp == types.ETString && intervalEvalTp == types.ETInt:
		sig = &builtinAddDateStringIntSig{
			baseBuiltinFunc:      bf,
			baseDateArithmetical: newDateArithmeticalUtil(),
		}
		sig.setPbCode(tipb.ScalarFuncSig_AddDateStringInt)
	case dateEvalTp == types.ETString && intervalEvalTp == types.ETReal:
		sig = &builtinAddDateStringRealSig{
			baseBuiltinFunc:      bf,
			baseDateArithmetical: newDateArithmeticalUtil(),
		}
		sig.setPbCode(tipb.ScalarFuncSig_AddDateStringReal)
	case dateEvalTp == types.ETString && intervalEvalTp == types.ETDecimal:
		sig = &builtinAddDateStringDecimalSig{
			baseBuiltinFunc:      bf,
			baseDateArithmetical: newDateArithmeticalUtil(),
		}
		sig.setPbCode(tipb.ScalarFuncSig_AddDateStringDecimal)
	case dateEvalTp == types.ETInt && intervalEvalTp == types.ETString:
		sig = &builtinAddDateIntStringSig{
			baseBuiltinFunc:      bf,
			baseDateArithmetical: newDateArithmeticalUtil(),
		}
		sig.setPbCode(tipb.ScalarFuncSig_AddDateIntString)
	case dateEvalTp == types.ETInt && intervalEvalTp == types.ETInt:
		sig = &builtinAddDateIntIntSig{
			baseBuiltinFunc:      bf,
			baseDateArithmetical: newDateArithmeticalUtil(),
		}
		sig.setPbCode(tipb.ScalarFuncSig_AddDateIntInt)
	case dateEvalTp == types.ETInt && intervalEvalTp == types.ETReal:
		sig = &builtinAddDateIntRealSig{
			baseBuiltinFunc:      bf,
			baseDateArithmetical: newDateArithmeticalUtil(),
		}
		sig.setPbCode(tipb.ScalarFuncSig_AddDateIntReal)
	case dateEvalTp == types.ETInt && intervalEvalTp == types.ETDecimal:
		sig = &builtinAddDateIntDecimalSig{
			baseBuiltinFunc:      bf,
			baseDateArithmetical: newDateArithmeticalUtil(),
		}
		sig.setPbCode(tipb.ScalarFuncSig_AddDateIntDecimal)
	case dateEvalTp == types.ETDatetime && intervalEvalTp == types.ETString:
		sig = &builtinAddDateDatetimeStringSig{
			baseBuiltinFunc:      bf,
			baseDateArithmetical: newDateArithmeticalUtil(),
		}
		sig.setPbCode(tipb.ScalarFuncSig_AddDateDatetimeString)
	case dateEvalTp == types.ETDatetime && intervalEvalTp == types.ETInt:
		sig = &builtinAddDateDatetimeIntSig{
			baseBuiltinFunc:      bf,
			baseDateArithmetical: newDateArithmeticalUtil(),
		}
		sig.setPbCode(tipb.ScalarFuncSig_AddDateDatetimeInt)
	case dateEvalTp == types.ETDatetime && intervalEvalTp == types.ETReal:
		sig = &builtinAddDateDatetimeRealSig{
			baseBuiltinFunc:      bf,
			baseDateArithmetical: newDateArithmeticalUtil(),
		}
		sig.setPbCode(tipb.ScalarFuncSig_AddDateDatetimeReal)
	case dateEvalTp == types.ETDatetime && intervalEvalTp == types.ETDecimal:
		sig = &builtinAddDateDatetimeDecimalSig{
			baseBuiltinFunc:      bf,
			baseDateArithmetical: newDateArithmeticalUtil(),
		}
		sig.setPbCode(tipb.ScalarFuncSig_AddDateDatetimeDecimal)
	case dateEvalTp == types.ETDuration && intervalEvalTp == types.ETString:
		sig = &builtinAddDateDurationStringSig{
			baseBuiltinFunc:      bf,
			baseDateArithmetical: newDateArithmeticalUtil(),
		}
		sig.setPbCode(tipb.ScalarFuncSig_AddDateDurationString)
	case dateEvalTp == types.ETDuration && intervalEvalTp == types.ETInt:
		sig = &builtinAddDateDurationIntSig{
			baseBuiltinFunc:      bf,
			baseDateArithmetical: newDateArithmeticalUtil(),
		}
		sig.setPbCode(tipb.ScalarFuncSig_AddDateDurationInt)
	case dateEvalTp == types.ETDuration && intervalEvalTp == types.ETReal:
		sig = &builtinAddDateDurationRealSig{
			baseBuiltinFunc:      bf,
			baseDateArithmetical: newDateArithmeticalUtil(),
		}
		sig.setPbCode(tipb.ScalarFuncSig_AddDateDurationReal)
	case dateEvalTp == types.ETDuration && intervalEvalTp == types.ETDecimal:
		sig = &builtinAddDateDurationDecimalSig{
			baseBuiltinFunc:      bf,
			baseDateArithmetical: newDateArithmeticalUtil(),
		}
		sig.setPbCode(tipb.ScalarFuncSig_AddDateDurationDecimal)
	}
	return sig, nil
}

type builtinAddDateStringStringSig struct {
	baseBuiltinFunc
	baseDateArithmetical
}

func (b *builtinAddDateStringStringSig) Clone() builtinFunc {
	newSig := &builtinAddDateStringStringSig{baseDateArithmetical: b.baseDateArithmetical}
	newSig.cloneFrom(&b.baseBuiltinFunc)
	return newSig
}

// evalTime evals ADDDATE(date,INTERVAL expr unit).
// See https://dev.mysql.com/doc/refman/5.7/en/date-and-time-functions.html#function_adddate
func (b *builtinAddDateStringStringSig) evalTime(row chunk.Row) (types.Time, bool, error) {
	unit, isNull, err := b.args[2].EvalString(b.ctx, row)
	if isNull || err != nil {
		return types.ZeroTime, true, err
	}

	date, isNull, err := b.getDateFromString(b.ctx, b.args, row, unit)
	if isNull || err != nil {
		return types.ZeroTime, true, err
	}

	interval, isNull, err := b.getIntervalFromString(b.ctx, b.args, row, unit)
	if isNull || err != nil {
		return types.ZeroTime, true, err
	}

	result, isNull, err := b.add(b.ctx, date, interval, unit)
	return result, isNull || err != nil, err
}

type builtinAddDateStringIntSig struct {
	baseBuiltinFunc
	baseDateArithmetical
}

func (b *builtinAddDateStringIntSig) Clone() builtinFunc {
	newSig := &builtinAddDateStringIntSig{baseDateArithmetical: b.baseDateArithmetical}
	newSig.cloneFrom(&b.baseBuiltinFunc)
	return newSig
}

// evalTime evals ADDDATE(date,INTERVAL expr unit).
// See https://dev.mysql.com/doc/refman/5.7/en/date-and-time-functions.html#function_adddate
func (b *builtinAddDateStringIntSig) evalTime(row chunk.Row) (types.Time, bool, error) {
	unit, isNull, err := b.args[2].EvalString(b.ctx, row)
	if isNull || err != nil {
		return types.ZeroTime, true, err
	}

	date, isNull, err := b.getDateFromString(b.ctx, b.args, row, unit)
	if isNull || err != nil {
		return types.ZeroTime, true, err
	}

	interval, isNull, err := b.getIntervalFromInt(b.ctx, b.args, row, unit)
	if isNull || err != nil {
		return types.ZeroTime, true, err
	}

	result, isNull, err := b.add(b.ctx, date, interval, unit)
	return result, isNull || err != nil, err
}

type builtinAddDateStringRealSig struct {
	baseBuiltinFunc
	baseDateArithmetical
}

func (b *builtinAddDateStringRealSig) Clone() builtinFunc {
	newSig := &builtinAddDateStringRealSig{baseDateArithmetical: b.baseDateArithmetical}
	newSig.cloneFrom(&b.baseBuiltinFunc)
	return newSig
}

// evalTime evals ADDDATE(date,INTERVAL expr unit).
// See https://dev.mysql.com/doc/refman/5.7/en/date-and-time-functions.html#function_adddate
func (b *builtinAddDateStringRealSig) evalTime(row chunk.Row) (types.Time, bool, error) {
	unit, isNull, err := b.args[2].EvalString(b.ctx, row)
	if isNull || err != nil {
		return types.ZeroTime, true, err
	}

	date, isNull, err := b.getDateFromString(b.ctx, b.args, row, unit)
	if isNull || err != nil {
		return types.ZeroTime, true, err
	}

	interval, isNull, err := b.getIntervalFromReal(b.ctx, b.args, row, unit)
	if isNull || err != nil {
		return types.ZeroTime, true, err
	}

	result, isNull, err := b.add(b.ctx, date, interval, unit)
	return result, isNull || err != nil, err
}

type builtinAddDateStringDecimalSig struct {
	baseBuiltinFunc
	baseDateArithmetical
}

func (b *builtinAddDateStringDecimalSig) Clone() builtinFunc {
	newSig := &builtinAddDateStringDecimalSig{baseDateArithmetical: b.baseDateArithmetical}
	newSig.cloneFrom(&b.baseBuiltinFunc)
	return newSig
}

// evalTime evals ADDDATE(date,INTERVAL expr unit).
// See https://dev.mysql.com/doc/refman/5.7/en/date-and-time-functions.html#function_adddate
func (b *builtinAddDateStringDecimalSig) evalTime(row chunk.Row) (types.Time, bool, error) {
	unit, isNull, err := b.args[2].EvalString(b.ctx, row)
	if isNull || err != nil {
		return types.ZeroTime, true, err
	}

	date, isNull, err := b.getDateFromString(b.ctx, b.args, row, unit)
	if isNull || err != nil {
		return types.ZeroTime, true, err
	}

	interval, isNull, err := b.getIntervalFromDecimal(b.ctx, b.args, row, unit)
	if isNull || err != nil {
		return types.ZeroTime, true, err
	}

	result, isNull, err := b.add(b.ctx, date, interval, unit)
	return result, isNull || err != nil, err
}

type builtinAddDateIntStringSig struct {
	baseBuiltinFunc
	baseDateArithmetical
}

func (b *builtinAddDateIntStringSig) Clone() builtinFunc {
	newSig := &builtinAddDateIntStringSig{baseDateArithmetical: b.baseDateArithmetical}
	newSig.cloneFrom(&b.baseBuiltinFunc)
	return newSig
}

// evalTime evals ADDDATE(date,INTERVAL expr unit).
// See https://dev.mysql.com/doc/refman/5.7/en/date-and-time-functions.html#function_adddate
func (b *builtinAddDateIntStringSig) evalTime(row chunk.Row) (types.Time, bool, error) {
	unit, isNull, err := b.args[2].EvalString(b.ctx, row)
	if isNull || err != nil {
		return types.ZeroTime, true, err
	}

	date, isNull, err := b.getDateFromInt(b.ctx, b.args, row, unit)
	if isNull || err != nil {
		return types.ZeroTime, true, err
	}

	interval, isNull, err := b.getIntervalFromString(b.ctx, b.args, row, unit)
	if isNull || err != nil {
		return types.ZeroTime, true, err
	}

	result, isNull, err := b.add(b.ctx, date, interval, unit)
	return result, isNull || err != nil, err
}

type builtinAddDateIntIntSig struct {
	baseBuiltinFunc
	baseDateArithmetical
}

func (b *builtinAddDateIntIntSig) Clone() builtinFunc {
	newSig := &builtinAddDateIntIntSig{baseDateArithmetical: b.baseDateArithmetical}
	newSig.cloneFrom(&b.baseBuiltinFunc)
	return newSig
}

// evalTime evals ADDDATE(date,INTERVAL expr unit).
// See https://dev.mysql.com/doc/refman/5.7/en/date-and-time-functions.html#function_adddate
func (b *builtinAddDateIntIntSig) evalTime(row chunk.Row) (types.Time, bool, error) {
	unit, isNull, err := b.args[2].EvalString(b.ctx, row)
	if isNull || err != nil {
		return types.ZeroTime, true, err
	}

	date, isNull, err := b.getDateFromInt(b.ctx, b.args, row, unit)
	if isNull || err != nil {
		return types.ZeroTime, true, err
	}

	interval, isNull, err := b.getIntervalFromInt(b.ctx, b.args, row, unit)
	if isNull || err != nil {
		return types.ZeroTime, true, err
	}

	result, isNull, err := b.add(b.ctx, date, interval, unit)
	return result, isNull || err != nil, err
}

type builtinAddDateIntRealSig struct {
	baseBuiltinFunc
	baseDateArithmetical
}

func (b *builtinAddDateIntRealSig) Clone() builtinFunc {
	newSig := &builtinAddDateIntRealSig{baseDateArithmetical: b.baseDateArithmetical}
	newSig.cloneFrom(&b.baseBuiltinFunc)
	return newSig
}

// evalTime evals ADDDATE(date,INTERVAL expr unit).
// See https://dev.mysql.com/doc/refman/5.7/en/date-and-time-functions.html#function_adddate
func (b *builtinAddDateIntRealSig) evalTime(row chunk.Row) (types.Time, bool, error) {
	unit, isNull, err := b.args[2].EvalString(b.ctx, row)
	if isNull || err != nil {
		return types.ZeroTime, true, err
	}

	date, isNull, err := b.getDateFromInt(b.ctx, b.args, row, unit)
	if isNull || err != nil {
		return types.ZeroTime, true, err
	}

	interval, isNull, err := b.getIntervalFromReal(b.ctx, b.args, row, unit)
	if isNull || err != nil {
		return types.ZeroTime, true, err
	}

	result, isNull, err := b.add(b.ctx, date, interval, unit)
	return result, isNull || err != nil, err
}

type builtinAddDateIntDecimalSig struct {
	baseBuiltinFunc
	baseDateArithmetical
}

func (b *builtinAddDateIntDecimalSig) Clone() builtinFunc {
	newSig := &builtinAddDateIntDecimalSig{baseDateArithmetical: b.baseDateArithmetical}
	newSig.cloneFrom(&b.baseBuiltinFunc)
	return newSig
}

// evalTime evals ADDDATE(date,INTERVAL expr unit).
// See https://dev.mysql.com/doc/refman/5.7/en/date-and-time-functions.html#function_adddate
func (b *builtinAddDateIntDecimalSig) evalTime(row chunk.Row) (types.Time, bool, error) {
	unit, isNull, err := b.args[2].EvalString(b.ctx, row)
	if isNull || err != nil {
		return types.ZeroTime, true, err
	}

	date, isNull, err := b.getDateFromInt(b.ctx, b.args, row, unit)
	if isNull || err != nil {
		return types.ZeroTime, true, err
	}

	interval, isNull, err := b.getIntervalFromDecimal(b.ctx, b.args, row, unit)
	if isNull || err != nil {
		return types.ZeroTime, true, err
	}

	result, isNull, err := b.add(b.ctx, date, interval, unit)
	return result, isNull || err != nil, err
}

type builtinAddDateDatetimeStringSig struct {
	baseBuiltinFunc
	baseDateArithmetical
}

func (b *builtinAddDateDatetimeStringSig) Clone() builtinFunc {
	newSig := &builtinAddDateDatetimeStringSig{baseDateArithmetical: b.baseDateArithmetical}
	newSig.cloneFrom(&b.baseBuiltinFunc)
	return newSig
}

// evalTime evals ADDDATE(date,INTERVAL expr unit).
// See https://dev.mysql.com/doc/refman/5.7/en/date-and-time-functions.html#function_adddate
func (b *builtinAddDateDatetimeStringSig) evalTime(row chunk.Row) (types.Time, bool, error) {
	unit, isNull, err := b.args[2].EvalString(b.ctx, row)
	if isNull || err != nil {
		return types.ZeroTime, true, err
	}

	date, isNull, err := b.getDateFromDatetime(b.ctx, b.args, row, unit)
	if isNull || err != nil {
		return types.ZeroTime, true, err
	}

	interval, isNull, err := b.getIntervalFromString(b.ctx, b.args, row, unit)
	if isNull || err != nil {
		return types.ZeroTime, true, err
	}

	result, isNull, err := b.add(b.ctx, date, interval, unit)
	return result, isNull || err != nil, err
}

type builtinAddDateDatetimeIntSig struct {
	baseBuiltinFunc
	baseDateArithmetical
}

func (b *builtinAddDateDatetimeIntSig) Clone() builtinFunc {
	newSig := &builtinAddDateDatetimeIntSig{baseDateArithmetical: b.baseDateArithmetical}
	newSig.cloneFrom(&b.baseBuiltinFunc)
	return newSig
}

// evalTime evals ADDDATE(date,INTERVAL expr unit).
// See https://dev.mysql.com/doc/refman/5.7/en/date-and-time-functions.html#function_adddate
func (b *builtinAddDateDatetimeIntSig) evalTime(row chunk.Row) (types.Time, bool, error) {
	unit, isNull, err := b.args[2].EvalString(b.ctx, row)
	if isNull || err != nil {
		return types.ZeroTime, true, err
	}

	date, isNull, err := b.getDateFromDatetime(b.ctx, b.args, row, unit)
	if isNull || err != nil {
		return types.ZeroTime, true, err
	}

	interval, isNull, err := b.getIntervalFromInt(b.ctx, b.args, row, unit)
	if isNull || err != nil {
		return types.ZeroTime, true, err
	}

	result, isNull, err := b.add(b.ctx, date, interval, unit)
	return result, isNull || err != nil, err
}

type builtinAddDateDatetimeRealSig struct {
	baseBuiltinFunc
	baseDateArithmetical
}

func (b *builtinAddDateDatetimeRealSig) Clone() builtinFunc {
	newSig := &builtinAddDateDatetimeRealSig{baseDateArithmetical: b.baseDateArithmetical}
	newSig.cloneFrom(&b.baseBuiltinFunc)
	return newSig
}

// evalTime evals ADDDATE(date,INTERVAL expr unit).
// See https://dev.mysql.com/doc/refman/5.7/en/date-and-time-functions.html#function_adddate
func (b *builtinAddDateDatetimeRealSig) evalTime(row chunk.Row) (types.Time, bool, error) {
	unit, isNull, err := b.args[2].EvalString(b.ctx, row)
	if isNull || err != nil {
		return types.ZeroTime, true, err
	}

	date, isNull, err := b.getDateFromDatetime(b.ctx, b.args, row, unit)
	if isNull || err != nil {
		return types.ZeroTime, true, err
	}

	interval, isNull, err := b.getIntervalFromReal(b.ctx, b.args, row, unit)
	if isNull || err != nil {
		return types.ZeroTime, true, err
	}

	result, isNull, err := b.add(b.ctx, date, interval, unit)
	return result, isNull || err != nil, err
}

type builtinAddDateDatetimeDecimalSig struct {
	baseBuiltinFunc
	baseDateArithmetical
}

func (b *builtinAddDateDatetimeDecimalSig) Clone() builtinFunc {
	newSig := &builtinAddDateDatetimeDecimalSig{baseDateArithmetical: b.baseDateArithmetical}
	newSig.cloneFrom(&b.baseBuiltinFunc)
	return newSig
}

// evalTime evals ADDDATE(date,INTERVAL expr unit).
// See https://dev.mysql.com/doc/refman/5.7/en/date-and-time-functions.html#function_adddate
func (b *builtinAddDateDatetimeDecimalSig) evalTime(row chunk.Row) (types.Time, bool, error) {
	unit, isNull, err := b.args[2].EvalString(b.ctx, row)
	if isNull || err != nil {
		return types.ZeroTime, true, err
	}

	date, isNull, err := b.getDateFromDatetime(b.ctx, b.args, row, unit)
	if isNull || err != nil {
		return types.ZeroTime, true, err
	}

	interval, isNull, err := b.getIntervalFromDecimal(b.ctx, b.args, row, unit)
	if isNull || err != nil {
		return types.ZeroTime, true, err
	}

	result, isNull, err := b.add(b.ctx, date, interval, unit)
	return result, isNull || err != nil, err
}

type builtinAddDateDurationStringSig struct {
	baseBuiltinFunc
	baseDateArithmetical
}

func (b *builtinAddDateDurationStringSig) Clone() builtinFunc {
	newSig := &builtinAddDateDurationStringSig{baseDateArithmetical: b.baseDateArithmetical}
	newSig.cloneFrom(&b.baseBuiltinFunc)
	return newSig
}

func (b *builtinAddDateDurationStringSig) evalDuration(row chunk.Row) (types.Duration, bool, error) {
	unit, isNull, err := b.args[2].EvalString(b.ctx, row)
	if isNull || err != nil {
		return types.ZeroDuration, true, err
	}

	dur, isNull, err := b.args[0].EvalDuration(b.ctx, row)
	if isNull || err != nil {
		return types.ZeroDuration, true, err
	}

	interval, isNull, err := b.getIntervalFromString(b.ctx, b.args, row, unit)
	if isNull || err != nil {
		return types.ZeroDuration, true, err
	}

	result, isNull, err := b.addDuration(b.ctx, dur, interval, unit)
	return result, isNull || err != nil, err
}

type builtinAddDateDurationIntSig struct {
	baseBuiltinFunc
	baseDateArithmetical
}

func (b *builtinAddDateDurationIntSig) Clone() builtinFunc {
	newSig := &builtinAddDateDurationIntSig{baseDateArithmetical: b.baseDateArithmetical}
	newSig.cloneFrom(&b.baseBuiltinFunc)
	return newSig
}

func (b *builtinAddDateDurationIntSig) evalDuration(row chunk.Row) (types.Duration, bool, error) {
	unit, isNull, err := b.args[2].EvalString(b.ctx, row)
	if isNull || err != nil {
		return types.ZeroDuration, true, err
	}

	dur, isNull, err := b.args[0].EvalDuration(b.ctx, row)
	if isNull || err != nil {
		return types.ZeroDuration, true, err
	}
	interval, isNull, err := b.getIntervalFromInt(b.ctx, b.args, row, unit)
	if isNull || err != nil {
		return types.ZeroDuration, true, err
	}

	result, isNull, err := b.addDuration(b.ctx, dur, interval, unit)
	return result, isNull || err != nil, err
}

type builtinAddDateDurationDecimalSig struct {
	baseBuiltinFunc
	baseDateArithmetical
}

func (b *builtinAddDateDurationDecimalSig) Clone() builtinFunc {
	newSig := &builtinAddDateDurationDecimalSig{baseDateArithmetical: b.baseDateArithmetical}
	newSig.cloneFrom(&b.baseBuiltinFunc)
	return newSig
}

func (b *builtinAddDateDurationDecimalSig) evalDuration(row chunk.Row) (types.Duration, bool, error) {
	unit, isNull, err := b.args[2].EvalString(b.ctx, row)
	if isNull || err != nil {
		return types.ZeroDuration, true, err
	}

	dur, isNull, err := b.args[0].EvalDuration(b.ctx, row)
	if isNull || err != nil {
		return types.ZeroDuration, true, err
	}
	interval, isNull, err := b.getIntervalFromDecimal(b.ctx, b.args, row, unit)
	if isNull || err != nil {
		return types.ZeroDuration, true, err
	}

	result, isNull, err := b.addDuration(b.ctx, dur, interval, unit)
	return result, isNull || err != nil, err
}

type builtinAddDateDurationRealSig struct {
	baseBuiltinFunc
	baseDateArithmetical
}

func (b *builtinAddDateDurationRealSig) Clone() builtinFunc {
	newSig := &builtinAddDateDurationRealSig{baseDateArithmetical: b.baseDateArithmetical}
	newSig.cloneFrom(&b.baseBuiltinFunc)
	return newSig
}

func (b *builtinAddDateDurationRealSig) evalDuration(row chunk.Row) (types.Duration, bool, error) {
	unit, isNull, err := b.args[2].EvalString(b.ctx, row)
	if isNull || err != nil {
		return types.ZeroDuration, true, err
	}

	dur, isNull, err := b.args[0].EvalDuration(b.ctx, row)
	if isNull || err != nil {
		return types.ZeroDuration, true, err
	}
	interval, isNull, err := b.getIntervalFromReal(b.ctx, b.args, row, unit)
	if isNull || err != nil {
		return types.ZeroDuration, true, err
	}

	result, isNull, err := b.addDuration(b.ctx, dur, interval, unit)
	return result, isNull || err != nil, err
}

type subDateFunctionClass struct {
	baseFunctionClass
}

func (c *subDateFunctionClass) getFunction(ctx sessionctx.Context, args []Expression) (sig builtinFunc, err error) {
	if err = c.verifyArgs(args); err != nil {
		return nil, err
	}

	dateEvalTp := args[0].GetType().EvalType()
	if dateEvalTp != types.ETString && dateEvalTp != types.ETInt && dateEvalTp != types.ETDuration {
		dateEvalTp = types.ETDatetime
	}

	intervalEvalTp := args[1].GetType().EvalType()
	if intervalEvalTp != types.ETString && intervalEvalTp != types.ETDecimal && intervalEvalTp != types.ETReal {
		intervalEvalTp = types.ETInt
	}

	argTps := []types.EvalType{dateEvalTp, intervalEvalTp, types.ETString}
	var bf baseBuiltinFunc
	if dateEvalTp == types.ETDuration {
		unit, _, err := args[2].EvalString(ctx, chunk.Row{})
		if err != nil {
			return nil, err
		}
		internalFsp := 0
		switch unit {
		// If the unit has micro second, then the fsp must be the MaxFsp.
		case "MICROSECOND", "SECOND_MICROSECOND", "MINUTE_MICROSECOND", "HOUR_MICROSECOND", "DAY_MICROSECOND":
			internalFsp = int(types.MaxFsp)
		// If the unit is second, the fsp is related with the arg[1]'s.
		case "SECOND":
			internalFsp = int(types.MaxFsp)
			if intervalEvalTp != types.ETString {
				internalFsp = mathutil.Min(args[1].GetType().Decimal, int(types.MaxFsp))
			}
			// Otherwise, the fsp should be 0.
		}
		arg0Dec, err := getExpressionFsp(ctx, args[0])
		if err != nil {
			return nil, err
		}
		bf, err = newBaseBuiltinFuncWithTp(ctx, c.funcName, args, types.ETDuration, argTps...)
		if err != nil {
			return nil, err
		}
		bf.setDecimalAndFlenForTime(mathutil.Max(arg0Dec, internalFsp))
	} else {
		bf, err = newBaseBuiltinFuncWithTp(ctx, c.funcName, args, types.ETDatetime, argTps...)
		if err != nil {
			return nil, err
		}
		if dateEvalTp == types.ETDatetime && args[0].GetType().Tp == mysql.TypeTimestamp {
			tp := types.NewFieldType(mysql.TypeDatetime)
			tp.Decimal = args[0].GetType().Decimal
			tp.Flen = mysql.MaxDatetimeWidthNoFsp
			if tp.Decimal > 0 {
				tp.Flen = tp.Flen + 1 + tp.Decimal
			}
			types.SetBinChsClnFlag(tp)
			args[0] = BuildCastFunction(ctx, args[0], tp)
		}
		bf.setDecimalAndFlenForDatetime(int(types.MaxFsp))
	}

	switch {
	case dateEvalTp == types.ETString && intervalEvalTp == types.ETString:
		sig = &builtinSubDateStringStringSig{
			baseBuiltinFunc:      bf,
			baseDateArithmetical: newDateArithmeticalUtil(),
		}
		sig.setPbCode(tipb.ScalarFuncSig_SubDateStringString)
	case dateEvalTp == types.ETString && intervalEvalTp == types.ETInt:
		sig = &builtinSubDateStringIntSig{
			baseBuiltinFunc:      bf,
			baseDateArithmetical: newDateArithmeticalUtil(),
		}
		sig.setPbCode(tipb.ScalarFuncSig_SubDateStringInt)
	case dateEvalTp == types.ETString && intervalEvalTp == types.ETReal:
		sig = &builtinSubDateStringRealSig{
			baseBuiltinFunc:      bf,
			baseDateArithmetical: newDateArithmeticalUtil(),
		}
		sig.setPbCode(tipb.ScalarFuncSig_SubDateStringReal)
	case dateEvalTp == types.ETString && intervalEvalTp == types.ETDecimal:
		sig = &builtinSubDateStringDecimalSig{
			baseBuiltinFunc:      bf,
			baseDateArithmetical: newDateArithmeticalUtil(),
		}
		sig.setPbCode(tipb.ScalarFuncSig_SubDateStringDecimal)
	case dateEvalTp == types.ETInt && intervalEvalTp == types.ETString:
		sig = &builtinSubDateIntStringSig{
			baseBuiltinFunc:      bf,
			baseDateArithmetical: newDateArithmeticalUtil(),
		}
		sig.setPbCode(tipb.ScalarFuncSig_SubDateIntString)
	case dateEvalTp == types.ETInt && intervalEvalTp == types.ETInt:
		sig = &builtinSubDateIntIntSig{
			baseBuiltinFunc:      bf,
			baseDateArithmetical: newDateArithmeticalUtil(),
		}
		sig.setPbCode(tipb.ScalarFuncSig_SubDateIntInt)
	case dateEvalTp == types.ETInt && intervalEvalTp == types.ETReal:
		sig = &builtinSubDateIntRealSig{
			baseBuiltinFunc:      bf,
			baseDateArithmetical: newDateArithmeticalUtil(),
		}
		sig.setPbCode(tipb.ScalarFuncSig_SubDateIntReal)
	case dateEvalTp == types.ETInt && intervalEvalTp == types.ETDecimal:
		sig = &builtinSubDateIntDecimalSig{
			baseBuiltinFunc:      bf,
			baseDateArithmetical: newDateArithmeticalUtil(),
		}
		sig.setPbCode(tipb.ScalarFuncSig_SubDateIntDecimal)
	case dateEvalTp == types.ETDatetime && intervalEvalTp == types.ETString:
		sig = &builtinSubDateDatetimeStringSig{
			baseBuiltinFunc:      bf,
			baseDateArithmetical: newDateArithmeticalUtil(),
		}
		sig.setPbCode(tipb.ScalarFuncSig_SubDateDatetimeString)
	case dateEvalTp == types.ETDatetime && intervalEvalTp == types.ETInt:
		sig = &builtinSubDateDatetimeIntSig{
			baseBuiltinFunc:      bf,
			baseDateArithmetical: newDateArithmeticalUtil(),
		}
		sig.setPbCode(tipb.ScalarFuncSig_SubDateDatetimeInt)
	case dateEvalTp == types.ETDatetime && intervalEvalTp == types.ETReal:
		sig = &builtinSubDateDatetimeRealSig{
			baseBuiltinFunc:      bf,
			baseDateArithmetical: newDateArithmeticalUtil(),
		}
		sig.setPbCode(tipb.ScalarFuncSig_SubDateDatetimeReal)
	case dateEvalTp == types.ETDatetime && intervalEvalTp == types.ETDecimal:
		sig = &builtinSubDateDatetimeDecimalSig{
			baseBuiltinFunc:      bf,
			baseDateArithmetical: newDateArithmeticalUtil(),
		}
		sig.setPbCode(tipb.ScalarFuncSig_SubDateDatetimeDecimal)
	case dateEvalTp == types.ETDuration && intervalEvalTp == types.ETString:
		sig = &builtinSubDateDurationStringSig{
			baseBuiltinFunc:      bf,
			baseDateArithmetical: newDateArithmeticalUtil(),
		}
		sig.setPbCode(tipb.ScalarFuncSig_SubDateDurationString)
	case dateEvalTp == types.ETDuration && intervalEvalTp == types.ETInt:
		sig = &builtinSubDateDurationIntSig{
			baseBuiltinFunc:      bf,
			baseDateArithmetical: newDateArithmeticalUtil(),
		}
		sig.setPbCode(tipb.ScalarFuncSig_SubDateDurationInt)
	case dateEvalTp == types.ETDuration && intervalEvalTp == types.ETReal:
		sig = &builtinSubDateDurationRealSig{
			baseBuiltinFunc:      bf,
			baseDateArithmetical: newDateArithmeticalUtil(),
		}
		sig.setPbCode(tipb.ScalarFuncSig_SubDateDurationReal)
	case dateEvalTp == types.ETDuration && intervalEvalTp == types.ETDecimal:
		sig = &builtinSubDateDurationDecimalSig{
			baseBuiltinFunc:      bf,
			baseDateArithmetical: newDateArithmeticalUtil(),
		}
		sig.setPbCode(tipb.ScalarFuncSig_SubDateDurationDecimal)
	}
	return sig, nil
}

type builtinSubDateStringStringSig struct {
	baseBuiltinFunc
	baseDateArithmetical
}

func (b *builtinSubDateStringStringSig) Clone() builtinFunc {
	newSig := &builtinSubDateStringStringSig{baseDateArithmetical: b.baseDateArithmetical}
	newSig.cloneFrom(&b.baseBuiltinFunc)
	return newSig
}

// evalTime evals SUBDATE(date,INTERVAL expr unit).
// See https://dev.mysql.com/doc/refman/5.7/en/date-and-time-functions.html#function_subdate
func (b *builtinSubDateStringStringSig) evalTime(row chunk.Row) (types.Time, bool, error) {
	unit, isNull, err := b.args[2].EvalString(b.ctx, row)
	if isNull || err != nil {
		return types.ZeroTime, true, err
	}

	date, isNull, err := b.getDateFromString(b.ctx, b.args, row, unit)
	if isNull || err != nil {
		return types.ZeroTime, true, err
	}

	interval, isNull, err := b.getIntervalFromString(b.ctx, b.args, row, unit)
	if isNull || err != nil {
		return types.ZeroTime, true, err
	}

	result, isNull, err := b.sub(b.ctx, date, interval, unit)
	return result, isNull || err != nil, err
}

type builtinSubDateStringIntSig struct {
	baseBuiltinFunc
	baseDateArithmetical
}

func (b *builtinSubDateStringIntSig) Clone() builtinFunc {
	newSig := &builtinSubDateStringIntSig{baseDateArithmetical: b.baseDateArithmetical}
	newSig.cloneFrom(&b.baseBuiltinFunc)
	return newSig
}

// evalTime evals SUBDATE(date,INTERVAL expr unit).
// See https://dev.mysql.com/doc/refman/5.7/en/date-and-time-functions.html#function_subdate
func (b *builtinSubDateStringIntSig) evalTime(row chunk.Row) (types.Time, bool, error) {
	unit, isNull, err := b.args[2].EvalString(b.ctx, row)
	if isNull || err != nil {
		return types.ZeroTime, true, err
	}

	date, isNull, err := b.getDateFromString(b.ctx, b.args, row, unit)
	if isNull || err != nil {
		return types.ZeroTime, true, err
	}

	interval, isNull, err := b.getIntervalFromInt(b.ctx, b.args, row, unit)
	if isNull || err != nil {
		return types.ZeroTime, true, err
	}

	result, isNull, err := b.sub(b.ctx, date, interval, unit)
	return result, isNull || err != nil, err
}

type builtinSubDateStringRealSig struct {
	baseBuiltinFunc
	baseDateArithmetical
}

func (b *builtinSubDateStringRealSig) Clone() builtinFunc {
	newSig := &builtinSubDateStringRealSig{baseDateArithmetical: b.baseDateArithmetical}
	newSig.cloneFrom(&b.baseBuiltinFunc)
	return newSig
}

// evalTime evals SUBDATE(date,INTERVAL expr unit).
// See https://dev.mysql.com/doc/refman/5.7/en/date-and-time-functions.html#function_subdate
func (b *builtinSubDateStringRealSig) evalTime(row chunk.Row) (types.Time, bool, error) {
	unit, isNull, err := b.args[2].EvalString(b.ctx, row)
	if isNull || err != nil {
		return types.ZeroTime, true, err
	}

	date, isNull, err := b.getDateFromString(b.ctx, b.args, row, unit)
	if isNull || err != nil {
		return types.ZeroTime, true, err
	}

	interval, isNull, err := b.getIntervalFromReal(b.ctx, b.args, row, unit)
	if isNull || err != nil {
		return types.ZeroTime, true, err
	}

	result, isNull, err := b.sub(b.ctx, date, interval, unit)
	return result, isNull || err != nil, err
}

type builtinSubDateStringDecimalSig struct {
	baseBuiltinFunc
	baseDateArithmetical
}

func (b *builtinSubDateStringDecimalSig) Clone() builtinFunc {
	newSig := &builtinSubDateStringDecimalSig{baseDateArithmetical: b.baseDateArithmetical}
	newSig.cloneFrom(&b.baseBuiltinFunc)
	return newSig
}

func (b *builtinSubDateStringDecimalSig) evalTime(row chunk.Row) (types.Time, bool, error) {
	unit, isNull, err := b.args[2].EvalString(b.ctx, row)
	if isNull || err != nil {
		return types.ZeroTime, true, err
	}

	date, isNull, err := b.getDateFromString(b.ctx, b.args, row, unit)
	if isNull || err != nil {
		return types.ZeroTime, true, err
	}

	interval, isNull, err := b.getIntervalFromDecimal(b.ctx, b.args, row, unit)
	if isNull || err != nil {
		return types.ZeroTime, true, err
	}

	result, isNull, err := b.sub(b.ctx, date, interval, unit)
	return result, isNull || err != nil, err
}

type builtinSubDateIntStringSig struct {
	baseBuiltinFunc
	baseDateArithmetical
}

func (b *builtinSubDateIntStringSig) Clone() builtinFunc {
	newSig := &builtinSubDateIntStringSig{baseDateArithmetical: b.baseDateArithmetical}
	newSig.cloneFrom(&b.baseBuiltinFunc)
	return newSig
}

// evalTime evals SUBDATE(date,INTERVAL expr unit).
// See https://dev.mysql.com/doc/refman/5.7/en/date-and-time-functions.html#function_subdate
func (b *builtinSubDateIntStringSig) evalTime(row chunk.Row) (types.Time, bool, error) {
	unit, isNull, err := b.args[2].EvalString(b.ctx, row)
	if isNull || err != nil {
		return types.ZeroTime, true, err
	}

	date, isNull, err := b.getDateFromInt(b.ctx, b.args, row, unit)
	if isNull || err != nil {
		return types.ZeroTime, true, err
	}

	interval, isNull, err := b.getIntervalFromString(b.ctx, b.args, row, unit)
	if isNull || err != nil {
		return types.ZeroTime, true, err
	}

	result, isNull, err := b.sub(b.ctx, date, interval, unit)
	return result, isNull || err != nil, err
}

type builtinSubDateIntIntSig struct {
	baseBuiltinFunc
	baseDateArithmetical
}

func (b *builtinSubDateIntIntSig) Clone() builtinFunc {
	newSig := &builtinSubDateIntIntSig{baseDateArithmetical: b.baseDateArithmetical}
	newSig.cloneFrom(&b.baseBuiltinFunc)
	return newSig
}

// evalTime evals SUBDATE(date,INTERVAL expr unit).
// See https://dev.mysql.com/doc/refman/5.7/en/date-and-time-functions.html#function_subdate
func (b *builtinSubDateIntIntSig) evalTime(row chunk.Row) (types.Time, bool, error) {
	unit, isNull, err := b.args[2].EvalString(b.ctx, row)
	if isNull || err != nil {
		return types.ZeroTime, true, err
	}

	date, isNull, err := b.getDateFromInt(b.ctx, b.args, row, unit)
	if isNull || err != nil {
		return types.ZeroTime, true, err
	}

	interval, isNull, err := b.getIntervalFromInt(b.ctx, b.args, row, unit)
	if isNull || err != nil {
		return types.ZeroTime, true, err
	}

	result, isNull, err := b.sub(b.ctx, date, interval, unit)
	return result, isNull || err != nil, err
}

type builtinSubDateIntRealSig struct {
	baseBuiltinFunc
	baseDateArithmetical
}

func (b *builtinSubDateIntRealSig) Clone() builtinFunc {
	newSig := &builtinSubDateIntRealSig{baseDateArithmetical: b.baseDateArithmetical}
	newSig.cloneFrom(&b.baseBuiltinFunc)
	return newSig
}

// evalTime evals SUBDATE(date,INTERVAL expr unit).
// See https://dev.mysql.com/doc/refman/5.7/en/date-and-time-functions.html#function_subdate
func (b *builtinSubDateIntRealSig) evalTime(row chunk.Row) (types.Time, bool, error) {
	unit, isNull, err := b.args[2].EvalString(b.ctx, row)
	if isNull || err != nil {
		return types.ZeroTime, true, err
	}

	date, isNull, err := b.getDateFromInt(b.ctx, b.args, row, unit)
	if isNull || err != nil {
		return types.ZeroTime, true, err
	}

	interval, isNull, err := b.getIntervalFromReal(b.ctx, b.args, row, unit)
	if isNull || err != nil {
		return types.ZeroTime, true, err
	}

	result, isNull, err := b.sub(b.ctx, date, interval, unit)
	return result, isNull || err != nil, err
}

type builtinSubDateDatetimeStringSig struct {
	baseBuiltinFunc
	baseDateArithmetical
}

type builtinSubDateIntDecimalSig struct {
	baseBuiltinFunc
	baseDateArithmetical
}

func (b *builtinSubDateIntDecimalSig) Clone() builtinFunc {
	newSig := &builtinSubDateIntDecimalSig{baseDateArithmetical: b.baseDateArithmetical}
	newSig.cloneFrom(&b.baseBuiltinFunc)
	return newSig
}

// evalTime evals SUBDATE(date,INTERVAL expr unit).
// See https://dev.mysql.com/doc/refman/5.7/en/date-and-time-functions.html#function_subdate
func (b *builtinSubDateIntDecimalSig) evalTime(row chunk.Row) (types.Time, bool, error) {
	unit, isNull, err := b.args[2].EvalString(b.ctx, row)
	if isNull || err != nil {
		return types.ZeroTime, true, err
	}

	date, isNull, err := b.getDateFromInt(b.ctx, b.args, row, unit)
	if isNull || err != nil {
		return types.ZeroTime, true, err
	}

	interval, isNull, err := b.getIntervalFromDecimal(b.ctx, b.args, row, unit)
	if isNull || err != nil {
		return types.ZeroTime, true, err
	}

	result, isNull, err := b.sub(b.ctx, date, interval, unit)
	return result, isNull || err != nil, err
}

func (b *builtinSubDateDatetimeStringSig) Clone() builtinFunc {
	newSig := &builtinSubDateDatetimeStringSig{baseDateArithmetical: b.baseDateArithmetical}
	newSig.cloneFrom(&b.baseBuiltinFunc)
	return newSig
}

// evalTime evals SUBDATE(date,INTERVAL expr unit).
// See https://dev.mysql.com/doc/refman/5.7/en/date-and-time-functions.html#function_subdate
func (b *builtinSubDateDatetimeStringSig) evalTime(row chunk.Row) (types.Time, bool, error) {
	unit, isNull, err := b.args[2].EvalString(b.ctx, row)
	if isNull || err != nil {
		return types.ZeroTime, true, err
	}

	date, isNull, err := b.getDateFromDatetime(b.ctx, b.args, row, unit)
	if isNull || err != nil {
		return types.ZeroTime, true, err
	}

	interval, isNull, err := b.getIntervalFromString(b.ctx, b.args, row, unit)
	if isNull || err != nil {
		return types.ZeroTime, true, err
	}

	result, isNull, err := b.sub(b.ctx, date, interval, unit)
	return result, isNull || err != nil, err
}

type builtinSubDateDatetimeIntSig struct {
	baseBuiltinFunc
	baseDateArithmetical
}

func (b *builtinSubDateDatetimeIntSig) Clone() builtinFunc {
	newSig := &builtinSubDateDatetimeIntSig{baseDateArithmetical: b.baseDateArithmetical}
	newSig.cloneFrom(&b.baseBuiltinFunc)
	return newSig
}

// evalTime evals SUBDATE(date,INTERVAL expr unit).
// See https://dev.mysql.com/doc/refman/5.7/en/date-and-time-functions.html#function_subdate
func (b *builtinSubDateDatetimeIntSig) evalTime(row chunk.Row) (types.Time, bool, error) {
	unit, isNull, err := b.args[2].EvalString(b.ctx, row)
	if isNull || err != nil {
		return types.ZeroTime, true, err
	}

	date, isNull, err := b.getDateFromDatetime(b.ctx, b.args, row, unit)
	if isNull || err != nil {
		return types.ZeroTime, true, err
	}

	interval, isNull, err := b.getIntervalFromInt(b.ctx, b.args, row, unit)
	if isNull || err != nil {
		return types.ZeroTime, true, err
	}

	result, isNull, err := b.sub(b.ctx, date, interval, unit)
	return result, isNull || err != nil, err
}

type builtinSubDateDatetimeRealSig struct {
	baseBuiltinFunc
	baseDateArithmetical
}

func (b *builtinSubDateDatetimeRealSig) Clone() builtinFunc {
	newSig := &builtinSubDateDatetimeRealSig{baseDateArithmetical: b.baseDateArithmetical}
	newSig.cloneFrom(&b.baseBuiltinFunc)
	return newSig
}

// evalTime evals SUBDATE(date,INTERVAL expr unit).
// See https://dev.mysql.com/doc/refman/5.7/en/date-and-time-functions.html#function_subdate
func (b *builtinSubDateDatetimeRealSig) evalTime(row chunk.Row) (types.Time, bool, error) {
	unit, isNull, err := b.args[2].EvalString(b.ctx, row)
	if isNull || err != nil {
		return types.ZeroTime, true, err
	}

	date, isNull, err := b.getDateFromDatetime(b.ctx, b.args, row, unit)
	if isNull || err != nil {
		return types.ZeroTime, true, err
	}

	interval, isNull, err := b.getIntervalFromReal(b.ctx, b.args, row, unit)
	if isNull || err != nil {
		return types.ZeroTime, true, err
	}

	result, isNull, err := b.sub(b.ctx, date, interval, unit)
	return result, isNull || err != nil, err
}

type builtinSubDateDatetimeDecimalSig struct {
	baseBuiltinFunc
	baseDateArithmetical
}

func (b *builtinSubDateDatetimeDecimalSig) Clone() builtinFunc {
	newSig := &builtinSubDateDatetimeDecimalSig{baseDateArithmetical: b.baseDateArithmetical}
	newSig.cloneFrom(&b.baseBuiltinFunc)
	return newSig
}

// evalTime evals SUBDATE(date,INTERVAL expr unit).
// See https://dev.mysql.com/doc/refman/5.7/en/date-and-time-functions.html#function_subdate
func (b *builtinSubDateDatetimeDecimalSig) evalTime(row chunk.Row) (types.Time, bool, error) {
	unit, isNull, err := b.args[2].EvalString(b.ctx, row)
	if isNull || err != nil {
		return types.ZeroTime, true, err
	}

	date, isNull, err := b.getDateFromDatetime(b.ctx, b.args, row, unit)
	if isNull || err != nil {
		return types.ZeroTime, true, err
	}

	interval, isNull, err := b.getIntervalFromDecimal(b.ctx, b.args, row, unit)
	if isNull || err != nil {
		return types.ZeroTime, true, err
	}

	result, isNull, err := b.sub(b.ctx, date, interval, unit)
	return result, isNull || err != nil, err
}

type builtinSubDateDurationStringSig struct {
	baseBuiltinFunc
	baseDateArithmetical
}

func (b *builtinSubDateDurationStringSig) Clone() builtinFunc {
	newSig := &builtinSubDateDurationStringSig{baseDateArithmetical: b.baseDateArithmetical}
	newSig.cloneFrom(&b.baseBuiltinFunc)
	return newSig
}

func (b *builtinSubDateDurationStringSig) evalDuration(row chunk.Row) (types.Duration, bool, error) {
	unit, isNull, err := b.args[2].EvalString(b.ctx, row)
	if isNull || err != nil {
		return types.ZeroDuration, true, err
	}

	dur, isNull, err := b.args[0].EvalDuration(b.ctx, row)
	if isNull || err != nil {
		return types.ZeroDuration, true, err
	}

	interval, isNull, err := b.getIntervalFromString(b.ctx, b.args, row, unit)
	if isNull || err != nil {
		return types.ZeroDuration, true, err
	}

	result, isNull, err := b.subDuration(b.ctx, dur, interval, unit)
	return result, isNull || err != nil, err
}

type builtinSubDateDurationIntSig struct {
	baseBuiltinFunc
	baseDateArithmetical
}

func (b *builtinSubDateDurationIntSig) Clone() builtinFunc {
	newSig := &builtinSubDateDurationIntSig{baseDateArithmetical: b.baseDateArithmetical}
	newSig.cloneFrom(&b.baseBuiltinFunc)
	return newSig
}

func (b *builtinSubDateDurationIntSig) evalDuration(row chunk.Row) (types.Duration, bool, error) {
	unit, isNull, err := b.args[2].EvalString(b.ctx, row)
	if isNull || err != nil {
		return types.ZeroDuration, true, err
	}

	dur, isNull, err := b.args[0].EvalDuration(b.ctx, row)
	if isNull || err != nil {
		return types.ZeroDuration, true, err
	}

	interval, isNull, err := b.getIntervalFromInt(b.ctx, b.args, row, unit)
	if isNull || err != nil {
		return types.ZeroDuration, true, err
	}

	result, isNull, err := b.subDuration(b.ctx, dur, interval, unit)
	return result, isNull || err != nil, err
}

type builtinSubDateDurationDecimalSig struct {
	baseBuiltinFunc
	baseDateArithmetical
}

func (b *builtinSubDateDurationDecimalSig) Clone() builtinFunc {
	newSig := &builtinSubDateDurationDecimalSig{baseDateArithmetical: b.baseDateArithmetical}
	newSig.cloneFrom(&b.baseBuiltinFunc)
	return newSig
}

func (b *builtinSubDateDurationDecimalSig) evalDuration(row chunk.Row) (types.Duration, bool, error) {
	unit, isNull, err := b.args[2].EvalString(b.ctx, row)
	if isNull || err != nil {
		return types.ZeroDuration, true, err
	}

	dur, isNull, err := b.args[0].EvalDuration(b.ctx, row)
	if isNull || err != nil {
		return types.ZeroDuration, true, err
	}

	interval, isNull, err := b.getIntervalFromDecimal(b.ctx, b.args, row, unit)
	if isNull || err != nil {
		return types.ZeroDuration, true, err
	}

	result, isNull, err := b.subDuration(b.ctx, dur, interval, unit)
	return result, isNull || err != nil, err
}

type builtinSubDateDurationRealSig struct {
	baseBuiltinFunc
	baseDateArithmetical
}

func (b *builtinSubDateDurationRealSig) Clone() builtinFunc {
	newSig := &builtinSubDateDurationRealSig{baseDateArithmetical: b.baseDateArithmetical}
	newSig.cloneFrom(&b.baseBuiltinFunc)
	return newSig
}

func (b *builtinSubDateDurationRealSig) evalDuration(row chunk.Row) (types.Duration, bool, error) {
	unit, isNull, err := b.args[2].EvalString(b.ctx, row)
	if isNull || err != nil {
		return types.ZeroDuration, true, err
	}

	dur, isNull, err := b.args[0].EvalDuration(b.ctx, row)
	if isNull || err != nil {
		return types.ZeroDuration, true, err
	}
	interval, isNull, err := b.getIntervalFromReal(b.ctx, b.args, row, unit)
	if isNull || err != nil {
		return types.ZeroDuration, true, err
	}

	result, isNull, err := b.subDuration(b.ctx, dur, interval, unit)
	return result, isNull || err != nil, err
}

type timestampDiffFunctionClass struct {
	baseFunctionClass
}

func (c *timestampDiffFunctionClass) getFunction(ctx sessionctx.Context, args []Expression) (builtinFunc, error) {
	if err := c.verifyArgs(args); err != nil {
		return nil, err
	}
	bf, err := newBaseBuiltinFuncWithTp(ctx, c.funcName, args, types.ETInt, types.ETString, types.ETDatetime, types.ETDatetime)
	if err != nil {
		return nil, err
	}
	sig := &builtinTimestampDiffSig{bf}
	sig.setPbCode(tipb.ScalarFuncSig_TimestampDiff)
	return sig, nil
}

type builtinTimestampDiffSig struct {
	baseBuiltinFunc
}

func (b *builtinTimestampDiffSig) Clone() builtinFunc {
	newSig := &builtinTimestampDiffSig{}
	newSig.cloneFrom(&b.baseBuiltinFunc)
	return newSig
}

// evalInt evals a builtinTimestampDiffSig.
// See https://dev.mysql.com/doc/refman/5.7/en/date-and-time-functions.html#function_timestampdiff
func (b *builtinTimestampDiffSig) evalInt(row chunk.Row) (int64, bool, error) {
	unit, isNull, err := b.args[0].EvalString(b.ctx, row)
	if isNull || err != nil {
		return 0, isNull, err
	}
	lhs, isNull, err := b.args[1].EvalTime(b.ctx, row)
	if isNull || err != nil {
		return 0, isNull, handleInvalidTimeError(b.ctx, err)
	}
	rhs, isNull, err := b.args[2].EvalTime(b.ctx, row)
	if isNull || err != nil {
		return 0, isNull, handleInvalidTimeError(b.ctx, err)
	}
	if invalidLHS, invalidRHS := lhs.InvalidZero(), rhs.InvalidZero(); invalidLHS || invalidRHS {
		if invalidLHS {
			err = handleInvalidTimeError(b.ctx, types.ErrWrongValue.GenWithStackByArgs(types.DateTimeStr, lhs.String()))
		}
		if invalidRHS {
			err = handleInvalidTimeError(b.ctx, types.ErrWrongValue.GenWithStackByArgs(types.DateTimeStr, rhs.String()))
		}
		return 0, true, err
	}
	return types.TimestampDiff(unit, lhs, rhs), false, nil
}

type unixTimestampFunctionClass struct {
	baseFunctionClass
}

func (c *unixTimestampFunctionClass) getFunction(ctx sessionctx.Context, args []Expression) (builtinFunc, error) {
	if err := c.verifyArgs(args); err != nil {
		return nil, err
	}
	var (
		argTps              []types.EvalType
		retTp               types.EvalType
		retFLen, retDecimal int
	)

	if len(args) == 0 {
		retTp, retDecimal = types.ETInt, 0
	} else {
		argTps = []types.EvalType{types.ETDatetime}
		argType := args[0].GetType()
		argEvaltp := argType.EvalType()
		if argEvaltp == types.ETString {
			// Treat types.ETString as unspecified decimal.
			retDecimal = types.UnspecifiedLength
			if cnst, ok := args[0].(*Constant); ok {
				tmpStr, _, err := cnst.EvalString(ctx, chunk.Row{})
				if err != nil {
					return nil, err
				}
				retDecimal = 0
				if dotIdx := strings.LastIndex(tmpStr, "."); dotIdx >= 0 {
					retDecimal = len(tmpStr) - dotIdx - 1
				}
			}
		} else {
			retDecimal = argType.Decimal
		}
		if retDecimal > 6 || retDecimal == types.UnspecifiedLength {
			retDecimal = 6
		}
		if retDecimal == 0 {
			retTp = types.ETInt
		} else {
			retTp = types.ETDecimal
		}
	}
	if retTp == types.ETInt {
		retFLen = 11
	} else if retTp == types.ETDecimal {
		retFLen = 12 + retDecimal
	} else {
		panic("Unexpected retTp")
	}

	bf, err := newBaseBuiltinFuncWithTp(ctx, c.funcName, args, retTp, argTps...)
	if err != nil {
		return nil, err
	}
	bf.tp.Flen = retFLen
	bf.tp.Decimal = retDecimal

	var sig builtinFunc
	if len(args) == 0 {
		sig = &builtinUnixTimestampCurrentSig{bf}
		sig.setPbCode(tipb.ScalarFuncSig_UnixTimestampCurrent)
	} else if retTp == types.ETInt {
		sig = &builtinUnixTimestampIntSig{bf}
		sig.setPbCode(tipb.ScalarFuncSig_UnixTimestampInt)
	} else if retTp == types.ETDecimal {
		sig = &builtinUnixTimestampDecSig{bf}
		sig.setPbCode(tipb.ScalarFuncSig_UnixTimestampDec)
	}
	return sig, nil
}

// goTimeToMysqlUnixTimestamp converts go time into MySQL's Unix timestamp.
// MySQL's Unix timestamp ranges in int32. Values out of range should be rewritten to 0.
func goTimeToMysqlUnixTimestamp(t time.Time, decimal int) (*types.MyDecimal, error) {
	nanoSeconds := t.UnixNano()
	if nanoSeconds < 0 || (nanoSeconds/1e3) >= (math.MaxInt32+1)*1e6 {
		return new(types.MyDecimal), nil
	}
	dec := new(types.MyDecimal)
	// Here we don't use float to prevent precision lose.
	dec.FromInt(nanoSeconds)
	err := dec.Shift(-9)
	if err != nil {
		return nil, err
	}

	// In MySQL's implementation, unix_timestamp() will truncate the result instead of rounding it.
	// Results below are from MySQL 5.7, which can prove it.
	//	mysql> select unix_timestamp(), unix_timestamp(now(0)), now(0), unix_timestamp(now(3)), now(3), now(6);
	//	+------------------+------------------------+---------------------+------------------------+-------------------------+----------------------------+
	//	| unix_timestamp() | unix_timestamp(now(0)) | now(0)              | unix_timestamp(now(3)) | now(3)                  | now(6)                     |
	//	+------------------+------------------------+---------------------+------------------------+-------------------------+----------------------------+
	//	|       1553503194 |             1553503194 | 2019-03-25 16:39:54 |         1553503194.992 | 2019-03-25 16:39:54.992 | 2019-03-25 16:39:54.992969 |
	//	+------------------+------------------------+---------------------+------------------------+-------------------------+----------------------------+
	err = dec.Round(dec, decimal, types.ModeTruncate)
	return dec, err
}

type builtinUnixTimestampCurrentSig struct {
	baseBuiltinFunc
}

func (b *builtinUnixTimestampCurrentSig) Clone() builtinFunc {
	newSig := &builtinUnixTimestampCurrentSig{}
	newSig.cloneFrom(&b.baseBuiltinFunc)
	return newSig
}

// evalInt evals a UNIX_TIMESTAMP().
// See https://dev.mysql.com/doc/refman/5.7/en/date-and-time-functions.html#function_unix-timestamp
func (b *builtinUnixTimestampCurrentSig) evalInt(row chunk.Row) (int64, bool, error) {
	nowTs, err := getStmtTimestamp(b.ctx)
	if err != nil {
		return 0, true, err
	}
	dec, err := goTimeToMysqlUnixTimestamp(nowTs, 1)
	if err != nil {
		return 0, true, err
	}
	intVal, err := dec.ToInt()
	if !terror.ErrorEqual(err, types.ErrTruncated) {
		terror.Log(err)
	}
	return intVal, false, nil
}

type builtinUnixTimestampIntSig struct {
	baseBuiltinFunc
}

func (b *builtinUnixTimestampIntSig) Clone() builtinFunc {
	newSig := &builtinUnixTimestampIntSig{}
	newSig.cloneFrom(&b.baseBuiltinFunc)
	return newSig
}

// evalInt evals a UNIX_TIMESTAMP(time).
// See https://dev.mysql.com/doc/refman/5.7/en/date-and-time-functions.html#function_unix-timestamp
func (b *builtinUnixTimestampIntSig) evalInt(row chunk.Row) (int64, bool, error) {
	return b.evalIntWithCtx(b.ctx, row)
}

func (b *builtinUnixTimestampIntSig) evalIntWithCtx(ctx sessionctx.Context, row chunk.Row) (int64, bool, error) {
	val, isNull, err := b.args[0].EvalTime(ctx, row)
	if err != nil && terror.ErrorEqual(types.ErrWrongValue.GenWithStackByArgs(types.TimeStr, val), err) {
		// Return 0 for invalid date time.
		return 0, false, nil
	}
	if isNull {
		return 0, true, nil
	}

	tz := ctx.GetSessionVars().Location()
	t, err := val.GoTime(tz)
	if err != nil {
		return 0, false, nil
	}
	dec, err := goTimeToMysqlUnixTimestamp(t, 1)
	if err != nil {
		return 0, true, err
	}
	intVal, err := dec.ToInt()
	if !terror.ErrorEqual(err, types.ErrTruncated) {
		terror.Log(err)
	}
	return intVal, false, nil
}

type builtinUnixTimestampDecSig struct {
	baseBuiltinFunc
}

func (b *builtinUnixTimestampDecSig) Clone() builtinFunc {
	newSig := &builtinUnixTimestampDecSig{}
	newSig.cloneFrom(&b.baseBuiltinFunc)
	return newSig
}

// evalDecimal evals a UNIX_TIMESTAMP(time).
// See https://dev.mysql.com/doc/refman/5.7/en/date-and-time-functions.html#function_unix-timestamp
func (b *builtinUnixTimestampDecSig) evalDecimal(row chunk.Row) (*types.MyDecimal, bool, error) {
	val, isNull, err := b.args[0].EvalTime(b.ctx, row)
	if isNull || err != nil {
		// Return 0 for invalid date time.
		return new(types.MyDecimal), isNull, nil
	}
	t, err := val.GoTime(getTimeZone(b.ctx))
	if err != nil {
		return new(types.MyDecimal), false, nil
	}
	result, err := goTimeToMysqlUnixTimestamp(t, b.tp.Decimal)
	return result, err != nil, err
}

type timestampFunctionClass struct {
	baseFunctionClass
}

func (c *timestampFunctionClass) getFunction(ctx sessionctx.Context, args []Expression) (builtinFunc, error) {
	if err := c.verifyArgs(args); err != nil {
		return nil, err
	}
	evalTps, argLen := []types.EvalType{types.ETString}, len(args)
	if argLen == 2 {
		evalTps = append(evalTps, types.ETString)
	}
	fsp, err := getExpressionFsp(ctx, args[0])
	if err != nil {
		return nil, err
	}
	if argLen == 2 {
		fsp2, err := getExpressionFsp(ctx, args[1])
		if err != nil {
			return nil, err
		}
		if fsp2 > fsp {
			fsp = fsp2
		}
	}
	isFloat := false
	switch args[0].GetType().Tp {
	case mysql.TypeFloat, mysql.TypeDouble, mysql.TypeNewDecimal, mysql.TypeLonglong:
		isFloat = true
	}
	bf, err := newBaseBuiltinFuncWithTp(ctx, c.funcName, args, types.ETDatetime, evalTps...)
	if err != nil {
		return nil, err
	}
	bf.setDecimalAndFlenForDatetime(fsp)
	var sig builtinFunc
	if argLen == 2 {
		sig = &builtinTimestamp2ArgsSig{bf, isFloat}
		sig.setPbCode(tipb.ScalarFuncSig_Timestamp2Args)
	} else {
		sig = &builtinTimestamp1ArgSig{bf, isFloat}
		sig.setPbCode(tipb.ScalarFuncSig_Timestamp1Arg)
	}
	return sig, nil
}

type builtinTimestamp1ArgSig struct {
	baseBuiltinFunc

	isFloat bool
}

func (b *builtinTimestamp1ArgSig) Clone() builtinFunc {
	newSig := &builtinTimestamp1ArgSig{isFloat: b.isFloat}
	newSig.cloneFrom(&b.baseBuiltinFunc)
	return newSig
}

// evalTime evals a builtinTimestamp1ArgSig.
// See https://dev.mysql.com/doc/refman/5.5/en/date-and-time-functions.html#function_timestamp
func (b *builtinTimestamp1ArgSig) evalTime(row chunk.Row) (types.Time, bool, error) {
	s, isNull, err := b.args[0].EvalString(b.ctx, row)
	if isNull || err != nil {
		return types.ZeroTime, isNull, err
	}
	var tm types.Time
	sc := b.ctx.GetSessionVars().StmtCtx
	if b.isFloat {
		tm, err = types.ParseTimeFromFloatString(sc, s, mysql.TypeDatetime, types.GetFsp(s))
	} else {
		tm, err = types.ParseTime(sc, s, mysql.TypeDatetime, types.GetFsp(s))
	}
	if err != nil {
		return types.ZeroTime, true, handleInvalidTimeError(b.ctx, err)
	}
	return tm, false, nil
}

type builtinTimestamp2ArgsSig struct {
	baseBuiltinFunc

	isFloat bool
}

func (b *builtinTimestamp2ArgsSig) Clone() builtinFunc {
	newSig := &builtinTimestamp2ArgsSig{isFloat: b.isFloat}
	newSig.cloneFrom(&b.baseBuiltinFunc)
	return newSig
}

// evalTime evals a builtinTimestamp2ArgsSig.
// See https://dev.mysql.com/doc/refman/5.5/en/date-and-time-functions.html#function_timestamp
func (b *builtinTimestamp2ArgsSig) evalTime(row chunk.Row) (types.Time, bool, error) {
	arg0, isNull, err := b.args[0].EvalString(b.ctx, row)
	if isNull || err != nil {
		return types.ZeroTime, isNull, err
	}
	var tm types.Time
	sc := b.ctx.GetSessionVars().StmtCtx
	if b.isFloat {
		tm, err = types.ParseTimeFromFloatString(sc, arg0, mysql.TypeDatetime, types.GetFsp(arg0))
	} else {
		tm, err = types.ParseTime(sc, arg0, mysql.TypeDatetime, types.GetFsp(arg0))
	}
	if err != nil {
		return types.ZeroTime, true, handleInvalidTimeError(b.ctx, err)
	}
	if tm.Year() == 0 {
		// MySQL won't evaluate add for date with zero year.
		// See https://github.com/mysql/mysql-server/blob/5.7/sql/item_timefunc.cc#L2805
		return types.ZeroTime, true, nil
	}
	arg1, isNull, err := b.args[1].EvalString(b.ctx, row)
	if isNull || err != nil {
		return types.ZeroTime, isNull, err
	}
	if !isDuration(arg1) {
		return types.ZeroTime, true, nil
	}
	duration, err := types.ParseDuration(sc, arg1, types.GetFsp(arg1))
	if err != nil {
		return types.ZeroTime, true, handleInvalidTimeError(b.ctx, err)
	}
	tmp, err := tm.Add(sc, duration)
	if err != nil {
		return types.ZeroTime, true, err
	}
	return tmp, false, nil
}

type timestampLiteralFunctionClass struct {
	baseFunctionClass
}

func (c *timestampLiteralFunctionClass) getFunction(ctx sessionctx.Context, args []Expression) (builtinFunc, error) {
	if err := c.verifyArgs(args); err != nil {
		return nil, err
	}
	con, ok := args[0].(*Constant)
	if !ok {
		panic("Unexpected parameter for timestamp literal")
	}
	dt, err := con.Eval(chunk.Row{})
	if err != nil {
		return nil, err
	}
	str, err := dt.ToString()
	if err != nil {
		return nil, err
	}
	if !timestampPattern.MatchString(str) {
		return nil, types.ErrWrongValue.GenWithStackByArgs(types.DateTimeStr, str)
	}
	tm, err := types.ParseTime(ctx.GetSessionVars().StmtCtx, str, mysql.TypeDatetime, types.GetFsp(str))
	if err != nil {
		return nil, err
	}
	bf, err := newBaseBuiltinFuncWithTp(ctx, c.funcName, []Expression{}, types.ETDatetime)
	if err != nil {
		return nil, err
	}
	bf.setDecimalAndFlenForDatetime(int(tm.Fsp()))
	sig := &builtinTimestampLiteralSig{bf, tm}
	return sig, nil
}

type builtinTimestampLiteralSig struct {
	baseBuiltinFunc
	tm types.Time
}

func (b *builtinTimestampLiteralSig) Clone() builtinFunc {
	newSig := &builtinTimestampLiteralSig{tm: b.tm}
	newSig.cloneFrom(&b.baseBuiltinFunc)
	return newSig
}

// evalTime evals TIMESTAMP 'stringLit'.
// See https://dev.mysql.com/doc/refman/5.7/en/date-and-time-literals.html
func (b *builtinTimestampLiteralSig) evalTime(row chunk.Row) (types.Time, bool, error) {
	return b.tm, false, nil
}

// getFsp4TimeAddSub is used to in function 'ADDTIME' and 'SUBTIME' to evaluate `fsp` for the
// second parameter. It's used only if the second parameter is of string type. It's different
// from getFsp in that the result of getFsp4TimeAddSub is either 6 or 0.
func getFsp4TimeAddSub(s string) int8 {
	if len(s)-strings.Index(s, ".")-1 == len(s) {
		return types.MinFsp
	}
	for _, c := range s[strings.Index(s, ".")+1:] {
		if c != '0' {
			return types.MaxFsp
		}
	}
	return types.MinFsp
}

// getBf4TimeAddSub parses input types, generates baseBuiltinFunc and set related attributes for
// builtin function 'ADDTIME' and 'SUBTIME'
func getBf4TimeAddSub(ctx sessionctx.Context, funcName string, args []Expression) (tp1, tp2 *types.FieldType, bf baseBuiltinFunc, err error) {
	tp1, tp2 = args[0].GetType(), args[1].GetType()
	var argTp1, argTp2, retTp types.EvalType
	switch tp1.Tp {
	case mysql.TypeDatetime, mysql.TypeTimestamp:
		argTp1, retTp = types.ETDatetime, types.ETDatetime
	case mysql.TypeDuration:
		argTp1, retTp = types.ETDuration, types.ETDuration
	case mysql.TypeDate:
		argTp1, retTp = types.ETDuration, types.ETString
	default:
		argTp1, retTp = types.ETString, types.ETString
	}
	switch tp2.Tp {
	case mysql.TypeDatetime, mysql.TypeDuration:
		argTp2 = types.ETDuration
	default:
		argTp2 = types.ETString
	}
	arg0Dec, err := getExpressionFsp(ctx, args[0])
	if err != nil {
		return
	}
	arg1Dec, err := getExpressionFsp(ctx, args[1])
	if err != nil {
		return
	}

	bf, err = newBaseBuiltinFuncWithTp(ctx, funcName, args, retTp, argTp1, argTp2)
	if err != nil {
		return
	}
	bf.tp.Decimal = mathutil.Min(mathutil.Max(arg0Dec, arg1Dec), int(types.MaxFsp))
	if retTp == types.ETString {
		bf.tp.Tp, bf.tp.Flen, bf.tp.Decimal = mysql.TypeString, mysql.MaxDatetimeWidthWithFsp, types.UnspecifiedLength
	}
	return
}

func getTimeZone(ctx sessionctx.Context) *time.Location {
	ret := ctx.GetSessionVars().Location()
	if ret == nil {
		ret = time.Local
	}
	return ret
}

// isDuration returns a boolean indicating whether the str matches the format of duration.
// See https://dev.mysql.com/doc/refman/5.7/en/time.html
func isDuration(str string) bool {
	return durationPattern.MatchString(str)
}

// strDatetimeAddDuration adds duration to datetime string, returns a string value.
func strDatetimeAddDuration(sc *stmtctx.StatementContext, d string, arg1 types.Duration) (result string, isNull bool, err error) {
	arg0, err := types.ParseTime(sc, d, mysql.TypeDatetime, types.MaxFsp)
	if err != nil {
		// Return a warning regardless of the sql_mode, this is compatible with MySQL.
		sc.AppendWarning(err)
		return "", true, nil
	}
	ret, err := arg0.Add(sc, arg1)
	if err != nil {
		return "", false, err
	}
	fsp := types.MaxFsp
	if ret.Microsecond() == 0 {
		fsp = types.MinFsp
	}
	ret.SetFsp(fsp)
	return ret.String(), false, nil
}

// strDurationAddDuration adds duration to duration string, returns a string value.
func strDurationAddDuration(sc *stmtctx.StatementContext, d string, arg1 types.Duration) (string, error) {
	arg0, err := types.ParseDuration(sc, d, types.MaxFsp)
	if err != nil {
		return "", err
	}
	tmpDuration, err := arg0.Add(arg1)
	if err != nil {
		return "", err
	}
	tmpDuration.Fsp = types.MaxFsp
	if tmpDuration.MicroSecond() == 0 {
		tmpDuration.Fsp = types.MinFsp
	}
	return tmpDuration.String(), nil
}

// strDatetimeSubDuration subtracts duration from datetime string, returns a string value.
func strDatetimeSubDuration(sc *stmtctx.StatementContext, d string, arg1 types.Duration) (result string, isNull bool, err error) {
	arg0, err := types.ParseTime(sc, d, mysql.TypeDatetime, types.MaxFsp)
	if err != nil {
		// Return a warning regardless of the sql_mode, this is compatible with MySQL.
		sc.AppendWarning(err)
		return "", true, nil
	}
	arg1time, err := arg1.ConvertToTime(sc, uint8(types.GetFsp(arg1.String())))
	if err != nil {
		return "", false, err
	}
	tmpDuration := arg0.Sub(sc, &arg1time)
	fsp := types.MaxFsp
	if tmpDuration.MicroSecond() == 0 {
		fsp = types.MinFsp
	}
	resultDuration, err := tmpDuration.ConvertToTime(sc, mysql.TypeDatetime)
	if err != nil {
		return "", false, err
	}
	resultDuration.SetFsp(fsp)
	return resultDuration.String(), false, nil
}

// strDurationSubDuration subtracts duration from duration string, returns a string value.
func strDurationSubDuration(sc *stmtctx.StatementContext, d string, arg1 types.Duration) (string, error) {
	arg0, err := types.ParseDuration(sc, d, types.MaxFsp)
	if err != nil {
		return "", err
	}
	tmpDuration, err := arg0.Sub(arg1)
	if err != nil {
		return "", err
	}
	tmpDuration.Fsp = types.MaxFsp
	if tmpDuration.MicroSecond() == 0 {
		tmpDuration.Fsp = types.MinFsp
	}
	return tmpDuration.String(), nil
}

type addTimeFunctionClass struct {
	baseFunctionClass
}

func (c *addTimeFunctionClass) getFunction(ctx sessionctx.Context, args []Expression) (sig builtinFunc, err error) {
	if err = c.verifyArgs(args); err != nil {
		return nil, err
	}
	tp1, tp2, bf, err := getBf4TimeAddSub(ctx, c.funcName, args)
	if err != nil {
		return nil, err
	}
	switch tp1.Tp {
	case mysql.TypeDatetime, mysql.TypeTimestamp:
		switch tp2.Tp {
		case mysql.TypeDuration:
			sig = &builtinAddDatetimeAndDurationSig{bf}
			sig.setPbCode(tipb.ScalarFuncSig_AddDatetimeAndDuration)
		case mysql.TypeDatetime, mysql.TypeTimestamp:
			sig = &builtinAddTimeDateTimeNullSig{bf}
			sig.setPbCode(tipb.ScalarFuncSig_AddTimeDateTimeNull)
		default:
			sig = &builtinAddDatetimeAndStringSig{bf}
			sig.setPbCode(tipb.ScalarFuncSig_AddDatetimeAndString)
		}
	case mysql.TypeDate:
		bf.tp.Charset, bf.tp.Collate = ctx.GetSessionVars().GetCharsetInfo()
		switch tp2.Tp {
		case mysql.TypeDuration:
			sig = &builtinAddDateAndDurationSig{bf}
			sig.setPbCode(tipb.ScalarFuncSig_AddDateAndDuration)
		case mysql.TypeDatetime, mysql.TypeTimestamp:
			sig = &builtinAddTimeStringNullSig{bf}
			sig.setPbCode(tipb.ScalarFuncSig_AddTimeStringNull)
		default:
			sig = &builtinAddDateAndStringSig{bf}
			sig.setPbCode(tipb.ScalarFuncSig_AddDateAndString)
		}
	case mysql.TypeDuration:
		switch tp2.Tp {
		case mysql.TypeDuration:
			sig = &builtinAddDurationAndDurationSig{bf}
			sig.setPbCode(tipb.ScalarFuncSig_AddDurationAndDuration)
		case mysql.TypeDatetime, mysql.TypeTimestamp:
			sig = &builtinAddTimeDurationNullSig{bf}
			sig.setPbCode(tipb.ScalarFuncSig_AddTimeDurationNull)
		default:
			sig = &builtinAddDurationAndStringSig{bf}
			sig.setPbCode(tipb.ScalarFuncSig_AddDurationAndString)
		}
	default:
		switch tp2.Tp {
		case mysql.TypeDuration:
			sig = &builtinAddStringAndDurationSig{bf}
			sig.setPbCode(tipb.ScalarFuncSig_AddStringAndDuration)
		case mysql.TypeDatetime, mysql.TypeTimestamp:
			sig = &builtinAddTimeStringNullSig{bf}
			sig.setPbCode(tipb.ScalarFuncSig_AddTimeStringNull)
		default:
			sig = &builtinAddStringAndStringSig{bf}
			sig.setPbCode(tipb.ScalarFuncSig_AddStringAndString)
		}
	}
	return sig, nil
}

type builtinAddTimeDateTimeNullSig struct {
	baseBuiltinFunc
}

func (b *builtinAddTimeDateTimeNullSig) Clone() builtinFunc {
	newSig := &builtinAddTimeDateTimeNullSig{}
	newSig.cloneFrom(&b.baseBuiltinFunc)
	return newSig
}

// evalTime evals a builtinAddTimeDateTimeNullSig.
// See https://dev.mysql.com/doc/refman/5.7/en/date-and-time-functions.html#function_addtime
func (b *builtinAddTimeDateTimeNullSig) evalTime(row chunk.Row) (types.Time, bool, error) {
	return types.ZeroDatetime, true, nil
}

type builtinAddDatetimeAndDurationSig struct {
	baseBuiltinFunc
}

func (b *builtinAddDatetimeAndDurationSig) Clone() builtinFunc {
	newSig := &builtinAddDatetimeAndDurationSig{}
	newSig.cloneFrom(&b.baseBuiltinFunc)
	return newSig
}

// evalTime evals a builtinAddDatetimeAndDurationSig.
// See https://dev.mysql.com/doc/refman/5.7/en/date-and-time-functions.html#function_addtime
func (b *builtinAddDatetimeAndDurationSig) evalTime(row chunk.Row) (types.Time, bool, error) {
	arg0, isNull, err := b.args[0].EvalTime(b.ctx, row)
	if isNull || err != nil {
		return types.ZeroDatetime, isNull, err
	}
	arg1, isNull, err := b.args[1].EvalDuration(b.ctx, row)
	if isNull || err != nil {
		return types.ZeroDatetime, isNull, err
	}
	result, err := arg0.Add(b.ctx.GetSessionVars().StmtCtx, arg1)
	return result, err != nil, err
}

type builtinAddDatetimeAndStringSig struct {
	baseBuiltinFunc
}

func (b *builtinAddDatetimeAndStringSig) Clone() builtinFunc {
	newSig := &builtinAddDatetimeAndStringSig{}
	newSig.cloneFrom(&b.baseBuiltinFunc)
	return newSig
}

// evalTime evals a builtinAddDatetimeAndStringSig.
// See https://dev.mysql.com/doc/refman/5.7/en/date-and-time-functions.html#function_addtime
func (b *builtinAddDatetimeAndStringSig) evalTime(row chunk.Row) (types.Time, bool, error) {
	arg0, isNull, err := b.args[0].EvalTime(b.ctx, row)
	if isNull || err != nil {
		return types.ZeroDatetime, isNull, err
	}
	s, isNull, err := b.args[1].EvalString(b.ctx, row)
	if isNull || err != nil {
		return types.ZeroDatetime, isNull, err
	}
	if !isDuration(s) {
		return types.ZeroDatetime, true, nil
	}
	sc := b.ctx.GetSessionVars().StmtCtx
	arg1, err := types.ParseDuration(sc, s, types.GetFsp(s))
	if err != nil {
		if terror.ErrorEqual(err, types.ErrTruncatedWrongVal) {
			sc.AppendWarning(err)
			return types.ZeroDatetime, true, nil
		}
		return types.ZeroDatetime, true, err
	}
	result, err := arg0.Add(sc, arg1)
	return result, err != nil, err
}

type builtinAddTimeDurationNullSig struct {
	baseBuiltinFunc
}

func (b *builtinAddTimeDurationNullSig) Clone() builtinFunc {
	newSig := &builtinAddTimeDurationNullSig{}
	newSig.cloneFrom(&b.baseBuiltinFunc)
	return newSig
}

// evalDuration evals a builtinAddTimeDurationNullSig.
// See https://dev.mysql.com/doc/refman/5.7/en/date-and-time-functions.html#function_addtime
func (b *builtinAddTimeDurationNullSig) evalDuration(row chunk.Row) (types.Duration, bool, error) {
	return types.ZeroDuration, true, nil
}

type builtinAddDurationAndDurationSig struct {
	baseBuiltinFunc
}

func (b *builtinAddDurationAndDurationSig) Clone() builtinFunc {
	newSig := &builtinAddDurationAndDurationSig{}
	newSig.cloneFrom(&b.baseBuiltinFunc)
	return newSig
}

// evalDuration evals a builtinAddDurationAndDurationSig.
// See https://dev.mysql.com/doc/refman/5.7/en/date-and-time-functions.html#function_addtime
func (b *builtinAddDurationAndDurationSig) evalDuration(row chunk.Row) (types.Duration, bool, error) {
	arg0, isNull, err := b.args[0].EvalDuration(b.ctx, row)
	if isNull || err != nil {
		return types.ZeroDuration, isNull, err
	}
	arg1, isNull, err := b.args[1].EvalDuration(b.ctx, row)
	if isNull || err != nil {
		return types.ZeroDuration, isNull, err
	}
	result, err := arg0.Add(arg1)
	if err != nil {
		return types.ZeroDuration, true, err
	}
	return result, false, nil
}

type builtinAddDurationAndStringSig struct {
	baseBuiltinFunc
}

func (b *builtinAddDurationAndStringSig) Clone() builtinFunc {
	newSig := &builtinAddDurationAndStringSig{}
	newSig.cloneFrom(&b.baseBuiltinFunc)
	return newSig
}

// evalDuration evals a builtinAddDurationAndStringSig.
// See https://dev.mysql.com/doc/refman/5.7/en/date-and-time-functions.html#function_addtime
func (b *builtinAddDurationAndStringSig) evalDuration(row chunk.Row) (types.Duration, bool, error) {
	arg0, isNull, err := b.args[0].EvalDuration(b.ctx, row)
	if isNull || err != nil {
		return types.ZeroDuration, isNull, err
	}
	s, isNull, err := b.args[1].EvalString(b.ctx, row)
	if isNull || err != nil {
		return types.ZeroDuration, isNull, err
	}
	if !isDuration(s) {
		return types.ZeroDuration, true, nil
	}
	sc := b.ctx.GetSessionVars().StmtCtx
	arg1, err := types.ParseDuration(sc, s, types.GetFsp(s))
	if err != nil {
		if terror.ErrorEqual(err, types.ErrTruncatedWrongVal) {
			sc.AppendWarning(err)
			return types.ZeroDuration, true, nil
		}
		return types.ZeroDuration, true, err
	}
	result, err := arg0.Add(arg1)
	if err != nil {
		return types.ZeroDuration, true, err
	}
	return result, false, nil
}

type builtinAddTimeStringNullSig struct {
	baseBuiltinFunc
}

func (b *builtinAddTimeStringNullSig) Clone() builtinFunc {
	newSig := &builtinAddTimeStringNullSig{}
	newSig.cloneFrom(&b.baseBuiltinFunc)
	return newSig
}

// evalString evals a builtinAddDurationAndDurationSig.
// See https://dev.mysql.com/doc/refman/5.7/en/date-and-time-functions.html#function_addtime
func (b *builtinAddTimeStringNullSig) evalString(row chunk.Row) (string, bool, error) {
	return "", true, nil
}

type builtinAddStringAndDurationSig struct {
	baseBuiltinFunc
}

func (b *builtinAddStringAndDurationSig) Clone() builtinFunc {
	newSig := &builtinAddStringAndDurationSig{}
	newSig.cloneFrom(&b.baseBuiltinFunc)
	return newSig
}

// evalString evals a builtinAddStringAndDurationSig.
// See https://dev.mysql.com/doc/refman/5.7/en/date-and-time-functions.html#function_addtime
func (b *builtinAddStringAndDurationSig) evalString(row chunk.Row) (result string, isNull bool, err error) {
	var (
		arg0 string
		arg1 types.Duration
	)
	arg0, isNull, err = b.args[0].EvalString(b.ctx, row)
	if isNull || err != nil {
		return "", isNull, err
	}
	arg1, isNull, err = b.args[1].EvalDuration(b.ctx, row)
	if isNull || err != nil {
		return "", isNull, err
	}
	sc := b.ctx.GetSessionVars().StmtCtx
	if isDuration(arg0) {
		result, err = strDurationAddDuration(sc, arg0, arg1)
		if err != nil {
			if terror.ErrorEqual(err, types.ErrTruncatedWrongVal) {
				sc.AppendWarning(err)
				return "", true, nil
			}
			return "", true, err
		}
		return result, false, nil
	}
	result, isNull, err = strDatetimeAddDuration(sc, arg0, arg1)
	return result, isNull, err
}

type builtinAddStringAndStringSig struct {
	baseBuiltinFunc
}

func (b *builtinAddStringAndStringSig) Clone() builtinFunc {
	newSig := &builtinAddStringAndStringSig{}
	newSig.cloneFrom(&b.baseBuiltinFunc)
	return newSig
}

// evalString evals a builtinAddStringAndStringSig.
// See https://dev.mysql.com/doc/refman/5.7/en/date-and-time-functions.html#function_addtime
func (b *builtinAddStringAndStringSig) evalString(row chunk.Row) (result string, isNull bool, err error) {
	var (
		arg0, arg1Str string
		arg1          types.Duration
	)
	arg0, isNull, err = b.args[0].EvalString(b.ctx, row)
	if isNull || err != nil {
		return "", isNull, err
	}
	arg1Type := b.args[1].GetType()
	if mysql.HasBinaryFlag(arg1Type.Flag) {
		return "", true, nil
	}
	arg1Str, isNull, err = b.args[1].EvalString(b.ctx, row)
	if isNull || err != nil {
		return "", isNull, err
	}
	sc := b.ctx.GetSessionVars().StmtCtx
	arg1, err = types.ParseDuration(sc, arg1Str, getFsp4TimeAddSub(arg1Str))
	if err != nil {
		if terror.ErrorEqual(err, types.ErrTruncatedWrongVal) {
			sc.AppendWarning(err)
			return "", true, nil
		}
		return "", true, err
	}
	if isDuration(arg0) {
		result, err = strDurationAddDuration(sc, arg0, arg1)
		if err != nil {
			if terror.ErrorEqual(err, types.ErrTruncatedWrongVal) {
				sc.AppendWarning(err)
				return "", true, nil
			}
			return "", true, err
		}
		return result, false, nil
	}
	result, isNull, err = strDatetimeAddDuration(sc, arg0, arg1)
	return result, isNull, err
}

type builtinAddDateAndDurationSig struct {
	baseBuiltinFunc
}

func (b *builtinAddDateAndDurationSig) Clone() builtinFunc {
	newSig := &builtinAddDateAndDurationSig{}
	newSig.cloneFrom(&b.baseBuiltinFunc)
	return newSig
}

// evalString evals a builtinAddDurationAndDurationSig.
// See https://dev.mysql.com/doc/refman/5.7/en/date-and-time-functions.html#function_addtime
func (b *builtinAddDateAndDurationSig) evalString(row chunk.Row) (string, bool, error) {
	arg0, isNull, err := b.args[0].EvalDuration(b.ctx, row)
	if isNull || err != nil {
		return "", isNull, err
	}
	arg1, isNull, err := b.args[1].EvalDuration(b.ctx, row)
	if isNull || err != nil {
		return "", isNull, err
	}
	result, err := arg0.Add(arg1)
	return result.String(), err != nil, err
}

type builtinAddDateAndStringSig struct {
	baseBuiltinFunc
}

func (b *builtinAddDateAndStringSig) Clone() builtinFunc {
	newSig := &builtinAddDateAndStringSig{}
	newSig.cloneFrom(&b.baseBuiltinFunc)
	return newSig
}

// evalString evals a builtinAddDateAndStringSig.
// See https://dev.mysql.com/doc/refman/5.7/en/date-and-time-functions.html#function_addtime
func (b *builtinAddDateAndStringSig) evalString(row chunk.Row) (string, bool, error) {
	arg0, isNull, err := b.args[0].EvalDuration(b.ctx, row)
	if isNull || err != nil {
		return "", isNull, err
	}
	s, isNull, err := b.args[1].EvalString(b.ctx, row)
	if isNull || err != nil {
		return "", isNull, err
	}
	if !isDuration(s) {
		return "", true, nil
	}
	sc := b.ctx.GetSessionVars().StmtCtx
	arg1, err := types.ParseDuration(sc, s, getFsp4TimeAddSub(s))
	if err != nil {
		if terror.ErrorEqual(err, types.ErrTruncatedWrongVal) {
			sc.AppendWarning(err)
			return "", true, nil
		}
		return "", true, err
	}
	result, err := arg0.Add(arg1)
	return result.String(), err != nil, err
}

type convertTzFunctionClass struct {
	baseFunctionClass
}

func (c *convertTzFunctionClass) getDecimal(ctx sessionctx.Context, arg Expression) int {
	decimal := int(types.MaxFsp)
	if dt, isConstant := arg.(*Constant); isConstant {
		switch arg.GetType().EvalType() {
		case types.ETInt:
			decimal = 0
		case types.ETReal, types.ETDecimal:
			decimal = arg.GetType().Decimal
		case types.ETString:
			str, isNull, err := dt.EvalString(ctx, chunk.Row{})
			if err == nil && !isNull {
				decimal = types.DateFSP(str)
			}
		}
	}
	if decimal > int(types.MaxFsp) {
		return int(types.MaxFsp)
	}
	if decimal < int(types.MinFsp) {
		return int(types.MinFsp)
	}
	return decimal
}

func (c *convertTzFunctionClass) getFunction(ctx sessionctx.Context, args []Expression) (builtinFunc, error) {
	if err := c.verifyArgs(args); err != nil {
		return nil, err
	}
	// tzRegex holds the regex to check whether a string is a time zone.
	tzRegex, err := regexp.Compile(`(^(\+|-)(0?[0-9]|1[0-2]):[0-5]?\d$)|(^\+13:00$)`)
	if err != nil {
		return nil, err
	}

	decimal := c.getDecimal(ctx, args[0])
	bf, err := newBaseBuiltinFuncWithTp(ctx, c.funcName, args, types.ETDatetime, types.ETDatetime, types.ETString, types.ETString)
	if err != nil {
		return nil, err
	}
	bf.setDecimalAndFlenForDatetime(decimal)
	sig := &builtinConvertTzSig{
		baseBuiltinFunc: bf,
		timezoneRegex:   tzRegex,
	}
	sig.setPbCode(tipb.ScalarFuncSig_ConvertTz)
	return sig, nil
}

type builtinConvertTzSig struct {
	baseBuiltinFunc
	timezoneRegex *regexp.Regexp
}

func (b *builtinConvertTzSig) Clone() builtinFunc {
	newSig := &builtinConvertTzSig{timezoneRegex: b.timezoneRegex}
	newSig.cloneFrom(&b.baseBuiltinFunc)
	return newSig
}

// evalTime evals CONVERT_TZ(dt,from_tz,to_tz).
// `CONVERT_TZ` function returns NULL if the arguments are invalid.
// See https://dev.mysql.com/doc/refman/5.7/en/date-and-time-functions.html#function_convert-tz
func (b *builtinConvertTzSig) evalTime(row chunk.Row) (types.Time, bool, error) {
	dt, isNull, err := b.args[0].EvalTime(b.ctx, row)
	if isNull || err != nil {
		return types.ZeroTime, true, nil
	}

	fromTzStr, isNull, err := b.args[1].EvalString(b.ctx, row)
	if isNull || err != nil {
		return types.ZeroTime, true, nil
	}

	toTzStr, isNull, err := b.args[2].EvalString(b.ctx, row)
	if isNull || err != nil {
		return types.ZeroTime, true, nil
	}

	return b.convertTz(dt, fromTzStr, toTzStr)
}

func (b *builtinConvertTzSig) convertTz(dt types.Time, fromTzStr, toTzStr string) (types.Time, bool, error) {
	if fromTzStr == "" || toTzStr == "" {
		return types.ZeroTime, true, nil
	}
	fromTzMatched := b.timezoneRegex.MatchString(fromTzStr)
	toTzMatched := b.timezoneRegex.MatchString(toTzStr)

	if !fromTzMatched && !toTzMatched {
		fromTz, err := time.LoadLocation(fromTzStr)
		if err != nil {
			return types.ZeroTime, true, nil
		}

		toTz, err := time.LoadLocation(toTzStr)
		if err != nil {
			return types.ZeroTime, true, nil
		}

		t, err := dt.GoTime(fromTz)
		if err != nil {
			return types.ZeroTime, true, nil
		}

		return types.NewTime(types.FromGoTime(t.In(toTz)), mysql.TypeDatetime, int8(b.tp.Decimal)), false, nil
	}
	if fromTzMatched && toTzMatched {
		t, err := dt.GoTime(time.Local)
		if err != nil {
			return types.ZeroTime, true, nil
		}

		return types.NewTime(types.FromGoTime(t.Add(timeZone2Duration(toTzStr)-timeZone2Duration(fromTzStr))), mysql.TypeDatetime, int8(b.tp.Decimal)), false, nil
	}
	return types.ZeroTime, true, nil
}

type makeDateFunctionClass struct {
	baseFunctionClass
}

func (c *makeDateFunctionClass) getFunction(ctx sessionctx.Context, args []Expression) (builtinFunc, error) {
	if err := c.verifyArgs(args); err != nil {
		return nil, err
	}
	bf, err := newBaseBuiltinFuncWithTp(ctx, c.funcName, args, types.ETDatetime, types.ETInt, types.ETInt)
	if err != nil {
		return nil, err
	}
	bf.setDecimalAndFlenForDate()
	sig := &builtinMakeDateSig{bf}
	sig.setPbCode(tipb.ScalarFuncSig_MakeDate)
	return sig, nil
}

type builtinMakeDateSig struct {
	baseBuiltinFunc
}

func (b *builtinMakeDateSig) Clone() builtinFunc {
	newSig := &builtinMakeDateSig{}
	newSig.cloneFrom(&b.baseBuiltinFunc)
	return newSig
}

// evalTime evaluates a builtinMakeDateSig.
// See https://dev.mysql.com/doc/refman/5.7/en/date-and-time-functions.html#function_makedate
func (b *builtinMakeDateSig) evalTime(row chunk.Row) (d types.Time, isNull bool, err error) {
	args := b.getArgs()
	var year, dayOfYear int64
	year, isNull, err = args[0].EvalInt(b.ctx, row)
	if isNull || err != nil {
		return d, true, err
	}
	dayOfYear, isNull, err = args[1].EvalInt(b.ctx, row)
	if isNull || err != nil {
		return d, true, err
	}
	if dayOfYear <= 0 || year < 0 || year > 9999 {
		return d, true, nil
	}
	if year < 70 {
		year += 2000
	} else if year < 100 {
		year += 1900
	}
	startTime := types.NewTime(types.FromDate(int(year), 1, 1, 0, 0, 0, 0), mysql.TypeDate, 0)
	retTimestamp := types.TimestampDiff("DAY", types.ZeroDate, startTime)
	if retTimestamp == 0 {
		return d, true, handleInvalidTimeError(b.ctx, types.ErrWrongValue.GenWithStackByArgs(types.DateTimeStr, startTime.String()))
	}
	ret := types.TimeFromDays(retTimestamp + dayOfYear - 1)
	if ret.IsZero() || ret.Year() > 9999 {
		return d, true, nil
	}
	return ret, false, nil
}

type makeTimeFunctionClass struct {
	baseFunctionClass
}

func (c *makeTimeFunctionClass) getFunction(ctx sessionctx.Context, args []Expression) (builtinFunc, error) {
	if err := c.verifyArgs(args); err != nil {
		return nil, err
	}
	tp, decimal := args[2].GetType().EvalType(), 0
	switch tp {
	case types.ETInt:
	case types.ETReal, types.ETDecimal:
		decimal = args[2].GetType().Decimal
		if decimal > 6 || decimal == types.UnspecifiedLength {
			decimal = 6
		}
	default:
		decimal = 6
	}
	// MySQL will cast the first and second arguments to INT, and the third argument to DECIMAL.
	bf, err := newBaseBuiltinFuncWithTp(ctx, c.funcName, args, types.ETDuration, types.ETInt, types.ETInt, types.ETReal)
	if err != nil {
		return nil, err
	}
	bf.setDecimalAndFlenForTime(decimal)
	sig := &builtinMakeTimeSig{bf}
	sig.setPbCode(tipb.ScalarFuncSig_MakeTime)
	return sig, nil
}

type builtinMakeTimeSig struct {
	baseBuiltinFunc
}

func (b *builtinMakeTimeSig) Clone() builtinFunc {
	newSig := &builtinMakeTimeSig{}
	newSig.cloneFrom(&b.baseBuiltinFunc)
	return newSig
}

func (b *builtinMakeTimeSig) makeTime(hour int64, minute int64, second float64, hourUnsignedFlag bool) (types.Duration, error) {
	var overflow bool
	// MySQL TIME datatype: https://dev.mysql.com/doc/refman/5.7/en/time.html
	// ranges from '-838:59:59.000000' to '838:59:59.000000'
	if hour < 0 && hourUnsignedFlag {
		hour = 838
		overflow = true
	}
	if hour < -838 {
		hour = -838
		overflow = true
	} else if hour > 838 {
		hour = 838
		overflow = true
	}
	if (hour == -838 || hour == 838) && minute == 59 && second > 59 {
		overflow = true
	}
	if overflow {
		minute = 59
		second = 59
	}
	fsp := b.tp.Decimal
	return types.ParseDuration(b.ctx.GetSessionVars().StmtCtx, fmt.Sprintf("%02d:%02d:%v", hour, minute, second), int8(fsp))
}

// evalDuration evals a builtinMakeTimeIntSig.
// See https://dev.mysql.com/doc/refman/5.7/en/date-and-time-functions.html#function_maketime
func (b *builtinMakeTimeSig) evalDuration(row chunk.Row) (types.Duration, bool, error) {
	dur := types.ZeroDuration
	dur.Fsp = types.MaxFsp
	hour, isNull, err := b.args[0].EvalInt(b.ctx, row)
	if isNull || err != nil {
		return dur, isNull, err
	}
	minute, isNull, err := b.args[1].EvalInt(b.ctx, row)
	if isNull || err != nil {
		return dur, isNull, err
	}
	if minute < 0 || minute >= 60 {
		return dur, true, nil
	}
	second, isNull, err := b.args[2].EvalReal(b.ctx, row)
	if isNull || err != nil {
		return dur, isNull, err
	}
	if second < 0 || second >= 60 {
		return dur, true, nil
	}
	dur, err = b.makeTime(hour, minute, second, mysql.HasUnsignedFlag(b.args[0].GetType().Flag))
	if err != nil {
		return dur, true, err
	}
	return dur, false, nil
}

type periodAddFunctionClass struct {
	baseFunctionClass
}

func (c *periodAddFunctionClass) getFunction(ctx sessionctx.Context, args []Expression) (builtinFunc, error) {
	if err := c.verifyArgs(args); err != nil {
		return nil, err
	}

	bf, err := newBaseBuiltinFuncWithTp(ctx, c.funcName, args, types.ETInt, types.ETInt, types.ETInt)
	if err != nil {
		return nil, err
	}
	bf.tp.Flen = 6
	sig := &builtinPeriodAddSig{bf}
	return sig, nil
}

// validPeriod checks if this period is valid, it comes from MySQL 8.0+.
func validPeriod(p int64) bool {
	return !(p < 0 || p%100 == 0 || p%100 > 12)
}

// period2Month converts a period to months, in which period is represented in the format of YYMM or YYYYMM.
// Note that the period argument is not a date value.
func period2Month(period uint64) uint64 {
	if period == 0 {
		return 0
	}

	year, month := period/100, period%100
	if year < 70 {
		year += 2000
	} else if year < 100 {
		year += 1900
	}

	return year*12 + month - 1
}

// month2Period converts a month to a period.
func month2Period(month uint64) uint64 {
	if month == 0 {
		return 0
	}

	year := month / 12
	if year < 70 {
		year += 2000
	} else if year < 100 {
		year += 1900
	}

	return year*100 + month%12 + 1
}

type builtinPeriodAddSig struct {
	baseBuiltinFunc
}

func (b *builtinPeriodAddSig) Clone() builtinFunc {
	newSig := &builtinPeriodAddSig{}
	newSig.cloneFrom(&b.baseBuiltinFunc)
	return newSig
}

// evalInt evals PERIOD_ADD(P,N).
// See https://dev.mysql.com/doc/refman/5.7/en/date-and-time-functions.html#function_period-add
func (b *builtinPeriodAddSig) evalInt(row chunk.Row) (int64, bool, error) {
	p, isNull, err := b.args[0].EvalInt(b.ctx, row)
	if isNull || err != nil {
		return 0, true, err
	}

	n, isNull, err := b.args[1].EvalInt(b.ctx, row)
	if isNull || err != nil {
		return 0, true, err
	}

	// in MySQL, if p is invalid but n is NULL, the result is NULL, so we have to check if n is NULL first.
	if !validPeriod(p) {
		return 0, false, errIncorrectArgs.GenWithStackByArgs("period_add")
	}

	sumMonth := int64(period2Month(uint64(p))) + n
	return int64(month2Period(uint64(sumMonth))), false, nil
}

type periodDiffFunctionClass struct {
	baseFunctionClass
}

func (c *periodDiffFunctionClass) getFunction(ctx sessionctx.Context, args []Expression) (builtinFunc, error) {
	if err := c.verifyArgs(args); err != nil {
		return nil, err
	}
	bf, err := newBaseBuiltinFuncWithTp(ctx, c.funcName, args, types.ETInt, types.ETInt, types.ETInt)
	if err != nil {
		return nil, err
	}
	bf.tp.Flen = 6
	sig := &builtinPeriodDiffSig{bf}
	return sig, nil
}

type builtinPeriodDiffSig struct {
	baseBuiltinFunc
}

func (b *builtinPeriodDiffSig) Clone() builtinFunc {
	newSig := &builtinPeriodDiffSig{}
	newSig.cloneFrom(&b.baseBuiltinFunc)
	return newSig
}

// evalInt evals PERIOD_DIFF(P1,P2).
// See https://dev.mysql.com/doc/refman/5.7/en/date-and-time-functions.html#function_period-diff
func (b *builtinPeriodDiffSig) evalInt(row chunk.Row) (int64, bool, error) {
	p1, isNull, err := b.args[0].EvalInt(b.ctx, row)
	if isNull || err != nil {
		return 0, isNull, err
	}

	p2, isNull, err := b.args[1].EvalInt(b.ctx, row)
	if isNull || err != nil {
		return 0, isNull, err
	}

	if !validPeriod(p1) {
		return 0, false, errIncorrectArgs.GenWithStackByArgs("period_diff")
	}

	if !validPeriod(p2) {
		return 0, false, errIncorrectArgs.GenWithStackByArgs("period_diff")
	}

	return int64(period2Month(uint64(p1)) - period2Month(uint64(p2))), false, nil
}

type quarterFunctionClass struct {
	baseFunctionClass
}

func (c *quarterFunctionClass) getFunction(ctx sessionctx.Context, args []Expression) (builtinFunc, error) {
	if err := c.verifyArgs(args); err != nil {
		return nil, err
	}

	bf, err := newBaseBuiltinFuncWithTp(ctx, c.funcName, args, types.ETInt, types.ETDatetime)
	if err != nil {
		return nil, err
	}
	bf.tp.Flen = 1

	sig := &builtinQuarterSig{bf}
	sig.setPbCode(tipb.ScalarFuncSig_Quarter)
	return sig, nil
}

type builtinQuarterSig struct {
	baseBuiltinFunc
}

func (b *builtinQuarterSig) Clone() builtinFunc {
	newSig := &builtinQuarterSig{}
	newSig.cloneFrom(&b.baseBuiltinFunc)
	return newSig
}

// evalInt evals QUARTER(date).
// See https://dev.mysql.com/doc/refman/5.7/en/date-and-time-functions.html#function_quarter
func (b *builtinQuarterSig) evalInt(row chunk.Row) (int64, bool, error) {
	date, isNull, err := b.args[0].EvalTime(b.ctx, row)
	if isNull || err != nil {
		return 0, true, handleInvalidTimeError(b.ctx, err)
	}

	if date.IsZero() {
		isNull, err := handleInvalidZeroTime(b.ctx, date)
		return 0, isNull, err
	}

	return int64((date.Month() + 2) / 3), false, nil
}

type secToTimeFunctionClass struct {
	baseFunctionClass
}

func (c *secToTimeFunctionClass) getFunction(ctx sessionctx.Context, args []Expression) (builtinFunc, error) {
	if err := c.verifyArgs(args); err != nil {
		return nil, err
	}
	var retFsp int
	argType := args[0].GetType()
	argEvalTp := argType.EvalType()
	if argEvalTp == types.ETString {
		retFsp = types.UnspecifiedLength
	} else {
		retFsp = argType.Decimal
	}
	if retFsp > int(types.MaxFsp) || retFsp == int(types.UnspecifiedFsp) {
		retFsp = int(types.MaxFsp)
	} else if retFsp < int(types.MinFsp) {
		retFsp = int(types.MinFsp)
	}
	bf, err := newBaseBuiltinFuncWithTp(ctx, c.funcName, args, types.ETDuration, types.ETReal)
	if err != nil {
		return nil, err
	}
	bf.setDecimalAndFlenForTime(retFsp)
	sig := &builtinSecToTimeSig{bf}
	sig.setPbCode(tipb.ScalarFuncSig_SecToTime)
	return sig, nil
}

type builtinSecToTimeSig struct {
	baseBuiltinFunc
}

func (b *builtinSecToTimeSig) Clone() builtinFunc {
	newSig := &builtinSecToTimeSig{}
	newSig.cloneFrom(&b.baseBuiltinFunc)
	return newSig
}

// evalDuration evals SEC_TO_TIME(seconds).
// See https://dev.mysql.com/doc/refman/5.7/en/date-and-time-functions.html#function_sec-to-time
func (b *builtinSecToTimeSig) evalDuration(row chunk.Row) (types.Duration, bool, error) {
	secondsFloat, isNull, err := b.args[0].EvalReal(b.ctx, row)
	if isNull || err != nil {
		return types.Duration{}, isNull, err
	}
	var (
		hour          uint64
		minute        uint64
		second        uint64
		demical       float64
		secondDemical float64
		negative      string
	)

	if secondsFloat < 0 {
		negative = "-"
		secondsFloat = math.Abs(secondsFloat)
	}
	seconds := uint64(secondsFloat)
	demical = secondsFloat - float64(seconds)

	hour = seconds / 3600
	if hour > 838 {
		hour = 838
		minute = 59
		second = 59
		demical = 0
		err = b.ctx.GetSessionVars().StmtCtx.HandleTruncate(errTruncatedWrongValue.GenWithStackByArgs("time", strconv.FormatFloat(secondsFloat, 'f', -1, 64)))
		if err != nil {
			return types.Duration{}, err != nil, err
		}
	} else {
		minute = seconds % 3600 / 60
		second = seconds % 60
	}
	secondDemical = float64(second) + demical

	var dur types.Duration
	dur, err = types.ParseDuration(b.ctx.GetSessionVars().StmtCtx, fmt.Sprintf("%s%02d:%02d:%s", negative, hour, minute, strconv.FormatFloat(secondDemical, 'f', -1, 64)), int8(b.tp.Decimal))
	if err != nil {
		return types.Duration{}, err != nil, err
	}
	return dur, false, nil
}

type subTimeFunctionClass struct {
	baseFunctionClass
}

func (c *subTimeFunctionClass) getFunction(ctx sessionctx.Context, args []Expression) (sig builtinFunc, err error) {
	if err = c.verifyArgs(args); err != nil {
		return nil, err
	}
	tp1, tp2, bf, err := getBf4TimeAddSub(ctx, c.funcName, args)
	if err != nil {
		return nil, err
	}
	switch tp1.Tp {
	case mysql.TypeDatetime, mysql.TypeTimestamp:
		switch tp2.Tp {
		case mysql.TypeDuration:
			sig = &builtinSubDatetimeAndDurationSig{bf}
			sig.setPbCode(tipb.ScalarFuncSig_SubDatetimeAndDuration)
		case mysql.TypeDatetime, mysql.TypeTimestamp:
			sig = &builtinSubTimeDateTimeNullSig{bf}
			sig.setPbCode(tipb.ScalarFuncSig_SubTimeDateTimeNull)
		default:
			sig = &builtinSubDatetimeAndStringSig{bf}
			sig.setPbCode(tipb.ScalarFuncSig_SubDatetimeAndString)
		}
	case mysql.TypeDate:
		bf.tp.Charset, bf.tp.Collate = ctx.GetSessionVars().GetCharsetInfo()
		switch tp2.Tp {
		case mysql.TypeDuration:
			sig = &builtinSubDateAndDurationSig{bf}
			sig.setPbCode(tipb.ScalarFuncSig_SubDateAndDuration)
		case mysql.TypeDatetime, mysql.TypeTimestamp:
			sig = &builtinSubTimeStringNullSig{bf}
			sig.setPbCode(tipb.ScalarFuncSig_SubTimeStringNull)
		default:
			sig = &builtinSubDateAndStringSig{bf}
			sig.setPbCode(tipb.ScalarFuncSig_SubDateAndString)
		}
	case mysql.TypeDuration:
		switch tp2.Tp {
		case mysql.TypeDuration:
			sig = &builtinSubDurationAndDurationSig{bf}
			sig.setPbCode(tipb.ScalarFuncSig_SubDurationAndDuration)
		case mysql.TypeDatetime, mysql.TypeTimestamp:
			sig = &builtinSubTimeDurationNullSig{bf}
			sig.setPbCode(tipb.ScalarFuncSig_SubTimeDurationNull)
		default:
			sig = &builtinSubDurationAndStringSig{bf}
			sig.setPbCode(tipb.ScalarFuncSig_SubDurationAndString)
		}
	default:
		switch tp2.Tp {
		case mysql.TypeDuration:
			sig = &builtinSubStringAndDurationSig{bf}
			sig.setPbCode(tipb.ScalarFuncSig_SubStringAndDuration)
		case mysql.TypeDatetime, mysql.TypeTimestamp:
			sig = &builtinSubTimeStringNullSig{bf}
			sig.setPbCode(tipb.ScalarFuncSig_SubTimeStringNull)
		default:
			sig = &builtinSubStringAndStringSig{bf}
			sig.setPbCode(tipb.ScalarFuncSig_SubStringAndString)
		}
	}
	return sig, nil
}

type builtinSubDatetimeAndDurationSig struct {
	baseBuiltinFunc
}

func (b *builtinSubDatetimeAndDurationSig) Clone() builtinFunc {
	newSig := &builtinSubDatetimeAndDurationSig{}
	newSig.cloneFrom(&b.baseBuiltinFunc)
	return newSig
}

// evalTime evals a builtinSubDatetimeAndDurationSig.
// See https://dev.mysql.com/doc/refman/5.7/en/date-and-time-functions.html#function_subtime
func (b *builtinSubDatetimeAndDurationSig) evalTime(row chunk.Row) (types.Time, bool, error) {
	arg0, isNull, err := b.args[0].EvalTime(b.ctx, row)
	if isNull || err != nil {
		return types.ZeroDatetime, isNull, err
	}
	arg1, isNull, err := b.args[1].EvalDuration(b.ctx, row)
	if isNull || err != nil {
		return types.ZeroDatetime, isNull, err
	}
	sc := b.ctx.GetSessionVars().StmtCtx
	arg1time, err := arg1.ConvertToTime(sc, mysql.TypeDatetime)
	if err != nil {
		return arg1time, true, err
	}
	tmpDuration := arg0.Sub(sc, &arg1time)
	result, err := tmpDuration.ConvertToTime(sc, arg0.Type())
	return result, err != nil, err
}

type builtinSubDatetimeAndStringSig struct {
	baseBuiltinFunc
}

func (b *builtinSubDatetimeAndStringSig) Clone() builtinFunc {
	newSig := &builtinSubDatetimeAndStringSig{}
	newSig.cloneFrom(&b.baseBuiltinFunc)
	return newSig
}

// evalTime evals a builtinSubDatetimeAndStringSig.
// See https://dev.mysql.com/doc/refman/5.7/en/date-and-time-functions.html#function_subtime
func (b *builtinSubDatetimeAndStringSig) evalTime(row chunk.Row) (types.Time, bool, error) {
	arg0, isNull, err := b.args[0].EvalTime(b.ctx, row)
	if isNull || err != nil {
		return types.ZeroDatetime, isNull, err
	}
	s, isNull, err := b.args[1].EvalString(b.ctx, row)
	if isNull || err != nil {
		return types.ZeroDatetime, isNull, err
	}
	if err != nil {
		return types.ZeroDatetime, true, err
	}
	if !isDuration(s) {
		return types.ZeroDatetime, true, nil
	}
	sc := b.ctx.GetSessionVars().StmtCtx
	arg1, err := types.ParseDuration(sc, s, types.GetFsp(s))
	if err != nil {
		if terror.ErrorEqual(err, types.ErrTruncatedWrongVal) {
			sc.AppendWarning(err)
			return types.ZeroDatetime, true, nil
		}
		return types.ZeroDatetime, true, err
	}
	arg1time, err := arg1.ConvertToTime(sc, mysql.TypeDatetime)
	if err != nil {
		return types.ZeroDatetime, true, err
	}
	tmpDuration := arg0.Sub(sc, &arg1time)
	result, err := tmpDuration.ConvertToTime(sc, mysql.TypeDatetime)
	return result, err != nil, err
}

type builtinSubTimeDateTimeNullSig struct {
	baseBuiltinFunc
}

func (b *builtinSubTimeDateTimeNullSig) Clone() builtinFunc {
	newSig := &builtinSubTimeDateTimeNullSig{}
	newSig.cloneFrom(&b.baseBuiltinFunc)
	return newSig
}

// evalTime evals a builtinSubTimeDateTimeNullSig.
// See https://dev.mysql.com/doc/refman/5.7/en/date-and-time-functions.html#function_subtime
func (b *builtinSubTimeDateTimeNullSig) evalTime(row chunk.Row) (types.Time, bool, error) {
	return types.ZeroDatetime, true, nil
}

type builtinSubStringAndDurationSig struct {
	baseBuiltinFunc
}

func (b *builtinSubStringAndDurationSig) Clone() builtinFunc {
	newSig := &builtinSubStringAndDurationSig{}
	newSig.cloneFrom(&b.baseBuiltinFunc)
	return newSig
}

// evalString evals a builtinSubStringAndDurationSig.
// See https://dev.mysql.com/doc/refman/5.7/en/date-and-time-functions.html#function_subtime
func (b *builtinSubStringAndDurationSig) evalString(row chunk.Row) (result string, isNull bool, err error) {
	var (
		arg0 string
		arg1 types.Duration
	)
	arg0, isNull, err = b.args[0].EvalString(b.ctx, row)
	if isNull || err != nil {
		return "", isNull, err
	}
	arg1, isNull, err = b.args[1].EvalDuration(b.ctx, row)
	if isNull || err != nil {
		return "", isNull, err
	}
	sc := b.ctx.GetSessionVars().StmtCtx
	if isDuration(arg0) {
		result, err = strDurationSubDuration(sc, arg0, arg1)
		if err != nil {
			if terror.ErrorEqual(err, types.ErrTruncatedWrongVal) {
				sc.AppendWarning(err)
				return "", true, nil
			}
			return "", true, err
		}
		return result, false, nil
	}
	result, isNull, err = strDatetimeSubDuration(sc, arg0, arg1)
	return result, isNull, err
}

type builtinSubStringAndStringSig struct {
	baseBuiltinFunc
}

func (b *builtinSubStringAndStringSig) Clone() builtinFunc {
	newSig := &builtinSubStringAndStringSig{}
	newSig.cloneFrom(&b.baseBuiltinFunc)
	return newSig
}

// evalString evals a builtinSubStringAndStringSig.
// See https://dev.mysql.com/doc/refman/5.7/en/date-and-time-functions.html#function_subtime
func (b *builtinSubStringAndStringSig) evalString(row chunk.Row) (result string, isNull bool, err error) {
	var (
		s, arg0 string
		arg1    types.Duration
	)
	arg0, isNull, err = b.args[0].EvalString(b.ctx, row)
	if isNull || err != nil {
		return "", isNull, err
	}
	arg1Type := b.args[1].GetType()
	if mysql.HasBinaryFlag(arg1Type.Flag) {
		return "", true, nil
	}
	s, isNull, err = b.args[1].EvalString(b.ctx, row)
	if isNull || err != nil {
		return "", isNull, err
	}
	sc := b.ctx.GetSessionVars().StmtCtx
	arg1, err = types.ParseDuration(sc, s, getFsp4TimeAddSub(s))
	if err != nil {
		if terror.ErrorEqual(err, types.ErrTruncatedWrongVal) {
			sc.AppendWarning(err)
			return "", true, nil
		}
		return "", true, err
	}
	if isDuration(arg0) {
		result, err = strDurationSubDuration(sc, arg0, arg1)
		if err != nil {
			if terror.ErrorEqual(err, types.ErrTruncatedWrongVal) {
				sc.AppendWarning(err)
				return "", true, nil
			}
			return "", true, err
		}
		return result, false, nil
	}
	result, isNull, err = strDatetimeSubDuration(sc, arg0, arg1)
	return result, isNull, err
}

type builtinSubTimeStringNullSig struct {
	baseBuiltinFunc
}

func (b *builtinSubTimeStringNullSig) Clone() builtinFunc {
	newSig := &builtinSubTimeStringNullSig{}
	newSig.cloneFrom(&b.baseBuiltinFunc)
	return newSig
}

// evalString evals a builtinSubTimeStringNullSig.
// See https://dev.mysql.com/doc/refman/5.7/en/date-and-time-functions.html#function_subtime
func (b *builtinSubTimeStringNullSig) evalString(row chunk.Row) (string, bool, error) {
	return "", true, nil
}

type builtinSubDurationAndDurationSig struct {
	baseBuiltinFunc
}

func (b *builtinSubDurationAndDurationSig) Clone() builtinFunc {
	newSig := &builtinSubDurationAndDurationSig{}
	newSig.cloneFrom(&b.baseBuiltinFunc)
	return newSig
}

// evalDuration evals a builtinSubDurationAndDurationSig.
// See https://dev.mysql.com/doc/refman/5.7/en/date-and-time-functions.html#function_subtime
func (b *builtinSubDurationAndDurationSig) evalDuration(row chunk.Row) (types.Duration, bool, error) {
	arg0, isNull, err := b.args[0].EvalDuration(b.ctx, row)
	if isNull || err != nil {
		return types.ZeroDuration, isNull, err
	}
	arg1, isNull, err := b.args[1].EvalDuration(b.ctx, row)
	if isNull || err != nil {
		return types.ZeroDuration, isNull, err
	}
	result, err := arg0.Sub(arg1)
	if err != nil {
		return types.ZeroDuration, true, err
	}
	return result, false, nil
}

type builtinSubDurationAndStringSig struct {
	baseBuiltinFunc
}

func (b *builtinSubDurationAndStringSig) Clone() builtinFunc {
	newSig := &builtinSubDurationAndStringSig{}
	newSig.cloneFrom(&b.baseBuiltinFunc)
	return newSig
}

// evalDuration evals a builtinSubDurationAndStringSig.
// See https://dev.mysql.com/doc/refman/5.7/en/date-and-time-functions.html#function_subtime
func (b *builtinSubDurationAndStringSig) evalDuration(row chunk.Row) (types.Duration, bool, error) {
	arg0, isNull, err := b.args[0].EvalDuration(b.ctx, row)
	if isNull || err != nil {
		return types.ZeroDuration, isNull, err
	}
	s, isNull, err := b.args[1].EvalString(b.ctx, row)
	if isNull || err != nil {
		return types.ZeroDuration, isNull, err
	}
	if !isDuration(s) {
		return types.ZeroDuration, true, nil
	}
	sc := b.ctx.GetSessionVars().StmtCtx
	arg1, err := types.ParseDuration(sc, s, types.GetFsp(s))
	if err != nil {
		if terror.ErrorEqual(err, types.ErrTruncatedWrongVal) {
			sc.AppendWarning(err)
			return types.ZeroDuration, true, nil
		}
		return types.ZeroDuration, true, err
	}
	result, err := arg0.Sub(arg1)
	return result, err != nil, err
}

type builtinSubTimeDurationNullSig struct {
	baseBuiltinFunc
}

func (b *builtinSubTimeDurationNullSig) Clone() builtinFunc {
	newSig := &builtinSubTimeDurationNullSig{}
	newSig.cloneFrom(&b.baseBuiltinFunc)
	return newSig
}

// evalDuration evals a builtinSubTimeDurationNullSig.
// See https://dev.mysql.com/doc/refman/5.7/en/date-and-time-functions.html#function_subtime
func (b *builtinSubTimeDurationNullSig) evalDuration(row chunk.Row) (types.Duration, bool, error) {
	return types.ZeroDuration, true, nil
}

type builtinSubDateAndDurationSig struct {
	baseBuiltinFunc
}

func (b *builtinSubDateAndDurationSig) Clone() builtinFunc {
	newSig := &builtinSubDateAndDurationSig{}
	newSig.cloneFrom(&b.baseBuiltinFunc)
	return newSig
}

// evalString evals a builtinSubDateAndDurationSig.
// See https://dev.mysql.com/doc/refman/5.7/en/date-and-time-functions.html#function_subtime
func (b *builtinSubDateAndDurationSig) evalString(row chunk.Row) (string, bool, error) {
	arg0, isNull, err := b.args[0].EvalDuration(b.ctx, row)
	if isNull || err != nil {
		return "", isNull, err
	}
	arg1, isNull, err := b.args[1].EvalDuration(b.ctx, row)
	if isNull || err != nil {
		return "", isNull, err
	}
	result, err := arg0.Sub(arg1)
	return result.String(), err != nil, err
}

type builtinSubDateAndStringSig struct {
	baseBuiltinFunc
}

func (b *builtinSubDateAndStringSig) Clone() builtinFunc {
	newSig := &builtinSubDateAndStringSig{}
	newSig.cloneFrom(&b.baseBuiltinFunc)
	return newSig
}

// evalString evals a builtinSubDateAndStringSig.
// See https://dev.mysql.com/doc/refman/5.7/en/date-and-time-functions.html#function_subtime
func (b *builtinSubDateAndStringSig) evalString(row chunk.Row) (string, bool, error) {
	arg0, isNull, err := b.args[0].EvalDuration(b.ctx, row)
	if isNull || err != nil {
		return "", isNull, err
	}
	s, isNull, err := b.args[1].EvalString(b.ctx, row)
	if isNull || err != nil {
		return "", isNull, err
	}
	if !isDuration(s) {
		return "", true, nil
	}
	sc := b.ctx.GetSessionVars().StmtCtx
	arg1, err := types.ParseDuration(sc, s, getFsp4TimeAddSub(s))
	if err != nil {
		if terror.ErrorEqual(err, types.ErrTruncatedWrongVal) {
			sc.AppendWarning(err)
			return "", true, nil
		}
		return "", true, err
	}
	result, err := arg0.Sub(arg1)
	if err != nil {
		return "", true, err
	}
	return result.String(), false, nil
}

type timeFormatFunctionClass struct {
	baseFunctionClass
}

func (c *timeFormatFunctionClass) getFunction(ctx sessionctx.Context, args []Expression) (builtinFunc, error) {
	if err := c.verifyArgs(args); err != nil {
		return nil, err
	}
	bf, err := newBaseBuiltinFuncWithTp(ctx, c.funcName, args, types.ETString, types.ETDuration, types.ETString)
	if err != nil {
		return nil, err
	}
	// worst case: formatMask=%r%r%r...%r, each %r takes 11 characters
	bf.tp.Flen = (args[1].GetType().Flen + 1) / 2 * 11
	sig := &builtinTimeFormatSig{bf}
	sig.setPbCode(tipb.ScalarFuncSig_TimeFormat)
	return sig, nil
}

type builtinTimeFormatSig struct {
	baseBuiltinFunc
}

func (b *builtinTimeFormatSig) Clone() builtinFunc {
	newSig := &builtinTimeFormatSig{}
	newSig.cloneFrom(&b.baseBuiltinFunc)
	return newSig
}

// evalString evals a builtinTimeFormatSig.
// See https://dev.mysql.com/doc/refman/5.7/en/date-and-time-functions.html#function_time-format
func (b *builtinTimeFormatSig) evalString(row chunk.Row) (string, bool, error) {
	dur, isNull, err := b.args[0].EvalDuration(b.ctx, row)
	// if err != nil, then dur is ZeroDuration, outputs 00:00:00 in this case which follows the behavior of mysql.
	if err != nil {
		logutil.BgLogger().Warn("time_format.args[0].EvalDuration failed", zap.Error(err))
	}
	if isNull {
		return "", isNull, err
	}
	formatMask, isNull, err := b.args[1].EvalString(b.ctx, row)
	if err != nil || isNull {
		return "", isNull, err
	}
	res, err := b.formatTime(b.ctx, dur, formatMask)
	return res, isNull, err
}

// formatTime see https://dev.mysql.com/doc/refman/5.7/en/date-and-time-functions.html#function_time-format
func (b *builtinTimeFormatSig) formatTime(ctx sessionctx.Context, t types.Duration, formatMask string) (res string, err error) {
	return t.DurationFormat(formatMask)
}

type timeToSecFunctionClass struct {
	baseFunctionClass
}

func (c *timeToSecFunctionClass) getFunction(ctx sessionctx.Context, args []Expression) (builtinFunc, error) {
	if err := c.verifyArgs(args); err != nil {
		return nil, err
	}
	bf, err := newBaseBuiltinFuncWithTp(ctx, c.funcName, args, types.ETInt, types.ETDuration)
	if err != nil {
		return nil, err
	}
	bf.tp.Flen = 10
	sig := &builtinTimeToSecSig{bf}
	sig.setPbCode(tipb.ScalarFuncSig_TimeToSec)
	return sig, nil
}

type builtinTimeToSecSig struct {
	baseBuiltinFunc
}

func (b *builtinTimeToSecSig) Clone() builtinFunc {
	newSig := &builtinTimeToSecSig{}
	newSig.cloneFrom(&b.baseBuiltinFunc)
	return newSig
}

// evalInt evals TIME_TO_SEC(time).
// See https://dev.mysql.com/doc/refman/5.7/en/date-and-time-functions.html#function_time-to-sec
func (b *builtinTimeToSecSig) evalInt(row chunk.Row) (int64, bool, error) {
	duration, isNull, err := b.args[0].EvalDuration(b.ctx, row)
	if isNull || err != nil {
		return 0, isNull, err
	}
	var sign int
	if duration.Duration >= 0 {
		sign = 1
	} else {
		sign = -1
	}
	return int64(sign * (duration.Hour()*3600 + duration.Minute()*60 + duration.Second())), false, nil
}

type timestampAddFunctionClass struct {
	baseFunctionClass
}

func (c *timestampAddFunctionClass) getFunction(ctx sessionctx.Context, args []Expression) (builtinFunc, error) {
	if err := c.verifyArgs(args); err != nil {
		return nil, err
	}
	bf, err := newBaseBuiltinFuncWithTp(ctx, c.funcName, args, types.ETString, types.ETString, types.ETInt, types.ETDatetime)
	if err != nil {
		return nil, err
	}
	bf.tp = &types.FieldType{Tp: mysql.TypeString, Flen: mysql.MaxDatetimeWidthNoFsp, Decimal: types.UnspecifiedLength}
	sig := &builtinTimestampAddSig{bf}
	sig.setPbCode(tipb.ScalarFuncSig_TimestampAdd)
	return sig, nil

}

type builtinTimestampAddSig struct {
	baseBuiltinFunc
}

func (b *builtinTimestampAddSig) Clone() builtinFunc {
	newSig := &builtinTimestampAddSig{}
	newSig.cloneFrom(&b.baseBuiltinFunc)
	return newSig
}

// evalString evals a builtinTimestampAddSig.
// See https://dev.mysql.com/doc/refman/5.7/en/date-and-time-functions.html#function_timestampadd
func (b *builtinTimestampAddSig) evalString(row chunk.Row) (string, bool, error) {
	unit, isNull, err := b.args[0].EvalString(b.ctx, row)
	if isNull || err != nil {
		return "", isNull, err
	}
	v, isNull, err := b.args[1].EvalInt(b.ctx, row)
	if isNull || err != nil {
		return "", isNull, err
	}
	arg, isNull, err := b.args[2].EvalTime(b.ctx, row)
	if isNull || err != nil {
		return "", isNull, err
	}
	tm1, err := arg.GoTime(time.Local)
	if err != nil {
		b.ctx.GetSessionVars().StmtCtx.AppendWarning(err)
		return "", true, nil
	}
	var tb time.Time
	fsp := types.DefaultFsp
	switch unit {
	case "MICROSECOND":
		tb = tm1.Add(time.Duration(v) * time.Microsecond)
		fsp = types.MaxFsp
	case "SECOND":
		tb = tm1.Add(time.Duration(v) * time.Second)
	case "MINUTE":
		tb = tm1.Add(time.Duration(v) * time.Minute)
	case "HOUR":
		tb = tm1.Add(time.Duration(v) * time.Hour)
	case "DAY":
		tb = tm1.AddDate(0, 0, int(v))
	case "WEEK":
		tb = tm1.AddDate(0, 0, 7*int(v))
	case "MONTH":
		tb = tm1.AddDate(0, int(v), 0)
	case "QUARTER":
		tb = tm1.AddDate(0, 3*int(v), 0)
	case "YEAR":
		tb = tm1.AddDate(int(v), 0, 0)
	default:
		return "", true, types.ErrWrongValue.GenWithStackByArgs(types.TimeStr, unit)
	}
	r := types.NewTime(types.FromGoTime(tb), b.resolveType(arg.Type(), unit), fsp)
	if err = r.Check(b.ctx.GetSessionVars().StmtCtx); err != nil {
		return "", true, handleInvalidTimeError(b.ctx, err)
	}
	return r.String(), false, nil
}

func (b *builtinTimestampAddSig) resolveType(typ uint8, unit string) uint8 {
	// The approach below is from MySQL.
	// The field type for the result of an Item_date function is defined as
	// follows:
	//
	//- If first arg is a MYSQL_TYPE_DATETIME result is MYSQL_TYPE_DATETIME
	//- If first arg is a MYSQL_TYPE_DATE and the interval type uses hours,
	//	minutes, seconds or microsecond then type is MYSQL_TYPE_DATETIME.
	//- Otherwise the result is MYSQL_TYPE_STRING
	//	(This is because you can't know if the string contains a DATE, MYSQL_TIME
	//	or DATETIME argument)
	if typ == mysql.TypeDate && (unit == "HOUR" || unit == "MINUTE" || unit == "SECOND" || unit == "MICROSECOND") {
		return mysql.TypeDatetime
	}
	return typ
}

type toDaysFunctionClass struct {
	baseFunctionClass
}

func (c *toDaysFunctionClass) getFunction(ctx sessionctx.Context, args []Expression) (builtinFunc, error) {
	if err := c.verifyArgs(args); err != nil {
		return nil, err
	}
	bf, err := newBaseBuiltinFuncWithTp(ctx, c.funcName, args, types.ETInt, types.ETDatetime)
	if err != nil {
		return nil, err
	}
	sig := &builtinToDaysSig{bf}
	sig.setPbCode(tipb.ScalarFuncSig_ToDays)
	return sig, nil
}

type builtinToDaysSig struct {
	baseBuiltinFunc
}

func (b *builtinToDaysSig) Clone() builtinFunc {
	newSig := &builtinToDaysSig{}
	newSig.cloneFrom(&b.baseBuiltinFunc)
	return newSig
}

// evalInt evals a builtinToDaysSig.
// See https://dev.mysql.com/doc/refman/5.7/en/date-and-time-functions.html#function_to-days
func (b *builtinToDaysSig) evalInt(row chunk.Row) (int64, bool, error) {
	arg, isNull, err := b.args[0].EvalTime(b.ctx, row)

	if isNull || err != nil {
		return 0, true, handleInvalidTimeError(b.ctx, err)
	}
	ret := types.TimestampDiff("DAY", types.ZeroDate, arg)
	if ret == 0 {
		return 0, true, handleInvalidTimeError(b.ctx, types.ErrWrongValue.GenWithStackByArgs(types.DateTimeStr, arg.String()))
	}
	return ret, false, nil
}

type toSecondsFunctionClass struct {
	baseFunctionClass
}

func (c *toSecondsFunctionClass) getFunction(ctx sessionctx.Context, args []Expression) (builtinFunc, error) {
	if err := c.verifyArgs(args); err != nil {
		return nil, err
	}
	bf, err := newBaseBuiltinFuncWithTp(ctx, c.funcName, args, types.ETInt, types.ETDatetime)
	if err != nil {
		return nil, err
	}
	sig := &builtinToSecondsSig{bf}
	sig.setPbCode(tipb.ScalarFuncSig_ToSeconds)
	return sig, nil
}

type builtinToSecondsSig struct {
	baseBuiltinFunc
}

func (b *builtinToSecondsSig) Clone() builtinFunc {
	newSig := &builtinToSecondsSig{}
	newSig.cloneFrom(&b.baseBuiltinFunc)
	return newSig
}

// evalInt evals a builtinToSecondsSig.
// See https://dev.mysql.com/doc/refman/5.7/en/date-and-time-functions.html#function_to-seconds
func (b *builtinToSecondsSig) evalInt(row chunk.Row) (int64, bool, error) {
	arg, isNull, err := b.args[0].EvalTime(b.ctx, row)
	if isNull || err != nil {
		return 0, true, handleInvalidTimeError(b.ctx, err)
	}
	ret := types.TimestampDiff("SECOND", types.ZeroDate, arg)
	if ret == 0 {
		return 0, true, handleInvalidTimeError(b.ctx, types.ErrWrongValue.GenWithStackByArgs(types.DateTimeStr, arg.String()))
	}
	return ret, false, nil
}

type utcTimeFunctionClass struct {
	baseFunctionClass
}

func (c *utcTimeFunctionClass) getFunction(ctx sessionctx.Context, args []Expression) (builtinFunc, error) {
	if err := c.verifyArgs(args); err != nil {
		return nil, err
	}
	argTps := make([]types.EvalType, 0, 1)
	if len(args) == 1 {
		argTps = append(argTps, types.ETInt)
	}
	bf, err := newBaseBuiltinFuncWithTp(ctx, c.funcName, args, types.ETDuration, argTps...)
	if err != nil {
		return nil, err
	}
	fsp, err := getFspByIntArg(bf.ctx, args)
	if err != nil {
		return nil, err
	}
	bf.setDecimalAndFlenForTime(fsp)
	// 1. no sign.
	// 2. jour is in the 2-digit range
	bf.tp.Flen -= 2

	var sig builtinFunc
	if len(args) == 1 {
		sig = &builtinUTCTimeWithArgSig{bf}
		sig.setPbCode(tipb.ScalarFuncSig_UTCTimeWithArg)
	} else {
		sig = &builtinUTCTimeWithoutArgSig{bf}
		sig.setPbCode(tipb.ScalarFuncSig_UTCTimeWithoutArg)
	}
	return sig, nil
}

type builtinUTCTimeWithoutArgSig struct {
	baseBuiltinFunc
}

func (b *builtinUTCTimeWithoutArgSig) Clone() builtinFunc {
	newSig := &builtinUTCTimeWithoutArgSig{}
	newSig.cloneFrom(&b.baseBuiltinFunc)
	return newSig
}

// evalDuration evals a builtinUTCTimeWithoutArgSig.
// See https://dev.mysql.com/doc/refman/5.7/en/date-and-time-functions.html#function_utc-time
func (b *builtinUTCTimeWithoutArgSig) evalDuration(row chunk.Row) (types.Duration, bool, error) {
	nowTs, err := getStmtTimestamp(b.ctx)
	if err != nil {
		return types.Duration{}, true, err
	}
	v, err := types.ParseDuration(b.ctx.GetSessionVars().StmtCtx, nowTs.UTC().Format(types.TimeFormat), 0)
	return v, false, err
}

type builtinUTCTimeWithArgSig struct {
	baseBuiltinFunc
}

func (b *builtinUTCTimeWithArgSig) Clone() builtinFunc {
	newSig := &builtinUTCTimeWithArgSig{}
	newSig.cloneFrom(&b.baseBuiltinFunc)
	return newSig
}

// evalDuration evals a builtinUTCTimeWithArgSig.
// See https://dev.mysql.com/doc/refman/5.7/en/date-and-time-functions.html#function_utc-time
func (b *builtinUTCTimeWithArgSig) evalDuration(row chunk.Row) (types.Duration, bool, error) {
	fsp, isNull, err := b.args[0].EvalInt(b.ctx, row)
	if isNull || err != nil {
		return types.Duration{}, isNull, err
	}
	if fsp > int64(types.MaxFsp) {
		return types.Duration{}, true, errors.Errorf("Too-big precision %v specified for 'utc_time'. Maximum is %v.", fsp, types.MaxFsp)
	}
	if fsp < int64(types.MinFsp) {
		return types.Duration{}, true, errors.Errorf("Invalid negative %d specified, must in [0, 6].", fsp)
	}
	nowTs, err := getStmtTimestamp(b.ctx)
	if err != nil {
		return types.Duration{}, true, err
	}
	v, err := types.ParseDuration(b.ctx.GetSessionVars().StmtCtx, nowTs.UTC().Format(types.TimeFSPFormat), int8(fsp))
	return v, false, err
}

type lastDayFunctionClass struct {
	baseFunctionClass
}

func (c *lastDayFunctionClass) getFunction(ctx sessionctx.Context, args []Expression) (builtinFunc, error) {
	if err := c.verifyArgs(args); err != nil {
		return nil, err
	}
	bf, err := newBaseBuiltinFuncWithTp(ctx, c.funcName, args, types.ETDatetime, types.ETDatetime)
	if err != nil {
		return nil, err
	}
	bf.setDecimalAndFlenForDate()
	sig := &builtinLastDaySig{bf}
	sig.setPbCode(tipb.ScalarFuncSig_LastDay)
	return sig, nil
}

type builtinLastDaySig struct {
	baseBuiltinFunc
}

func (b *builtinLastDaySig) Clone() builtinFunc {
	newSig := &builtinLastDaySig{}
	newSig.cloneFrom(&b.baseBuiltinFunc)
	return newSig
}

// evalTime evals a builtinLastDaySig.
// See https://dev.mysql.com/doc/refman/5.7/en/date-and-time-functions.html#function_last-day
func (b *builtinLastDaySig) evalTime(row chunk.Row) (types.Time, bool, error) {
	arg, isNull, err := b.args[0].EvalTime(b.ctx, row)
	if isNull || err != nil {
		return types.ZeroTime, true, handleInvalidTimeError(b.ctx, err)
	}
	tm := arg
	year, month := tm.Year(), tm.Month()
	if tm.Month() == 0 || (tm.Day() == 0 && b.ctx.GetSessionVars().SQLMode.HasNoZeroDateMode()) {
		return types.ZeroTime, true, handleInvalidTimeError(b.ctx, types.ErrWrongValue.GenWithStackByArgs(types.DateTimeStr, arg.String()))
	}
	lastDay := types.GetLastDay(year, month)
	ret := types.NewTime(types.FromDate(year, month, lastDay, 0, 0, 0, 0), mysql.TypeDate, types.DefaultFsp)
	return ret, false, nil
}

// getExpressionFsp calculates the fsp from given expression.
// This function must by called before calling newBaseBuiltinFuncWithTp.
func getExpressionFsp(ctx sessionctx.Context, expression Expression) (int, error) {
	constExp, isConstant := expression.(*Constant)
	if isConstant {
		str, isNil, err := constExp.EvalString(ctx, chunk.Row{})
		if isNil || err != nil {
			return 0, err
		}
		return int(types.GetFsp(str)), nil
	}
	warpExpr := WrapWithCastAsTime(ctx, expression, types.NewFieldType(mysql.TypeDatetime))
	return mathutil.Min(warpExpr.GetType().Decimal, int(types.MaxFsp)), nil
}

// tidbParseTsoFunctionClass extracts physical time from a tso
type tidbParseTsoFunctionClass struct {
	baseFunctionClass
}

func (c *tidbParseTsoFunctionClass) getFunction(ctx sessionctx.Context, args []Expression) (builtinFunc, error) {
	if err := c.verifyArgs(args); err != nil {
		return nil, err
	}
	argTp := args[0].GetType().EvalType()
	bf, err := newBaseBuiltinFuncWithTp(ctx, c.funcName, args, argTp, types.ETInt)
	if err != nil {
		return nil, err
	}

	bf.tp.Tp, bf.tp.Flen, bf.tp.Decimal = mysql.TypeDate, mysql.MaxDateWidth, int(types.DefaultFsp)
	sig := &builtinTidbParseTsoSig{bf}
	return sig, nil
}

type builtinTidbParseTsoSig struct {
	baseBuiltinFunc
}

func (b *builtinTidbParseTsoSig) Clone() builtinFunc {
	newSig := &builtinTidbParseTsoSig{}
	newSig.cloneFrom(&b.baseBuiltinFunc)
	return newSig
}

// evalTime evals a builtinTidbParseTsoSig.
func (b *builtinTidbParseTsoSig) evalTime(row chunk.Row) (types.Time, bool, error) {
	arg, isNull, err := b.args[0].EvalInt(b.ctx, row)
	if isNull || err != nil || arg <= 0 {
		return types.ZeroTime, true, handleInvalidTimeError(b.ctx, err)
	}

	t := oracle.GetTimeFromTS(uint64(arg))
	result := types.NewTime(types.FromGoTime(t), mysql.TypeDatetime, types.MaxFsp)
	err = result.ConvertTimeZone(time.Local, b.ctx.GetSessionVars().Location())
	if err != nil {
		return types.ZeroTime, true, err
	}
	return result, false, nil
}

func handleInvalidZeroTime(ctx sessionctx.Context, t types.Time) (bool, error) {
	// MySQL compatibility, #11203
	// 0 | 0.0 should be converted to null without warnings
	n, err := t.ToNumber().ToInt()
	isOriginalIntOrDecimalZero := err == nil && n == 0
	// Args like "0000-00-00", "0000-00-00 00:00:00" set Fsp to 6
	isOriginalStringZero := t.Fsp() > 0
	if isOriginalIntOrDecimalZero && !isOriginalStringZero {
		return false, nil
	}
	return true, handleInvalidTimeError(ctx, types.ErrWrongValue.GenWithStackByArgs(types.DateTimeStr, t.String()))
}

// tidbBoundedStalenessFunctionClass reads a time window [a, b] and compares it with the latest SafeTS
// to determine which TS to use in a read only transaction.
type tidbBoundedStalenessFunctionClass struct {
	baseFunctionClass
}

func (c *tidbBoundedStalenessFunctionClass) getFunction(ctx sessionctx.Context, args []Expression) (builtinFunc, error) {
	if err := c.verifyArgs(args); err != nil {
		return nil, err
	}
	bf, err := newBaseBuiltinFuncWithTp(ctx, c.funcName, args, types.ETDatetime, types.ETDatetime, types.ETDatetime)
	if err != nil {
		return nil, err
	}
	sig := &builtinTiDBBoundedStalenessSig{bf}
	return sig, nil
}

type builtinTiDBBoundedStalenessSig struct {
	baseBuiltinFunc
}

func (b *builtinTiDBBoundedStalenessSig) Clone() builtinFunc {
	newSig := &builtinTidbParseTsoSig{}
	newSig.cloneFrom(&b.baseBuiltinFunc)
	return newSig
}

func (b *builtinTiDBBoundedStalenessSig) evalTime(row chunk.Row) (types.Time, bool, error) {
	leftTime, isNull, err := b.args[0].EvalTime(b.ctx, row)
	if isNull || err != nil {
		return types.ZeroTime, true, handleInvalidTimeError(b.ctx, err)
	}
	rightTime, isNull, err := b.args[1].EvalTime(b.ctx, row)
	if isNull || err != nil {
		return types.ZeroTime, true, handleInvalidTimeError(b.ctx, err)
	}
	if invalidLeftTime, invalidRightTime := leftTime.InvalidZero(), rightTime.InvalidZero(); invalidLeftTime || invalidRightTime {
		if invalidLeftTime {
			err = handleInvalidTimeError(b.ctx, types.ErrWrongValue.GenWithStackByArgs(types.DateTimeStr, leftTime.String()))
		}
		if invalidRightTime {
			err = handleInvalidTimeError(b.ctx, types.ErrWrongValue.GenWithStackByArgs(types.DateTimeStr, rightTime.String()))
		}
		return types.ZeroTime, true, err
	}
	timeZone := getTimeZone(b.ctx)
	minTime, err := leftTime.GoTime(timeZone)
	if err != nil {
		return types.ZeroTime, true, err
	}
	maxTime, err := rightTime.GoTime(timeZone)
	if err != nil {
		return types.ZeroTime, true, err
	}
	if minTime.After(maxTime) {
		return types.ZeroTime, true, nil
	}
	// Because the minimum unit of a TSO is millisecond, so we only need fsp to be 3.
	return types.NewTime(types.FromGoTime(calAppropriateTime(minTime, maxTime, getMinSafeTime(b.ctx, timeZone))), mysql.TypeDatetime, 3), false, nil
}

// GetMinSafeTime get minSafeTime
func GetMinSafeTime(sessionCtx sessionctx.Context) time.Time {
	return getMinSafeTime(sessionCtx, getTimeZone(sessionCtx))
}

func getMinSafeTime(sessionCtx sessionctx.Context, timeZone *time.Location) time.Time {
	var minSafeTS uint64
	txnScope := config.GetTxnScopeFromConfig()
	if store := sessionCtx.GetStore(); store != nil {
		minSafeTS = store.GetMinSafeTS(txnScope)
	}
	// Inject mocked SafeTS for test.
	failpoint.Inject("injectSafeTS", func(val failpoint.Value) {
		injectTS := val.(int)
		minSafeTS = uint64(injectTS)
	})
	// Try to get from the stmt cache to make sure this function is deterministic.
	stmtCtx := sessionCtx.GetSessionVars().StmtCtx
	minSafeTS = stmtCtx.GetOrStoreStmtCache(stmtctx.StmtSafeTSCacheKey, minSafeTS).(uint64)
	return oracle.GetTimeFromTS(minSafeTS).In(timeZone)
}

// CalAppropriateTime directly calls calAppropriateTime
func CalAppropriateTime(minTime, maxTime, minSafeTime time.Time) time.Time {
	return calAppropriateTime(minTime, maxTime, minSafeTime)
}

// For a SafeTS t and a time range [t1, t2]:
//   1. If t < t1, we will use t1 as the result,
//      and with it, a read request may fail because it's an unreached SafeTS.
//   2. If t1 <= t <= t2, we will use t as the result, and with it,
//      a read request won't fail.
//   2. If t2 < t, we will use t2 as the result,
//      and with it, a read request won't fail because it's bigger than the latest SafeTS.
func calAppropriateTime(minTime, maxTime, minSafeTime time.Time) time.Time {
	if minSafeTime.Before(minTime) {
		return minTime
	} else if minSafeTime.After(maxTime) {
		return maxTime
	}
	return minSafeTime
}

// getFspByIntArg is used by some time functions to get the result fsp. If len(expr) == 0, then the fsp is not explicit set, use 0 as default.
func getFspByIntArg(ctx sessionctx.Context, exps []Expression) (int, error) {
	if len(exps) == 0 {
		return 0, nil
	}
	if len(exps) != 1 {
		return 0, errors.Errorf("Should not happen, the num of argument should be 1, but got %d", len(exps))
	}
	_, ok := exps[0].(*Constant)
	if ok {
		fsp, isNuLL, err := exps[0].EvalInt(ctx, chunk.Row{})
		if err != nil || isNuLL {
			// If isNULL, it may be a bug of parser. Return 0 to be compatible with old version.
			return 0, err
		}
		if fsp > int64(types.MaxFsp) {
			return 0, errors.Errorf("Too-big precision %v specified for 'curtime'. Maximum is %v.", fsp, types.MaxFsp)
		} else if fsp < int64(types.MinFsp) {
			return 0, errors.Errorf("Invalid negative %d specified, must in [0, 6].", fsp)
		}
		return int(fsp), nil
	}
	// Should no happen. But our tests may generate non-constant input.
	return 0, nil
}<|MERGE_RESOLUTION|>--- conflicted
+++ resolved
@@ -449,12 +449,7 @@
 	if err != nil {
 		return nil, err
 	}
-<<<<<<< HEAD
-	bf.setDecimalAndFlenForTime(mathutil.Max(arg0Dec, arg1Dec))
-=======
-
-	bf.tp.Decimal = fsp
->>>>>>> b339ca29
+	bf.setDecimalAndFlenForTime(fsp)
 
 	var sig builtinFunc
 	// arg0 and arg1 must be the same time type(compatible), or timediff will return NULL.
@@ -2240,19 +2235,11 @@
 	if err != nil {
 		return nil, err
 	}
-<<<<<<< HEAD
-	fsp, err := getExpressionFsp(ctx, args[0])
+	bf, err := newBaseBuiltinFuncWithTp(ctx, c.funcName, args, types.ETDuration, types.ETString)
 	if err != nil {
 		return nil, err
 	}
 	bf.setDecimalAndFlenForTime(fsp)
-=======
-	bf, err := newBaseBuiltinFuncWithTp(ctx, c.funcName, args, types.ETDuration, types.ETString)
-	if err != nil {
-		return nil, err
-	}
-	bf.tp.Decimal = fsp
->>>>>>> b339ca29
 	sig := &builtinTimeSig{bf}
 	sig.setPbCode(tipb.ScalarFuncSig_Time)
 	return sig, nil
