// Copyright 2013 The ql Authors. All rights reserved.
// Use of this source code is governed by a BSD-style
// license that can be found in the LICENSES/QL-LICENSE file.

// Copyright 2015 PingCAP, Inc.
//
// Licensed under the Apache License, Version 2.0 (the "License");
// you may not use this file except in compliance with the License.
// You may obtain a copy of the License at
//
//     http://www.apache.org/licenses/LICENSE-2.0
//
// Unless required by applicable law or agreed to in writing, software
// distributed under the License is distributed on an "AS IS" BASIS,
// See the License for the specific language governing permissions and
// limitations under the License.

package expression

import (
	"fmt"
	"math"
	"regexp"
	"strings"
	"time"

	"github.com/cznic/mathutil"
	"github.com/juju/errors"
	"github.com/ngaut/log"
	"github.com/pingcap/tidb/ast"
	"github.com/pingcap/tidb/context"
	"github.com/pingcap/tidb/mysql"
	"github.com/pingcap/tidb/sessionctx/variable"
	"github.com/pingcap/tidb/terror"
	"github.com/pingcap/tidb/util/types"
)

const ( // GET_FORMAT first argument.
	dateFormat      = "DATE"
	datetimeFormat  = "DATETIME"
	timestampFormat = "TIMESTAMP"
	timeFormat      = "TIME"
)

const ( // GET_FORMAT location.
	usaLocation      = "USA"
	jisLocation      = "JIS"
	isoLocation      = "ISO"
	eurLocation      = "EUR"
	internalLocation = "INTERNAL"
)

// DurationPattern determine whether to match the format of duration.
var DurationPattern = regexp.MustCompile(`^(|[-]?)(|\d{1,2}\s)(\d{2,3}:\d{2}:\d{2}|\d{1,2}:\d{2}|\d{1,6})(|\.\d*)$`)

var (
	_ functionClass = &dateFunctionClass{}
	_ functionClass = &dateDiffFunctionClass{}
	_ functionClass = &timeDiffFunctionClass{}
	_ functionClass = &dateFormatFunctionClass{}
	_ functionClass = &hourFunctionClass{}
	_ functionClass = &minuteFunctionClass{}
	_ functionClass = &secondFunctionClass{}
	_ functionClass = &microSecondFunctionClass{}
	_ functionClass = &monthFunctionClass{}
	_ functionClass = &monthNameFunctionClass{}
	_ functionClass = &nowFunctionClass{}
	_ functionClass = &dayNameFunctionClass{}
	_ functionClass = &dayOfMonthFunctionClass{}
	_ functionClass = &dayOfWeekFunctionClass{}
	_ functionClass = &dayOfYearFunctionClass{}
	_ functionClass = &weekFunctionClass{}
	_ functionClass = &weekDayFunctionClass{}
	_ functionClass = &weekOfYearFunctionClass{}
	_ functionClass = &yearFunctionClass{}
	_ functionClass = &yearWeekFunctionClass{}
	_ functionClass = &fromUnixTimeFunctionClass{}
	_ functionClass = &getFormatFunctionClass{}
	_ functionClass = &strToDateFunctionClass{}
	_ functionClass = &sysDateFunctionClass{}
	_ functionClass = &currentDateFunctionClass{}
	_ functionClass = &currentTimeFunctionClass{}
	_ functionClass = &timeFunctionClass{}
	_ functionClass = &utcDateFunctionClass{}
	_ functionClass = &utcTimestampFunctionClass{}
	_ functionClass = &extractFunctionClass{}
	_ functionClass = &unixTimestampFunctionClass{}
	_ functionClass = &addTimeFunctionClass{}
	_ functionClass = &convertTzFunctionClass{}
	_ functionClass = &makeDateFunctionClass{}
	_ functionClass = &makeTimeFunctionClass{}
	_ functionClass = &periodAddFunctionClass{}
	_ functionClass = &periodDiffFunctionClass{}
	_ functionClass = &quarterFunctionClass{}
	_ functionClass = &secToTimeFunctionClass{}
	_ functionClass = &subTimeFunctionClass{}
	_ functionClass = &timeFormatFunctionClass{}
	_ functionClass = &timeToSecFunctionClass{}
	_ functionClass = &timestampAddFunctionClass{}
	_ functionClass = &toDaysFunctionClass{}
	_ functionClass = &toSecondsFunctionClass{}
	_ functionClass = &utcTimeFunctionClass{}
	_ functionClass = &timestampFunctionClass{}
	_ functionClass = &lastDayFunctionClass{}
)

var (
	_ builtinFunc = &builtinDateSig{}
	_ builtinFunc = &builtinDateDiffSig{}
	_ builtinFunc = &builtinTimeDiffSig{}
	_ builtinFunc = &builtinDateFormatSig{}
	_ builtinFunc = &builtinHourSig{}
	_ builtinFunc = &builtinMinuteSig{}
	_ builtinFunc = &builtinSecondSig{}
	_ builtinFunc = &builtinMicroSecondSig{}
	_ builtinFunc = &builtinMonthSig{}
	_ builtinFunc = &builtinMonthNameSig{}
	_ builtinFunc = &builtinNowWithArgSig{}
	_ builtinFunc = &builtinNowWithoutArgSig{}
	_ builtinFunc = &builtinDayNameSig{}
	_ builtinFunc = &builtinDayOfMonthSig{}
	_ builtinFunc = &builtinDayOfWeekSig{}
	_ builtinFunc = &builtinDayOfYearSig{}
	_ builtinFunc = &builtinWeekWithModeSig{}
	_ builtinFunc = &builtinWeekWithoutModeSig{}
	_ builtinFunc = &builtinWeekDaySig{}
	_ builtinFunc = &builtinWeekOfYearSig{}
	_ builtinFunc = &builtinYearSig{}
	_ builtinFunc = &builtinYearWeekWithModeSig{}
	_ builtinFunc = &builtinYearWeekWithoutModeSig{}
	_ builtinFunc = &builtinFromUnixTimeSig{}
	_ builtinFunc = &builtinGetFormatSig{}
	_ builtinFunc = &builtinSysDateWithFspSig{}
	_ builtinFunc = &builtinSysDateWithoutFspSig{}
	_ builtinFunc = &builtinCurrentDateSig{}
	_ builtinFunc = &builtinCurrentTime0ArgSig{}
	_ builtinFunc = &builtinCurrentTime1ArgSig{}
	_ builtinFunc = &builtinTimeSig{}
	_ builtinFunc = &builtinUTCDateSig{}
	_ builtinFunc = &builtinUTCTimestampWithArgSig{}
	_ builtinFunc = &builtinUTCTimestampWithoutArgSig{}
<<<<<<< HEAD
	_ builtinFunc = &builtinExtractSig{}
=======
	_ builtinFunc = &builtinArithmeticSig{}
>>>>>>> d82a36b5
	_ builtinFunc = &builtinUnixTimestampCurrentSig{}
	_ builtinFunc = &builtinUnixTimestampIntSig{}
	_ builtinFunc = &builtinUnixTimestampDecSig{}
	_ builtinFunc = &builtinAddTimeSig{}
	_ builtinFunc = &builtinConvertTzSig{}
	_ builtinFunc = &builtinMakeDateSig{}
	_ builtinFunc = &builtinMakeTimeSig{}
	_ builtinFunc = &builtinPeriodAddSig{}
	_ builtinFunc = &builtinPeriodDiffSig{}
	_ builtinFunc = &builtinQuarterSig{}
	_ builtinFunc = &builtinSecToTimeSig{}
	_ builtinFunc = &builtinSubTimeSig{}
	_ builtinFunc = &builtinTimeToSecSig{}
	_ builtinFunc = &builtinTimestampAddSig{}
	_ builtinFunc = &builtinToDaysSig{}
	_ builtinFunc = &builtinToSecondsSig{}
	_ builtinFunc = &builtinUTCTimeWithArgSig{}
	_ builtinFunc = &builtinUTCTimeWithoutArgSig{}
	_ builtinFunc = &builtinTimestamp1ArgSig{}
	_ builtinFunc = &builtinTimestamp2ArgsSig{}
	_ builtinFunc = &builtinLastDaySig{}
	_ builtinFunc = &builtinStrToDateDateSig{}
	_ builtinFunc = &builtinStrToDateDatetimeSig{}
	_ builtinFunc = &builtinStrToDateDurationSig{}
	_ builtinFunc = &builtinExtractDatetimeSig{}
	_ builtinFunc = &builtinExtractDurationSig{}
)

// handleInvalidTimeError reports error or warning depend on the context.
func handleInvalidTimeError(ctx context.Context, err error) error {
	if err == nil || !terror.ErrorEqual(err, types.ErrInvalidTimeFormat) {
		return err
	}
	sc := ctx.GetSessionVars().StmtCtx
	if ctx.GetSessionVars().StrictSQLMode && (sc.InInsertStmt || sc.InUpdateOrDeleteStmt) {
		return err
	}
	sc.AppendWarning(err)
	return nil
}

func convertTimeToMysqlTime(t time.Time, fsp int) (types.Time, error) {
	tr, err := types.RoundFrac(t, int(fsp))
	if err != nil {
		return types.Time{}, errors.Trace(err)
	}

	return types.Time{
		Time: types.FromGoTime(tr),
		Type: mysql.TypeDatetime,
		Fsp:  fsp,
	}, nil
}

func convertToTimeWithFsp(sc *variable.StatementContext, arg types.Datum, tp byte, fsp int) (d types.Datum, err error) {
	if fsp > types.MaxFsp {
		fsp = types.MaxFsp
	}

	f := types.NewFieldType(tp)
	f.Decimal = fsp

	d, err = arg.ConvertTo(sc, f)
	if err != nil {
		d.SetNull()
		return d, errors.Trace(err)
	}

	if d.IsNull() {
		return
	}

	if d.Kind() != types.KindMysqlTime {
		d.SetNull()
		return d, errors.Errorf("need time type, but got %T", d.GetValue())
	}
	return
}

func convertToTime(sc *variable.StatementContext, arg types.Datum, tp byte) (d types.Datum, err error) {
	return convertToTimeWithFsp(sc, arg, tp, types.MaxFsp)
}

func convertToDuration(sc *variable.StatementContext, arg types.Datum, fsp int) (d types.Datum, err error) {
	f := types.NewFieldType(mysql.TypeDuration)
	f.Decimal = fsp

	d, err = arg.ConvertTo(sc, f)
	if err != nil {
		d.SetNull()
		return d, errors.Trace(err)
	}

	if d.IsNull() {
		return
	}

	if d.Kind() != types.KindMysqlDuration {
		d.SetNull()
		return d, errors.Errorf("need duration type, but got %T", d.GetValue())
	}
	return
}

type dateFunctionClass struct {
	baseFunctionClass
}

func (c *dateFunctionClass) getFunction(ctx context.Context, args []Expression) (builtinFunc, error) {
	if err := c.verifyArgs(args); err != nil {
		return nil, errors.Trace(err)
	}
	bf := newBaseBuiltinFuncWithTp(args, ctx, tpDatetime, tpDatetime)
	bf.tp.Tp, bf.tp.Flen, bf.tp.Decimal = mysql.TypeDate, 10, 0
	sig := &builtinDateSig{baseTimeBuiltinFunc{bf}}
	return sig.setSelf(sig), nil
}

type builtinDateSig struct {
	baseTimeBuiltinFunc
}

// evalTime evals DATE(expr).
// See https://dev.mysql.com/doc/refman/5.7/en/date-and-time-functions.html#function_date
func (b *builtinDateSig) evalTime(row []types.Datum) (types.Time, bool, error) {
	sc := b.ctx.GetSessionVars().StmtCtx

	expr, isNull, err := b.args[0].EvalTime(row, sc)
	if isNull || err != nil {
		return types.Time{}, true, errors.Trace(handleInvalidTimeError(b.ctx, err))
	}

	if expr.IsZero() {
		return types.Time{}, true, errors.Trace(handleInvalidTimeError(b.ctx, types.ErrInvalidTimeFormat))
	}

	expr.Time = types.FromDate(expr.Time.Year(), expr.Time.Month(), expr.Time.Day(), 0, 0, 0, 0)
	expr.Type = mysql.TypeDate
	return expr, false, nil
}

func convertDatumToTime(sc *variable.StatementContext, d types.Datum) (t types.Time, err error) {
	if d.Kind() != types.KindMysqlTime {
		d, err = convertToTime(sc, d, mysql.TypeDatetime)
		if err != nil {
			return t, errors.Trace(err)
		}
	}
	return d.GetMysqlTime(), nil
}

type dateDiffFunctionClass struct {
	baseFunctionClass
}

func (c *dateDiffFunctionClass) getFunction(ctx context.Context, args []Expression) (builtinFunc, error) {
	if err := c.verifyArgs(args); err != nil {
		return nil, errors.Trace(err)
	}
	bf := newBaseBuiltinFuncWithTp(args, ctx, tpInt, tpDatetime, tpDatetime)
	sig := &builtinDateDiffSig{baseIntBuiltinFunc{bf}}
	return sig.setSelf(sig), nil
}

type builtinDateDiffSig struct {
	baseIntBuiltinFunc
}

// evalInt evals a builtinDateDiffSig.
// See https://dev.mysql.com/doc/refman/5.7/en/date-and-time-functions.html#function_datediff
func (b *builtinDateDiffSig) evalInt(row []types.Datum) (int64, bool, error) {
	ctx := b.ctx.GetSessionVars().StmtCtx
	t1, isNull, err := b.args[0].EvalTime(row, ctx)
	if isNull || err != nil {
		return 0, true, errors.Trace(handleInvalidTimeError(b.ctx, err))
	}
	t2, isNull, err := b.args[1].EvalTime(row, ctx)
	if isNull || err != nil {
		return 0, true, errors.Trace(handleInvalidTimeError(b.ctx, err))
	}
	if t1.Time.Month() == 0 || t1.Time.Day() == 0 || t2.Time.Month() == 0 || t2.Time.Day() == 0 {
		return 0, true, errors.Trace(handleInvalidTimeError(b.ctx, types.ErrInvalidTimeFormat))
	}
	return int64(types.DateDiff(t1.Time, t2.Time)), false, nil
}

type timeDiffFunctionClass struct {
	baseFunctionClass
}

func (c *timeDiffFunctionClass) getFunction(ctx context.Context, args []Expression) (builtinFunc, error) {
	if err := c.verifyArgs(args); err != nil {
		return nil, errors.Trace(err)
	}
	sig := &builtinTimeDiffSig{newBaseBuiltinFunc(args, ctx)}
	return sig.setSelf(sig), nil
}

type builtinTimeDiffSig struct {
	baseBuiltinFunc
}

func (b *builtinTimeDiffSig) getStrFsp(strArg string, fsp int) int {
	if n := strings.IndexByte(strArg, '.'); n >= 0 {
		lenStrFsp := len(strArg[n+1:])
		if lenStrFsp <= types.MaxFsp {
			fsp = int(math.Max(float64(lenStrFsp), float64(fsp)))
		}
	}
	return fsp
}

func (b *builtinTimeDiffSig) convertArgToTime(sc *variable.StatementContext, arg types.Datum, fsp int) (t types.Time, err error) {
	// Fix issue #3923, see https://github.com/pingcap/tidb/issues/3923,
	// TIMEDIFF() returns expr1 − expr2 expressed as a Duration value. expr1 and expr2 are Duration or date-and-time expressions,
	// but both must be of the same type. if expr is a string, we first try to convert it to Duration, if it failed,
	// we then try to convert it to Datetime
	switch arg.Kind() {
	case types.KindString, types.KindBytes:
		strArg := arg.GetString()
		fsp = b.getStrFsp(strArg, fsp)
		t, err = types.StrToDuration(sc, strArg, fsp)
	case types.KindMysqlDuration:
		t, err = arg.GetMysqlDuration().ConvertToTime(mysql.TypeDuration)
	default:
		t, err = convertDatumToTime(sc, arg)
	}
	return t, errors.Trace(err)
}

// eval evals a builtinTimeDiffSig.
// See https://dev.mysql.com/doc/refman/5.7/en/date-and-time-functions.html#function_timediff
func (b *builtinTimeDiffSig) eval(row []types.Datum) (d types.Datum, err error) {
	args, err := b.evalArgs(row)
	if err != nil {
		return d, errors.Trace(err)
	}
	if args[0].IsNull() || args[1].IsNull() {
		return
	}

	sc := b.ctx.GetSessionVars().StmtCtx
	fsp := int(math.Max(float64(args[0].Frac()), float64(args[1].Frac())))
	t0, err := b.convertArgToTime(sc, args[0], fsp)
	if err != nil {
		return d, errors.Trace(err)
	}
	t1, err := b.convertArgToTime(sc, args[1], fsp)
	if err != nil {
		return d, errors.Trace(err)
	}
	if (types.IsTemporalWithDate(t0.Type) &&
		t1.Type == mysql.TypeDuration) ||
		(types.IsTemporalWithDate(t1.Type) &&
			t0.Type == mysql.TypeDuration) {
		return d, nil // Incompatible types, return NULL
	}

	t := t0.Sub(&t1)
	ret, truncated := types.TruncateOverflowMySQLTime(t.Duration)
	if truncated {
		err = types.ErrTruncatedWrongVal.GenByArgs("time", t.String())
		err = sc.HandleTruncate(err)
	}
	t.Duration = ret
	d.SetMysqlDuration(t)
	return
}

type dateFormatFunctionClass struct {
	baseFunctionClass
}

func (c *dateFormatFunctionClass) getFunction(ctx context.Context, args []Expression) (builtinFunc, error) {
	if err := c.verifyArgs(args); err != nil {
		return nil, errors.Trace(err)
	}
	bf := newBaseBuiltinFuncWithTp(args, ctx, tpString, tpDatetime, tpString)
	// worst case: formatMask=%r%r%r...%r, each %r takes 11 characters
	bf.tp.Flen = (args[1].GetType().Flen + 1) / 2 * 11
	sig := &builtinDateFormatSig{baseStringBuiltinFunc{bf}}
	return sig.setSelf(sig), nil

}

type builtinDateFormatSig struct {
	baseStringBuiltinFunc
}

// eval evals a builtinDateFormatSig.
// See https://dev.mysql.com/doc/refman/5.7/en/date-and-time-functions.html#function_date-format
func (b *builtinDateFormatSig) evalString(row []types.Datum) (string, bool, error) {
	sc := b.ctx.GetSessionVars().StmtCtx
	t, isNull, err := b.args[0].EvalTime(row, sc)
	if isNull || err != nil {
		return "", isNull, errors.Trace(handleInvalidTimeError(b.ctx, err))
	}
	if t.InvalidZero() {
		return "", true, errors.Trace(handleInvalidTimeError(b.ctx, types.ErrInvalidTimeFormat))
	}
	formatMask, isNull, err := b.args[1].EvalString(row, sc)
	if isNull || err != nil {
		return "", isNull, errors.Trace(err)
	}

	res, err := t.DateFormat(formatMask)
	return res, isNull, errors.Trace(err)
}

// builtinDateFormat ...
// See https://dev.mysql.com/doc/refman/5.7/en/date-and-time-functions.html#function_date-format
func builtinDateFormat(ctx context.Context, args []types.Datum) (d types.Datum, err error) {
	date, err := convertToTime(ctx.GetSessionVars().StmtCtx, args[0], mysql.TypeDatetime)
	if err != nil {
		return d, errors.Trace(err)
	}

	if date.IsNull() {
		return
	}
	t := date.GetMysqlTime()
	str, err := t.DateFormat(args[1].GetString())
	if err != nil {
		return d, errors.Trace(err)
	}
	d.SetString(str)
	return
}

type fromDaysFunctionClass struct {
	baseFunctionClass
}

func (c *fromDaysFunctionClass) getFunction(ctx context.Context, args []Expression) (builtinFunc, error) {
	if err := c.verifyArgs(args); err != nil {
		return nil, errors.Trace(err)
	}
	bf := newBaseBuiltinFuncWithTp(args, ctx, tpDatetime, tpInt)
	bf.tp.Flen, bf.tp.Decimal = 10, 0
	sig := &builtinFromDaysSig{baseTimeBuiltinFunc{bf}}
	return sig.setSelf(sig), nil
}

type builtinFromDaysSig struct {
	baseTimeBuiltinFunc
}

// evalTime evals FROM_DAYS(N).
// See https://dev.mysql.com/doc/refman/5.7/en/date-and-time-functions.html#function_from-days
func (b *builtinFromDaysSig) evalTime(row []types.Datum) (types.Time, bool, error) {
	sc := b.getCtx().GetSessionVars().StmtCtx

	n, isNull, err := b.args[0].EvalInt(row, sc)
	if isNull || err != nil {
		return types.Time{}, true, errors.Trace(err)
	}

	return types.TimeFromDays(n), false, nil
}

type hourFunctionClass struct {
	baseFunctionClass
}

func (c *hourFunctionClass) getFunction(ctx context.Context, args []Expression) (builtinFunc, error) {
	if err := c.verifyArgs(args); err != nil {
		return nil, errors.Trace(err)
	}
	bf := newBaseBuiltinFuncWithTp(args, ctx, tpInt, tpDuration)
	bf.tp.Flen, bf.tp.Decimal = 3, 0
	sig := &builtinHourSig{baseIntBuiltinFunc{bf}}
	return sig.setSelf(sig), nil
}

type builtinHourSig struct {
	baseIntBuiltinFunc
}

// evalInt evals HOUR(time).
// See https://dev.mysql.com/doc/refman/5.7/en/date-and-time-functions.html#function_hour
func (b *builtinHourSig) evalInt(row []types.Datum) (int64, bool, error) {
	dur, isNull, err := b.args[0].EvalDuration(row, b.ctx.GetSessionVars().StmtCtx)
	// ignore error and return NULL
	if isNull || err != nil {
		return 0, true, nil
	}
	return int64(dur.Hour()), false, nil
}

type minuteFunctionClass struct {
	baseFunctionClass
}

func (c *minuteFunctionClass) getFunction(ctx context.Context, args []Expression) (builtinFunc, error) {
	if err := c.verifyArgs(args); err != nil {
		return nil, errors.Trace(err)
	}
	bf := newBaseBuiltinFuncWithTp(args, ctx, tpInt, tpDuration)
	bf.tp.Flen, bf.tp.Decimal = 2, 0
	sig := &builtinMinuteSig{baseIntBuiltinFunc{bf}}
	return sig.setSelf(sig), nil
}

type builtinMinuteSig struct {
	baseIntBuiltinFunc
}

// evalInt evals MINUTE(time).
// See https://dev.mysql.com/doc/refman/5.7/en/date-and-time-functions.html#function_minute
func (b *builtinMinuteSig) evalInt(row []types.Datum) (int64, bool, error) {
	dur, isNull, err := b.args[0].EvalDuration(row, b.ctx.GetSessionVars().StmtCtx)
	// ignore error and return NULL
	if isNull || err != nil {
		return 0, true, nil
	}
	return int64(dur.Minute()), false, nil
}

type secondFunctionClass struct {
	baseFunctionClass
}

func (c *secondFunctionClass) getFunction(ctx context.Context, args []Expression) (builtinFunc, error) {
	if err := c.verifyArgs(args); err != nil {
		return nil, errors.Trace(err)
	}
	bf := newBaseBuiltinFuncWithTp(args, ctx, tpInt, tpDuration)
	bf.tp.Flen, bf.tp.Decimal = 2, 0
	sig := &builtinSecondSig{baseIntBuiltinFunc{bf}}
	return sig.setSelf(sig), nil
}

type builtinSecondSig struct {
	baseIntBuiltinFunc
}

// evalInt evals SECOND(time).
// See https://dev.mysql.com/doc/refman/5.7/en/date-and-time-functions.html#function_second
func (b *builtinSecondSig) evalInt(row []types.Datum) (int64, bool, error) {
	dur, isNull, err := b.args[0].EvalDuration(row, b.ctx.GetSessionVars().StmtCtx)
	// ignore error and return NULL
	if isNull || err != nil {
		return 0, true, nil
	}
	return int64(dur.Second()), false, nil
}

type microSecondFunctionClass struct {
	baseFunctionClass
}

func (c *microSecondFunctionClass) getFunction(ctx context.Context, args []Expression) (builtinFunc, error) {
	if err := c.verifyArgs(args); err != nil {
		return nil, errors.Trace(err)
	}
	bf := newBaseBuiltinFuncWithTp(args, ctx, tpInt, tpDuration)
	bf.tp.Flen, bf.tp.Decimal = 6, 0
	sig := &builtinMicroSecondSig{baseIntBuiltinFunc{bf}}
	return sig.setSelf(sig), nil
}

type builtinMicroSecondSig struct {
	baseIntBuiltinFunc
}

// evalInt evals MICROSECOND(expr).
// See https://dev.mysql.com/doc/refman/5.7/en/date-and-time-functions.html#function_microsecond
func (b *builtinMicroSecondSig) evalInt(row []types.Datum) (int64, bool, error) {
	dur, isNull, err := b.args[0].EvalDuration(row, b.ctx.GetSessionVars().StmtCtx)
	// ignore error and return NULL
	if isNull || err != nil {
		return 0, true, nil
	}
	return int64(dur.MicroSecond()), false, nil
}

type monthFunctionClass struct {
	baseFunctionClass
}

func (c *monthFunctionClass) getFunction(ctx context.Context, args []Expression) (builtinFunc, error) {
	if err := c.verifyArgs(args); err != nil {
		return nil, errors.Trace(err)
	}
	bf := newBaseBuiltinFuncWithTp(args, ctx, tpInt, tpDatetime)
	bf.tp.Flen, bf.tp.Decimal = 2, 0
	sig := &builtinMonthSig{baseIntBuiltinFunc{bf}}
	return sig.setSelf(sig), nil
}

type builtinMonthSig struct {
	baseIntBuiltinFunc
}

// evalInt evals MONTH(date).
// see: https://dev.mysql.com/doc/refman/5.7/en/date-and-time-functions.html#function_month
func (b *builtinMonthSig) evalInt(row []types.Datum) (int64, bool, error) {
	sc := b.getCtx().GetSessionVars().StmtCtx
	date, isNull, err := b.args[0].EvalTime(row, sc)

	if isNull || err != nil {
		return 0, true, errors.Trace(handleInvalidTimeError(b.ctx, err))
	}

	if date.IsZero() {
		return 0, true, errors.Trace(handleInvalidTimeError(b.ctx, types.ErrInvalidTimeFormat))
	}

	return int64(date.Time.Month()), false, nil
}

// builtinMonth ...
// See https://dev.mysql.com/doc/refman/5.7/en/date-and-time-functions.html#function_month
func builtinMonth(args []types.Datum, ctx context.Context) (d types.Datum, err error) {
	d, err = convertToTime(ctx.GetSessionVars().StmtCtx, args[0], mysql.TypeDate)
	if err != nil || d.IsNull() {
		return d, errors.Trace(err)
	}

	// No need to check type here.
	t := d.GetMysqlTime()
	i := int64(0)
	if t.IsZero() {
		d.SetInt64(i)
		return
	}
	i = int64(t.Time.Month())
	d.SetInt64(i)
	return
}

// See https://dev.mysql.com/doc/refman/5.7/en/date-and-time-functions.html#function_monthname
type monthNameFunctionClass struct {
	baseFunctionClass
}

func (c *monthNameFunctionClass) getFunction(ctx context.Context, args []Expression) (builtinFunc, error) {
	if err := c.verifyArgs(args); err != nil {
		return nil, errors.Trace(err)
	}
	bf := newBaseBuiltinFuncWithTp(args, ctx, tpString, tpDatetime)
	bf.tp.Flen = 10
	sig := &builtinMonthNameSig{baseStringBuiltinFunc{bf}}
	return sig.setSelf(sig), nil
}

type builtinMonthNameSig struct {
	baseStringBuiltinFunc
}

func (b *builtinMonthNameSig) evalString(row []types.Datum) (string, bool, error) {
	sc := b.ctx.GetSessionVars().StmtCtx
	arg, isNull, err := b.args[0].EvalTime(row, sc)
	if isNull || err != nil {
		return "", true, errors.Trace(handleInvalidTimeError(b.ctx, err))
	}
	mon := arg.Time.Month()
	if arg.IsZero() || mon < 0 || mon > len(types.MonthNames) {
		return "", true, errors.Trace(handleInvalidTimeError(b.ctx, types.ErrInvalidTimeFormat))
	} else if mon == 0 {
		return "", true, nil
	}
	return types.MonthNames[mon-1], false, nil
}

type dayNameFunctionClass struct {
	baseFunctionClass
}

func (c *dayNameFunctionClass) getFunction(ctx context.Context, args []Expression) (builtinFunc, error) {
	if err := c.verifyArgs(args); err != nil {
		return nil, errors.Trace(err)
	}
	bf := newBaseBuiltinFuncWithTp(args, ctx, tpString, tpDatetime)
	bf.tp.Flen = 10
	sig := &builtinDayNameSig{baseStringBuiltinFunc{bf}}
	return sig.setSelf(sig), nil
}

type builtinDayNameSig struct {
	baseStringBuiltinFunc
}

// evalString evals a builtinDayNameSig.
// See https://dev.mysql.com/doc/refman/5.7/en/date-and-time-functions.html#function_dayname
func (b *builtinDayNameSig) evalString(row []types.Datum) (string, bool, error) {
	arg, isNull, err := b.args[0].EvalTime(row, b.ctx.GetSessionVars().StmtCtx)
	if isNull || err != nil {
		return "", isNull, errors.Trace(err)
	}
	if arg.InvalidZero() {
		return "", true, errors.Trace(handleInvalidTimeError(b.ctx, types.ErrInvalidTimeFormat))
	}
	// Monday is 0, ... Sunday = 6 in MySQL
	// but in go, Sunday is 0, ... Saturday is 6
	// w will do a conversion.
	res := (int64(arg.Time.Weekday()) + 6) % 7
	return types.WeekdayNames[res], false, nil
}

type dayOfMonthFunctionClass struct {
	baseFunctionClass
}

func (c *dayOfMonthFunctionClass) getFunction(ctx context.Context, args []Expression) (builtinFunc, error) {
	if err := c.verifyArgs(args); err != nil {
		return nil, errors.Trace(err)
	}
	bf := newBaseBuiltinFuncWithTp(args, ctx, tpInt, tpDatetime)
	bf.tp.Flen = 2
	sig := &builtinDayOfMonthSig{baseIntBuiltinFunc{bf}}
	return sig.setSelf(sig), nil
}

type builtinDayOfMonthSig struct {
	baseIntBuiltinFunc
}

// evalInt evals a builtinDayOfMonthSig.
// See https://dev.mysql.com/doc/refman/5.7/en/date-and-time-functions.html#function_dayofmonth
func (b *builtinDayOfMonthSig) evalInt(row []types.Datum) (int64, bool, error) {
	arg, isNull, err := b.args[0].EvalTime(row, b.ctx.GetSessionVars().StmtCtx)
	if isNull || err != nil {
		return 0, true, errors.Trace(handleInvalidTimeError(b.ctx, err))
	}
	if arg.IsZero() {
		return 0, true, errors.Trace(handleInvalidTimeError(b.ctx, types.ErrInvalidTimeFormat))
	}
	return int64(arg.Time.Day()), false, nil
}

type dayOfWeekFunctionClass struct {
	baseFunctionClass
}

func (c *dayOfWeekFunctionClass) getFunction(ctx context.Context, args []Expression) (builtinFunc, error) {
	if err := c.verifyArgs(args); err != nil {
		return nil, errors.Trace(err)
	}
	bf := newBaseBuiltinFuncWithTp(args, ctx, tpInt, tpDatetime)
	bf.tp.Flen = 1
	sig := &builtinDayOfWeekSig{baseIntBuiltinFunc{bf}}
	return sig.setSelf(sig), nil
}

type builtinDayOfWeekSig struct {
	baseIntBuiltinFunc
}

// evalInt evals a builtinDayOfWeekSig.
// See https://dev.mysql.com/doc/refman/5.7/en/date-and-time-functions.html#function_dayofweek
func (b *builtinDayOfWeekSig) evalInt(row []types.Datum) (int64, bool, error) {
	sc := b.ctx.GetSessionVars().StmtCtx
	arg, isNull, err := b.args[0].EvalTime(row, sc)
	if isNull || err != nil {
		return 0, true, errors.Trace(handleInvalidTimeError(b.ctx, err))
	}
	if arg.InvalidZero() {
		return 0, true, errors.Trace(handleInvalidTimeError(b.ctx, types.ErrInvalidTimeFormat))
	}
	// 1 is Sunday, 2 is Monday, .... 7 is Saturday
	return int64(arg.Time.Weekday() + 1), false, nil
}

type dayOfYearFunctionClass struct {
	baseFunctionClass
}

func (c *dayOfYearFunctionClass) getFunction(ctx context.Context, args []Expression) (builtinFunc, error) {
	if err := c.verifyArgs(args); err != nil {
		return nil, errors.Trace(err)
	}
	bf := newBaseBuiltinFuncWithTp(args, ctx, tpInt, tpDatetime)
	bf.tp.Flen = 3
	sig := &builtinDayOfYearSig{baseIntBuiltinFunc{bf}}
	return sig.setSelf(sig), nil
}

type builtinDayOfYearSig struct {
	baseIntBuiltinFunc
}

// evalInt evals a builtinDayOfYearSig.
// See https://dev.mysql.com/doc/refman/5.7/en/date-and-time-functions.html#function_dayofyear
func (b *builtinDayOfYearSig) evalInt(row []types.Datum) (int64, bool, error) {
	arg, isNull, err := b.args[0].EvalTime(row, b.ctx.GetSessionVars().StmtCtx)
	if isNull || err != nil {
		return 0, isNull, errors.Trace(handleInvalidTimeError(b.ctx, err))
	}
	if arg.InvalidZero() {
		return 0, true, errors.Trace(handleInvalidTimeError(b.ctx, types.ErrInvalidTimeFormat))
	}

	return int64(arg.Time.YearDay()), false, nil
}

type weekFunctionClass struct {
	baseFunctionClass
}

func (c *weekFunctionClass) getFunction(ctx context.Context, args []Expression) (builtinFunc, error) {
	if err := c.verifyArgs(args); err != nil {
		return nil, errors.Trace(err)
	}

	argTps := []evalTp{tpDatetime}
	if len(args) == 2 {
		argTps = append(argTps, tpInt)
	}

	bf := newBaseBuiltinFuncWithTp(args, ctx, tpInt, argTps...)

	bf.tp.Flen, bf.tp.Decimal = 2, 0

	var sig builtinFunc
	if len(args) == 2 {
		sig = &builtinWeekWithModeSig{baseIntBuiltinFunc{bf}}
	} else {
		sig = &builtinWeekWithoutModeSig{baseIntBuiltinFunc{bf}}
	}
	return sig.setSelf(sig), nil
}

type builtinWeekWithModeSig struct {
	baseIntBuiltinFunc
}

// evalInt evals WEEK(date, mode).
// see: https://dev.mysql.com/doc/refman/5.7/en/date-and-time-functions.html#function_week
func (b *builtinWeekWithModeSig) evalInt(row []types.Datum) (int64, bool, error) {
	sc := b.ctx.GetSessionVars().StmtCtx
	date, isNull, err := b.args[0].EvalTime(row, sc)

	if isNull || err != nil {
		return 0, true, errors.Trace(handleInvalidTimeError(b.ctx, err))
	}

	if date.IsZero() {
		return 0, true, errors.Trace(handleInvalidTimeError(b.ctx, types.ErrInvalidTimeFormat))
	}

	mode, isNull, err := b.args[1].EvalInt(row, sc)
	if isNull || err != nil {
		return 0, isNull, errors.Trace(err)
	}

	week := date.Time.Week(int(mode))
	return int64(week), false, nil
}

type builtinWeekWithoutModeSig struct {
	baseIntBuiltinFunc
}

// evalInt evals WEEK(date).
// see: https://dev.mysql.com/doc/refman/5.7/en/date-and-time-functions.html#function_week
func (b *builtinWeekWithoutModeSig) evalInt(row []types.Datum) (int64, bool, error) {
	sc := b.ctx.GetSessionVars().StmtCtx
	date, isNull, err := b.args[0].EvalTime(row, sc)

	if isNull || err != nil {
		return 0, true, errors.Trace(handleInvalidTimeError(b.ctx, err))
	}

	if date.IsZero() {
		return 0, true, errors.Trace(handleInvalidTimeError(b.ctx, types.ErrInvalidTimeFormat))
	}

	week := date.Time.Week(0)
	return int64(week), false, nil
}

type weekDayFunctionClass struct {
	baseFunctionClass
}

func (c *weekDayFunctionClass) getFunction(ctx context.Context, args []Expression) (builtinFunc, error) {
	if err := c.verifyArgs(args); err != nil {
		return nil, errors.Trace(err)
	}

	bf := newBaseBuiltinFuncWithTp(args, ctx, tpInt, tpDatetime)
	bf.tp.Flen = 1

	sig := &builtinWeekDaySig{baseIntBuiltinFunc{bf}}
	return sig.setSelf(sig), nil
}

type builtinWeekDaySig struct {
	baseIntBuiltinFunc
}

// evalInt evals WEEKDAY(date).
func (b *builtinWeekDaySig) evalInt(row []types.Datum) (int64, bool, error) {
	sc := b.ctx.GetSessionVars().StmtCtx

	date, isNull, err := b.args[0].EvalTime(row, sc)
	if isNull || err != nil {
		return 0, true, errors.Trace(handleInvalidTimeError(b.ctx, err))
	}

	if date.IsZero() {
		return 0, true, errors.Trace(handleInvalidTimeError(b.ctx, types.ErrInvalidTimeFormat))
	}

	return int64(date.Time.Weekday()+6) % 7, false, nil
}

type weekOfYearFunctionClass struct {
	baseFunctionClass
}

func (c *weekOfYearFunctionClass) getFunction(ctx context.Context, args []Expression) (builtinFunc, error) {
	if err := c.verifyArgs(args); err != nil {
		return nil, errors.Trace(err)
	}
	bf := newBaseBuiltinFuncWithTp(args, ctx, tpInt, tpDatetime)
	bf.tp.Flen, bf.tp.Decimal = 2, 0
	sig := &builtinWeekOfYearSig{baseIntBuiltinFunc{bf}}
	return sig.setSelf(sig), nil
}

type builtinWeekOfYearSig struct {
	baseIntBuiltinFunc
}

// evalInt evals WEEKOFYEAR(date).
// See https://dev.mysql.com/doc/refman/5.7/en/date-and-time-functions.html#function_weekofyear
func (b *builtinWeekOfYearSig) evalInt(row []types.Datum) (int64, bool, error) {
	sc := b.ctx.GetSessionVars().StmtCtx
	date, isNull, err := b.args[0].EvalTime(row, sc)

	if isNull || err != nil {
		return 0, true, errors.Trace(handleInvalidTimeError(b.ctx, err))
	}

	if date.IsZero() {
		return 0, true, errors.Trace(handleInvalidTimeError(b.ctx, types.ErrInvalidTimeFormat))
	}

	week := date.Time.Week(3)
	return int64(week), false, nil
}

type yearFunctionClass struct {
	baseFunctionClass
}

func (c *yearFunctionClass) getFunction(ctx context.Context, args []Expression) (builtinFunc, error) {
	if err := c.verifyArgs(args); err != nil {
		return nil, errors.Trace(err)
	}
	bf := newBaseBuiltinFuncWithTp(args, ctx, tpInt, tpDatetime)
	bf.tp.Flen, bf.tp.Decimal = 4, 0
	sig := &builtinYearSig{baseIntBuiltinFunc{bf}}
	return sig.setSelf(sig), nil
}

type builtinYearSig struct {
	baseIntBuiltinFunc
}

// evalInt evals YEAR(date).
// See https://dev.mysql.com/doc/refman/5.7/en/date-and-time-functions.html#function_year
func (b *builtinYearSig) evalInt(row []types.Datum) (int64, bool, error) {
	sc := b.getCtx().GetSessionVars().StmtCtx
	date, isNull, err := b.args[0].EvalTime(row, sc)

	if isNull || err != nil {
		return 0, true, errors.Trace(handleInvalidTimeError(b.ctx, err))
	}

	if date.IsZero() {
		return 0, true, errors.Trace(handleInvalidTimeError(b.ctx, types.ErrInvalidTimeFormat))
	}

	return int64(date.Time.Year()), false, nil
}

type yearWeekFunctionClass struct {
	baseFunctionClass
}

func (c *yearWeekFunctionClass) getFunction(ctx context.Context, args []Expression) (builtinFunc, error) {
	if err := c.verifyArgs(args); err != nil {
		return nil, errors.Trace(err)
	}
	argTps := []evalTp{tpDatetime}
	if len(args) == 2 {
		argTps = append(argTps, tpInt)
	}

	bf := newBaseBuiltinFuncWithTp(args, ctx, tpInt, argTps...)

	bf.tp.Flen, bf.tp.Decimal = 6, 0

	var sig builtinFunc
	if len(args) == 2 {
		sig = &builtinYearWeekWithModeSig{baseIntBuiltinFunc{bf}}
	} else {
		sig = &builtinYearWeekWithoutModeSig{baseIntBuiltinFunc{bf}}
	}
	return sig.setSelf(sig), nil
}

type builtinYearWeekWithModeSig struct {
	baseIntBuiltinFunc
}

// evalInt evals YEARWEEK(date,mode).
// See https://dev.mysql.com/doc/refman/5.7/en/date-and-time-functions.html#function_yearweek
func (b *builtinYearWeekWithModeSig) evalInt(row []types.Datum) (int64, bool, error) {
	sc := b.ctx.GetSessionVars().StmtCtx

	date, isNull, err := b.args[0].EvalTime(row, sc)
	if isNull || err != nil {
		return 0, isNull, errors.Trace(handleInvalidTimeError(b.ctx, err))
	}
	if date.IsZero() {
		return 0, true, errors.Trace(handleInvalidTimeError(b.ctx, types.ErrInvalidTimeFormat))
	}

	mode, isNull, err := b.args[1].EvalInt(row, sc)
	if err != nil {
		return 0, true, errors.Trace(err)
	}
	if isNull {
		mode = 0
	}

	year, week := date.Time.YearWeek(int(mode))
	result := int64(week + year*100)
	if result < 0 {
		return int64(math.MaxUint32), false, nil
	}
	return result, false, nil
}

type builtinYearWeekWithoutModeSig struct {
	baseIntBuiltinFunc
}

// evalInt evals YEARWEEK(date).
// See https://dev.mysql.com/doc/refman/5.7/en/date-and-time-functions.html#function_yearweek
func (b *builtinYearWeekWithoutModeSig) evalInt(row []types.Datum) (int64, bool, error) {
	sc := b.ctx.GetSessionVars().StmtCtx

	date, isNull, err := b.args[0].EvalTime(row, sc)
	if isNull || err != nil {
		return 0, true, errors.Trace(handleInvalidTimeError(b.ctx, err))
	}

	if date.InvalidZero() {
		return 0, true, errors.Trace(handleInvalidTimeError(b.ctx, types.ErrInvalidTimeFormat))
	}

	year, week := date.Time.YearWeek(0)
	result := int64(week + year*100)
	if result < 0 {
		return int64(math.MaxUint32), false, nil
	}
	return result, false, nil
}

type fromUnixTimeFunctionClass struct {
	baseFunctionClass
}

func (c *fromUnixTimeFunctionClass) getFunction(ctx context.Context, args []Expression) (builtinFunc, error) {
	if err := c.verifyArgs(args); err != nil {
		return nil, errors.Trace(err)
	}
	sig := &builtinFromUnixTimeSig{newBaseBuiltinFunc(args, ctx)}
	return sig.setSelf(sig), nil
}

type builtinFromUnixTimeSig struct {
	baseBuiltinFunc
}

// eval evals a builtinFromUnixTimeSig.
// See https://dev.mysql.com/doc/refman/5.7/en/date-and-time-functions.html#function_from-unixtime
func (b *builtinFromUnixTimeSig) eval(row []types.Datum) (d types.Datum, err error) {
	args, err := b.evalArgs(row)
	if err != nil {
		return d, errors.Trace(err)
	}
	sc := b.ctx.GetSessionVars().StmtCtx
	unixTimeStamp, err := args[0].ToDecimal(sc)
	if err != nil {
		return d, errors.Trace(err)
	}
	// 0 <= unixTimeStamp <= INT32_MAX
	if unixTimeStamp.IsNegative() {
		return
	}
	integralPart, err := unixTimeStamp.ToInt()
	if err == types.ErrTruncated {
		err = nil
	}
	if err != nil {
		return d, errors.Trace(err)
	}
	if integralPart > int64(math.MaxInt32) {
		return
	}
	// Split the integral part and fractional part of a decimal timestamp.
	// e.g. for timestamp 12345.678,
	// first get the integral part 12345,
	// then (12345.678 - 12345) * (10^9) to get the decimal part and convert it to nanosecond precision.
	integerDecimalTp := new(types.MyDecimal).FromInt(integralPart)
	fracDecimalTp := new(types.MyDecimal)
	err = types.DecimalSub(unixTimeStamp, integerDecimalTp, fracDecimalTp)
	if err != nil {
		return d, errors.Trace(err)
	}
	nano := new(types.MyDecimal).FromInt(int64(time.Second))
	x := new(types.MyDecimal)
	err = types.DecimalMul(fracDecimalTp, nano, x)
	if err != nil {
		return d, errors.Trace(err)
	}
	fractionalPart, err := x.ToInt() // here fractionalPart is result multiplying the original fractional part by 10^9.
	if err == types.ErrTruncated {
		err = nil
	}
	if err != nil {
		return d, errors.Trace(err)
	}

	_, fracDigitsNumber := unixTimeStamp.PrecisionAndFrac()
	fsp := fracDigitsNumber
	if fracDigitsNumber > types.MaxFsp {
		fsp = types.MaxFsp
	}

	t, err := convertTimeToMysqlTime(time.Unix(integralPart, fractionalPart), fsp)
	if err != nil {
		return d, errors.Trace(err)
	}

	if args[0].Kind() == types.KindString { // Keep consistent with MySQL.
		t.Fsp = types.MaxFsp
	}
	d.SetMysqlTime(t)
	if len(args) == 1 {
		return
	}
	return builtinDateFormat(b.ctx, []types.Datum{d, args[1]})
}

type getFormatFunctionClass struct {
	baseFunctionClass
}

func (c *getFormatFunctionClass) getFunction(ctx context.Context, args []Expression) (builtinFunc, error) {
	if err := c.verifyArgs(args); err != nil {
		return nil, errors.Trace(err)
	}
	bf := newBaseBuiltinFuncWithTp(args, ctx, tpString, tpString, tpString)
	bf.tp.Flen = 17
	sig := &builtinGetFormatSig{baseStringBuiltinFunc{bf}}
	return sig.setSelf(sig), nil
}

type builtinGetFormatSig struct {
	baseStringBuiltinFunc
}

// evalString evals a builtinGetFormatSig.
// See https://dev.mysql.com/doc/refman/5.7/en/date-and-time-functions.html#function_get-format
func (b *builtinGetFormatSig) evalString(row []types.Datum) (string, bool, error) {
	sc := b.ctx.GetSessionVars().StmtCtx
	t, isNull, err := b.args[0].EvalString(row, sc)
	if isNull || err != nil {
		return "", isNull, errors.Trace(err)
	}
	l, isNull, err := b.args[1].EvalString(row, sc)
	if isNull || err != nil {
		return "", isNull, errors.Trace(err)
	}

	var res string
	switch t {
	case dateFormat:
		switch l {
		case usaLocation:
			res = "%m.%d.%Y"
		case jisLocation:
			res = "%Y-%m-%d"
		case isoLocation:
			res = "%Y-%m-%d"
		case eurLocation:
			res = "%d.%m.%Y"
		case internalLocation:
			res = "%Y%m%d"
		}
	case datetimeFormat, timestampFormat:
		switch l {
		case usaLocation:
			res = "%Y-%m-%d %H.%i.%s"
		case jisLocation:
			res = "%Y-%m-%d %H:%i:%s"
		case isoLocation:
			res = "%Y-%m-%d %H:%i:%s"
		case eurLocation:
			res = "%Y-%m-%d %H.%i.%s"
		case internalLocation:
			res = "%Y%m%d%H%i%s"
		}
	case timeFormat:
		switch l {
		case usaLocation:
			res = "%h:%i:%s %p"
		case jisLocation:
			res = "%H:%i:%s"
		case isoLocation:
			res = "%H:%i:%s"
		case eurLocation:
			res = "%H.%i.%s"
		case internalLocation:
			res = "%H%i%s"
		}
	}

	return res, false, nil
}

type strToDateFunctionClass struct {
	baseFunctionClass
}

func (c *strToDateFunctionClass) getRetTp(arg Expression, ctx context.Context) (tp byte, fsp int) {
	tp = mysql.TypeDatetime
	if _, ok := arg.(*Constant); !ok {
		return tp, types.MaxFsp
	}
	strArg := WrapWithCastAsString(arg, ctx)
	format, isNull, err := strArg.EvalString(nil, ctx.GetSessionVars().StmtCtx)
	if err != nil || isNull {
		return
	}
	isDuration, isDate := types.GetFormatType(format)
	if isDuration && !isDate {
		tp = mysql.TypeDuration
	} else if !isDuration && isDate {
		tp = mysql.TypeDate
	}
	if strings.Contains(format, "%f") {
		fsp = types.MaxFsp
	}
	return
}

// See https://dev.mysql.com/doc/refman/5.5/en/date-and-time-functions.html#function_str-to-date
func (c *strToDateFunctionClass) getFunction(ctx context.Context, args []Expression) (sig builtinFunc, err error) {
	if err := c.verifyArgs(args); err != nil {
		return nil, errors.Trace(err)
	}
	retTp, fsp := c.getRetTp(args[1], ctx)
	switch retTp {
	case mysql.TypeDate:
		bf := newBaseBuiltinFuncWithTp(args, ctx, tpDatetime, tpString, tpString)
		bf.tp.Tp, bf.tp.Flen, bf.tp.Decimal = mysql.TypeDate, mysql.MaxDateWidth, types.MinFsp
		sig = &builtinStrToDateDateSig{baseTimeBuiltinFunc{bf}}
	case mysql.TypeDatetime:
		bf := newBaseBuiltinFuncWithTp(args, ctx, tpDatetime, tpString, tpString)
		if fsp == types.MinFsp {
			bf.tp.Flen, bf.tp.Decimal = mysql.MaxDatetimeWidthNoFsp, types.MinFsp
		} else {
			bf.tp.Flen, bf.tp.Decimal = mysql.MaxDatetimeWidthWithFsp, types.MaxFsp
		}
		sig = &builtinStrToDateDatetimeSig{baseTimeBuiltinFunc{bf}}
	case mysql.TypeDuration:
		bf := newBaseBuiltinFuncWithTp(args, ctx, tpDuration, tpString, tpString)
		if fsp == types.MinFsp {
			bf.tp.Flen, bf.tp.Decimal = mysql.MaxDurationWidthNoFsp, types.MinFsp
		} else {
			bf.tp.Flen, bf.tp.Decimal = mysql.MaxDurationWidthWithFsp, types.MaxFsp
		}
		sig = &builtinStrToDateDurationSig{baseDurationBuiltinFunc{bf}}
	}
	return sig.setSelf(sig), nil
}

type builtinStrToDateDateSig struct {
	baseTimeBuiltinFunc
}

func (b *builtinStrToDateDateSig) evalTime(row []types.Datum) (types.Time, bool, error) {
	sc := b.ctx.GetSessionVars().StmtCtx
	date, isNull, err := b.args[0].EvalString(row, sc)
	if isNull || err != nil {
		return types.Time{}, isNull, errors.Trace(err)
	}
	format, isNull, err := b.args[1].EvalString(row, sc)
	if isNull || err != nil {
		return types.Time{}, isNull, errors.Trace(err)
	}
	var t types.Time
	succ := t.StrToDate(date, format)
	if !succ {
		return types.Time{}, true, handleInvalidTimeError(b.ctx, types.ErrInvalidTimeFormat)
	}
	t.Type, t.Fsp = mysql.TypeDate, types.MinFsp
	return t, false, nil
}

type builtinStrToDateDatetimeSig struct {
	baseTimeBuiltinFunc
}

func (b *builtinStrToDateDatetimeSig) evalTime(row []types.Datum) (types.Time, bool, error) {
	sc := b.ctx.GetSessionVars().StmtCtx
	date, isNull, err := b.args[0].EvalString(row, sc)
	if isNull || err != nil {
		return types.Time{}, isNull, errors.Trace(err)
	}
	format, isNull, err := b.args[1].EvalString(row, sc)
	if isNull || err != nil {
		return types.Time{}, isNull, errors.Trace(err)
	}
	var t types.Time
	succ := t.StrToDate(date, format)
	if !succ {
		return types.Time{}, true, handleInvalidTimeError(b.ctx, types.ErrInvalidTimeFormat)
	}
	t.Type, t.Fsp = mysql.TypeDatetime, b.tp.Decimal
	return t, false, nil
}

type builtinStrToDateDurationSig struct {
	baseDurationBuiltinFunc
}

// TODO: If the NO_ZERO_DATE or NO_ZERO_IN_DATE SQL mode is enabled, zero dates or part of dates are disallowed.
// In that case, STR_TO_DATE() returns NULL and generates a warning.
func (b *builtinStrToDateDurationSig) evalDuration(row []types.Datum) (types.Duration, bool, error) {
	sc := b.ctx.GetSessionVars().StmtCtx
	date, isNull, err := b.args[0].EvalString(row, sc)
	if isNull || err != nil {
		return types.Duration{}, isNull, errors.Trace(err)
	}
	format, isNull, err := b.args[1].EvalString(row, sc)
	if isNull || err != nil {
		return types.Duration{}, isNull, errors.Trace(err)
	}
	var t types.Time
	succ := t.StrToDate(date, format)
	if !succ {
		return types.Duration{}, true, handleInvalidTimeError(b.ctx, types.ErrInvalidTimeFormat)
	}
	t.Fsp = b.tp.Decimal
	dur, err := t.ConvertToDuration()
	return dur, false, errors.Trace(err)
}

type sysDateFunctionClass struct {
	baseFunctionClass
}

func (c *sysDateFunctionClass) getFunction(ctx context.Context, args []Expression) (builtinFunc, error) {
	if err := c.verifyArgs(args); err != nil {
		return nil, errors.Trace(err)
	}
	argTps := []evalTp{}
	if len(args) == 1 {
		argTps = append(argTps, tpInt)
	}
	bf := newBaseBuiltinFuncWithTp(args, ctx, tpDatetime, argTps...)
	bf.tp.Flen, bf.tp.Decimal = 19, 0
	bf.foldable = false

	var sig builtinFunc
	if len(args) == 1 {
		sig = &builtinSysDateWithFspSig{baseTimeBuiltinFunc{bf}}
	} else {
		sig = &builtinSysDateWithoutFspSig{baseTimeBuiltinFunc{bf}}
	}
	return sig.setSelf(sig), nil
}

type builtinSysDateWithFspSig struct {
	baseTimeBuiltinFunc
}

// evalTime evals SYSDATE(fsp).
// See https://dev.mysql.com/doc/refman/5.7/en/date-and-time-functions.html#function_sysdate
func (b *builtinSysDateWithFspSig) evalTime(row []types.Datum) (d types.Time, isNull bool, err error) {
	sc := b.ctx.GetSessionVars().StmtCtx

	fsp, isNull, err := b.args[0].EvalInt(row, sc)
	if isNull || err != nil {
		return types.Time{}, isNull, errors.Trace(err)
	}

	result, err := convertTimeToMysqlTime(time.Now(), int(fsp))
	if err != nil {
		return types.Time{}, true, errors.Trace(err)
	}
	return result, false, nil
}

type builtinSysDateWithoutFspSig struct {
	baseTimeBuiltinFunc
}

// evalTime evals SYSDATE().
// See https://dev.mysql.com/doc/refman/5.7/en/date-and-time-functions.html#function_sysdate
func (b *builtinSysDateWithoutFspSig) evalTime(row []types.Datum) (d types.Time, isNull bool, err error) {
	result, err := convertTimeToMysqlTime(time.Now(), 0)
	if err != nil {
		return types.Time{}, true, errors.Trace(err)
	}
	return result, false, nil
}

type currentDateFunctionClass struct {
	baseFunctionClass
}

func (c *currentDateFunctionClass) getFunction(ctx context.Context, args []Expression) (builtinFunc, error) {
	if err := c.verifyArgs(args); err != nil {
		return nil, errors.Trace(err)
	}
	bf := newBaseBuiltinFuncWithTp(args, ctx, tpDatetime)
	bf.tp.Flen, bf.tp.Decimal = 10, 0
	bf.foldable = false
	sig := &builtinCurrentDateSig{baseTimeBuiltinFunc{bf}}
	return sig.setSelf(sig), nil
}

type builtinCurrentDateSig struct {
	baseTimeBuiltinFunc
}

// eval evals CURDATE().
// See https://dev.mysql.com/doc/refman/5.7/en/date-and-time-functions.html#function_curdate
func (b *builtinCurrentDateSig) evalTime(row []types.Datum) (d types.Time, isNull bool, err error) {
	year, month, day := time.Now().Date()
	result := types.Time{
		Time: types.FromDate(year, int(month), day, 0, 0, 0, 0),
		Type: mysql.TypeDate,
		Fsp:  0}
	return result, false, nil
}

type currentTimeFunctionClass struct {
	baseFunctionClass
}

func (c *currentTimeFunctionClass) getFunction(ctx context.Context, args []Expression) (sig builtinFunc, err error) {
	if err = c.verifyArgs(args); err != nil {
		return nil, errors.Trace(err)
	}

	if len(args) == 0 {
		bf := newBaseBuiltinFuncWithTp(args, ctx, tpDuration)
		bf.tp.Flen, bf.tp.Decimal = mysql.MaxDurationWidthNoFsp, types.MinFsp
		sig = &builtinCurrentTime0ArgSig{baseDurationBuiltinFunc{bf}}
		return sig.setSelf(sig), nil
	}
	// args[0] must be a constant which should not be null.
	_, ok := args[0].(*Constant)
	fsp := int64(types.MaxFsp)
	if ok {
		fsp, _, err = args[0].EvalInt(nil, ctx.GetSessionVars().StmtCtx)
		if err != nil {
			return nil, errors.Trace(err)
		}
		if fsp > int64(types.MaxFsp) {
			return nil, errors.Errorf("Too-big precision %v specified for 'curtime'. Maximum is %v.", fsp, types.MaxFsp)
		} else if fsp < int64(types.MinFsp) {
			return nil, errors.Errorf("Invalid negative %d specified, must in [0, 6].", fsp)
		}
	}
	bf := newBaseBuiltinFuncWithTp(args, ctx, tpDuration, tpInt)
	bf.tp.Flen, bf.tp.Decimal = mysql.MaxDurationWidthWithFsp, int(fsp)
	sig = &builtinCurrentTime1ArgSig{baseDurationBuiltinFunc{bf}}
	return sig.setSelf(sig), nil
}

type builtinCurrentTime0ArgSig struct {
	baseDurationBuiltinFunc
}

func (b *builtinCurrentTime0ArgSig) evalDuration(row []types.Datum) (types.Duration, bool, error) {
	res, err := types.ParseDuration(time.Now().Format(types.TimeFormat), types.MinFsp)
	if err != nil {
		return types.Duration{}, true, errors.Trace(err)
	}
	return res, false, nil
}

type builtinCurrentTime1ArgSig struct {
	baseDurationBuiltinFunc
}

func (b *builtinCurrentTime1ArgSig) evalDuration(row []types.Datum) (types.Duration, bool, error) {
	fsp, _, err := b.args[0].EvalInt(row, b.ctx.GetSessionVars().StmtCtx)
	if err != nil {
		return types.Duration{}, true, errors.Trace(err)
	}
	res, err := types.ParseDuration(time.Now().Format(types.TimeFSPFormat), int(fsp))
	if err != nil {
		return types.Duration{}, true, errors.Trace(err)
	}
	return res, false, nil
}

type timeFunctionClass struct {
	baseFunctionClass
}

func (c *timeFunctionClass) getFunction(ctx context.Context, args []Expression) (builtinFunc, error) {
	if err := c.verifyArgs(args); err != nil {
		return nil, errors.Trace(err)
	}
	bf := newBaseBuiltinFuncWithTp(args, ctx, tpDuration, tpString)
	sig := &builtinTimeSig{baseDurationBuiltinFunc{bf}}
	return sig.setSelf(sig), nil
}

type builtinTimeSig struct {
	baseDurationBuiltinFunc
}

// evalDuration evals a builtinTimeSig.
// See https://dev.mysql.com/doc/refman/5.7/en/date-and-time-functions.html#function_time.
func (b *builtinTimeSig) evalDuration(row []types.Datum) (res types.Duration, isNull bool, err error) {
	sc := b.getCtx().GetSessionVars().StmtCtx
	expr, isNull, err := b.args[0].EvalString(row, sc)
	if isNull || err != nil {
		return res, isNull, errors.Trace(err)
	}

	fsp := 0
	if idx := strings.Index(expr, "."); idx != -1 {
		fsp = len(expr) - idx - 1
	}

	if fsp, err = types.CheckFsp(fsp); err != nil {
		return res, isNull, errors.Trace(err)
	}

	res, err = types.ParseDuration(expr, fsp)
	if types.ErrTruncatedWrongVal.Equal(err) {
		err = sc.HandleTruncate(err)
	}
	return res, isNull, errors.Trace(err)
}

type utcDateFunctionClass struct {
	baseFunctionClass
}

func (c *utcDateFunctionClass) getFunction(ctx context.Context, args []Expression) (builtinFunc, error) {
	if err := c.verifyArgs(args); err != nil {
		return nil, errors.Trace(err)
	}
	bf := newBaseBuiltinFuncWithTp(args, ctx, tpDatetime)
	bf.tp.Flen, bf.tp.Decimal = 10, 0
	bf.foldable = false
	sig := &builtinUTCDateSig{baseTimeBuiltinFunc{bf}}
	return sig.setSelf(sig), nil
}

type builtinUTCDateSig struct {
	baseTimeBuiltinFunc
}

// evalTime evals UTC_DATE, UTC_DATE().
// See https://dev.mysql.com/doc/refman/5.7/en/date-and-time-functions.html#function_utc-date
func (b *builtinUTCDateSig) evalTime(row []types.Datum) (types.Time, bool, error) {
	year, month, day := time.Now().UTC().Date()
	result := types.Time{
		Time: types.FromGoTime(time.Date(year, month, day, 0, 0, 0, 0, time.UTC)),
		Type: mysql.TypeDate,
		Fsp:  types.UnspecifiedFsp}
	return result, false, nil
}

type utcTimestampFunctionClass struct {
	baseFunctionClass
}

func getFlenAndDecimal4UTCTimestampAndNow(sc *variable.StatementContext, arg Expression) (flen, decimal int) {
	if constant, ok := arg.(*Constant); ok {
		fsp, isNull, err := constant.EvalInt(nil, sc)
		if isNull || err != nil || fsp > int64(types.MaxFsp) {
			decimal = types.MaxFsp
		} else if fsp < int64(types.MinFsp) {
			decimal = types.MinFsp
		} else {
			decimal = int(fsp)
		}
	}
	if decimal > 0 {
		flen = 19 + 1 + decimal
	} else {
		flen = 19
	}
	return flen, decimal
}

func (c *utcTimestampFunctionClass) getFunction(ctx context.Context, args []Expression) (builtinFunc, error) {
	if err := c.verifyArgs(args); err != nil {
		return nil, errors.Trace(err)
	}
	argTps := make([]evalTp, 0, 1)
	if len(args) == 1 {
		argTps = append(argTps, tpInt)
	}
	bf := newBaseBuiltinFuncWithTp(args, ctx, tpDatetime, argTps...)

	if len(args) == 1 {
		bf.tp.Flen, bf.tp.Decimal = getFlenAndDecimal4UTCTimestampAndNow(bf.ctx.GetSessionVars().StmtCtx, args[0])
	} else {
		bf.tp.Flen, bf.tp.Decimal = 19, 0
	}
	bf.foldable = false

	var sig builtinFunc
	if len(args) == 1 {
		sig = &builtinUTCTimestampWithArgSig{baseTimeBuiltinFunc{bf}}
	} else {
		sig = &builtinUTCTimestampWithoutArgSig{baseTimeBuiltinFunc{bf}}
	}
	return sig.setSelf(sig), nil
}

func evalUTCTimestampWithFsp(fsp int) (types.Time, bool, error) {
	result, err := convertTimeToMysqlTime(time.Now().UTC(), fsp)
	if err != nil {
		return types.Time{}, true, errors.Trace(err)
	}
	return result, false, nil
}

type builtinUTCTimestampWithArgSig struct {
	baseTimeBuiltinFunc
}

// evalTime evals UTC_TIMESTAMP(fsp).
// See https://dev.mysql.com/doc/refman/5.7/en/date-and-time-functions.html#function_utc-timestamp
func (b *builtinUTCTimestampWithArgSig) evalTime(row []types.Datum) (types.Time, bool, error) {
	num, isNull, err := b.args[0].EvalInt(row, b.ctx.GetSessionVars().StmtCtx)
	if err != nil {
		return types.Time{}, true, errors.Trace(err)
	}

	if !isNull && num > int64(types.MaxFsp) {
		return types.Time{}, true, errors.Errorf("Too-big precision %v specified for 'utc_timestamp'. Maximum is %v.", num, types.MaxFsp)
	}
	if !isNull && num < int64(types.MinFsp) {
		return types.Time{}, true, errors.Errorf("Invalid negative %d specified, must in [0, 6].", num)
	}

	result, isNull, err := evalUTCTimestampWithFsp(int(num))
	return result, isNull, errors.Trace(err)
}

type builtinUTCTimestampWithoutArgSig struct {
	baseTimeBuiltinFunc
}

// evalTime evals UTC_TIMESTAMP().
// See https://dev.mysql.com/doc/refman/5.7/en/date-and-time-functions.html#function_utc-timestamp
func (b *builtinUTCTimestampWithoutArgSig) evalTime(row []types.Datum) (types.Time, bool, error) {
	result, isNull, err := evalUTCTimestampWithFsp(0)
	return result, isNull, errors.Trace(err)
}

type nowFunctionClass struct {
	baseFunctionClass
}

func (c *nowFunctionClass) getFunction(ctx context.Context, args []Expression) (builtinFunc, error) {
	if err := c.verifyArgs(args); err != nil {
		return nil, errors.Trace(err)
	}
	argTps := make([]evalTp, 0, 1)
	if len(args) == 1 {
		argTps = append(argTps, tpInt)
	}
	bf := newBaseBuiltinFuncWithTp(args, ctx, tpDatetime, argTps...)

	if len(args) == 1 {
		bf.tp.Flen, bf.tp.Decimal = getFlenAndDecimal4UTCTimestampAndNow(bf.ctx.GetSessionVars().StmtCtx, args[0])
	} else {
		bf.tp.Flen, bf.tp.Decimal = 19, 0
	}

	var sig builtinFunc
	if len(args) == 1 {
		sig = &builtinNowWithArgSig{baseTimeBuiltinFunc{bf}}
	} else {
		sig = &builtinNowWithoutArgSig{baseTimeBuiltinFunc{bf}}
	}
	return sig.setSelf(sig), nil
}

func evalNowWithFsp(ctx context.Context, fsp int) (types.Time, bool, error) {
	sysTs, err := getSystemTimestamp(ctx)
	if err != nil {
		return types.Time{}, true, errors.Trace(err)
	}

	result, err := convertTimeToMysqlTime(sysTs, fsp)
	if err != nil {
		return types.Time{}, true, errors.Trace(err)
	}

	err = result.ConvertTimeZone(time.Local, ctx.GetSessionVars().GetTimeZone())
	if err != nil {
		return types.Time{}, true, errors.Trace(err)
	}

	return result, false, nil
}

type builtinNowWithArgSig struct {
	baseTimeBuiltinFunc
}

// evalTime evals NOW(fsp)
// see: https://dev.mysql.com/doc/refman/5.7/en/date-and-time-functions.html#function_now
func (b *builtinNowWithArgSig) evalTime(row []types.Datum) (types.Time, bool, error) {
	fsp, isNull, err := b.args[0].EvalInt(row, b.ctx.GetSessionVars().StmtCtx)

	if err != nil {
		return types.Time{}, true, errors.Trace(err)
	}

	if isNull {
		fsp = 0
	} else if fsp > int64(types.MaxFsp) {
		return types.Time{}, true, errors.Errorf("Too-big precision %v specified for 'now'. Maximum is %v.", fsp, types.MaxFsp)
	} else if fsp < int64(types.MinFsp) {
		return types.Time{}, true, errors.Errorf("Invalid negative %d specified, must in [0, 6].", fsp)
	}

	result, isNull, err := evalNowWithFsp(b.ctx, int(fsp))
	return result, isNull, errors.Trace(err)
}

type builtinNowWithoutArgSig struct {
	baseTimeBuiltinFunc
}

// evalTime evals NOW()
// see: https://dev.mysql.com/doc/refman/5.7/en/date-and-time-functions.html#function_now
func (b *builtinNowWithoutArgSig) evalTime(row []types.Datum) (types.Time, bool, error) {
	result, isNull, err := evalNowWithFsp(b.ctx, 0)
	return result, isNull, errors.Trace(err)
}

type extractFunctionClass struct {
	baseFunctionClass
}

func (c *extractFunctionClass) getFunction(ctx context.Context, args []Expression) (sig builtinFunc, err error) {
	if err = c.verifyArgs(args); err != nil {
		return nil, errors.Trace(err)
	}

	datetimeUnits := map[string]struct{}{
		"DAY":             {},
		"WEEK":            {},
		"MONTH":           {},
		"QUARTER":         {},
		"YEAR":            {},
		"DAY_MICROSECOND": {},
		"DAY_SECOND":      {},
		"DAY_MINUTE":      {},
		"DAY_HOUR":        {},
		"YEAR_MONTH":      {},
	}
	isDatetimeUnit := true
	args[0] = WrapWithCastAsString(args[0], ctx)
	if _, isCon := args[0].(*Constant); isCon {
		unit, _, err1 := args[0].EvalString(nil, ctx.GetSessionVars().StmtCtx)
		if err1 != nil {
			return nil, errors.Trace(err1)
		}
		_, isDatetimeUnit = datetimeUnits[unit]
	}
	var bf baseBuiltinFunc
	if isDatetimeUnit {
		bf = newBaseBuiltinFuncWithTp(args, ctx, tpInt, tpString, tpDatetime)
		sig = &builtinExtractDatetimeSig{baseIntBuiltinFunc{bf}}
	} else {
		bf = newBaseBuiltinFuncWithTp(args, ctx, tpInt, tpString, tpDuration)
		sig = &builtinExtractDurationSig{baseIntBuiltinFunc{bf}}
	}
	return sig.setSelf(sig), nil
}

type builtinExtractDatetimeSig struct {
	baseIntBuiltinFunc
}

// evalInt evals a builtinExtractDatetimeSig.
// See https://dev.mysql.com/doc/refman/5.7/en/date-and-time-functions.html#function_extract
func (b *builtinExtractDatetimeSig) evalInt(row []types.Datum) (int64, bool, error) {
	sc := b.ctx.GetSessionVars().StmtCtx
	unit, isNull, err := b.args[0].EvalString(row, sc)
	if isNull || err != nil {
		return 0, isNull, errors.Trace(err)
	}
	dt, isNull, err := b.args[1].EvalTime(row, sc)
	if isNull || err != nil {
		return 0, isNull, errors.Trace(err)
	}
	res, err := types.ExtractDatetimeNum(&dt, unit)
	return res, false, errors.Trace(err)
}

type builtinExtractDurationSig struct {
	baseIntBuiltinFunc
}

// evalInt evals a builtinExtractDurationSig.
// See https://dev.mysql.com/doc/refman/5.7/en/date-and-time-functions.html#function_extract
func (b *builtinExtractDurationSig) evalInt(row []types.Datum) (int64, bool, error) {
	sc := b.ctx.GetSessionVars().StmtCtx
	unit, isNull, err := b.args[0].EvalString(row, sc)
	if isNull || err != nil {
		return 0, isNull, errors.Trace(err)
	}
	dur, isNull, err := b.args[1].EvalDuration(row, sc)
	if isNull || err != nil {
		return 0, isNull, errors.Trace(err)
	}
	res, err := types.ExtractDurationNum(&dur, unit)
	return res, false, errors.Trace(err)
}

type dateArithFunctionClass struct {
	baseFunctionClass

	op ast.DateArithType
}

func (c *dateArithFunctionClass) getFunction(ctx context.Context, args []Expression) (builtinFunc, error) {
	if err := c.verifyArgs(args); err != nil {
		return nil, errors.Trace(err)
	}
	sig := &builtinDateArithSig{newBaseBuiltinFunc(args, ctx), c.op}
	return sig.setSelf(sig), nil
}

type builtinDateArithSig struct {
	baseBuiltinFunc

	op ast.DateArithType
}

func (b *builtinDateArithSig) eval(row []types.Datum) (d types.Datum, err error) {
	args, err := b.evalArgs(row)
	if err != nil {
		return d, errors.Trace(err)
	}
	// args[0] -> Date
	// args[1] -> Interval Value
	// args[2] -> Interval Unit
	// health check for date and interval
	if args[0].IsNull() || args[1].IsNull() {
		return
	}
	nodeDate := args[0]
	nodeIntervalValue := args[1]
	nodeIntervalUnit := args[2].GetString()
	if nodeIntervalValue.IsNull() {
		return
	}
	// parse date
	fieldType := mysql.TypeDate
	var resultField *types.FieldType
	switch nodeDate.Kind() {
	case types.KindMysqlTime:
		x := nodeDate.GetMysqlTime()
		if (x.Type == mysql.TypeDatetime) || (x.Type == mysql.TypeTimestamp) {
			fieldType = mysql.TypeDatetime
		}
	case types.KindString:
		x := nodeDate.GetString()
		if !types.IsDateFormat(x) {
			fieldType = mysql.TypeDatetime
		}
	case types.KindInt64:
		x := nodeDate.GetInt64()
		if t, err1 := types.ParseTimeFromInt64(x); err1 == nil {
			if (t.Type == mysql.TypeDatetime) || (t.Type == mysql.TypeTimestamp) {
				fieldType = mysql.TypeDatetime
			}
		}
	}
	sc := b.ctx.GetSessionVars().StmtCtx
	if types.IsClockUnit(nodeIntervalUnit) {
		fieldType = mysql.TypeDatetime
	}
	resultField = types.NewFieldType(fieldType)
	resultField.Decimal = types.MaxFsp
	value, err := nodeDate.ConvertTo(b.ctx.GetSessionVars().StmtCtx, resultField)
	if err != nil {
		return d, errInvalidOperation.Gen("DateArith invalid args, need date but get %T", nodeDate)
	}
	if value.IsNull() {
		return d, errInvalidOperation.Gen("DateArith invalid args, need date but get %v", value.GetValue())
	}
	if value.Kind() != types.KindMysqlTime {
		return d, errInvalidOperation.Gen("DateArith need time type, but got %T", value.GetValue())
	}
	result := value.GetMysqlTime()
	// parse interval
	var interval string
	if strings.ToLower(nodeIntervalUnit) == "day" {
		day, err1 := parseDayInterval(sc, nodeIntervalValue)
		if err1 != nil {
			return d, errInvalidOperation.Gen("DateArith invalid day interval, need int but got %T", nodeIntervalValue.GetString())
		}
		interval = fmt.Sprintf("%d", day)
	} else {
		if nodeIntervalValue.Kind() == types.KindString {
			interval = fmt.Sprintf("%v", nodeIntervalValue.GetString())
		} else {
			ii, err1 := nodeIntervalValue.ToInt64(sc)
			if err1 != nil {
				return d, errors.Trace(err1)
			}
			interval = fmt.Sprintf("%v", ii)
		}
	}
	year, month, day, dur, err := types.ExtractTimeValue(nodeIntervalUnit, interval)
	if err != nil {
		return d, errors.Trace(err)
	}
	if b.op == ast.DateArithSub {
		year, month, day, dur = -year, -month, -day, -dur
	}
	// TODO: Consider time_zone variable.
	t, err := result.Time.GoTime(time.Local)
	if err != nil {
		return d, errors.Trace(err)
	}
	t = t.Add(dur)
	t = t.AddDate(int(year), int(month), int(day))
	if t.Nanosecond() == 0 {
		result.Fsp = 0
	}
	result.Time = types.FromGoTime(t)
	d.SetMysqlTime(result)
	return
}

var reg = regexp.MustCompile(`[\d]+`)

func parseDayInterval(sc *variable.StatementContext, value types.Datum) (int64, error) {
	switch value.Kind() {
	case types.KindString:
		vs := value.GetString()
		s := strings.ToLower(vs)
		if s == "false" {
			return 0, nil
		} else if s == "true" {
			return 1, nil
		}
		value.SetString(reg.FindString(vs))
	}
	return value.ToInt64(sc)
}

type timestampDiffFunctionClass struct {
	baseFunctionClass
}

func (c *timestampDiffFunctionClass) getFunction(ctx context.Context, args []Expression) (builtinFunc, error) {
	if err := c.verifyArgs(args); err != nil {
		return nil, errors.Trace(err)
	}
	bf := newBaseBuiltinFuncWithTp(args, ctx, tpInt, tpString, tpDatetime, tpDatetime)
	sig := &builtinTimestampDiffSig{baseIntBuiltinFunc{bf}}
	return sig.setSelf(sig), nil
}

type builtinTimestampDiffSig struct {
	baseIntBuiltinFunc
}

// evalInt evals a builtinTimestampDiffSig.
// See https://dev.mysql.com/doc/refman/5.7/en/date-and-time-functions.html#function_timestampdiff
func (b *builtinTimestampDiffSig) evalInt(row []types.Datum) (int64, bool, error) {
	ctx := b.getCtx().GetSessionVars().StmtCtx
	unit, isNull, err := b.args[0].EvalString(row, ctx)
	if isNull || err != nil {
		return 0, isNull, errors.Trace(err)
	}
	t1, isNull, err := b.args[1].EvalTime(row, ctx)
	if isNull || err != nil {
		return 0, isNull, errors.Trace(handleInvalidTimeError(b.getCtx(), err))
	}
	t2, isNull, err := b.args[2].EvalTime(row, ctx)
	if isNull || err != nil {
		return 0, isNull, errors.Trace(handleInvalidTimeError(b.getCtx(), err))
	}
	if t1.InvalidZero() || t2.InvalidZero() {
		return 0, true, errors.Trace(handleInvalidTimeError(b.ctx, types.ErrInvalidTimeFormat))
	}
	return types.TimestampDiff(unit, t1, t2), false, nil
}

type unixTimestampFunctionClass struct {
	baseFunctionClass
}

func (c *unixTimestampFunctionClass) getFunction(ctx context.Context, args []Expression) (builtinFunc, error) {
	if err := c.verifyArgs(args); err != nil {
		return nil, errors.Trace(err)
	}
	var argTps []evalTp
	var retTp evalTp
	var retFLen, retDecimal int

	if len(args) == 0 {
		retTp, retDecimal = tpInt, 0
	} else {
		argTps = []evalTp{tpDatetime}
		argType := args[0].GetType()
		argEvaltp := fieldTp2EvalTp(argType)
		if argEvaltp == tpString {
			// Treat tpString as unspecified decimal.
			retDecimal = types.UnspecifiedLength
		} else {
			retDecimal = argType.Decimal
		}
		if retDecimal > 6 || retDecimal == types.UnspecifiedLength {
			retDecimal = 6
		}
		if retDecimal == 0 {
			retTp = tpInt
		} else {
			retTp = tpDecimal
		}
	}
	if retTp == tpInt {
		retFLen = 11
	} else if retTp == tpDecimal {
		retFLen = 12 + retDecimal
	} else {
		panic("Unexpected retTp")
	}

	bf := newBaseBuiltinFuncWithTp(args, ctx, retTp, argTps...)
	bf.foldable = false
	bf.tp.Flen = retFLen
	bf.tp.Decimal = retDecimal

	var sig builtinFunc
	if len(args) == 0 {
		sig = &builtinUnixTimestampCurrentSig{baseIntBuiltinFunc{bf}}
	} else if retTp == tpInt {
		sig = &builtinUnixTimestampIntSig{baseIntBuiltinFunc{bf}}
	} else if retTp == tpDecimal {
		sig = &builtinUnixTimestampDecSig{baseDecimalBuiltinFunc{bf}}
	} else {
		panic("Unexpected retTp")
	}

	return sig.setSelf(sig), nil
}

// goTimeToMysqlUnixTimestamp converts go time into MySQL's Unix timestamp.
// MySQL's Unix timestamp ranges in int32. Values out of range should be rewritten to 0.
func goTimeToMysqlUnixTimestamp(t time.Time, decimal int) *types.MyDecimal {
	nanoSeconds := t.UnixNano()
	if nanoSeconds < 0 || (nanoSeconds/1e3) >= (math.MaxInt32+1)*1e6 {
		return new(types.MyDecimal)
	}
	dec := new(types.MyDecimal)
	// Here we don't use float to prevent precision lose.
	dec.FromInt(nanoSeconds)
	dec.Shift(-9)
	dec.Round(dec, decimal, types.ModeHalfEven)
	return dec
}

type builtinUnixTimestampCurrentSig struct {
	baseIntBuiltinFunc
}

// evalInt evals a UNIX_TIMESTAMP().
// See https://dev.mysql.com/doc/refman/5.7/en/date-and-time-functions.html#function_unix-timestamp
func (b *builtinUnixTimestampCurrentSig) evalInt(row []types.Datum) (int64, bool, error) {
	dec := goTimeToMysqlUnixTimestamp(time.Now(), 1)
	intVal, _ := dec.ToInt() // Ignore truncate errors.
	return intVal, false, nil
}

type builtinUnixTimestampIntSig struct {
	baseIntBuiltinFunc
}

// evalInt evals a UNIX_TIMESTAMP(time).
// See https://dev.mysql.com/doc/refman/5.7/en/date-and-time-functions.html#function_unix-timestamp
func (b *builtinUnixTimestampIntSig) evalInt(row []types.Datum) (int64, bool, error) {
	val, isNull, err := b.args[0].EvalTime(row, b.getCtx().GetSessionVars().StmtCtx)
	if isNull || err != nil {
		// Return 0 for invalid date time.
		return 0, isNull, nil
	}
	t, err := val.Time.GoTime(getTimeZone(b.getCtx()))
	if err != nil {
		return 0, false, nil
	}
	dec := goTimeToMysqlUnixTimestamp(t, 1)
	intVal, _ := dec.ToInt() // Ignore truncate errors.
	return intVal, false, nil
}

type builtinUnixTimestampDecSig struct {
	baseDecimalBuiltinFunc
}

// evalDecimal evals a UNIX_TIMESTAMP(time).
// See https://dev.mysql.com/doc/refman/5.7/en/date-and-time-functions.html#function_unix-timestamp
func (b *builtinUnixTimestampDecSig) evalDecimal(row []types.Datum) (*types.MyDecimal, bool, error) {
	val, isNull, err := b.args[0].EvalTime(row, b.getCtx().GetSessionVars().StmtCtx)
	if isNull || err != nil {
		// Return 0 for invalid date time.
		return new(types.MyDecimal), isNull, nil
	}
	t, err := val.Time.GoTime(getTimeZone(b.getCtx()))
	if err != nil {
		return new(types.MyDecimal), false, nil
	}
	return goTimeToMysqlUnixTimestamp(t, b.tp.Decimal), false, nil
}

type timestampFunctionClass struct {
	baseFunctionClass
}

func (c *timestampFunctionClass) getDefaultFsp(tp *types.FieldType) int {
	if tp.Tp == mysql.TypeDatetime || tp.Tp == mysql.TypeDate || tp.Tp == mysql.TypeDuration ||
		tp.Tp == mysql.TypeTimestamp || tp.Tp == mysql.TypeNewDate {
		return tp.Decimal
	}
	switch cls := tp.ToClass(); cls {
	case types.ClassInt:
		return types.MinFsp
	case types.ClassReal, types.ClassString:
		return types.MaxFsp
	case types.ClassDecimal:
		if tp.Decimal < types.MaxFsp {
			return tp.Decimal
		}
		return types.MaxFsp
	}
	return types.MaxFsp
}

func (c *timestampFunctionClass) getFunction(ctx context.Context, args []Expression) (builtinFunc, error) {
	if err := c.verifyArgs(args); err != nil {
		return nil, errors.Trace(err)
	}
	evalTps, argLen := []evalTp{tpString}, len(args)
	if argLen == 2 {
		evalTps = append(evalTps, tpString)
	}
	fsp := c.getDefaultFsp(args[0].GetType())
	if argLen == 2 {
		fsp = mathutil.Max(fsp, c.getDefaultFsp(args[1].GetType()))
	}
	bf := newBaseBuiltinFuncWithTp(args, ctx, tpDatetime, evalTps...)
	bf.tp.Decimal, bf.tp.Flen = fsp, 19
	if fsp != 0 {
		bf.tp.Flen += 1 + fsp
	}
	var sig builtinFunc
	if argLen == 2 {
		sig = &builtinTimestamp2ArgsSig{baseTimeBuiltinFunc{bf}}
	} else {
		sig = &builtinTimestamp1ArgSig{baseTimeBuiltinFunc{bf}}
	}
	return sig.setSelf(sig), nil
}

type builtinTimestamp1ArgSig struct {
	baseTimeBuiltinFunc
}

// evalTime evals a builtinTimestamp1ArgSig.
// See https://dev.mysql.com/doc/refman/5.5/en/date-and-time-functions.html#function_timestamp
func (b *builtinTimestamp1ArgSig) evalTime(row []types.Datum) (types.Time, bool, error) {
	s, isNull, err := b.args[0].EvalString(row, b.ctx.GetSessionVars().StmtCtx)
	if isNull || err != nil {
		return types.Time{}, isNull, errors.Trace(err)
	}
	tm, err := types.ParseTime(s, mysql.TypeDatetime, getFsp(s))
	if err != nil {
		return types.Time{}, true, errors.Trace(handleInvalidTimeError(b.ctx, err))
	}
	return tm, false, nil
}

type builtinTimestamp2ArgsSig struct {
	baseTimeBuiltinFunc
}

// evalTime evals a builtinTimestamp2ArgsSig.
// See https://dev.mysql.com/doc/refman/5.5/en/date-and-time-functions.html#function_timestamp
func (b *builtinTimestamp2ArgsSig) evalTime(row []types.Datum) (types.Time, bool, error) {
	sc := b.ctx.GetSessionVars().StmtCtx
	arg0, isNull, err := b.args[0].EvalString(row, sc)
	if isNull || err != nil {
		return types.Time{}, isNull, errors.Trace(err)
	}
	tm, err := types.ParseTime(arg0, mysql.TypeDatetime, getFsp(arg0))
	if err != nil {
		return types.Time{}, true, errors.Trace(handleInvalidTimeError(b.ctx, err))
	}
	arg1, isNull, err := b.args[1].EvalString(row, sc)
	if isNull || err != nil {
		return types.Time{}, isNull, errors.Trace(err)
	}
	duration, err := types.ParseDuration(arg1, getFsp(arg1))
	if err != nil {
		return types.Time{}, true, errors.Trace(handleInvalidTimeError(b.ctx, err))
	}
	if !isDuration(arg1) {
		return types.Time{}, true, nil
	}
	tmpDuration := tm.Add(duration)
	result, err := tmpDuration.ConvertToTime(mysql.TypeDatetime)
	if err != nil {
		return types.Time{}, true, errors.Trace(err)
	}
	return result, false, nil
}

func getFsp(s string) (fsp int) {
	fsp = len(s) - strings.Index(s, ".") - 1
	if fsp == len(s) {
		fsp = 0
	} else if fsp > 6 {
		fsp = 6
	}
	return
}

func getTimeZone(ctx context.Context) *time.Location {
	ret := ctx.GetSessionVars().TimeZone
	if ret == nil {
		ret = time.Local
	}
	return ret
}

// isDuration returns a boolean indicating whether the str matches the format of duration.
// See https://dev.mysql.com/doc/refman/5.7/en/time.html
func isDuration(str string) bool {
	return DurationPattern.MatchString(str)
}

// strDatetimeAddDuration adds duration to datetime string, returns a datum value.
func strDatetimeAddDuration(d string, arg1 types.Duration) (result types.Datum, err error) {
	arg0, err := types.ParseTime(d, mysql.TypeDatetime, getFsp(d))
	if err != nil {
		return result, errors.Trace(err)
	}
	tmpDuration := arg0.Add(arg1)
	resultDuration, err := tmpDuration.ConvertToTime(mysql.TypeDatetime)
	if err != nil {
		return result, errors.Trace(err)
	}
	if getFsp(d) != 0 {
		tmpDuration.Fsp = types.MaxFsp
	} else {
		tmpDuration.Fsp = types.MinFsp
	}
	result.SetString(resultDuration.String())
	return
}

// strDurationAddDuration adds duration to duration string, returns a datum value.
func strDurationAddDuration(d string, arg1 types.Duration) (result types.Datum, err error) {
	arg0, err := types.ParseDuration(d, getFsp(d))
	if err != nil {
		return result, errors.Trace(err)
	}
	tmpDuration, err := arg0.Add(arg1)
	if err != nil {
		return result, errors.Trace(err)
	}
	if getFsp(d) != 0 {
		tmpDuration.Fsp = types.MaxFsp
	} else {
		tmpDuration.Fsp = types.MinFsp
	}
	result.SetString(tmpDuration.String())
	return
}

// strDatetimeSubDuration subtracts duration from datetime string, returns a datum value.
func strDatetimeSubDuration(d string, arg1 types.Duration) (result types.Datum, err error) {
	arg0, err := types.ParseTime(d, mysql.TypeDatetime, getFsp(d))
	if err != nil {
		return result, errors.Trace(err)
	}
	arg1time, err := arg1.ConvertToTime(uint8(getFsp(arg1.String())))
	if err != nil {
		return result, errors.Trace(err)
	}
	tmpDuration := arg0.Sub(&arg1time)
	resultDuration, err := tmpDuration.ConvertToTime(mysql.TypeDatetime)
	if err != nil {
		return result, errors.Trace(err)
	}
	if getFsp(d) != 0 {
		tmpDuration.Fsp = types.MaxFsp
	} else {
		tmpDuration.Fsp = types.MinFsp
	}
	result.SetString(resultDuration.String())
	return
}

// strDurationSubDuration subtracts duration from duration string, returns a datum value.
func strDurationSubDuration(d string, arg1 types.Duration) (result types.Datum, err error) {
	arg0, err := types.ParseDuration(d, getFsp(d))
	if err != nil {
		return result, errors.Trace(err)
	}
	tmpDuration, err := arg0.Sub(arg1)
	if err != nil {
		return result, errors.Trace(err)
	}
	if getFsp(d) != 0 {
		tmpDuration.Fsp = types.MaxFsp
	} else {
		tmpDuration.Fsp = types.MinFsp
	}
	result.SetString(tmpDuration.String())
	return
}

type addTimeFunctionClass struct {
	baseFunctionClass
}

func (c *addTimeFunctionClass) getFunction(ctx context.Context, args []Expression) (builtinFunc, error) {
	if err := c.verifyArgs(args); err != nil {
		return nil, errors.Trace(err)
	}
	sig := &builtinAddTimeSig{newBaseBuiltinFunc(args, ctx)}
	return sig.setSelf(sig), nil
}

type builtinAddTimeSig struct {
	baseBuiltinFunc
}

// eval evals a builtinAddTimeSig.
// See https://dev.mysql.com/doc/refman/5.7/en/date-and-time-functions.html#function_addtime
func (b *builtinAddTimeSig) eval(row []types.Datum) (d types.Datum, err error) {
	args, err := b.evalArgs(row)
	if err != nil {
		return d, errors.Trace(err)
	}
	if args[0].IsNull() || args[1].IsNull() {
		return
	}
	var arg1 types.Duration
	switch tp := args[1].Kind(); tp {
	case types.KindMysqlDuration:
		arg1 = args[1].GetMysqlDuration()
	default:
		s, err := args[1].ToString()
		if err != nil {
			return d, errors.Trace(err)
		}
		if getFsp(s) == 0 {
			arg1, err = types.ParseDuration(s, 0)
		} else {
			arg1, err = types.ParseDuration(s, types.MaxFsp)
		}
		if err != nil {
			return d, errors.Trace(err)
		}

	}
	switch tp := args[0].Kind(); tp {
	case types.KindMysqlTime:
		arg0 := args[0].GetMysqlTime()
		tmpDuration := arg0.Add(arg1)
		result, err := tmpDuration.ConvertToTime(arg0.Type)
		if err != nil {
			return d, errors.Trace(err)
		}
		d.SetMysqlTime(result)
	case types.KindMysqlDuration:
		arg0 := args[0].GetMysqlDuration()
		result, err := arg0.Add(arg1)
		if err != nil {
			return d, errors.Trace(err)
		}
		d.SetMysqlDuration(result)
	default:
		ss, err := args[0].ToString()
		if err != nil {
			return d, errors.Trace(err)
		}
		if isDuration(ss) {
			return strDurationAddDuration(ss, arg1)
		}
		return strDatetimeAddDuration(ss, arg1)
	}
	return
}

type convertTzFunctionClass struct {
	baseFunctionClass
}

func (c *convertTzFunctionClass) getFunction(ctx context.Context, args []Expression) (builtinFunc, error) {
	if err := c.verifyArgs(args); err != nil {
		return nil, errors.Trace(err)
	}
	sig := &builtinConvertTzSig{newBaseBuiltinFunc(args, ctx)}
	return sig.setSelf(sig), nil
}

type builtinConvertTzSig struct {
	baseBuiltinFunc
}

// eval evals a builtinConvertTzSig.
// See https://dev.mysql.com/doc/refman/5.7/en/date-and-time-functions.html#function_convert-tz
func (b *builtinConvertTzSig) eval(row []types.Datum) (d types.Datum, err error) {
	args, err := b.evalArgs(row)
	if err != nil {
		return d, errors.Trace(err)
	}

	if args[0].IsNull() || args[1].IsNull() || args[2].IsNull() {
		return
	}

	sc := b.ctx.GetSessionVars().StmtCtx

	fsp := 0
	if args[0].Kind() == types.KindString {
		fsp = types.DateFSP(args[0].GetString())
	}

	arg0, err := convertToTimeWithFsp(sc, args[0], mysql.TypeDatetime, fsp)
	if err != nil {
		return d, errors.Trace(err)
	}

	if arg0.IsNull() {
		return
	}

	dt := arg0.GetMysqlTime()

	fromTZ := args[1].GetString()
	toTZ := args[2].GetString()

	const tzArgReg = `(^(\+|-)(0?[0-9]|1[0-2]):[0-5]?\d$)|(^\+13:00$)`
	r, _ := regexp.Compile(tzArgReg)
	fmatch := r.MatchString(fromTZ)
	tmatch := r.MatchString(toTZ)

	if !fmatch && !tmatch {
		ftz, err := time.LoadLocation(fromTZ)
		if err != nil {
			return d, errors.Trace(err)
		}

		ttz, err := time.LoadLocation(toTZ)
		if err != nil {
			return d, errors.Trace(err)
		}

		t, err := dt.Time.GoTime(ftz)
		if err != nil {
			return d, errors.Trace(err)
		}

		d.SetMysqlTime(types.Time{
			Time: types.FromGoTime(t.In(ttz)),
			Type: mysql.TypeDatetime,
			Fsp:  dt.Fsp,
		})
		return d, nil
	}

	if fmatch && tmatch {
		t, err := dt.Time.GoTime(time.Local)
		if err != nil {
			return d, errors.Trace(err)
		}

		d.SetMysqlTime(types.Time{
			Time: types.FromGoTime(t.Add(timeZone2Duration(toTZ) - timeZone2Duration(fromTZ))),
			Type: mysql.TypeDatetime,
			Fsp:  dt.Fsp,
		})
	}

	return
}

type makeDateFunctionClass struct {
	baseFunctionClass
}

func (c *makeDateFunctionClass) getFunction(ctx context.Context, args []Expression) (builtinFunc, error) {
	if err := c.verifyArgs(args); err != nil {
		return nil, errors.Trace(err)
	}
	bf := newBaseBuiltinFuncWithTp(args, ctx, tpDatetime, tpInt, tpInt)
	tp := bf.tp
	tp.Tp, tp.Flen, tp.Decimal = mysql.TypeDate, mysql.MaxDateWidth, 0
	sig := &builtinMakeDateSig{baseTimeBuiltinFunc{bf}}
	return sig.setSelf(sig), nil
}

type builtinMakeDateSig struct {
	baseTimeBuiltinFunc
}

// evalTime evaluates a builtinMakeDateSig.
// See https://dev.mysql.com/doc/refman/5.7/en/date-and-time-functions.html#function_makedate
func (b *builtinMakeDateSig) evalTime(row []types.Datum) (d types.Time, isNull bool, err error) {
	args := b.getArgs()
	sc := b.ctx.GetSessionVars().StmtCtx
	var year, dayOfYear int64
	year, isNull, err = args[0].EvalInt(row, sc)
	if isNull || err != nil {
		return d, true, errors.Trace(err)
	}
	dayOfYear, isNull, err = args[1].EvalInt(row, sc)
	if isNull || err != nil {
		return d, true, errors.Trace(err)
	}
	if dayOfYear <= 0 || year < 0 || year > 9999 {
		return d, true, nil
	}
	if year < 70 {
		year += 2000
	} else if year < 100 {
		year += 1900
	}
	startTime := types.Time{
		Time: types.FromDate(int(year), 1, 1, 0, 0, 0, 0),
		Type: mysql.TypeDate,
		Fsp:  0,
	}
	retTimestamp := types.TimestampDiff("DAY", types.ZeroDate, startTime)
	if retTimestamp == 0 {
		return d, true, errors.Trace(handleInvalidTimeError(b.ctx, types.ErrInvalidTimeFormat))
	}
	ret := types.TimeFromDays(retTimestamp + dayOfYear - 1)
	if ret.IsZero() || ret.Time.Year() > 9999 {
		return d, true, nil
	}
	return ret, false, nil
}

type makeTimeFunctionClass struct {
	baseFunctionClass
}

func (c *makeTimeFunctionClass) getFunction(ctx context.Context, args []Expression) (builtinFunc, error) {
	if err := c.verifyArgs(args); err != nil {
		return nil, errors.Trace(err)
	}
	sig := &builtinMakeTimeSig{newBaseBuiltinFunc(args, ctx)}
	return sig.setSelf(sig), nil
}

type builtinMakeTimeSig struct {
	baseBuiltinFunc
}

// eval evals a builtinMakeTimeSig.
// See https://dev.mysql.com/doc/refman/5.7/en/date-and-time-functions.html#function_maketime
func (b *builtinMakeTimeSig) eval(row []types.Datum) (d types.Datum, err error) {
	args, err := b.evalArgs(row)
	if err != nil {
		return d, errors.Trace(err)
	}
	// MAKETIME(hour, minute, second)
	if args[0].IsNull() || args[1].IsNull() || args[2].IsNull() {
		return
	}

	var (
		hour     int64
		minute   int64
		second   float64
		overflow bool
	)
	sc := b.ctx.GetSessionVars().StmtCtx
	hour, _ = args[0].ToInt64(sc)
	// MySQL TIME datatype: https://dev.mysql.com/doc/refman/5.7/en/time.html
	// ranges from '-838:59:59.000000' to '838:59:59.000000'
	if hour < -838 {
		hour = -838
		overflow = true
	} else if hour > 838 {
		hour = 838
		overflow = true
	}

	minute, _ = args[1].ToInt64(sc)
	if minute < 0 || minute >= 60 {
		return
	}

	second, _ = args[2].ToFloat64(sc)
	if second < 0 || second >= 60 {
		return
	}
	if hour == -838 || hour == 838 {
		if second > 59 {
			second = 59
		}
	}
	if overflow {
		minute = 59
		second = 59
	}

	var dur types.Duration
	fsp := types.MaxFsp
	if args[2].Kind() != types.KindString {
		sec, _ := args[2].ToString()
		secs := strings.Split(sec, ".")
		if len(secs) <= 1 {
			fsp = 0
		} else if len(secs[1]) < fsp {
			fsp = len(secs[1])
		}
	}
	dur, err = types.ParseDuration(fmt.Sprintf("%02d:%02d:%v", hour, minute, second), fsp)
	if err != nil {
		return d, errors.Trace(err)
	}
	d.SetMysqlDuration(dur)
	return
}

type periodAddFunctionClass struct {
	baseFunctionClass
}

func (c *periodAddFunctionClass) getFunction(ctx context.Context, args []Expression) (builtinFunc, error) {
	if err := c.verifyArgs(args); err != nil {
		return nil, errors.Trace(err)
	}

	bf := newBaseBuiltinFuncWithTp(args, ctx, tpInt, tpInt, tpInt)
	bf.tp.Flen = 6
	sig := &builtinPeriodAddSig{baseIntBuiltinFunc{bf}}
	return sig.setSelf(sig), nil
}

// period2Month converts a period to months, in which period is represented in the format of YYMM or YYYYMM.
// Note that the period argument is not a date value.
func period2Month(period uint64) uint64 {
	if period == 0 {
		return 0
	}

	year, month := period/100, period%100
	if year < 70 {
		year += 2000
	} else if year < 100 {
		year += 1900
	}

	return year*12 + month - 1
}

// month2Period converts a month to a period.
func month2Period(month uint64) uint64 {
	if month == 0 {
		return 0
	}

	year := month / 12
	if year < 70 {
		year += 2000
	} else if year < 100 {
		year += 1900
	}

	return year*100 + month%12 + 1
}

type builtinPeriodAddSig struct {
	baseIntBuiltinFunc
}

// evalInt evals PERIOD_ADD(P,N).
// See https://dev.mysql.com/doc/refman/5.7/en/date-and-time-functions.html#function_period-add
func (b *builtinPeriodAddSig) evalInt(row []types.Datum) (int64, bool, error) {
	sc := b.ctx.GetSessionVars().StmtCtx

	p, isNull, err := b.args[0].EvalInt(row, sc)
	if isNull || err != nil {
		return 0, true, errors.Trace(err)
	}

	if p == 0 {
		return 0, false, nil
	}

	n, isNull, err := b.args[1].EvalInt(row, sc)
	if isNull || err != nil {
		return 0, true, errors.Trace(err)
	}

	sumMonth := int64(period2Month(uint64(p))) + n
	return int64(month2Period(uint64(sumMonth))), false, nil
}

type periodDiffFunctionClass struct {
	baseFunctionClass
}

func (c *periodDiffFunctionClass) getFunction(ctx context.Context, args []Expression) (builtinFunc, error) {
	if err := c.verifyArgs(args); err != nil {
		return nil, errors.Trace(err)
	}
	bf := newBaseBuiltinFuncWithTp(args, ctx, tpInt, tpInt, tpInt)
	bf.tp.Flen = 6
	sig := &builtinPeriodDiffSig{baseIntBuiltinFunc{bf}}
	return sig.setSelf(sig), nil
}

type builtinPeriodDiffSig struct {
	baseIntBuiltinFunc
}

// evalInt evals PERIOD_DIFF(P1,P2).
// See https://dev.mysql.com/doc/refman/5.7/en/date-and-time-functions.html#function_period-diff
func (b *builtinPeriodDiffSig) evalInt(row []types.Datum) (int64, bool, error) {
	sc := b.ctx.GetSessionVars().StmtCtx

	p1, isNull, err := b.args[0].EvalInt(row, sc)
	if isNull || err != nil {
		return 0, isNull, errors.Trace(err)
	}

	p2, isNull, err := b.args[1].EvalInt(row, sc)
	if isNull || err != nil {
		return 0, isNull, errors.Trace(err)
	}

	return int64(period2Month(uint64(p1)) - period2Month(uint64(p2))), false, nil
}

type quarterFunctionClass struct {
	baseFunctionClass
}

func (c *quarterFunctionClass) getFunction(ctx context.Context, args []Expression) (builtinFunc, error) {
	if err := c.verifyArgs(args); err != nil {
		return nil, errors.Trace(err)
	}

	bf := newBaseBuiltinFuncWithTp(args, ctx, tpInt, tpDatetime)
	bf.tp.Flen = 1

	sig := &builtinQuarterSig{baseIntBuiltinFunc{bf}}
	return sig.setSelf(sig), nil
}

type builtinQuarterSig struct {
	baseIntBuiltinFunc
}

// evalInt evals QUARTER(date).
// See https://dev.mysql.com/doc/refman/5.7/en/date-and-time-functions.html#function_quarter
func (b *builtinQuarterSig) evalInt(row []types.Datum) (int64, bool, error) {
	sc := b.ctx.GetSessionVars().StmtCtx

	date, isNull, err := b.args[0].EvalTime(row, sc)
	if isNull || err != nil {
		return 0, true, errors.Trace(handleInvalidTimeError(b.ctx, err))
	}

	if date.IsZero() {
		return 0, true, errors.Trace(handleInvalidTimeError(b.ctx, types.ErrInvalidTimeFormat))
	}

	return int64((date.Time.Month() + 2) / 3), false, nil
}

type secToTimeFunctionClass struct {
	baseFunctionClass
}

func (c *secToTimeFunctionClass) getFunction(ctx context.Context, args []Expression) (builtinFunc, error) {
	if err := c.verifyArgs(args); err != nil {
		return nil, errors.Trace(err)
	}
	var retFlen, retFsp int
	argType := args[0].GetType()
	argEvalTp := fieldTp2EvalTp(argType)
	if argEvalTp == tpString {
		retFsp = types.UnspecifiedLength
	} else {
		retFsp = argType.Decimal
	}
	if retFsp > types.MaxFsp || retFsp == types.UnspecifiedLength {
		retFsp = types.MaxFsp
	} else if retFsp < types.MinFsp {
		retFsp = types.MinFsp
	}
	retFlen = 10
	if retFsp > 0 {
		retFlen += 1 + retFsp
	}
	bf := newBaseBuiltinFuncWithTp(args, ctx, tpDuration, tpReal)
	bf.tp.Flen, bf.tp.Decimal = retFlen, retFsp
	sig := &builtinSecToTimeSig{baseDurationBuiltinFunc{bf}}
	return sig.setSelf(sig), nil
}

type builtinSecToTimeSig struct {
	baseDurationBuiltinFunc
}

// evalDuration evals SEC_TO_TIME(seconds).
// See https://dev.mysql.com/doc/refman/5.7/en/date-and-time-functions.html#function_sec-to-time
func (b *builtinSecToTimeSig) evalDuration(row []types.Datum) (types.Duration, bool, error) {
	ctx := b.getCtx().GetSessionVars().StmtCtx
	secondsFloat, isNull, err := b.args[0].EvalReal(row, ctx)
	if isNull || err != nil {
		return types.Duration{}, isNull, errors.Trace(err)
	}
	var (
		hour          int64
		minute        int64
		second        int64
		demical       float64
		secondDemical float64
		negative      string
	)

	if secondsFloat < 0 {
		negative = "-"
		secondsFloat = math.Abs(secondsFloat)
	}
	seconds := int64(secondsFloat)
	demical = secondsFloat - float64(seconds)

	hour = seconds / 3600
	if hour > 838 {
		hour = 838
		minute = 59
		second = 59
	} else {
		minute = seconds % 3600 / 60
		second = seconds % 60
	}
	secondDemical = float64(second) + demical

	var dur types.Duration
	dur, err = types.ParseDuration(fmt.Sprintf("%s%02d:%02d:%v", negative, hour, minute, secondDemical), b.tp.Decimal)
	if err != nil {
		return types.Duration{}, false, errors.Trace(err)
	}
	return dur, false, nil
}

type subTimeFunctionClass struct {
	baseFunctionClass
}

func (c *subTimeFunctionClass) getFunction(ctx context.Context, args []Expression) (builtinFunc, error) {
	if err := c.verifyArgs(args); err != nil {
		return nil, errors.Trace(err)
	}
	sig := &builtinSubTimeSig{newBaseBuiltinFunc(args, ctx)}
	return sig.setSelf(sig), nil
}

type builtinSubTimeSig struct {
	baseBuiltinFunc
}

// eval evals a builtinSubTimeSig.
// See https://dev.mysql.com/doc/refman/5.7/en/date-and-time-functions.html#function_subtime
func (b *builtinSubTimeSig) eval(row []types.Datum) (d types.Datum, err error) {
	args, err := b.evalArgs(row)
	if err != nil {
		return d, errors.Trace(err)
	}
	if args[0].IsNull() || args[1].IsNull() {
		return
	}
	var arg1 types.Duration
	switch args[1].Kind() {
	case types.KindMysqlDuration:
		arg1 = args[1].GetMysqlDuration()
	default:
		s, err := args[1].ToString()
		if err != nil {
			return d, errors.Trace(err)
		}
		if getFsp(s) == 0 {
			arg1, err = types.ParseDuration(s, 0)
		} else {
			arg1, err = types.ParseDuration(s, types.MaxFsp)
		}
		if err != nil {
			return d, errors.Trace(err)
		}

	}
	switch args[0].Kind() {
	case types.KindMysqlTime:
		arg0 := args[0].GetMysqlTime()
		arg1time, err := arg1.ConvertToTime(uint8(getFsp(arg1.String())))
		if err != nil {
			return d, errors.Trace(err)
		}
		tmpDuration := arg0.Sub(&arg1time)
		result, err := tmpDuration.ConvertToTime(arg0.Type)
		if err != nil {
			return d, errors.Trace(err)
		}
		d.SetMysqlTime(result)
	case types.KindMysqlDuration:
		arg0 := args[0].GetMysqlDuration()
		result, err := arg0.Sub(arg1)
		if err != nil {
			return d, errors.Trace(err)
		}
		d.SetMysqlDuration(result)
	default:
		ss, err := args[0].ToString()
		if err != nil {
			return d, errors.Trace(err)
		}
		if isDuration(ss) {
			return strDurationSubDuration(ss, arg1)
		}
		return strDatetimeSubDuration(ss, arg1)
	}
	return
}

type timeFormatFunctionClass struct {
	baseFunctionClass
}

func (c *timeFormatFunctionClass) getFunction(ctx context.Context, args []Expression) (builtinFunc, error) {
	if err := c.verifyArgs(args); err != nil {
		return nil, errors.Trace(err)
	}
	bf := newBaseBuiltinFuncWithTp(args, ctx, tpString, tpDuration, tpString)
	// worst case: formatMask=%r%r%r...%r, each %r takes 11 characters
	bf.tp.Flen = (args[1].GetType().Flen + 1) / 2 * 11
	sig := &builtinTimeFormatSig{baseStringBuiltinFunc{bf}}
	return sig.setSelf(sig), nil
}

type builtinTimeFormatSig struct {
	baseStringBuiltinFunc
}

// evalString evals a builtinTimeFormatSig.
// See https://dev.mysql.com/doc/refman/5.7/en/date-and-time-functions.html#function_time-format
func (b *builtinTimeFormatSig) evalString(row []types.Datum) (string, bool, error) {
	dur, isNull, err := b.args[0].EvalDuration(row, b.ctx.GetSessionVars().StmtCtx)
	// if err != nil, then dur is ZeroDuration, outputs 00:00:00 in this case which follows the behavior of mysql.
	if err != nil {
		log.Warnf("Expression.EvalDuration() in time_format() failed, due to %s", err.Error())
	}
	if isNull {
		return "", isNull, errors.Trace(err)
	}
	formatMask, isNull, err := b.args[1].EvalString(row, b.ctx.GetSessionVars().StmtCtx)
	if err != nil || isNull {
		return "", isNull, errors.Trace(err)
	}
	res, err := b.formatTime(dur, formatMask, b.ctx)
	return res, isNull, errors.Trace(err)
}

// See https://dev.mysql.com/doc/refman/5.7/en/date-and-time-functions.html#function_time-format
func (b *builtinTimeFormatSig) formatTime(t types.Duration, formatMask string, ctx context.Context) (res string, err error) {
	t2 := types.Time{
		Time: types.FromDate(0, 0, 0, t.Hour(), t.Minute(), t.Second(), t.MicroSecond()),
		Type: mysql.TypeDate, Fsp: 0}

	str, err := t2.DateFormat(formatMask)
	return str, errors.Trace(err)
}

type timeToSecFunctionClass struct {
	baseFunctionClass
}

func (c *timeToSecFunctionClass) getFunction(ctx context.Context, args []Expression) (builtinFunc, error) {
	if err := c.verifyArgs(args); err != nil {
		return nil, errors.Trace(err)
	}
	bf := newBaseBuiltinFuncWithTp(args, ctx, tpInt, tpDuration)
	bf.tp.Flen = 10
	sig := &builtinTimeToSecSig{baseIntBuiltinFunc{bf}}
	return sig.setSelf(sig), nil
}

type builtinTimeToSecSig struct {
	baseIntBuiltinFunc
}

// evalInt evals TIME_TO_SEC(time).
// See https://dev.mysql.com/doc/refman/5.7/en/date-and-time-functions.html#function_time-to-sec
func (b *builtinTimeToSecSig) evalInt(row []types.Datum) (int64, bool, error) {
	ctx := b.getCtx().GetSessionVars().StmtCtx
	duration, isNull, err := b.args[0].EvalDuration(row, ctx)
	if isNull || err != nil {
		return 0, isNull, errors.Trace(err)
	}
	var sign int
	if duration.Duration >= 0 {
		sign = 1
	} else {
		sign = -1
	}
	return int64(sign * (duration.Hour()*3600 + duration.Minute()*60 + duration.Second())), false, nil
}

type timestampAddFunctionClass struct {
	baseFunctionClass
}

func (c *timestampAddFunctionClass) getFunction(ctx context.Context, args []Expression) (builtinFunc, error) {
	if err := c.verifyArgs(args); err != nil {
		return nil, errors.Trace(err)
	}
	bf := newBaseBuiltinFuncWithTp(args, ctx, tpString, tpString, tpInt, tpDatetime)
	bf.tp = &types.FieldType{Tp: mysql.TypeString, Flen: mysql.MaxDatetimeWidthNoFsp, Decimal: types.UnspecifiedLength}
	sig := &builtinTimestampAddSig{baseStringBuiltinFunc{bf}}
	return sig.setSelf(sig), nil

}

type builtinTimestampAddSig struct {
	baseStringBuiltinFunc
}

// evalString evals a builtinTimestampAddSig.
// See https://dev.mysql.com/doc/refman/5.7/en/date-and-time-functions.html#function_timestampadd
func (b *builtinTimestampAddSig) evalString(row []types.Datum) (string, bool, error) {
	ctx := b.getCtx().GetSessionVars().StmtCtx
	unit, isNull, err := b.args[0].EvalString(row, ctx)
	if isNull || err != nil {
		return "", isNull, errors.Trace(err)
	}
	v, isNull, err := b.args[1].EvalInt(row, ctx)
	if isNull || err != nil {
		return "", isNull, errors.Trace(err)
	}
	arg, isNull, err := b.args[2].EvalTime(row, ctx)
	if isNull || err != nil {
		return "", isNull, errors.Trace(err)
	}
	tm1, err := arg.Time.GoTime(time.Local)
	if err != nil {
		return "", isNull, errors.Trace(err)
	}
	var tb time.Time
	fsp := types.DefaultFsp
	switch unit {
	case "MICROSECOND":
		tb = tm1.Add(time.Duration(v) * time.Microsecond)
		fsp = types.MaxFsp
	case "SECOND":
		tb = tm1.Add(time.Duration(v) * time.Second)
	case "MINUTE":
		tb = tm1.Add(time.Duration(v) * time.Minute)
	case "HOUR":
		tb = tm1.Add(time.Duration(v) * time.Hour)
	case "DAY":
		tb = tm1.AddDate(0, 0, int(v))
	case "WEEK":
		tb = tm1.AddDate(0, 0, 7*int(v))
	case "MONTH":
		tb = tm1.AddDate(0, int(v), 0)
	case "QUARTER":
		tb = tm1.AddDate(0, 3*int(v), 0)
	case "YEAR":
		tb = tm1.AddDate(int(v), 0, 0)
	default:
		return "", true, errors.Trace(types.ErrInvalidTimeFormat)
	}
	r := types.Time{Time: types.FromGoTime(tb), Type: mysql.TypeDatetime, Fsp: fsp}
	if err = r.Check(); err != nil {
		return "", true, errors.Trace(handleInvalidTimeError(b.ctx, err))
	}
	return r.String(), false, nil
}

type toDaysFunctionClass struct {
	baseFunctionClass
}

func (c *toDaysFunctionClass) getFunction(ctx context.Context, args []Expression) (builtinFunc, error) {
	if err := c.verifyArgs(args); err != nil {
		return nil, errors.Trace(err)
	}
	bf := newBaseBuiltinFuncWithTp(args, ctx, tpInt, tpDatetime)
	sig := &builtinToDaysSig{baseIntBuiltinFunc{bf}}
	return sig.setSelf(sig), nil
}

type builtinToDaysSig struct {
	baseIntBuiltinFunc
}

// evalInt evals a builtinToDaysSig.
// See https://dev.mysql.com/doc/refman/5.7/en/date-and-time-functions.html#function_to-days
func (b *builtinToDaysSig) evalInt(row []types.Datum) (int64, bool, error) {
	sc := b.ctx.GetSessionVars().StmtCtx
	arg, isNull, err := b.args[0].EvalTime(row, sc)

	if isNull || err != nil {
		return 0, true, errors.Trace(handleInvalidTimeError(b.ctx, err))
	}
	ret := types.TimestampDiff("DAY", types.ZeroDate, arg)
	if ret == 0 {
		return 0, true, errors.Trace(handleInvalidTimeError(b.ctx, types.ErrInvalidTimeFormat))
	}
	return ret, false, nil
}

type toSecondsFunctionClass struct {
	baseFunctionClass
}

func (c *toSecondsFunctionClass) getFunction(ctx context.Context, args []Expression) (builtinFunc, error) {
	if err := c.verifyArgs(args); err != nil {
		return nil, errors.Trace(err)
	}
	bf := newBaseBuiltinFuncWithTp(args, ctx, tpInt, tpDatetime)
	sig := &builtinToSecondsSig{baseIntBuiltinFunc{bf}}
	return sig.setSelf(sig), nil
}

type builtinToSecondsSig struct {
	baseIntBuiltinFunc
}

// evalInt evals a builtinToSecondsSig.
// See https://dev.mysql.com/doc/refman/5.7/en/date-and-time-functions.html#function_to-seconds
func (b *builtinToSecondsSig) evalInt(row []types.Datum) (int64, bool, error) {
	arg, isNull, err := b.args[0].EvalTime(row, b.getCtx().GetSessionVars().StmtCtx)
	if isNull || err != nil {
		return 0, true, errors.Trace(handleInvalidTimeError(b.ctx, err))
	}
	ret := types.TimestampDiff("SECOND", types.ZeroDate, arg)
	if ret == 0 {
		return 0, true, errors.Trace(handleInvalidTimeError(b.ctx, types.ErrInvalidTimeFormat))
	}
	return ret, false, nil
}

type utcTimeFunctionClass struct {
	baseFunctionClass
}

func (c *utcTimeFunctionClass) getFlenAndDecimal4UTCTime(sc *variable.StatementContext, args []Expression) (flen, decimal int) {
	if len(args) == 0 {
		flen, decimal = 8, 0
		return
	}
	if constant, ok := args[0].(*Constant); ok {
		fsp, isNull, err := constant.EvalInt(nil, sc)
		if isNull || err != nil || fsp > int64(types.MaxFsp) {
			decimal = types.MaxFsp
		} else if fsp < int64(types.MinFsp) {
			decimal = types.MinFsp
		} else {
			decimal = int(fsp)
		}
	}
	if decimal > 0 {
		flen = 8 + 1 + decimal
	} else {
		flen = 8
	}
	return flen, decimal
}

func (c *utcTimeFunctionClass) getFunction(ctx context.Context, args []Expression) (builtinFunc, error) {
	if err := c.verifyArgs(args); err != nil {
		return nil, errors.Trace(err)
	}
	argTps := make([]evalTp, 0, 1)
	if len(args) == 1 {
		argTps = append(argTps, tpInt)
	}
	bf := newBaseBuiltinFuncWithTp(args, ctx, tpDuration, argTps...)
	bf.tp.Flen, bf.tp.Decimal = c.getFlenAndDecimal4UTCTime(bf.ctx.GetSessionVars().StmtCtx, args)

	var sig builtinFunc
	if len(args) == 1 {
		sig = &builtinUTCTimeWithArgSig{baseDurationBuiltinFunc{bf}}
	} else {
		sig = &builtinUTCTimeWithoutArgSig{baseDurationBuiltinFunc{bf}}
	}
	return sig.setSelf(sig), nil
}

type builtinUTCTimeWithoutArgSig struct {
	baseDurationBuiltinFunc
}

// evalDuration evals a builtinUTCTimeWithoutArgSig.
// See https://dev.mysql.com/doc/refman/5.7/en/date-and-time-functions.html#function_utc-time
func (b *builtinUTCTimeWithoutArgSig) evalDuration(row []types.Datum) (types.Duration, bool, error) {
	// the types.ParseDuration here would never fail, so the err returned can be ignored.
	v, _ := types.ParseDuration(time.Now().UTC().Format(types.TimeFormat), 0)
	return v, false, nil
}

type builtinUTCTimeWithArgSig struct {
	baseDurationBuiltinFunc
}

// evalDuration evals a builtinUTCTimeWithArgSig.
// See https://dev.mysql.com/doc/refman/5.7/en/date-and-time-functions.html#function_utc-time
func (b *builtinUTCTimeWithArgSig) evalDuration(row []types.Datum) (types.Duration, bool, error) {
	fsp, isNull, err := b.args[0].EvalInt(row, b.ctx.GetSessionVars().StmtCtx)
	if isNull || err != nil {
		return types.Duration{}, isNull, errors.Trace(err)
	}
	if fsp > int64(types.MaxFsp) {
		return types.Duration{}, true, errors.Errorf("Too-big precision %v specified for 'utc_time'. Maximum is %v.", fsp, types.MaxFsp)
	}
	if fsp < int64(types.MinFsp) {
		return types.Duration{}, true, errors.Errorf("Invalid negative %d specified, must in [0, 6].", fsp)
	}
	// the types.ParseDuration here would never fail, so the err returned can be ignored.
	v, _ := types.ParseDuration(time.Now().UTC().Format(types.TimeFSPFormat), int(fsp))
	return v, false, nil
}

type lastDayFunctionClass struct {
	baseFunctionClass
}

func (c *lastDayFunctionClass) getFunction(ctx context.Context, args []Expression) (builtinFunc, error) {
	if err := c.verifyArgs(args); err != nil {
		return nil, errors.Trace(err)
	}
	bf := newBaseBuiltinFuncWithTp(args, ctx, tpDatetime, tpDatetime)
	bf.tp.Tp, bf.tp.Flen, bf.tp.Decimal = mysql.TypeDate, mysql.MaxDateWidth, types.DefaultFsp
	sig := &builtinLastDaySig{baseTimeBuiltinFunc{bf}}
	return sig.setSelf(sig), nil
}

type builtinLastDaySig struct {
	baseTimeBuiltinFunc
}

// evalTime evals a builtinLastDaySig.
// See https://dev.mysql.com/doc/refman/5.7/en/date-and-time-functions.html#function_last-day
func (b *builtinLastDaySig) evalTime(row []types.Datum) (types.Time, bool, error) {
	sc := b.ctx.GetSessionVars().StmtCtx
	arg, isNull, err := b.args[0].EvalTime(row, sc)
	if isNull || err != nil {
		return types.Time{}, true, errors.Trace(handleInvalidTimeError(b.ctx, err))
	}
	tm := arg.Time
	year, month, day := tm.Year(), tm.Month(), 30
	if year == 0 && month == 0 && tm.Day() == 0 {
		return types.Time{}, true, errors.Trace(handleInvalidTimeError(b.ctx, types.ErrInvalidTimeFormat))
	}
	if month == 1 || month == 3 || month == 5 ||
		month == 7 || month == 8 || month == 10 || month == 12 {
		day = 31
	} else if month == 2 {
		day = 28
		if tm.IsLeapYear() {
			day = 29
		}
	}
	ret := types.Time{
		Time: types.FromDate(year, month, day, 0, 0, 0, 0),
		Type: mysql.TypeDate,
		Fsp:  types.DefaultFsp,
	}
	return ret, false, nil
}<|MERGE_RESOLUTION|>--- conflicted
+++ resolved
@@ -139,11 +139,6 @@
 	_ builtinFunc = &builtinUTCDateSig{}
 	_ builtinFunc = &builtinUTCTimestampWithArgSig{}
 	_ builtinFunc = &builtinUTCTimestampWithoutArgSig{}
-<<<<<<< HEAD
-	_ builtinFunc = &builtinExtractSig{}
-=======
-	_ builtinFunc = &builtinArithmeticSig{}
->>>>>>> d82a36b5
 	_ builtinFunc = &builtinUnixTimestampCurrentSig{}
 	_ builtinFunc = &builtinUnixTimestampIntSig{}
 	_ builtinFunc = &builtinUnixTimestampDecSig{}
