// Copyright 2013 The ql Authors. All rights reserved.
// Use of this source code is governed by a BSD-style
// license that can be found in the LICENSES/QL-LICENSE file.

// Copyright 2015 PingCAP, Inc.
//
// Licensed under the Apache License, Version 2.0 (the "License");
// you may not use this file except in compliance with the License.
// You may obtain a copy of the License at
//
//     http://www.apache.org/licenses/LICENSE-2.0
//
// Unless required by applicable law or agreed to in writing, software
// distributed under the License is distributed on an "AS IS" BASIS,
// See the License for the specific language governing permissions and
// limitations under the License.

package expression

import (
	"fmt"
	"math"
	"regexp"
	"strings"
	"time"

	log "github.com/Sirupsen/logrus"
	"github.com/cznic/mathutil"
	"github.com/juju/errors"
	"github.com/pingcap/tidb/ast"
	"github.com/pingcap/tidb/context"
	"github.com/pingcap/tidb/mysql"
	"github.com/pingcap/tidb/sessionctx/variable"
	"github.com/pingcap/tidb/terror"
	"github.com/pingcap/tidb/util/types"
)

const ( // GET_FORMAT first argument.
	dateFormat      = "DATE"
	datetimeFormat  = "DATETIME"
	timestampFormat = "TIMESTAMP"
	timeFormat      = "TIME"
)

const ( // GET_FORMAT location.
	usaLocation      = "USA"
	jisLocation      = "JIS"
	isoLocation      = "ISO"
	eurLocation      = "EUR"
	internalLocation = "INTERNAL"
)

// DurationPattern determine whether to match the format of duration.
var DurationPattern = regexp.MustCompile(`^(|[-]?)(|\d{1,2}\s)(\d{2,3}:\d{2}:\d{2}|\d{1,2}:\d{2}|\d{1,6})(|\.\d*)$`)

var (
	_ functionClass = &dateFunctionClass{}
	_ functionClass = &dateDiffFunctionClass{}
	_ functionClass = &timeDiffFunctionClass{}
	_ functionClass = &dateFormatFunctionClass{}
	_ functionClass = &hourFunctionClass{}
	_ functionClass = &minuteFunctionClass{}
	_ functionClass = &secondFunctionClass{}
	_ functionClass = &microSecondFunctionClass{}
	_ functionClass = &monthFunctionClass{}
	_ functionClass = &monthNameFunctionClass{}
	_ functionClass = &nowFunctionClass{}
	_ functionClass = &dayNameFunctionClass{}
	_ functionClass = &dayOfMonthFunctionClass{}
	_ functionClass = &dayOfWeekFunctionClass{}
	_ functionClass = &dayOfYearFunctionClass{}
	_ functionClass = &weekFunctionClass{}
	_ functionClass = &weekDayFunctionClass{}
	_ functionClass = &weekOfYearFunctionClass{}
	_ functionClass = &yearFunctionClass{}
	_ functionClass = &yearWeekFunctionClass{}
	_ functionClass = &fromUnixTimeFunctionClass{}
	_ functionClass = &getFormatFunctionClass{}
	_ functionClass = &strToDateFunctionClass{}
	_ functionClass = &sysDateFunctionClass{}
	_ functionClass = &currentDateFunctionClass{}
	_ functionClass = &currentTimeFunctionClass{}
	_ functionClass = &timeFunctionClass{}
	_ functionClass = &utcDateFunctionClass{}
	_ functionClass = &utcTimestampFunctionClass{}
	_ functionClass = &extractFunctionClass{}
	_ functionClass = &arithmeticFunctionClass{}
	_ functionClass = &unixTimestampFunctionClass{}
	_ functionClass = &addTimeFunctionClass{}
	_ functionClass = &convertTzFunctionClass{}
	_ functionClass = &makeDateFunctionClass{}
	_ functionClass = &makeTimeFunctionClass{}
	_ functionClass = &periodAddFunctionClass{}
	_ functionClass = &periodDiffFunctionClass{}
	_ functionClass = &quarterFunctionClass{}
	_ functionClass = &secToTimeFunctionClass{}
	_ functionClass = &subTimeFunctionClass{}
	_ functionClass = &timeFormatFunctionClass{}
	_ functionClass = &timeToSecFunctionClass{}
	_ functionClass = &timestampAddFunctionClass{}
	_ functionClass = &toDaysFunctionClass{}
	_ functionClass = &toSecondsFunctionClass{}
	_ functionClass = &utcTimeFunctionClass{}
	_ functionClass = &timestampFunctionClass{}
	_ functionClass = &lastDayFunctionClass{}
)

var (
	_ builtinFunc = &builtinDateSig{}
	_ builtinFunc = &builtinDateDiffSig{}
	_ builtinFunc = &builtinTimeDiffSig{}
	_ builtinFunc = &builtinDateFormatSig{}
	_ builtinFunc = &builtinHourSig{}
	_ builtinFunc = &builtinMinuteSig{}
	_ builtinFunc = &builtinSecondSig{}
	_ builtinFunc = &builtinMicroSecondSig{}
	_ builtinFunc = &builtinMonthSig{}
	_ builtinFunc = &builtinMonthNameSig{}
	_ builtinFunc = &builtinNowWithArgSig{}
	_ builtinFunc = &builtinNowWithoutArgSig{}
	_ builtinFunc = &builtinDayNameSig{}
	_ builtinFunc = &builtinDayOfMonthSig{}
	_ builtinFunc = &builtinDayOfWeekSig{}
	_ builtinFunc = &builtinDayOfYearSig{}
	_ builtinFunc = &builtinWeekWithModeSig{}
	_ builtinFunc = &builtinWeekWithoutModeSig{}
	_ builtinFunc = &builtinWeekDaySig{}
	_ builtinFunc = &builtinWeekOfYearSig{}
	_ builtinFunc = &builtinYearSig{}
	_ builtinFunc = &builtinYearWeekWithModeSig{}
	_ builtinFunc = &builtinYearWeekWithoutModeSig{}
	_ builtinFunc = &builtinGetFormatSig{}
	_ builtinFunc = &builtinSysDateWithFspSig{}
	_ builtinFunc = &builtinSysDateWithoutFspSig{}
	_ builtinFunc = &builtinCurrentDateSig{}
	_ builtinFunc = &builtinCurrentTime0ArgSig{}
	_ builtinFunc = &builtinCurrentTime1ArgSig{}
	_ builtinFunc = &builtinTimeSig{}
	_ builtinFunc = &builtinUTCDateSig{}
	_ builtinFunc = &builtinUTCTimestampWithArgSig{}
	_ builtinFunc = &builtinUTCTimestampWithoutArgSig{}
	_ builtinFunc = &builtinArithmeticSig{}
	_ builtinFunc = &builtinAddDatetimeAndDurationSig{}
	_ builtinFunc = &builtinAddDatetimeAndStringSig{}
	_ builtinFunc = &builtinAddTimeDateTimeNullSig{}
	_ builtinFunc = &builtinAddStringAndDurationSig{}
	_ builtinFunc = &builtinAddStringAndStringSig{}
	_ builtinFunc = &builtinAddTimeStringNullSig{}
	_ builtinFunc = &builtinAddDurationAndDurationSig{}
	_ builtinFunc = &builtinAddDurationAndStringSig{}
	_ builtinFunc = &builtinAddTimeDurationNullSig{}
	_ builtinFunc = &builtinAddDateAndDurationSig{}
	_ builtinFunc = &builtinAddDateAndStringSig{}
	_ builtinFunc = &builtinSubDatetimeAndDurationSig{}
	_ builtinFunc = &builtinSubDatetimeAndStringSig{}
	_ builtinFunc = &builtinSubTimeDateTimeNullSig{}
	_ builtinFunc = &builtinSubStringAndDurationSig{}
	_ builtinFunc = &builtinSubStringAndStringSig{}
	_ builtinFunc = &builtinSubTimeStringNullSig{}
	_ builtinFunc = &builtinSubDurationAndDurationSig{}
	_ builtinFunc = &builtinSubDurationAndStringSig{}
	_ builtinFunc = &builtinSubTimeDurationNullSig{}
	_ builtinFunc = &builtinSubDateAndDurationSig{}
	_ builtinFunc = &builtinSubDateAndStringSig{}
	_ builtinFunc = &builtinUnixTimestampIntSig{}
	_ builtinFunc = &builtinUnixTimestampDecSig{}
	_ builtinFunc = &builtinConvertTzSig{}
	_ builtinFunc = &builtinMakeDateSig{}
	_ builtinFunc = &builtinMakeTimeSig{}
	_ builtinFunc = &builtinPeriodAddSig{}
	_ builtinFunc = &builtinPeriodDiffSig{}
	_ builtinFunc = &builtinQuarterSig{}
	_ builtinFunc = &builtinSecToTimeSig{}
	_ builtinFunc = &builtinTimeToSecSig{}
	_ builtinFunc = &builtinTimestampAddSig{}
	_ builtinFunc = &builtinToDaysSig{}
	_ builtinFunc = &builtinToSecondsSig{}
	_ builtinFunc = &builtinUTCTimeWithArgSig{}
	_ builtinFunc = &builtinUTCTimeWithoutArgSig{}
	_ builtinFunc = &builtinTimestamp1ArgSig{}
	_ builtinFunc = &builtinTimestamp2ArgsSig{}
	_ builtinFunc = &builtinLastDaySig{}
	_ builtinFunc = &builtinStrToDateDateSig{}
	_ builtinFunc = &builtinStrToDateDatetimeSig{}
	_ builtinFunc = &builtinStrToDateDurationSig{}
	_ builtinFunc = &builtinFromUnixTime1ArgSig{}
	_ builtinFunc = &builtinFromUnixTime2ArgSig{}
	_ builtinFunc = &builtinExtractDatetimeSig{}
	_ builtinFunc = &builtinExtractDurationSig{}
)

// handleInvalidTimeError reports error or warning depend on the context.
func handleInvalidTimeError(ctx context.Context, err error) error {
	if err == nil || !terror.ErrorEqual(err, types.ErrInvalidTimeFormat) {
		return err
	}
	sc := ctx.GetSessionVars().StmtCtx
	if ctx.GetSessionVars().StrictSQLMode && (sc.InInsertStmt || sc.InUpdateOrDeleteStmt) {
		return err
	}
	sc.AppendWarning(err)
	return nil
}

func convertTimeToMysqlTime(t time.Time, fsp int) (types.Time, error) {
	tr, err := types.RoundFrac(t, int(fsp))
	if err != nil {
		return types.Time{}, errors.Trace(err)
	}

	return types.Time{
		Time: types.FromGoTime(tr),
		Type: mysql.TypeDatetime,
		Fsp:  fsp,
	}, nil
}

func convertToTimeWithFsp(sc *variable.StatementContext, arg types.Datum, tp byte, fsp int) (d types.Datum, err error) {
	if fsp > types.MaxFsp {
		fsp = types.MaxFsp
	}

	f := types.NewFieldType(tp)
	f.Decimal = fsp

	d, err = arg.ConvertTo(sc, f)
	if err != nil {
		d.SetNull()
		return d, errors.Trace(err)
	}

	if d.IsNull() {
		return
	}

	if d.Kind() != types.KindMysqlTime {
		d.SetNull()
		return d, errors.Errorf("need time type, but got %T", d.GetValue())
	}
	return
}

func convertToTime(sc *variable.StatementContext, arg types.Datum, tp byte) (d types.Datum, err error) {
	return convertToTimeWithFsp(sc, arg, tp, types.MaxFsp)
}

func convertToDuration(sc *variable.StatementContext, arg types.Datum, fsp int) (d types.Datum, err error) {
	f := types.NewFieldType(mysql.TypeDuration)
	f.Decimal = fsp

	d, err = arg.ConvertTo(sc, f)
	if err != nil {
		d.SetNull()
		return d, errors.Trace(err)
	}

	if d.IsNull() {
		return
	}

	if d.Kind() != types.KindMysqlDuration {
		d.SetNull()
		return d, errors.Errorf("need duration type, but got %T", d.GetValue())
	}
	return
}

type dateFunctionClass struct {
	baseFunctionClass
}

func (c *dateFunctionClass) getFunction(ctx context.Context, args []Expression) (builtinFunc, error) {
	if err := c.verifyArgs(args); err != nil {
		return nil, errors.Trace(err)
	}
	bf := newBaseBuiltinFuncWithTp(args, ctx, tpDatetime, tpDatetime)
	bf.tp.Tp, bf.tp.Flen, bf.tp.Decimal = mysql.TypeDate, 10, 0
	sig := &builtinDateSig{baseTimeBuiltinFunc{bf}}
	return sig.setSelf(sig), nil
}

type builtinDateSig struct {
	baseTimeBuiltinFunc
}

// evalTime evals DATE(expr).
// See https://dev.mysql.com/doc/refman/5.7/en/date-and-time-functions.html#function_date
func (b *builtinDateSig) evalTime(row []types.Datum) (types.Time, bool, error) {
	sc := b.ctx.GetSessionVars().StmtCtx

	expr, isNull, err := b.args[0].EvalTime(row, sc)
	if isNull || err != nil {
		return types.Time{}, true, errors.Trace(handleInvalidTimeError(b.ctx, err))
	}

	if expr.IsZero() {
		return types.Time{}, true, errors.Trace(handleInvalidTimeError(b.ctx, types.ErrInvalidTimeFormat))
	}

	expr.Time = types.FromDate(expr.Time.Year(), expr.Time.Month(), expr.Time.Day(), 0, 0, 0, 0)
	expr.Type = mysql.TypeDate
	return expr, false, nil
}

func convertDatumToTime(sc *variable.StatementContext, d types.Datum) (t types.Time, err error) {
	if d.Kind() != types.KindMysqlTime {
		d, err = convertToTime(sc, d, mysql.TypeDatetime)
		if err != nil {
			return t, errors.Trace(err)
		}
	}
	return d.GetMysqlTime(), nil
}

type dateDiffFunctionClass struct {
	baseFunctionClass
}

func (c *dateDiffFunctionClass) getFunction(ctx context.Context, args []Expression) (builtinFunc, error) {
	if err := c.verifyArgs(args); err != nil {
		return nil, errors.Trace(err)
	}
	bf := newBaseBuiltinFuncWithTp(args, ctx, tpInt, tpDatetime, tpDatetime)
	sig := &builtinDateDiffSig{baseIntBuiltinFunc{bf}}
	return sig.setSelf(sig), nil
}

type builtinDateDiffSig struct {
	baseIntBuiltinFunc
}

// evalInt evals a builtinDateDiffSig.
// See https://dev.mysql.com/doc/refman/5.7/en/date-and-time-functions.html#function_datediff
func (b *builtinDateDiffSig) evalInt(row []types.Datum) (int64, bool, error) {
	ctx := b.ctx.GetSessionVars().StmtCtx
	t1, isNull, err := b.args[0].EvalTime(row, ctx)
	if isNull || err != nil {
		return 0, true, errors.Trace(handleInvalidTimeError(b.ctx, err))
	}
	t2, isNull, err := b.args[1].EvalTime(row, ctx)
	if isNull || err != nil {
		return 0, true, errors.Trace(handleInvalidTimeError(b.ctx, err))
	}
	if t1.Time.Month() == 0 || t1.Time.Day() == 0 || t2.Time.Month() == 0 || t2.Time.Day() == 0 {
		return 0, true, errors.Trace(handleInvalidTimeError(b.ctx, types.ErrInvalidTimeFormat))
	}
	return int64(types.DateDiff(t1.Time, t2.Time)), false, nil
}

type timeDiffFunctionClass struct {
	baseFunctionClass
}

func (c *timeDiffFunctionClass) getFunction(ctx context.Context, args []Expression) (builtinFunc, error) {
	if err := c.verifyArgs(args); err != nil {
		return nil, errors.Trace(err)
	}
	sig := &builtinTimeDiffSig{newBaseBuiltinFunc(args, ctx)}
	return sig.setSelf(sig), nil
}

type builtinTimeDiffSig struct {
	baseBuiltinFunc
}

func (b *builtinTimeDiffSig) getStrFsp(strArg string, fsp int) int {
	if n := strings.IndexByte(strArg, '.'); n >= 0 {
		lenStrFsp := len(strArg[n+1:])
		if lenStrFsp <= types.MaxFsp {
			fsp = int(math.Max(float64(lenStrFsp), float64(fsp)))
		}
	}
	return fsp
}

func (b *builtinTimeDiffSig) convertArgToTime(sc *variable.StatementContext, arg types.Datum, fsp int) (t types.Time, err error) {
	// Fix issue #3923, see https://github.com/pingcap/tidb/issues/3923,
	// TIMEDIFF() returns expr1 − expr2 expressed as a Duration value. expr1 and expr2 are Duration or date-and-time expressions,
	// but both must be of the same type. if expr is a string, we first try to convert it to Duration, if it failed,
	// we then try to convert it to Datetime
	switch arg.Kind() {
	case types.KindString, types.KindBytes:
		strArg := arg.GetString()
		fsp = b.getStrFsp(strArg, fsp)
		t, err = types.StrToDuration(sc, strArg, fsp)
	case types.KindMysqlDuration:
		t, err = arg.GetMysqlDuration().ConvertToTime(mysql.TypeDuration)
	default:
		t, err = convertDatumToTime(sc, arg)
	}
	return t, errors.Trace(err)
}

// eval evals a builtinTimeDiffSig.
// See https://dev.mysql.com/doc/refman/5.7/en/date-and-time-functions.html#function_timediff
func (b *builtinTimeDiffSig) eval(row []types.Datum) (d types.Datum, err error) {
	args, err := b.evalArgs(row)
	if err != nil {
		return d, errors.Trace(err)
	}
	if args[0].IsNull() || args[1].IsNull() {
		return
	}

	sc := b.ctx.GetSessionVars().StmtCtx
	fsp := int(math.Max(float64(args[0].Frac()), float64(args[1].Frac())))
	t0, err := b.convertArgToTime(sc, args[0], fsp)
	if err != nil {
		return d, errors.Trace(err)
	}
	t1, err := b.convertArgToTime(sc, args[1], fsp)
	if err != nil {
		return d, errors.Trace(err)
	}
	if (types.IsTemporalWithDate(t0.Type) &&
		t1.Type == mysql.TypeDuration) ||
		(types.IsTemporalWithDate(t1.Type) &&
			t0.Type == mysql.TypeDuration) {
		return d, nil // Incompatible types, return NULL
	}

	t := t0.Sub(&t1)
	ret, truncated := types.TruncateOverflowMySQLTime(t.Duration)
	if truncated {
		err = types.ErrTruncatedWrongVal.GenByArgs("time", t.String())
		err = sc.HandleTruncate(err)
	}
	t.Duration = ret
	d.SetMysqlDuration(t)
	return
}

type dateFormatFunctionClass struct {
	baseFunctionClass
}

func (c *dateFormatFunctionClass) getFunction(ctx context.Context, args []Expression) (builtinFunc, error) {
	if err := c.verifyArgs(args); err != nil {
		return nil, errors.Trace(err)
	}
	bf := newBaseBuiltinFuncWithTp(args, ctx, tpString, tpDatetime, tpString)
	// worst case: formatMask=%r%r%r...%r, each %r takes 11 characters
	bf.tp.Flen = (args[1].GetType().Flen + 1) / 2 * 11
	sig := &builtinDateFormatSig{baseStringBuiltinFunc{bf}}
	return sig.setSelf(sig), nil

}

type builtinDateFormatSig struct {
	baseStringBuiltinFunc
}

// eval evals a builtinDateFormatSig.
// See https://dev.mysql.com/doc/refman/5.7/en/date-and-time-functions.html#function_date-format
func (b *builtinDateFormatSig) evalString(row []types.Datum) (string, bool, error) {
	sc := b.ctx.GetSessionVars().StmtCtx
	t, isNull, err := b.args[0].EvalTime(row, sc)
	if isNull || err != nil {
		return "", isNull, errors.Trace(handleInvalidTimeError(b.ctx, err))
	}
	if t.InvalidZero() {
		return "", true, errors.Trace(handleInvalidTimeError(b.ctx, types.ErrInvalidTimeFormat))
	}
	formatMask, isNull, err := b.args[1].EvalString(row, sc)
	if isNull || err != nil {
		return "", isNull, errors.Trace(err)
	}

	res, err := t.DateFormat(formatMask)
	return res, isNull, errors.Trace(err)
}

// builtinDateFormat ...
// See https://dev.mysql.com/doc/refman/5.7/en/date-and-time-functions.html#function_date-format
func builtinDateFormat(ctx context.Context, args []types.Datum) (d types.Datum, err error) {
	date, err := convertToTime(ctx.GetSessionVars().StmtCtx, args[0], mysql.TypeDatetime)
	if err != nil {
		return d, errors.Trace(err)
	}

	if date.IsNull() {
		return
	}
	t := date.GetMysqlTime()
	str, err := t.DateFormat(args[1].GetString())
	if err != nil {
		return d, errors.Trace(err)
	}
	d.SetString(str)
	return
}

type fromDaysFunctionClass struct {
	baseFunctionClass
}

func (c *fromDaysFunctionClass) getFunction(ctx context.Context, args []Expression) (builtinFunc, error) {
	if err := c.verifyArgs(args); err != nil {
		return nil, errors.Trace(err)
	}
	bf := newBaseBuiltinFuncWithTp(args, ctx, tpDatetime, tpInt)
	bf.tp.Flen, bf.tp.Decimal = 10, 0
	sig := &builtinFromDaysSig{baseTimeBuiltinFunc{bf}}
	return sig.setSelf(sig), nil
}

type builtinFromDaysSig struct {
	baseTimeBuiltinFunc
}

// evalTime evals FROM_DAYS(N).
// See https://dev.mysql.com/doc/refman/5.7/en/date-and-time-functions.html#function_from-days
func (b *builtinFromDaysSig) evalTime(row []types.Datum) (types.Time, bool, error) {
	sc := b.getCtx().GetSessionVars().StmtCtx

	n, isNull, err := b.args[0].EvalInt(row, sc)
	if isNull || err != nil {
		return types.Time{}, true, errors.Trace(err)
	}

	return types.TimeFromDays(n), false, nil
}

type hourFunctionClass struct {
	baseFunctionClass
}

func (c *hourFunctionClass) getFunction(ctx context.Context, args []Expression) (builtinFunc, error) {
	if err := c.verifyArgs(args); err != nil {
		return nil, errors.Trace(err)
	}
	bf := newBaseBuiltinFuncWithTp(args, ctx, tpInt, tpDuration)
	bf.tp.Flen, bf.tp.Decimal = 3, 0
	sig := &builtinHourSig{baseIntBuiltinFunc{bf}}
	return sig.setSelf(sig), nil
}

type builtinHourSig struct {
	baseIntBuiltinFunc
}

// evalInt evals HOUR(time).
// See https://dev.mysql.com/doc/refman/5.7/en/date-and-time-functions.html#function_hour
func (b *builtinHourSig) evalInt(row []types.Datum) (int64, bool, error) {
	dur, isNull, err := b.args[0].EvalDuration(row, b.ctx.GetSessionVars().StmtCtx)
	// ignore error and return NULL
	if isNull || err != nil {
		return 0, true, nil
	}
	return int64(dur.Hour()), false, nil
}

type minuteFunctionClass struct {
	baseFunctionClass
}

func (c *minuteFunctionClass) getFunction(ctx context.Context, args []Expression) (builtinFunc, error) {
	if err := c.verifyArgs(args); err != nil {
		return nil, errors.Trace(err)
	}
	bf := newBaseBuiltinFuncWithTp(args, ctx, tpInt, tpDuration)
	bf.tp.Flen, bf.tp.Decimal = 2, 0
	sig := &builtinMinuteSig{baseIntBuiltinFunc{bf}}
	return sig.setSelf(sig), nil
}

type builtinMinuteSig struct {
	baseIntBuiltinFunc
}

// evalInt evals MINUTE(time).
// See https://dev.mysql.com/doc/refman/5.7/en/date-and-time-functions.html#function_minute
func (b *builtinMinuteSig) evalInt(row []types.Datum) (int64, bool, error) {
	dur, isNull, err := b.args[0].EvalDuration(row, b.ctx.GetSessionVars().StmtCtx)
	// ignore error and return NULL
	if isNull || err != nil {
		return 0, true, nil
	}
	return int64(dur.Minute()), false, nil
}

type secondFunctionClass struct {
	baseFunctionClass
}

func (c *secondFunctionClass) getFunction(ctx context.Context, args []Expression) (builtinFunc, error) {
	if err := c.verifyArgs(args); err != nil {
		return nil, errors.Trace(err)
	}
	bf := newBaseBuiltinFuncWithTp(args, ctx, tpInt, tpDuration)
	bf.tp.Flen, bf.tp.Decimal = 2, 0
	sig := &builtinSecondSig{baseIntBuiltinFunc{bf}}
	return sig.setSelf(sig), nil
}

type builtinSecondSig struct {
	baseIntBuiltinFunc
}

// evalInt evals SECOND(time).
// See https://dev.mysql.com/doc/refman/5.7/en/date-and-time-functions.html#function_second
func (b *builtinSecondSig) evalInt(row []types.Datum) (int64, bool, error) {
	dur, isNull, err := b.args[0].EvalDuration(row, b.ctx.GetSessionVars().StmtCtx)
	// ignore error and return NULL
	if isNull || err != nil {
		return 0, true, nil
	}
	return int64(dur.Second()), false, nil
}

type microSecondFunctionClass struct {
	baseFunctionClass
}

func (c *microSecondFunctionClass) getFunction(ctx context.Context, args []Expression) (builtinFunc, error) {
	if err := c.verifyArgs(args); err != nil {
		return nil, errors.Trace(err)
	}
	bf := newBaseBuiltinFuncWithTp(args, ctx, tpInt, tpDuration)
	bf.tp.Flen, bf.tp.Decimal = 6, 0
	sig := &builtinMicroSecondSig{baseIntBuiltinFunc{bf}}
	return sig.setSelf(sig), nil
}

type builtinMicroSecondSig struct {
	baseIntBuiltinFunc
}

// evalInt evals MICROSECOND(expr).
// See https://dev.mysql.com/doc/refman/5.7/en/date-and-time-functions.html#function_microsecond
func (b *builtinMicroSecondSig) evalInt(row []types.Datum) (int64, bool, error) {
	dur, isNull, err := b.args[0].EvalDuration(row, b.ctx.GetSessionVars().StmtCtx)
	// ignore error and return NULL
	if isNull || err != nil {
		return 0, true, nil
	}
	return int64(dur.MicroSecond()), false, nil
}

type monthFunctionClass struct {
	baseFunctionClass
}

func (c *monthFunctionClass) getFunction(ctx context.Context, args []Expression) (builtinFunc, error) {
	if err := c.verifyArgs(args); err != nil {
		return nil, errors.Trace(err)
	}
	bf := newBaseBuiltinFuncWithTp(args, ctx, tpInt, tpDatetime)
	bf.tp.Flen, bf.tp.Decimal = 2, 0
	sig := &builtinMonthSig{baseIntBuiltinFunc{bf}}
	return sig.setSelf(sig), nil
}

type builtinMonthSig struct {
	baseIntBuiltinFunc
}

// evalInt evals MONTH(date).
// see: https://dev.mysql.com/doc/refman/5.7/en/date-and-time-functions.html#function_month
func (b *builtinMonthSig) evalInt(row []types.Datum) (int64, bool, error) {
	sc := b.getCtx().GetSessionVars().StmtCtx
	date, isNull, err := b.args[0].EvalTime(row, sc)

	if isNull || err != nil {
		return 0, true, errors.Trace(handleInvalidTimeError(b.ctx, err))
	}

	if date.IsZero() {
		return 0, true, errors.Trace(handleInvalidTimeError(b.ctx, types.ErrInvalidTimeFormat))
	}

	return int64(date.Time.Month()), false, nil
}

// builtinMonth ...
// See https://dev.mysql.com/doc/refman/5.7/en/date-and-time-functions.html#function_month
func builtinMonth(args []types.Datum, ctx context.Context) (d types.Datum, err error) {
	d, err = convertToTime(ctx.GetSessionVars().StmtCtx, args[0], mysql.TypeDate)
	if err != nil || d.IsNull() {
		return d, errors.Trace(err)
	}

	// No need to check type here.
	t := d.GetMysqlTime()
	i := int64(0)
	if t.IsZero() {
		d.SetInt64(i)
		return
	}
	i = int64(t.Time.Month())
	d.SetInt64(i)
	return
}

// See https://dev.mysql.com/doc/refman/5.7/en/date-and-time-functions.html#function_monthname
type monthNameFunctionClass struct {
	baseFunctionClass
}

func (c *monthNameFunctionClass) getFunction(ctx context.Context, args []Expression) (builtinFunc, error) {
	if err := c.verifyArgs(args); err != nil {
		return nil, errors.Trace(err)
	}
	bf := newBaseBuiltinFuncWithTp(args, ctx, tpString, tpDatetime)
	bf.tp.Flen = 10
	sig := &builtinMonthNameSig{baseStringBuiltinFunc{bf}}
	return sig.setSelf(sig), nil
}

type builtinMonthNameSig struct {
	baseStringBuiltinFunc
}

func (b *builtinMonthNameSig) evalString(row []types.Datum) (string, bool, error) {
	sc := b.ctx.GetSessionVars().StmtCtx
	arg, isNull, err := b.args[0].EvalTime(row, sc)
	if isNull || err != nil {
		return "", true, errors.Trace(handleInvalidTimeError(b.ctx, err))
	}
	mon := arg.Time.Month()
	if arg.IsZero() || mon < 0 || mon > len(types.MonthNames) {
		return "", true, errors.Trace(handleInvalidTimeError(b.ctx, types.ErrInvalidTimeFormat))
	} else if mon == 0 {
		return "", true, nil
	}
	return types.MonthNames[mon-1], false, nil
}

type dayNameFunctionClass struct {
	baseFunctionClass
}

func (c *dayNameFunctionClass) getFunction(ctx context.Context, args []Expression) (builtinFunc, error) {
	if err := c.verifyArgs(args); err != nil {
		return nil, errors.Trace(err)
	}
	bf := newBaseBuiltinFuncWithTp(args, ctx, tpString, tpDatetime)
	bf.tp.Flen = 10
	sig := &builtinDayNameSig{baseStringBuiltinFunc{bf}}
	return sig.setSelf(sig), nil
}

type builtinDayNameSig struct {
	baseStringBuiltinFunc
}

// evalString evals a builtinDayNameSig.
// See https://dev.mysql.com/doc/refman/5.7/en/date-and-time-functions.html#function_dayname
func (b *builtinDayNameSig) evalString(row []types.Datum) (string, bool, error) {
	arg, isNull, err := b.args[0].EvalTime(row, b.ctx.GetSessionVars().StmtCtx)
	if isNull || err != nil {
		return "", isNull, errors.Trace(err)
	}
	if arg.InvalidZero() {
		return "", true, errors.Trace(handleInvalidTimeError(b.ctx, types.ErrInvalidTimeFormat))
	}
	// Monday is 0, ... Sunday = 6 in MySQL
	// but in go, Sunday is 0, ... Saturday is 6
	// w will do a conversion.
	res := (int64(arg.Time.Weekday()) + 6) % 7
	return types.WeekdayNames[res], false, nil
}

type dayOfMonthFunctionClass struct {
	baseFunctionClass
}

func (c *dayOfMonthFunctionClass) getFunction(ctx context.Context, args []Expression) (builtinFunc, error) {
	if err := c.verifyArgs(args); err != nil {
		return nil, errors.Trace(err)
	}
	bf := newBaseBuiltinFuncWithTp(args, ctx, tpInt, tpDatetime)
	bf.tp.Flen = 2
	sig := &builtinDayOfMonthSig{baseIntBuiltinFunc{bf}}
	return sig.setSelf(sig), nil
}

type builtinDayOfMonthSig struct {
	baseIntBuiltinFunc
}

// evalInt evals a builtinDayOfMonthSig.
// See https://dev.mysql.com/doc/refman/5.7/en/date-and-time-functions.html#function_dayofmonth
func (b *builtinDayOfMonthSig) evalInt(row []types.Datum) (int64, bool, error) {
	arg, isNull, err := b.args[0].EvalTime(row, b.ctx.GetSessionVars().StmtCtx)
	if isNull || err != nil {
		return 0, true, errors.Trace(handleInvalidTimeError(b.ctx, err))
	}
	if arg.IsZero() {
		return 0, true, errors.Trace(handleInvalidTimeError(b.ctx, types.ErrInvalidTimeFormat))
	}
	return int64(arg.Time.Day()), false, nil
}

type dayOfWeekFunctionClass struct {
	baseFunctionClass
}

func (c *dayOfWeekFunctionClass) getFunction(ctx context.Context, args []Expression) (builtinFunc, error) {
	if err := c.verifyArgs(args); err != nil {
		return nil, errors.Trace(err)
	}
	bf := newBaseBuiltinFuncWithTp(args, ctx, tpInt, tpDatetime)
	bf.tp.Flen = 1
	sig := &builtinDayOfWeekSig{baseIntBuiltinFunc{bf}}
	return sig.setSelf(sig), nil
}

type builtinDayOfWeekSig struct {
	baseIntBuiltinFunc
}

// evalInt evals a builtinDayOfWeekSig.
// See https://dev.mysql.com/doc/refman/5.7/en/date-and-time-functions.html#function_dayofweek
func (b *builtinDayOfWeekSig) evalInt(row []types.Datum) (int64, bool, error) {
	sc := b.ctx.GetSessionVars().StmtCtx
	arg, isNull, err := b.args[0].EvalTime(row, sc)
	if isNull || err != nil {
		return 0, true, errors.Trace(handleInvalidTimeError(b.ctx, err))
	}
	if arg.InvalidZero() {
		return 0, true, errors.Trace(handleInvalidTimeError(b.ctx, types.ErrInvalidTimeFormat))
	}
	// 1 is Sunday, 2 is Monday, .... 7 is Saturday
	return int64(arg.Time.Weekday() + 1), false, nil
}

type dayOfYearFunctionClass struct {
	baseFunctionClass
}

func (c *dayOfYearFunctionClass) getFunction(ctx context.Context, args []Expression) (builtinFunc, error) {
	if err := c.verifyArgs(args); err != nil {
		return nil, errors.Trace(err)
	}
	bf := newBaseBuiltinFuncWithTp(args, ctx, tpInt, tpDatetime)
	bf.tp.Flen = 3
	sig := &builtinDayOfYearSig{baseIntBuiltinFunc{bf}}
	return sig.setSelf(sig), nil
}

type builtinDayOfYearSig struct {
	baseIntBuiltinFunc
}

// evalInt evals a builtinDayOfYearSig.
// See https://dev.mysql.com/doc/refman/5.7/en/date-and-time-functions.html#function_dayofyear
func (b *builtinDayOfYearSig) evalInt(row []types.Datum) (int64, bool, error) {
	arg, isNull, err := b.args[0].EvalTime(row, b.ctx.GetSessionVars().StmtCtx)
	if isNull || err != nil {
		return 0, isNull, errors.Trace(handleInvalidTimeError(b.ctx, err))
	}
	if arg.InvalidZero() {
		return 0, true, errors.Trace(handleInvalidTimeError(b.ctx, types.ErrInvalidTimeFormat))
	}

	return int64(arg.Time.YearDay()), false, nil
}

type weekFunctionClass struct {
	baseFunctionClass
}

func (c *weekFunctionClass) getFunction(ctx context.Context, args []Expression) (builtinFunc, error) {
	if err := c.verifyArgs(args); err != nil {
		return nil, errors.Trace(err)
	}

	argTps := []evalTp{tpDatetime}
	if len(args) == 2 {
		argTps = append(argTps, tpInt)
	}

	bf := newBaseBuiltinFuncWithTp(args, ctx, tpInt, argTps...)

	bf.tp.Flen, bf.tp.Decimal = 2, 0

	var sig builtinFunc
	if len(args) == 2 {
		sig = &builtinWeekWithModeSig{baseIntBuiltinFunc{bf}}
	} else {
		sig = &builtinWeekWithoutModeSig{baseIntBuiltinFunc{bf}}
	}
	return sig.setSelf(sig), nil
}

type builtinWeekWithModeSig struct {
	baseIntBuiltinFunc
}

// evalInt evals WEEK(date, mode).
// see: https://dev.mysql.com/doc/refman/5.7/en/date-and-time-functions.html#function_week
func (b *builtinWeekWithModeSig) evalInt(row []types.Datum) (int64, bool, error) {
	sc := b.ctx.GetSessionVars().StmtCtx
	date, isNull, err := b.args[0].EvalTime(row, sc)

	if isNull || err != nil {
		return 0, true, errors.Trace(handleInvalidTimeError(b.ctx, err))
	}

	if date.IsZero() {
		return 0, true, errors.Trace(handleInvalidTimeError(b.ctx, types.ErrInvalidTimeFormat))
	}

	mode, isNull, err := b.args[1].EvalInt(row, sc)
	if isNull || err != nil {
		return 0, isNull, errors.Trace(err)
	}

	week := date.Time.Week(int(mode))
	return int64(week), false, nil
}

type builtinWeekWithoutModeSig struct {
	baseIntBuiltinFunc
}

// evalInt evals WEEK(date).
// see: https://dev.mysql.com/doc/refman/5.7/en/date-and-time-functions.html#function_week
func (b *builtinWeekWithoutModeSig) evalInt(row []types.Datum) (int64, bool, error) {
	sc := b.ctx.GetSessionVars().StmtCtx
	date, isNull, err := b.args[0].EvalTime(row, sc)

	if isNull || err != nil {
		return 0, true, errors.Trace(handleInvalidTimeError(b.ctx, err))
	}

	if date.IsZero() {
		return 0, true, errors.Trace(handleInvalidTimeError(b.ctx, types.ErrInvalidTimeFormat))
	}

	week := date.Time.Week(0)
	return int64(week), false, nil
}

type weekDayFunctionClass struct {
	baseFunctionClass
}

func (c *weekDayFunctionClass) getFunction(ctx context.Context, args []Expression) (builtinFunc, error) {
	if err := c.verifyArgs(args); err != nil {
		return nil, errors.Trace(err)
	}

	bf := newBaseBuiltinFuncWithTp(args, ctx, tpInt, tpDatetime)
	bf.tp.Flen = 1

	sig := &builtinWeekDaySig{baseIntBuiltinFunc{bf}}
	return sig.setSelf(sig), nil
}

type builtinWeekDaySig struct {
	baseIntBuiltinFunc
}

// evalInt evals WEEKDAY(date).
func (b *builtinWeekDaySig) evalInt(row []types.Datum) (int64, bool, error) {
	sc := b.ctx.GetSessionVars().StmtCtx

	date, isNull, err := b.args[0].EvalTime(row, sc)
	if isNull || err != nil {
		return 0, true, errors.Trace(handleInvalidTimeError(b.ctx, err))
	}

	if date.IsZero() {
		return 0, true, errors.Trace(handleInvalidTimeError(b.ctx, types.ErrInvalidTimeFormat))
	}

	return int64(date.Time.Weekday()+6) % 7, false, nil
}

type weekOfYearFunctionClass struct {
	baseFunctionClass
}

func (c *weekOfYearFunctionClass) getFunction(ctx context.Context, args []Expression) (builtinFunc, error) {
	if err := c.verifyArgs(args); err != nil {
		return nil, errors.Trace(err)
	}
	bf := newBaseBuiltinFuncWithTp(args, ctx, tpInt, tpDatetime)
	bf.tp.Flen, bf.tp.Decimal = 2, 0
	sig := &builtinWeekOfYearSig{baseIntBuiltinFunc{bf}}
	return sig.setSelf(sig), nil
}

type builtinWeekOfYearSig struct {
	baseIntBuiltinFunc
}

// evalInt evals WEEKOFYEAR(date).
// See https://dev.mysql.com/doc/refman/5.7/en/date-and-time-functions.html#function_weekofyear
func (b *builtinWeekOfYearSig) evalInt(row []types.Datum) (int64, bool, error) {
	sc := b.ctx.GetSessionVars().StmtCtx
	date, isNull, err := b.args[0].EvalTime(row, sc)

	if isNull || err != nil {
		return 0, true, errors.Trace(handleInvalidTimeError(b.ctx, err))
	}

	if date.IsZero() {
		return 0, true, errors.Trace(handleInvalidTimeError(b.ctx, types.ErrInvalidTimeFormat))
	}

	week := date.Time.Week(3)
	return int64(week), false, nil
}

type yearFunctionClass struct {
	baseFunctionClass
}

func (c *yearFunctionClass) getFunction(ctx context.Context, args []Expression) (builtinFunc, error) {
	if err := c.verifyArgs(args); err != nil {
		return nil, errors.Trace(err)
	}
	bf := newBaseBuiltinFuncWithTp(args, ctx, tpInt, tpDatetime)
	bf.tp.Flen, bf.tp.Decimal = 4, 0
	sig := &builtinYearSig{baseIntBuiltinFunc{bf}}
	return sig.setSelf(sig), nil
}

type builtinYearSig struct {
	baseIntBuiltinFunc
}

// evalInt evals YEAR(date).
// See https://dev.mysql.com/doc/refman/5.7/en/date-and-time-functions.html#function_year
func (b *builtinYearSig) evalInt(row []types.Datum) (int64, bool, error) {
	sc := b.getCtx().GetSessionVars().StmtCtx
	date, isNull, err := b.args[0].EvalTime(row, sc)

	if isNull || err != nil {
		return 0, true, errors.Trace(handleInvalidTimeError(b.ctx, err))
	}

	if date.IsZero() {
		return 0, true, errors.Trace(handleInvalidTimeError(b.ctx, types.ErrInvalidTimeFormat))
	}

	return int64(date.Time.Year()), false, nil
}

type yearWeekFunctionClass struct {
	baseFunctionClass
}

func (c *yearWeekFunctionClass) getFunction(ctx context.Context, args []Expression) (builtinFunc, error) {
	if err := c.verifyArgs(args); err != nil {
		return nil, errors.Trace(err)
	}
	argTps := []evalTp{tpDatetime}
	if len(args) == 2 {
		argTps = append(argTps, tpInt)
	}

	bf := newBaseBuiltinFuncWithTp(args, ctx, tpInt, argTps...)

	bf.tp.Flen, bf.tp.Decimal = 6, 0

	var sig builtinFunc
	if len(args) == 2 {
		sig = &builtinYearWeekWithModeSig{baseIntBuiltinFunc{bf}}
	} else {
		sig = &builtinYearWeekWithoutModeSig{baseIntBuiltinFunc{bf}}
	}
	return sig.setSelf(sig), nil
}

type builtinYearWeekWithModeSig struct {
	baseIntBuiltinFunc
}

// evalInt evals YEARWEEK(date,mode).
// See https://dev.mysql.com/doc/refman/5.7/en/date-and-time-functions.html#function_yearweek
func (b *builtinYearWeekWithModeSig) evalInt(row []types.Datum) (int64, bool, error) {
	sc := b.ctx.GetSessionVars().StmtCtx

	date, isNull, err := b.args[0].EvalTime(row, sc)
	if isNull || err != nil {
		return 0, isNull, errors.Trace(handleInvalidTimeError(b.ctx, err))
	}
	if date.IsZero() {
		return 0, true, errors.Trace(handleInvalidTimeError(b.ctx, types.ErrInvalidTimeFormat))
	}

	mode, isNull, err := b.args[1].EvalInt(row, sc)
	if err != nil {
		return 0, true, errors.Trace(err)
	}
	if isNull {
		mode = 0
	}

	year, week := date.Time.YearWeek(int(mode))
	result := int64(week + year*100)
	if result < 0 {
		return int64(math.MaxUint32), false, nil
	}
	return result, false, nil
}

type builtinYearWeekWithoutModeSig struct {
	baseIntBuiltinFunc
}

// evalInt evals YEARWEEK(date).
// See https://dev.mysql.com/doc/refman/5.7/en/date-and-time-functions.html#function_yearweek
func (b *builtinYearWeekWithoutModeSig) evalInt(row []types.Datum) (int64, bool, error) {
	sc := b.ctx.GetSessionVars().StmtCtx

	date, isNull, err := b.args[0].EvalTime(row, sc)
	if isNull || err != nil {
		return 0, true, errors.Trace(handleInvalidTimeError(b.ctx, err))
	}

	if date.InvalidZero() {
		return 0, true, errors.Trace(handleInvalidTimeError(b.ctx, types.ErrInvalidTimeFormat))
	}

	year, week := date.Time.YearWeek(0)
	result := int64(week + year*100)
	if result < 0 {
		return int64(math.MaxUint32), false, nil
	}
	return result, false, nil
}

type fromUnixTimeFunctionClass struct {
	baseFunctionClass
}

func (c *fromUnixTimeFunctionClass) getFunction(ctx context.Context, args []Expression) (sig builtinFunc, err error) {
	if err = c.verifyArgs(args); err != nil {
		return nil, errors.Trace(err)
	}

	retTp, argTps := tpDatetime, make([]evalTp, 0, len(args))
	argTps = append(argTps, tpDecimal)
	if len(args) == 2 {
		retTp = tpString
		argTps = append(argTps, tpString)
	}

	_, isArg0Con := args[0].(*Constant)
	isArg0Str := fieldTp2EvalTp(args[0].GetType()) == tpString
	bf := newBaseBuiltinFuncWithTp(args, ctx, retTp, argTps...)
	if len(args) == 1 {
		if isArg0Str {
			bf.tp.Decimal = types.MaxFsp
		} else if isArg0Con {
			arg0, _, err1 := args[0].EvalDecimal(nil, ctx.GetSessionVars().StmtCtx)
			if err1 != nil {
				return sig, errors.Trace(err1)
			}
			fsp := int(arg0.GetDigitsFrac())
			if fsp > types.MaxFsp {
				fsp = types.MaxFsp
			}
			bf.tp.Decimal = fsp
		}
		sig = &builtinFromUnixTime1ArgSig{baseTimeBuiltinFunc{bf}}
	} else {
		bf.tp.Flen = args[1].GetType().Flen
		sig = &builtinFromUnixTime2ArgSig{baseStringBuiltinFunc{bf}}
	}
	return sig.setSelf(sig), nil
}

func evalFromUnixTime(ctx context.Context, fsp int, row []types.Datum, arg Expression) (res types.Time, isNull bool, err error) {
	sc := ctx.GetSessionVars().StmtCtx
	unixTimeStamp, isNull, err := arg.EvalDecimal(row, sc)
	if err != nil || isNull {
		return res, isNull, errors.Trace(err)
	}
	// 0 <= unixTimeStamp <= INT32_MAX
	if unixTimeStamp.IsNegative() {
		return res, true, nil
	}
	integralPart, err := unixTimeStamp.ToInt()
	if err != nil && !terror.ErrorEqual(err, types.ErrTruncated) {
		return res, true, errors.Trace(err)
	}
	if integralPart > int64(math.MaxInt32) {
		return
	}
	// Split the integral part and fractional part of a decimal timestamp.
	// e.g. for timestamp 12345.678,
	// first get the integral part 12345,
	// then (12345.678 - 12345) * (10^9) to get the decimal part and convert it to nanosecond precision.
	integerDecimalTp := new(types.MyDecimal).FromInt(integralPart)
	fracDecimalTp := new(types.MyDecimal)
	err = types.DecimalSub(unixTimeStamp, integerDecimalTp, fracDecimalTp)
	if err != nil {
		return res, true, errors.Trace(err)
	}
	nano := new(types.MyDecimal).FromInt(int64(time.Second))
	x := new(types.MyDecimal)
	err = types.DecimalMul(fracDecimalTp, nano, x)
	if err != nil {
		return res, true, errors.Trace(err)
	}
	fractionalPart, err := x.ToInt() // here fractionalPart is result multiplying the original fractional part by 10^9.
	if err != nil && !terror.ErrorEqual(err, types.ErrTruncated) {
		return res, true, errors.Trace(err)
	}
	fracDigitsNumber := int(unixTimeStamp.GetDigitsFrac())
	if fsp < 0 {
		fsp = types.MaxFsp
	}
	fsp = mathutil.Max(fracDigitsNumber, fsp)
	if fsp > types.MaxFsp {
		fsp = types.MaxFsp
	}

	tmp := time.Unix(integralPart, fractionalPart).In(sc.TimeZone)
	t, err := convertTimeToMysqlTime(tmp, fsp)
	if err != nil {
		return res, true, errors.Trace(err)
	}
	return t, false, nil
}

type builtinFromUnixTime1ArgSig struct {
	baseTimeBuiltinFunc
}

// evalTime evals a builtinFromUnixTime1ArgSig.
// See https://dev.mysql.com/doc/refman/5.7/en/date-and-time-functions.html#function_from-unixtime
func (b *builtinFromUnixTime1ArgSig) evalTime(row []types.Datum) (res types.Time, isNull bool, err error) {
	return evalFromUnixTime(b.ctx, b.tp.Decimal, row, b.args[0])
}

type builtinFromUnixTime2ArgSig struct {
	baseStringBuiltinFunc
}

// evalString evals a builtinFromUnixTime2ArgSig.
// See https://dev.mysql.com/doc/refman/5.7/en/date-and-time-functions.html#function_from-unixtime
func (b *builtinFromUnixTime2ArgSig) evalString(row []types.Datum) (res string, isNull bool, err error) {
	sc := b.ctx.GetSessionVars().StmtCtx
	format, isNull, err := b.args[1].EvalString(row, sc)
	if isNull || err != nil {
		return "", true, errors.Trace(err)
	}
	t, isNull, err := evalFromUnixTime(b.ctx, b.tp.Decimal, row, b.args[0])
	if isNull || err != nil {
		return "", isNull, errors.Trace(err)
	}
	res, err = t.DateFormat(format)
	return res, err != nil, errors.Trace(err)
}

type getFormatFunctionClass struct {
	baseFunctionClass
}

func (c *getFormatFunctionClass) getFunction(ctx context.Context, args []Expression) (builtinFunc, error) {
	if err := c.verifyArgs(args); err != nil {
		return nil, errors.Trace(err)
	}
	bf := newBaseBuiltinFuncWithTp(args, ctx, tpString, tpString, tpString)
	bf.tp.Flen = 17
	sig := &builtinGetFormatSig{baseStringBuiltinFunc{bf}}
	return sig.setSelf(sig), nil
}

type builtinGetFormatSig struct {
	baseStringBuiltinFunc
}

// evalString evals a builtinGetFormatSig.
// See https://dev.mysql.com/doc/refman/5.7/en/date-and-time-functions.html#function_get-format
func (b *builtinGetFormatSig) evalString(row []types.Datum) (string, bool, error) {
	sc := b.ctx.GetSessionVars().StmtCtx
	t, isNull, err := b.args[0].EvalString(row, sc)
	if isNull || err != nil {
		return "", isNull, errors.Trace(err)
	}
	l, isNull, err := b.args[1].EvalString(row, sc)
	if isNull || err != nil {
		return "", isNull, errors.Trace(err)
	}

	var res string
	switch t {
	case dateFormat:
		switch l {
		case usaLocation:
			res = "%m.%d.%Y"
		case jisLocation:
			res = "%Y-%m-%d"
		case isoLocation:
			res = "%Y-%m-%d"
		case eurLocation:
			res = "%d.%m.%Y"
		case internalLocation:
			res = "%Y%m%d"
		}
	case datetimeFormat, timestampFormat:
		switch l {
		case usaLocation:
			res = "%Y-%m-%d %H.%i.%s"
		case jisLocation:
			res = "%Y-%m-%d %H:%i:%s"
		case isoLocation:
			res = "%Y-%m-%d %H:%i:%s"
		case eurLocation:
			res = "%Y-%m-%d %H.%i.%s"
		case internalLocation:
			res = "%Y%m%d%H%i%s"
		}
	case timeFormat:
		switch l {
		case usaLocation:
			res = "%h:%i:%s %p"
		case jisLocation:
			res = "%H:%i:%s"
		case isoLocation:
			res = "%H:%i:%s"
		case eurLocation:
			res = "%H.%i.%s"
		case internalLocation:
			res = "%H%i%s"
		}
	}

	return res, false, nil
}

type strToDateFunctionClass struct {
	baseFunctionClass
}

func (c *strToDateFunctionClass) getRetTp(arg Expression, ctx context.Context) (tp byte, fsp int) {
	tp = mysql.TypeDatetime
	if _, ok := arg.(*Constant); !ok {
		return tp, types.MaxFsp
	}
	strArg := WrapWithCastAsString(arg, ctx)
	format, isNull, err := strArg.EvalString(nil, ctx.GetSessionVars().StmtCtx)
	if err != nil || isNull {
		return
	}
	isDuration, isDate := types.GetFormatType(format)
	if isDuration && !isDate {
		tp = mysql.TypeDuration
	} else if !isDuration && isDate {
		tp = mysql.TypeDate
	}
	if strings.Contains(format, "%f") {
		fsp = types.MaxFsp
	}
	return
}

// See https://dev.mysql.com/doc/refman/5.5/en/date-and-time-functions.html#function_str-to-date
func (c *strToDateFunctionClass) getFunction(ctx context.Context, args []Expression) (sig builtinFunc, err error) {
	if err := c.verifyArgs(args); err != nil {
		return nil, errors.Trace(err)
	}
	retTp, fsp := c.getRetTp(args[1], ctx)
	switch retTp {
	case mysql.TypeDate:
		bf := newBaseBuiltinFuncWithTp(args, ctx, tpDatetime, tpString, tpString)
		bf.tp.Tp, bf.tp.Flen, bf.tp.Decimal = mysql.TypeDate, mysql.MaxDateWidth, types.MinFsp
		sig = &builtinStrToDateDateSig{baseTimeBuiltinFunc{bf}}
	case mysql.TypeDatetime:
		bf := newBaseBuiltinFuncWithTp(args, ctx, tpDatetime, tpString, tpString)
		if fsp == types.MinFsp {
			bf.tp.Flen, bf.tp.Decimal = mysql.MaxDatetimeWidthNoFsp, types.MinFsp
		} else {
			bf.tp.Flen, bf.tp.Decimal = mysql.MaxDatetimeWidthWithFsp, types.MaxFsp
		}
		sig = &builtinStrToDateDatetimeSig{baseTimeBuiltinFunc{bf}}
	case mysql.TypeDuration:
		bf := newBaseBuiltinFuncWithTp(args, ctx, tpDuration, tpString, tpString)
		if fsp == types.MinFsp {
			bf.tp.Flen, bf.tp.Decimal = mysql.MaxDurationWidthNoFsp, types.MinFsp
		} else {
			bf.tp.Flen, bf.tp.Decimal = mysql.MaxDurationWidthWithFsp, types.MaxFsp
		}
		sig = &builtinStrToDateDurationSig{baseDurationBuiltinFunc{bf}}
	}
	return sig.setSelf(sig), nil
}

type builtinStrToDateDateSig struct {
	baseTimeBuiltinFunc
}

func (b *builtinStrToDateDateSig) evalTime(row []types.Datum) (types.Time, bool, error) {
	sc := b.ctx.GetSessionVars().StmtCtx
	date, isNull, err := b.args[0].EvalString(row, sc)
	if isNull || err != nil {
		return types.Time{}, isNull, errors.Trace(err)
	}
	format, isNull, err := b.args[1].EvalString(row, sc)
	if isNull || err != nil {
		return types.Time{}, isNull, errors.Trace(err)
	}
	var t types.Time
	succ := t.StrToDate(date, format)
	if !succ {
		return types.Time{}, true, handleInvalidTimeError(b.ctx, types.ErrInvalidTimeFormat)
	}
	t.Type, t.Fsp = mysql.TypeDate, types.MinFsp
	return t, false, nil
}

type builtinStrToDateDatetimeSig struct {
	baseTimeBuiltinFunc
}

func (b *builtinStrToDateDatetimeSig) evalTime(row []types.Datum) (types.Time, bool, error) {
	sc := b.ctx.GetSessionVars().StmtCtx
	date, isNull, err := b.args[0].EvalString(row, sc)
	if isNull || err != nil {
		return types.Time{}, isNull, errors.Trace(err)
	}
	format, isNull, err := b.args[1].EvalString(row, sc)
	if isNull || err != nil {
		return types.Time{}, isNull, errors.Trace(err)
	}
	var t types.Time
	succ := t.StrToDate(date, format)
	if !succ {
		return types.Time{}, true, handleInvalidTimeError(b.ctx, types.ErrInvalidTimeFormat)
	}
	t.Type, t.Fsp = mysql.TypeDatetime, b.tp.Decimal
	return t, false, nil
}

type builtinStrToDateDurationSig struct {
	baseDurationBuiltinFunc
}

// TODO: If the NO_ZERO_DATE or NO_ZERO_IN_DATE SQL mode is enabled, zero dates or part of dates are disallowed.
// In that case, STR_TO_DATE() returns NULL and generates a warning.
func (b *builtinStrToDateDurationSig) evalDuration(row []types.Datum) (types.Duration, bool, error) {
	sc := b.ctx.GetSessionVars().StmtCtx
	date, isNull, err := b.args[0].EvalString(row, sc)
	if isNull || err != nil {
		return types.Duration{}, isNull, errors.Trace(err)
	}
	format, isNull, err := b.args[1].EvalString(row, sc)
	if isNull || err != nil {
		return types.Duration{}, isNull, errors.Trace(err)
	}
	var t types.Time
	succ := t.StrToDate(date, format)
	if !succ {
		return types.Duration{}, true, handleInvalidTimeError(b.ctx, types.ErrInvalidTimeFormat)
	}
	t.Fsp = b.tp.Decimal
	dur, err := t.ConvertToDuration()
	return dur, false, errors.Trace(err)
}

type sysDateFunctionClass struct {
	baseFunctionClass
}

func (c *sysDateFunctionClass) getFunction(ctx context.Context, args []Expression) (builtinFunc, error) {
	if err := c.verifyArgs(args); err != nil {
		return nil, errors.Trace(err)
	}
	argTps := []evalTp{}
	if len(args) == 1 {
		argTps = append(argTps, tpInt)
	}
	bf := newBaseBuiltinFuncWithTp(args, ctx, tpDatetime, argTps...)
	bf.tp.Flen, bf.tp.Decimal = 19, 0
	bf.foldable = false

	var sig builtinFunc
	if len(args) == 1 {
		sig = &builtinSysDateWithFspSig{baseTimeBuiltinFunc{bf}}
	} else {
		sig = &builtinSysDateWithoutFspSig{baseTimeBuiltinFunc{bf}}
	}
	return sig.setSelf(sig), nil
}

type builtinSysDateWithFspSig struct {
	baseTimeBuiltinFunc
}

// evalTime evals SYSDATE(fsp).
// See https://dev.mysql.com/doc/refman/5.7/en/date-and-time-functions.html#function_sysdate
func (b *builtinSysDateWithFspSig) evalTime(row []types.Datum) (d types.Time, isNull bool, err error) {
	sc := b.ctx.GetSessionVars().StmtCtx

	fsp, isNull, err := b.args[0].EvalInt(row, sc)
	if isNull || err != nil {
		return types.Time{}, isNull, errors.Trace(err)
	}

	result, err := convertTimeToMysqlTime(time.Now(), int(fsp))
	if err != nil {
		return types.Time{}, true, errors.Trace(err)
	}
	return result, false, nil
}

type builtinSysDateWithoutFspSig struct {
	baseTimeBuiltinFunc
}

// evalTime evals SYSDATE().
// See https://dev.mysql.com/doc/refman/5.7/en/date-and-time-functions.html#function_sysdate
func (b *builtinSysDateWithoutFspSig) evalTime(row []types.Datum) (d types.Time, isNull bool, err error) {
	result, err := convertTimeToMysqlTime(time.Now(), 0)
	if err != nil {
		return types.Time{}, true, errors.Trace(err)
	}
	return result, false, nil
}

type currentDateFunctionClass struct {
	baseFunctionClass
}

func (c *currentDateFunctionClass) getFunction(ctx context.Context, args []Expression) (builtinFunc, error) {
	if err := c.verifyArgs(args); err != nil {
		return nil, errors.Trace(err)
	}
	bf := newBaseBuiltinFuncWithTp(args, ctx, tpDatetime)
	bf.tp.Flen, bf.tp.Decimal = 10, 0
	bf.foldable = false
	sig := &builtinCurrentDateSig{baseTimeBuiltinFunc{bf}}
	return sig.setSelf(sig), nil
}

type builtinCurrentDateSig struct {
	baseTimeBuiltinFunc
}

// eval evals CURDATE().
// See https://dev.mysql.com/doc/refman/5.7/en/date-and-time-functions.html#function_curdate
func (b *builtinCurrentDateSig) evalTime(row []types.Datum) (d types.Time, isNull bool, err error) {
	year, month, day := time.Now().Date()
	result := types.Time{
		Time: types.FromDate(year, int(month), day, 0, 0, 0, 0),
		Type: mysql.TypeDate,
		Fsp:  0}
	return result, false, nil
}

type currentTimeFunctionClass struct {
	baseFunctionClass
}

func (c *currentTimeFunctionClass) getFunction(ctx context.Context, args []Expression) (sig builtinFunc, err error) {
	if err = c.verifyArgs(args); err != nil {
		return nil, errors.Trace(err)
	}

	if len(args) == 0 {
		bf := newBaseBuiltinFuncWithTp(args, ctx, tpDuration)
		bf.tp.Flen, bf.tp.Decimal = mysql.MaxDurationWidthNoFsp, types.MinFsp
		sig = &builtinCurrentTime0ArgSig{baseDurationBuiltinFunc{bf}}
		return sig.setSelf(sig), nil
	}
	// args[0] must be a constant which should not be null.
	_, ok := args[0].(*Constant)
	fsp := int64(types.MaxFsp)
	if ok {
		fsp, _, err = args[0].EvalInt(nil, ctx.GetSessionVars().StmtCtx)
		if err != nil {
			return nil, errors.Trace(err)
		}
		if fsp > int64(types.MaxFsp) {
			return nil, errors.Errorf("Too-big precision %v specified for 'curtime'. Maximum is %v.", fsp, types.MaxFsp)
		} else if fsp < int64(types.MinFsp) {
			return nil, errors.Errorf("Invalid negative %d specified, must in [0, 6].", fsp)
		}
	}
	bf := newBaseBuiltinFuncWithTp(args, ctx, tpDuration, tpInt)
	bf.tp.Flen, bf.tp.Decimal = mysql.MaxDurationWidthWithFsp, int(fsp)
	sig = &builtinCurrentTime1ArgSig{baseDurationBuiltinFunc{bf}}
	return sig.setSelf(sig), nil
}

type builtinCurrentTime0ArgSig struct {
	baseDurationBuiltinFunc
}

func (b *builtinCurrentTime0ArgSig) evalDuration(row []types.Datum) (types.Duration, bool, error) {
	res, err := types.ParseDuration(time.Now().Format(types.TimeFormat), types.MinFsp)
	if err != nil {
		return types.Duration{}, true, errors.Trace(err)
	}
	return res, false, nil
}

type builtinCurrentTime1ArgSig struct {
	baseDurationBuiltinFunc
}

func (b *builtinCurrentTime1ArgSig) evalDuration(row []types.Datum) (types.Duration, bool, error) {
	fsp, _, err := b.args[0].EvalInt(row, b.ctx.GetSessionVars().StmtCtx)
	if err != nil {
		return types.Duration{}, true, errors.Trace(err)
	}
	res, err := types.ParseDuration(time.Now().Format(types.TimeFSPFormat), int(fsp))
	if err != nil {
		return types.Duration{}, true, errors.Trace(err)
	}
	return res, false, nil
}

type timeFunctionClass struct {
	baseFunctionClass
}

func (c *timeFunctionClass) getFunction(ctx context.Context, args []Expression) (builtinFunc, error) {
	if err := c.verifyArgs(args); err != nil {
		return nil, errors.Trace(err)
	}
	bf := newBaseBuiltinFuncWithTp(args, ctx, tpDuration, tpString)
	sig := &builtinTimeSig{baseDurationBuiltinFunc{bf}}
	return sig.setSelf(sig), nil
}

type builtinTimeSig struct {
	baseDurationBuiltinFunc
}

// evalDuration evals a builtinTimeSig.
// See https://dev.mysql.com/doc/refman/5.7/en/date-and-time-functions.html#function_time.
func (b *builtinTimeSig) evalDuration(row []types.Datum) (res types.Duration, isNull bool, err error) {
	sc := b.getCtx().GetSessionVars().StmtCtx
	expr, isNull, err := b.args[0].EvalString(row, sc)
	if isNull || err != nil {
		return res, isNull, errors.Trace(err)
	}

	fsp := 0
	if idx := strings.Index(expr, "."); idx != -1 {
		fsp = len(expr) - idx - 1
	}

	if fsp, err = types.CheckFsp(fsp); err != nil {
		return res, isNull, errors.Trace(err)
	}

	res, err = types.ParseDuration(expr, fsp)
	if types.ErrTruncatedWrongVal.Equal(err) {
		err = sc.HandleTruncate(err)
	}
	return res, isNull, errors.Trace(err)
}

type utcDateFunctionClass struct {
	baseFunctionClass
}

func (c *utcDateFunctionClass) getFunction(ctx context.Context, args []Expression) (builtinFunc, error) {
	if err := c.verifyArgs(args); err != nil {
		return nil, errors.Trace(err)
	}
	bf := newBaseBuiltinFuncWithTp(args, ctx, tpDatetime)
	bf.tp.Flen, bf.tp.Decimal = 10, 0
	bf.foldable = false
	sig := &builtinUTCDateSig{baseTimeBuiltinFunc{bf}}
	return sig.setSelf(sig), nil
}

type builtinUTCDateSig struct {
	baseTimeBuiltinFunc
}

// evalTime evals UTC_DATE, UTC_DATE().
// See https://dev.mysql.com/doc/refman/5.7/en/date-and-time-functions.html#function_utc-date
func (b *builtinUTCDateSig) evalTime(row []types.Datum) (types.Time, bool, error) {
	year, month, day := time.Now().UTC().Date()
	result := types.Time{
		Time: types.FromGoTime(time.Date(year, month, day, 0, 0, 0, 0, time.UTC)),
		Type: mysql.TypeDate,
		Fsp:  types.UnspecifiedFsp}
	return result, false, nil
}

type utcTimestampFunctionClass struct {
	baseFunctionClass
}

func getFlenAndDecimal4UTCTimestampAndNow(sc *variable.StatementContext, arg Expression) (flen, decimal int) {
	if constant, ok := arg.(*Constant); ok {
		fsp, isNull, err := constant.EvalInt(nil, sc)
		if isNull || err != nil || fsp > int64(types.MaxFsp) {
			decimal = types.MaxFsp
		} else if fsp < int64(types.MinFsp) {
			decimal = types.MinFsp
		} else {
			decimal = int(fsp)
		}
	}
	if decimal > 0 {
		flen = 19 + 1 + decimal
	} else {
		flen = 19
	}
	return flen, decimal
}

func (c *utcTimestampFunctionClass) getFunction(ctx context.Context, args []Expression) (builtinFunc, error) {
	if err := c.verifyArgs(args); err != nil {
		return nil, errors.Trace(err)
	}
	argTps := make([]evalTp, 0, 1)
	if len(args) == 1 {
		argTps = append(argTps, tpInt)
	}
	bf := newBaseBuiltinFuncWithTp(args, ctx, tpDatetime, argTps...)

	if len(args) == 1 {
		bf.tp.Flen, bf.tp.Decimal = getFlenAndDecimal4UTCTimestampAndNow(bf.ctx.GetSessionVars().StmtCtx, args[0])
	} else {
		bf.tp.Flen, bf.tp.Decimal = 19, 0
	}
	bf.foldable = false

	var sig builtinFunc
	if len(args) == 1 {
		sig = &builtinUTCTimestampWithArgSig{baseTimeBuiltinFunc{bf}}
	} else {
		sig = &builtinUTCTimestampWithoutArgSig{baseTimeBuiltinFunc{bf}}
	}
	return sig.setSelf(sig), nil
}

func evalUTCTimestampWithFsp(fsp int) (types.Time, bool, error) {
	result, err := convertTimeToMysqlTime(time.Now().UTC(), fsp)
	if err != nil {
		return types.Time{}, true, errors.Trace(err)
	}
	return result, false, nil
}

type builtinUTCTimestampWithArgSig struct {
	baseTimeBuiltinFunc
}

// evalTime evals UTC_TIMESTAMP(fsp).
// See https://dev.mysql.com/doc/refman/5.7/en/date-and-time-functions.html#function_utc-timestamp
func (b *builtinUTCTimestampWithArgSig) evalTime(row []types.Datum) (types.Time, bool, error) {
	num, isNull, err := b.args[0].EvalInt(row, b.ctx.GetSessionVars().StmtCtx)
	if err != nil {
		return types.Time{}, true, errors.Trace(err)
	}

	if !isNull && num > int64(types.MaxFsp) {
		return types.Time{}, true, errors.Errorf("Too-big precision %v specified for 'utc_timestamp'. Maximum is %v.", num, types.MaxFsp)
	}
	if !isNull && num < int64(types.MinFsp) {
		return types.Time{}, true, errors.Errorf("Invalid negative %d specified, must in [0, 6].", num)
	}

	result, isNull, err := evalUTCTimestampWithFsp(int(num))
	return result, isNull, errors.Trace(err)
}

type builtinUTCTimestampWithoutArgSig struct {
	baseTimeBuiltinFunc
}

// evalTime evals UTC_TIMESTAMP().
// See https://dev.mysql.com/doc/refman/5.7/en/date-and-time-functions.html#function_utc-timestamp
func (b *builtinUTCTimestampWithoutArgSig) evalTime(row []types.Datum) (types.Time, bool, error) {
	result, isNull, err := evalUTCTimestampWithFsp(0)
	return result, isNull, errors.Trace(err)
}

type nowFunctionClass struct {
	baseFunctionClass
}

func (c *nowFunctionClass) getFunction(ctx context.Context, args []Expression) (builtinFunc, error) {
	if err := c.verifyArgs(args); err != nil {
		return nil, errors.Trace(err)
	}
	argTps := make([]evalTp, 0, 1)
	if len(args) == 1 {
		argTps = append(argTps, tpInt)
	}
	bf := newBaseBuiltinFuncWithTp(args, ctx, tpDatetime, argTps...)

	if len(args) == 1 {
		bf.tp.Flen, bf.tp.Decimal = getFlenAndDecimal4UTCTimestampAndNow(bf.ctx.GetSessionVars().StmtCtx, args[0])
	} else {
		bf.tp.Flen, bf.tp.Decimal = 19, 0
	}

	var sig builtinFunc
	if len(args) == 1 {
		sig = &builtinNowWithArgSig{baseTimeBuiltinFunc{bf}}
	} else {
		sig = &builtinNowWithoutArgSig{baseTimeBuiltinFunc{bf}}
	}
	return sig.setSelf(sig), nil
}

func evalNowWithFsp(ctx context.Context, fsp int) (types.Time, bool, error) {
	sysTs, err := getSystemTimestamp(ctx)
	if err != nil {
		return types.Time{}, true, errors.Trace(err)
	}

	result, err := convertTimeToMysqlTime(sysTs, fsp)
	if err != nil {
		return types.Time{}, true, errors.Trace(err)
	}

	err = result.ConvertTimeZone(time.Local, ctx.GetSessionVars().GetTimeZone())
	if err != nil {
		return types.Time{}, true, errors.Trace(err)
	}

	return result, false, nil
}

type builtinNowWithArgSig struct {
	baseTimeBuiltinFunc
}

// evalTime evals NOW(fsp)
// see: https://dev.mysql.com/doc/refman/5.7/en/date-and-time-functions.html#function_now
func (b *builtinNowWithArgSig) evalTime(row []types.Datum) (types.Time, bool, error) {
	fsp, isNull, err := b.args[0].EvalInt(row, b.ctx.GetSessionVars().StmtCtx)

	if err != nil {
		return types.Time{}, true, errors.Trace(err)
	}

	if isNull {
		fsp = 0
	} else if fsp > int64(types.MaxFsp) {
		return types.Time{}, true, errors.Errorf("Too-big precision %v specified for 'now'. Maximum is %v.", fsp, types.MaxFsp)
	} else if fsp < int64(types.MinFsp) {
		return types.Time{}, true, errors.Errorf("Invalid negative %d specified, must in [0, 6].", fsp)
	}

	result, isNull, err := evalNowWithFsp(b.ctx, int(fsp))
	return result, isNull, errors.Trace(err)
}

type builtinNowWithoutArgSig struct {
	baseTimeBuiltinFunc
}

// evalTime evals NOW()
// see: https://dev.mysql.com/doc/refman/5.7/en/date-and-time-functions.html#function_now
func (b *builtinNowWithoutArgSig) evalTime(row []types.Datum) (types.Time, bool, error) {
	result, isNull, err := evalNowWithFsp(b.ctx, 0)
	return result, isNull, errors.Trace(err)
}

type extractFunctionClass struct {
	baseFunctionClass
}

func (c *extractFunctionClass) getFunction(ctx context.Context, args []Expression) (sig builtinFunc, err error) {
	if err = c.verifyArgs(args); err != nil {
		return nil, errors.Trace(err)
	}

	datetimeUnits := map[string]struct{}{
		"DAY":             {},
		"WEEK":            {},
		"MONTH":           {},
		"QUARTER":         {},
		"YEAR":            {},
		"DAY_MICROSECOND": {},
		"DAY_SECOND":      {},
		"DAY_MINUTE":      {},
		"DAY_HOUR":        {},
		"YEAR_MONTH":      {},
	}
	isDatetimeUnit := true
	args[0] = WrapWithCastAsString(args[0], ctx)
	if _, isCon := args[0].(*Constant); isCon {
		unit, _, err1 := args[0].EvalString(nil, ctx.GetSessionVars().StmtCtx)
		if err1 != nil {
			return nil, errors.Trace(err1)
		}
		_, isDatetimeUnit = datetimeUnits[unit]
	}
	var bf baseBuiltinFunc
	if isDatetimeUnit {
		bf = newBaseBuiltinFuncWithTp(args, ctx, tpInt, tpString, tpDatetime)
		sig = &builtinExtractDatetimeSig{baseIntBuiltinFunc{bf}}
	} else {
		bf = newBaseBuiltinFuncWithTp(args, ctx, tpInt, tpString, tpDuration)
		sig = &builtinExtractDurationSig{baseIntBuiltinFunc{bf}}
	}
	return sig.setSelf(sig), nil
}

type builtinExtractDatetimeSig struct {
	baseIntBuiltinFunc
}

// evalInt evals a builtinExtractDatetimeSig.
// See https://dev.mysql.com/doc/refman/5.7/en/date-and-time-functions.html#function_extract
func (b *builtinExtractDatetimeSig) evalInt(row []types.Datum) (int64, bool, error) {
	sc := b.ctx.GetSessionVars().StmtCtx
	unit, isNull, err := b.args[0].EvalString(row, sc)
	if isNull || err != nil {
		return 0, isNull, errors.Trace(err)
	}
	dt, isNull, err := b.args[1].EvalTime(row, sc)
	if isNull || err != nil {
		return 0, isNull, errors.Trace(err)
	}
	res, err := types.ExtractDatetimeNum(&dt, unit)
	return res, false, errors.Trace(err)
}

type builtinExtractDurationSig struct {
	baseIntBuiltinFunc
}

// evalInt evals a builtinExtractDurationSig.
// See https://dev.mysql.com/doc/refman/5.7/en/date-and-time-functions.html#function_extract
func (b *builtinExtractDurationSig) evalInt(row []types.Datum) (int64, bool, error) {
	sc := b.ctx.GetSessionVars().StmtCtx
	unit, isNull, err := b.args[0].EvalString(row, sc)
	if isNull || err != nil {
		return 0, isNull, errors.Trace(err)
	}
	dur, isNull, err := b.args[1].EvalDuration(row, sc)
	if isNull || err != nil {
		return 0, isNull, errors.Trace(err)
	}
	res, err := types.ExtractDurationNum(&dur, unit)
	return res, false, errors.Trace(err)
}

type dateArithFunctionClass struct {
	baseFunctionClass

	op ast.DateArithType
}

func (c *dateArithFunctionClass) getFunction(ctx context.Context, args []Expression) (builtinFunc, error) {
	if err := c.verifyArgs(args); err != nil {
		return nil, errors.Trace(err)
	}
	sig := &builtinDateArithSig{newBaseBuiltinFunc(args, ctx), c.op}
	return sig.setSelf(sig), nil
}

type builtinDateArithSig struct {
	baseBuiltinFunc

	op ast.DateArithType
}

func (b *builtinDateArithSig) eval(row []types.Datum) (d types.Datum, err error) {
	args, err := b.evalArgs(row)
	if err != nil {
		return d, errors.Trace(err)
	}
	// args[0] -> Date
	// args[1] -> Interval Value
	// args[2] -> Interval Unit
	// health check for date and interval
	if args[0].IsNull() || args[1].IsNull() {
		return
	}
	nodeDate := args[0]
	nodeIntervalValue := args[1]
	nodeIntervalUnit := args[2].GetString()
	if nodeIntervalValue.IsNull() {
		return
	}
	// parse date
	fieldType := mysql.TypeDate
	var resultField *types.FieldType
	switch nodeDate.Kind() {
	case types.KindMysqlTime:
		x := nodeDate.GetMysqlTime()
		if (x.Type == mysql.TypeDatetime) || (x.Type == mysql.TypeTimestamp) {
			fieldType = mysql.TypeDatetime
		}
	case types.KindString:
		x := nodeDate.GetString()
		if !types.IsDateFormat(x) {
			fieldType = mysql.TypeDatetime
		}
	case types.KindInt64:
		x := nodeDate.GetInt64()
		if t, err1 := types.ParseTimeFromInt64(x); err1 == nil {
			if (t.Type == mysql.TypeDatetime) || (t.Type == mysql.TypeTimestamp) {
				fieldType = mysql.TypeDatetime
			}
		}
	}
	sc := b.ctx.GetSessionVars().StmtCtx
	if types.IsClockUnit(nodeIntervalUnit) {
		fieldType = mysql.TypeDatetime
	}
	resultField = types.NewFieldType(fieldType)
	resultField.Decimal = types.MaxFsp
	value, err := nodeDate.ConvertTo(b.ctx.GetSessionVars().StmtCtx, resultField)
	if err != nil {
		return d, errInvalidOperation.Gen("DateArith invalid args, need date but get %T", nodeDate)
	}
	if value.IsNull() {
		return d, errInvalidOperation.Gen("DateArith invalid args, need date but get %v", value.GetValue())
	}
	if value.Kind() != types.KindMysqlTime {
		return d, errInvalidOperation.Gen("DateArith need time type, but got %T", value.GetValue())
	}
	result := value.GetMysqlTime()
	// parse interval
	var interval string
	if strings.ToLower(nodeIntervalUnit) == "day" {
		day, err1 := parseDayInterval(sc, nodeIntervalValue)
		if err1 != nil {
			return d, errInvalidOperation.Gen("DateArith invalid day interval, need int but got %T", nodeIntervalValue.GetString())
		}
		interval = fmt.Sprintf("%d", day)
	} else {
		if nodeIntervalValue.Kind() == types.KindString {
			interval = fmt.Sprintf("%v", nodeIntervalValue.GetString())
		} else {
			ii, err1 := nodeIntervalValue.ToInt64(sc)
			if err1 != nil {
				return d, errors.Trace(err1)
			}
			interval = fmt.Sprintf("%v", ii)
		}
	}
	year, month, day, dur, err := types.ExtractTimeValue(nodeIntervalUnit, interval)
	if err != nil {
		return d, errors.Trace(err)
	}
	if b.op == ast.DateArithSub {
		year, month, day, dur = -year, -month, -day, -dur
	}
	// TODO: Consider time_zone variable.
	t, err := result.Time.GoTime(time.Local)
	if err != nil {
		return d, errors.Trace(err)
	}
	t = t.Add(dur)
	t = t.AddDate(int(year), int(month), int(day))
	if t.Nanosecond() == 0 {
		result.Fsp = 0
	}
	result.Time = types.FromGoTime(t)
	d.SetMysqlTime(result)
	return
}

var reg = regexp.MustCompile(`[\d]+`)

func parseDayInterval(sc *variable.StatementContext, value types.Datum) (int64, error) {
	switch value.Kind() {
	case types.KindString:
		vs := value.GetString()
		s := strings.ToLower(vs)
		if s == "false" {
			return 0, nil
		} else if s == "true" {
			return 1, nil
		}
		value.SetString(reg.FindString(vs))
	}
	return value.ToInt64(sc)
}

type timestampDiffFunctionClass struct {
	baseFunctionClass
}

func (c *timestampDiffFunctionClass) getFunction(ctx context.Context, args []Expression) (builtinFunc, error) {
	if err := c.verifyArgs(args); err != nil {
		return nil, errors.Trace(err)
	}
	bf := newBaseBuiltinFuncWithTp(args, ctx, tpInt, tpString, tpDatetime, tpDatetime)
	sig := &builtinTimestampDiffSig{baseIntBuiltinFunc{bf}}
	return sig.setSelf(sig), nil
}

type builtinTimestampDiffSig struct {
	baseIntBuiltinFunc
}

// evalInt evals a builtinTimestampDiffSig.
// See https://dev.mysql.com/doc/refman/5.7/en/date-and-time-functions.html#function_timestampdiff
func (b *builtinTimestampDiffSig) evalInt(row []types.Datum) (int64, bool, error) {
	ctx := b.getCtx().GetSessionVars().StmtCtx
	unit, isNull, err := b.args[0].EvalString(row, ctx)
	if isNull || err != nil {
		return 0, isNull, errors.Trace(err)
	}
	t1, isNull, err := b.args[1].EvalTime(row, ctx)
	if isNull || err != nil {
		return 0, isNull, errors.Trace(handleInvalidTimeError(b.getCtx(), err))
	}
	t2, isNull, err := b.args[2].EvalTime(row, ctx)
	if isNull || err != nil {
		return 0, isNull, errors.Trace(handleInvalidTimeError(b.getCtx(), err))
	}
	if t1.InvalidZero() || t2.InvalidZero() {
		return 0, true, errors.Trace(handleInvalidTimeError(b.ctx, types.ErrInvalidTimeFormat))
	}
	return types.TimestampDiff(unit, t1, t2), false, nil
}

type unixTimestampFunctionClass struct {
	baseFunctionClass
}

func (c *unixTimestampFunctionClass) getFunction(ctx context.Context, args []Expression) (builtinFunc, error) {
	if err := c.verifyArgs(args); err != nil {
		return nil, errors.Trace(err)
	}
	var argTps []evalTp
	var retTp evalTp
	var retFLen, retDecimal int

	if len(args) == 0 {
		retTp, retDecimal = tpInt, 0
	} else {
		argTps = []evalTp{tpDatetime}
		argType := args[0].GetType()
		argEvaltp := fieldTp2EvalTp(argType)
		if argEvaltp == tpString {
			// Treat tpString as unspecified decimal.
			retDecimal = types.UnspecifiedLength
		} else {
			retDecimal = argType.Decimal
		}
		if retDecimal > 6 || retDecimal == types.UnspecifiedLength {
			retDecimal = 6
		}
		if retDecimal == 0 {
			retTp = tpInt
		} else {
			retTp = tpDecimal
		}
	}
	if retTp == tpInt {
		retFLen = 11
	} else if retTp == tpDecimal {
		retFLen = 12 + retDecimal
	} else {
		panic("Unexpected retTp")
	}

	bf := newBaseBuiltinFuncWithTp(args, ctx, retTp, argTps...)
	bf.foldable = false
	bf.tp.Flen = retFLen
	bf.tp.Decimal = retDecimal

	var sig builtinFunc
	if len(args) == 0 {
		sig = &builtinUnixTimestampCurrentSig{baseIntBuiltinFunc{bf}}
	} else if retTp == tpInt {
		sig = &builtinUnixTimestampIntSig{baseIntBuiltinFunc{bf}}
	} else if retTp == tpDecimal {
		sig = &builtinUnixTimestampDecSig{baseDecimalBuiltinFunc{bf}}
	} else {
		panic("Unexpected retTp")
	}

	return sig.setSelf(sig), nil
}

// goTimeToMysqlUnixTimestamp converts go time into MySQL's Unix timestamp.
// MySQL's Unix timestamp ranges in int32. Values out of range should be rewritten to 0.
func goTimeToMysqlUnixTimestamp(t time.Time, decimal int) *types.MyDecimal {
	nanoSeconds := t.UnixNano()
	if nanoSeconds < 0 || (nanoSeconds/1e3) >= (math.MaxInt32+1)*1e6 {
		return new(types.MyDecimal)
	}
	dec := new(types.MyDecimal)
	// Here we don't use float to prevent precision lose.
	dec.FromInt(nanoSeconds)
	dec.Shift(-9)
	dec.Round(dec, decimal, types.ModeHalfEven)
	return dec
}

type builtinUnixTimestampCurrentSig struct {
	baseIntBuiltinFunc
}

// evalInt evals a UNIX_TIMESTAMP().
// See https://dev.mysql.com/doc/refman/5.7/en/date-and-time-functions.html#function_unix-timestamp
func (b *builtinUnixTimestampCurrentSig) evalInt(row []types.Datum) (int64, bool, error) {
	dec := goTimeToMysqlUnixTimestamp(time.Now(), 1)
	intVal, _ := dec.ToInt() // Ignore truncate errors.
	return intVal, false, nil
}

type builtinUnixTimestampIntSig struct {
	baseIntBuiltinFunc
}

// evalInt evals a UNIX_TIMESTAMP(time).
// See https://dev.mysql.com/doc/refman/5.7/en/date-and-time-functions.html#function_unix-timestamp
func (b *builtinUnixTimestampIntSig) evalInt(row []types.Datum) (int64, bool, error) {
	val, isNull, err := b.args[0].EvalTime(row, b.getCtx().GetSessionVars().StmtCtx)
	if isNull || err != nil {
		// Return 0 for invalid date time.
		return 0, isNull, nil
	}
	t, err := val.Time.GoTime(getTimeZone(b.getCtx()))
	if err != nil {
		return 0, false, nil
	}
	dec := goTimeToMysqlUnixTimestamp(t, 1)
	intVal, _ := dec.ToInt() // Ignore truncate errors.
	return intVal, false, nil
}

type builtinUnixTimestampDecSig struct {
	baseDecimalBuiltinFunc
}

// evalDecimal evals a UNIX_TIMESTAMP(time).
// See https://dev.mysql.com/doc/refman/5.7/en/date-and-time-functions.html#function_unix-timestamp
func (b *builtinUnixTimestampDecSig) evalDecimal(row []types.Datum) (*types.MyDecimal, bool, error) {
	val, isNull, err := b.args[0].EvalTime(row, b.getCtx().GetSessionVars().StmtCtx)
	if isNull || err != nil {
		// Return 0 for invalid date time.
		return new(types.MyDecimal), isNull, nil
	}
	t, err := val.Time.GoTime(getTimeZone(b.getCtx()))
	if err != nil {
		return new(types.MyDecimal), false, nil
	}
	return goTimeToMysqlUnixTimestamp(t, b.tp.Decimal), false, nil
}

type timestampFunctionClass struct {
	baseFunctionClass
}

func (c *timestampFunctionClass) getDefaultFsp(tp *types.FieldType) int {
	if tp.Tp == mysql.TypeDatetime || tp.Tp == mysql.TypeDate || tp.Tp == mysql.TypeDuration ||
		tp.Tp == mysql.TypeTimestamp || tp.Tp == mysql.TypeNewDate {
		return tp.Decimal
	}
	switch cls := tp.ToClass(); cls {
	case types.ClassInt:
		return types.MinFsp
	case types.ClassReal, types.ClassString:
		return types.MaxFsp
	case types.ClassDecimal:
		if tp.Decimal < types.MaxFsp {
			return tp.Decimal
		}
		return types.MaxFsp
	}
	return types.MaxFsp
}

func (c *timestampFunctionClass) getFunction(ctx context.Context, args []Expression) (builtinFunc, error) {
	if err := c.verifyArgs(args); err != nil {
		return nil, errors.Trace(err)
	}
	evalTps, argLen := []evalTp{tpString}, len(args)
	if argLen == 2 {
		evalTps = append(evalTps, tpString)
	}
	fsp := c.getDefaultFsp(args[0].GetType())
	if argLen == 2 {
		fsp = mathutil.Max(fsp, c.getDefaultFsp(args[1].GetType()))
	}
	bf := newBaseBuiltinFuncWithTp(args, ctx, tpDatetime, evalTps...)
	bf.tp.Decimal, bf.tp.Flen = fsp, 19
	if fsp != 0 {
		bf.tp.Flen += 1 + fsp
	}
	var sig builtinFunc
	if argLen == 2 {
		sig = &builtinTimestamp2ArgsSig{baseTimeBuiltinFunc{bf}}
	} else {
		sig = &builtinTimestamp1ArgSig{baseTimeBuiltinFunc{bf}}
	}
	return sig.setSelf(sig), nil
}

type builtinTimestamp1ArgSig struct {
	baseTimeBuiltinFunc
}

// evalTime evals a builtinTimestamp1ArgSig.
// See https://dev.mysql.com/doc/refman/5.5/en/date-and-time-functions.html#function_timestamp
func (b *builtinTimestamp1ArgSig) evalTime(row []types.Datum) (types.Time, bool, error) {
	s, isNull, err := b.args[0].EvalString(row, b.ctx.GetSessionVars().StmtCtx)
	if isNull || err != nil {
		return types.Time{}, isNull, errors.Trace(err)
	}
	tm, err := types.ParseTime(s, mysql.TypeDatetime, getFsp(s))
	if err != nil {
		return types.Time{}, true, errors.Trace(handleInvalidTimeError(b.ctx, err))
	}
	return tm, false, nil
}

type builtinTimestamp2ArgsSig struct {
	baseTimeBuiltinFunc
}

// evalTime evals a builtinTimestamp2ArgsSig.
// See https://dev.mysql.com/doc/refman/5.5/en/date-and-time-functions.html#function_timestamp
func (b *builtinTimestamp2ArgsSig) evalTime(row []types.Datum) (types.Time, bool, error) {
	sc := b.ctx.GetSessionVars().StmtCtx
	arg0, isNull, err := b.args[0].EvalString(row, sc)
	if isNull || err != nil {
		return types.Time{}, isNull, errors.Trace(err)
	}
	tm, err := types.ParseTime(arg0, mysql.TypeDatetime, getFsp(arg0))
	if err != nil {
		return types.Time{}, true, errors.Trace(handleInvalidTimeError(b.ctx, err))
	}
	arg1, isNull, err := b.args[1].EvalString(row, sc)
	if isNull || err != nil {
		return types.Time{}, isNull, errors.Trace(err)
	}
	if !isDuration(arg1) {
		return types.Time{}, true, nil
	}
	duration, err := types.ParseDuration(arg1, getFsp(arg1))
	if err != nil {
		return types.Time{}, true, errors.Trace(handleInvalidTimeError(b.ctx, err))
	}
<<<<<<< HEAD
	tmpDuration := tm.Add(duration)
	result, err := tmpDuration.ConvertToTime(mysql.TypeDatetime)
=======
	if !isDuration(arg1) {
		return types.Time{}, true, nil
	}
	tmp, err := tm.Add(duration)
>>>>>>> 3cd019b3
	if err != nil {
		return types.Time{}, true, errors.Trace(err)
	}
	return tmp, false, nil
}

func getFsp(s string) (fsp int) {
	fsp = len(s) - strings.Index(s, ".") - 1
	if fsp == len(s) {
		fsp = 0
	} else if fsp > 6 {
		fsp = 6
	}
	return
}

func getFsp4TimeAddSub(s string) int {
	if len(s)-strings.Index(s, ".")-1 == len(s) {
		return types.MinFsp
	}
	for _, c := range s[strings.Index(s, ".")+1:] {
		if c != '0' {
			return types.MaxFsp
		}
	}
	return types.MinFsp
}

func getTimeZone(ctx context.Context) *time.Location {
	ret := ctx.GetSessionVars().TimeZone
	if ret == nil {
		ret = time.Local
	}
	return ret
}

// isDuration returns a boolean indicating whether the str matches the format of duration.
// See https://dev.mysql.com/doc/refman/5.7/en/time.html
func isDuration(str string) bool {
	return DurationPattern.MatchString(str)
}

// strDatetimeAddDuration adds duration to datetime string, returns a string value.
func strDatetimeAddDuration(d string, arg1 types.Duration) (result string, err error) {
	arg0, err := types.ParseTime(d, mysql.TypeDatetime, types.MaxFsp)
	if err != nil {
		return result, errors.Trace(err)
	}
<<<<<<< HEAD
	tmpDuration := arg0.Add(arg1)
	fsp := types.MaxFsp
	if tmpDuration.MicroSecond() == 0 {
		fsp = types.MinFsp
	}
	resultDuration, err := tmpDuration.ConvertToTime(mysql.TypeDatetime)
	if err != nil {
		return result, errors.Trace(err)
	}
	resultDuration.Fsp = fsp
	result = resultDuration.String()
=======
	tmp, err1 := arg0.Add(arg1)
	if err1 != nil {
		err = errors.Trace(err)
		return
	}
	if getFsp(d) != 0 {
		tmp.Fsp = types.MaxFsp
	} else {
		tmp.Fsp = types.MinFsp
	}
	result.SetString(tmp.String())
>>>>>>> 3cd019b3
	return
}

// strDurationAddDuration adds duration to duration string, returns a string value.
func strDurationAddDuration(d string, arg1 types.Duration) (result string, err error) {
	arg0, err := types.ParseDuration(d, types.MaxFsp)
	if err != nil {
		return result, errors.Trace(err)
	}
	tmpDuration, err := arg0.Add(arg1)
	if err != nil {
		return result, errors.Trace(err)
	}
	tmpDuration.Fsp = types.MaxFsp
	if tmpDuration.MicroSecond() == 0 {
		tmpDuration.Fsp = types.MinFsp
	}
	result = tmpDuration.String()
	return
}

// strDatetimeSubDuration subtracts duration from datetime string, returns a string value.
func strDatetimeSubDuration(d string, arg1 types.Duration) (string, error) {
	arg0, err := types.ParseTime(d, mysql.TypeDatetime, types.MaxFsp)
	if err != nil {
		return "", errors.Trace(err)
	}
	arg1time, err := arg1.ConvertToTime(uint8(getFsp(arg1.String())))
	if err != nil {
		return "", errors.Trace(err)
	}
	tmpDuration := arg0.Sub(&arg1time)
	fsp := types.MaxFsp
	if tmpDuration.MicroSecond() == 0 {
		fsp = types.MinFsp
	}
	resultDuration, err := tmpDuration.ConvertToTime(mysql.TypeDatetime)
	if err != nil {
		return "", errors.Trace(err)
	}
	resultDuration.Fsp = fsp
	return resultDuration.String(), nil
}

// strDurationSubDuration subtracts duration from duration string, returns a string value.
func strDurationSubDuration(d string, arg1 types.Duration) (string, error) {
	arg0, err := types.ParseDuration(d, types.MaxFsp)
	if err != nil {
		return "", errors.Trace(err)
	}
	tmpDuration, err := arg0.Sub(arg1)
	if err != nil {
		return "", errors.Trace(err)
	}
	tmpDuration.Fsp = types.MaxFsp
	if tmpDuration.MicroSecond() == 0 {
		tmpDuration.Fsp = types.MinFsp
	}
	return tmpDuration.String(), nil
}

type addTimeFunctionClass struct {
	baseFunctionClass
}

<<<<<<< HEAD
func (c *addTimeFunctionClass) getFunction(args []Expression, ctx context.Context) (sig builtinFunc, err error) {
	if err = c.verifyArgs(args); err != nil {
=======
func (c *addTimeFunctionClass) getFunction(ctx context.Context, args []Expression) (builtinFunc, error) {
	if err := c.verifyArgs(args); err != nil {
>>>>>>> 3cd019b3
		return nil, errors.Trace(err)
	}
	tp1, tp2 := args[0].GetType(), args[1].GetType()
	var argTp1, argTp2, retTp evalTp
	switch tp1.Tp {
	case mysql.TypeDatetime, mysql.TypeTimestamp:
		argTp1, retTp = tpDatetime, tpDatetime
	case mysql.TypeDuration:
		argTp1, retTp = tpDuration, tpDuration
	case mysql.TypeDate:
		argTp1, retTp = tpDuration, tpString
	default:
		argTp1, retTp = tpString, tpString
	}
	switch tp2.Tp {
	case mysql.TypeDatetime, mysql.TypeDuration:
		argTp2 = tpDuration
	default:
		argTp2 = tpString
	}
	bf := newBaseBuiltinFuncWithTp(args, ctx, retTp, argTp1, argTp2)
	bf.tp.Decimal = tp1.Decimal
	if retTp == tpString {
		bf.tp.Tp, bf.tp.Flen, bf.tp.Decimal = mysql.TypeString, mysql.MaxDatetimeWidthWithFsp, types.UnspecifiedLength
	}
	switch tp1.Tp {
	case mysql.TypeDatetime, mysql.TypeTimestamp:
		switch tp2.Tp {
		case mysql.TypeDatetime, mysql.TypeDuration:
			sig = &builtinAddDatetimeAndDurationSig{baseTimeBuiltinFunc{bf}}
		case mysql.TypeTimestamp:
			sig = &builtinAddTimeDateTimeNullSig{baseTimeBuiltinFunc{bf}}
		default:
			sig = &builtinAddDatetimeAndStringSig{baseTimeBuiltinFunc{bf}}
		}
	case mysql.TypeDate:
		switch tp2.Tp {
		case mysql.TypeDatetime, mysql.TypeDuration:
			sig = &builtinAddDateAndDurationSig{baseStringBuiltinFunc{bf}}
		case mysql.TypeTimestamp:
			sig = &builtinAddTimeStringNullSig{baseStringBuiltinFunc{bf}}
		default:
			sig = &builtinAddDateAndStringSig{baseStringBuiltinFunc{bf}}
		}
	case mysql.TypeDuration:
		switch tp2.Tp {
		case mysql.TypeDatetime, mysql.TypeDuration:
			sig = &builtinAddDurationAndDurationSig{baseDurationBuiltinFunc{bf}}
		case mysql.TypeTimestamp:
			sig = &builtinAddTimeDurationNullSig{baseDurationBuiltinFunc{bf}}
		default:
			sig = &builtinAddDurationAndStringSig{baseDurationBuiltinFunc{bf}}
		}
	default:
		switch tp2.Tp {
		case mysql.TypeDatetime, mysql.TypeDuration:
			sig = &builtinAddStringAndDurationSig{baseStringBuiltinFunc{bf}}
		case mysql.TypeTimestamp:
			sig = &builtinAddTimeStringNullSig{baseStringBuiltinFunc{bf}}
		default:
			sig = &builtinAddStringAndStringSig{baseStringBuiltinFunc{bf}}
		}
	}
	return sig.setSelf(sig), nil
}

type builtinAddTimeDateTimeNullSig struct {
	baseTimeBuiltinFunc
}

// evalTime evals a builtinAddTimeDateTimeNullSig.
// See https://dev.mysql.com/doc/refman/5.7/en/date-and-time-functions.html#function_addtime
func (b *builtinAddTimeDateTimeNullSig) evalTime(row []types.Datum) (types.Time, bool, error) {
	return types.ZeroDatetime, true, nil
}

type builtinAddDatetimeAndDurationSig struct {
	baseTimeBuiltinFunc
}

// evalTime evals a builtinAddDatetimeAndDurationSig.
// See https://dev.mysql.com/doc/refman/5.7/en/date-and-time-functions.html#function_addtime
func (b *builtinAddDatetimeAndDurationSig) evalTime(row []types.Datum) (types.Time, bool, error) {
	sc := b.getCtx().GetSessionVars().StmtCtx
	arg0, isNull, err := b.args[0].EvalTime(row, sc)
	if isNull || err != nil {
		return types.ZeroDatetime, isNull, errors.Trace(err)
	}
	arg1, isNull, err := b.args[1].EvalDuration(row, sc)
	if isNull || err != nil {
		return types.ZeroDatetime, isNull, errors.Trace(err)
	}
	tmpDuration := arg0.Add(arg1)
	result, err := tmpDuration.ConvertToTime(mysql.TypeDatetime)
	return result, err != nil, errors.Trace(err)
}

type builtinAddDatetimeAndStringSig struct {
	baseTimeBuiltinFunc
}

// evalTime evals a builtinAddDatetimeAndStringSig.
// See https://dev.mysql.com/doc/refman/5.7/en/date-and-time-functions.html#function_addtime
func (b *builtinAddDatetimeAndStringSig) evalTime(row []types.Datum) (types.Time, bool, error) {
	sc := b.getCtx().GetSessionVars().StmtCtx
	arg0, isNull, err := b.args[0].EvalTime(row, sc)
	if isNull || err != nil {
		return types.ZeroDatetime, isNull, errors.Trace(err)
	}
	s, isNull, err := b.args[1].EvalString(row, sc)
	if isNull || err != nil {
		return types.ZeroDatetime, isNull, errors.Trace(err)
	}
	if !isDuration(s) {
		return types.ZeroDatetime, true, nil
	}
	arg1, err := types.ParseDuration(s, getFsp(s))
	if err != nil {
		return types.ZeroDatetime, true, errors.Trace(err)
	}
	tmpDuration := arg0.Add(arg1)
	result, err := tmpDuration.ConvertToTime(mysql.TypeDatetime)
	return result, err != nil, errors.Trace(err)
}

type builtinAddTimeDurationNullSig struct {
	baseDurationBuiltinFunc
}

// evalDuration evals a builtinAddTimeDurationNullSig.
// See https://dev.mysql.com/doc/refman/5.7/en/date-and-time-functions.html#function_addtime
func (b *builtinAddTimeDurationNullSig) evalDuration(row []types.Datum) (types.Duration, bool, error) {
	return types.ZeroDuration, true, nil
}

type builtinAddDurationAndDurationSig struct {
	baseDurationBuiltinFunc
}

// evalDuration evals a builtinAddDurationAndDurationSig.
// See https://dev.mysql.com/doc/refman/5.7/en/date-and-time-functions.html#function_addtime
func (b *builtinAddDurationAndDurationSig) evalDuration(row []types.Datum) (types.Duration, bool, error) {
	sc := b.getCtx().GetSessionVars().StmtCtx
	arg0, isNull, err := b.args[0].EvalDuration(row, sc)
	if isNull || err != nil {
		return types.ZeroDuration, isNull, errors.Trace(err)
	}
	arg1, isNull, err := b.args[1].EvalDuration(row, sc)
	if isNull || err != nil {
		return types.ZeroDuration, isNull, errors.Trace(err)
	}
	result, err := arg0.Add(arg1)
	if err != nil {
		return types.ZeroDuration, true, errors.Trace(err)
	}
	return result, false, nil
}

type builtinAddDurationAndStringSig struct {
	baseDurationBuiltinFunc
}

// evalDuration evals a builtinAddDurationAndStringSig.
// See https://dev.mysql.com/doc/refman/5.7/en/date-and-time-functions.html#function_addtime
func (b *builtinAddDurationAndStringSig) evalDuration(row []types.Datum) (types.Duration, bool, error) {
	sc := b.getCtx().GetSessionVars().StmtCtx
	arg0, isNull, err := b.args[0].EvalDuration(row, sc)
	if isNull || err != nil {
		return types.ZeroDuration, isNull, errors.Trace(err)
	}
<<<<<<< HEAD
	s, isNull, err := b.args[1].EvalString(row, sc)
	if isNull || err != nil {
		return types.ZeroDuration, isNull, errors.Trace(err)
	}
	if !isDuration(s) {
		return types.ZeroDuration, true, nil
	}
	arg1, err := types.ParseDuration(s, getFsp(s))
	if err != nil {
		return types.ZeroDuration, true, errors.Trace(err)
	}
	result, err := arg0.Add(arg1)
	if err != nil {
		return types.ZeroDuration, true, errors.Trace(err)
	}
	return result, false, nil
}

type builtinAddTimeStringNullSig struct {
	baseStringBuiltinFunc
}

// evalString evals a builtinAddDurationAndDurationSig.
// See https://dev.mysql.com/doc/refman/5.7/en/date-and-time-functions.html#function_addtime
func (b *builtinAddTimeStringNullSig) evalString(row []types.Datum) (string, bool, error) {
	return "", true, nil
}

type builtinAddStringAndDurationSig struct {
	baseStringBuiltinFunc
}

// evalString evals a builtinAddStringAndDurationSig.
// See https://dev.mysql.com/doc/refman/5.7/en/date-and-time-functions.html#function_addtime
func (b *builtinAddStringAndDurationSig) evalString(row []types.Datum) (result string, isNull bool, err error) {
	sc := b.getCtx().GetSessionVars().StmtCtx
	var (
		arg0 string
		arg1 types.Duration
	)
	arg0, isNull, err = b.args[0].EvalString(row, sc)
	if isNull || err != nil {
		return "", isNull, errors.Trace(err)
	}
	arg1, isNull, err = b.args[1].EvalDuration(row, sc)
	if isNull || err != nil {
		return "", isNull, errors.Trace(err)
	}
	if isDuration(arg0) {
		result, err = strDurationAddDuration(arg0, arg1)
=======
	switch tp := args[0].Kind(); tp {
	case types.KindMysqlTime:
		arg0 := args[0].GetMysqlTime()
		result, err := arg0.Add(arg1)
		if err != nil {
			return d, errors.Trace(err)
		}
		d.SetMysqlTime(result)
	case types.KindMysqlDuration:
		arg0 := args[0].GetMysqlDuration()
		result, err := arg0.Add(arg1)
>>>>>>> 3cd019b3
		if err != nil {
			return "", true, errors.Trace(err)
		}
		return result, false, nil
	}
	result, err = strDatetimeAddDuration(arg0, arg1)
	return result, err != nil, errors.Trace(err)
}

type builtinAddStringAndStringSig struct {
	baseStringBuiltinFunc
}

// evalString evals a builtinAddStringAndStringSig.
// See https://dev.mysql.com/doc/refman/5.7/en/date-and-time-functions.html#function_addtime
func (b *builtinAddStringAndStringSig) evalString(row []types.Datum) (result string, isNull bool, err error) {
	sc := b.getCtx().GetSessionVars().StmtCtx
	var (
		arg0, arg1Str string
		arg1          types.Duration
	)
	arg0, isNull, err = b.args[0].EvalString(row, sc)
	if isNull || err != nil {
		return "", isNull, errors.Trace(err)
	}
	arg1Str, isNull, err = b.args[1].EvalString(row, sc)
	if isNull || err != nil {
		return "", isNull, errors.Trace(err)
	}
	arg1, err = types.ParseDuration(arg1Str, getFsp4TimeAddSub(arg1Str))
	if err != nil {
		return "", true, errors.Trace(err)
	}
	if isDuration(arg0) {
		result, err = strDurationAddDuration(arg0, arg1)
		if err != nil {
			return "", true, errors.Trace(err)
		}
		return result, false, nil
	}
	result, err = strDatetimeAddDuration(arg0, arg1)
	return result, err != nil, errors.Trace(err)
}

type builtinAddDateAndDurationSig struct {
	baseStringBuiltinFunc
}

// evalString evals a builtinAddDurationAndDurationSig.
// See https://dev.mysql.com/doc/refman/5.7/en/date-and-time-functions.html#function_addtime
func (b *builtinAddDateAndDurationSig) evalString(row []types.Datum) (string, bool, error) {
	sc := b.getCtx().GetSessionVars().StmtCtx
	arg0, isNull, err := b.args[0].EvalDuration(row, sc)
	if isNull || err != nil {
		return "", isNull, errors.Trace(err)
	}
	arg1, isNull, err := b.args[1].EvalDuration(row, sc)
	if isNull || err != nil {
		return "", isNull, errors.Trace(err)
	}
	result, err := arg0.Add(arg1)
	return result.String(), err != nil, errors.Trace(err)
}

type builtinAddDateAndStringSig struct {
	baseStringBuiltinFunc
}

// evalString evals a builtinAddDateAndStringSig.
// See https://dev.mysql.com/doc/refman/5.7/en/date-and-time-functions.html#function_addtime
func (b *builtinAddDateAndStringSig) evalString(row []types.Datum) (string, bool, error) {
	sc := b.getCtx().GetSessionVars().StmtCtx
	arg0, isNull, err := b.args[0].EvalDuration(row, sc)
	if isNull || err != nil {
		return "", isNull, errors.Trace(err)
	}
	s, isNull, err := b.args[1].EvalString(row, sc)
	if isNull || err != nil {
		return "", isNull, errors.Trace(err)
	}
	if !isDuration(s) {
		return "", true, nil
	}
	arg1, err := types.ParseDuration(s, getFsp4TimeAddSub(s))
	if err != nil {
		return "", true, errors.Trace(err)
	}
	result, err := arg0.Add(arg1)
	return result.String(), err != nil, errors.Trace(err)
}

type convertTzFunctionClass struct {
	baseFunctionClass
}

func (c *convertTzFunctionClass) getFunction(ctx context.Context, args []Expression) (builtinFunc, error) {
	if err := c.verifyArgs(args); err != nil {
		return nil, errors.Trace(err)
	}
	sig := &builtinConvertTzSig{newBaseBuiltinFunc(args, ctx)}
	return sig.setSelf(sig), nil
}

type builtinConvertTzSig struct {
	baseBuiltinFunc
}

// eval evals a builtinConvertTzSig.
// See https://dev.mysql.com/doc/refman/5.7/en/date-and-time-functions.html#function_convert-tz
func (b *builtinConvertTzSig) eval(row []types.Datum) (d types.Datum, err error) {
	args, err := b.evalArgs(row)
	if err != nil {
		return d, errors.Trace(err)
	}

	if args[0].IsNull() || args[1].IsNull() || args[2].IsNull() {
		return
	}

	sc := b.ctx.GetSessionVars().StmtCtx

	fsp := 0
	if args[0].Kind() == types.KindString {
		fsp = types.DateFSP(args[0].GetString())
	}

	arg0, err := convertToTimeWithFsp(sc, args[0], mysql.TypeDatetime, fsp)
	if err != nil {
		return d, errors.Trace(err)
	}

	if arg0.IsNull() {
		return
	}

	dt := arg0.GetMysqlTime()

	fromTZ := args[1].GetString()
	toTZ := args[2].GetString()

	const tzArgReg = `(^(\+|-)(0?[0-9]|1[0-2]):[0-5]?\d$)|(^\+13:00$)`
	r, _ := regexp.Compile(tzArgReg)
	fmatch := r.MatchString(fromTZ)
	tmatch := r.MatchString(toTZ)

	if !fmatch && !tmatch {
		ftz, err := time.LoadLocation(fromTZ)
		if err != nil {
			return d, errors.Trace(err)
		}

		ttz, err := time.LoadLocation(toTZ)
		if err != nil {
			return d, errors.Trace(err)
		}

		t, err := dt.Time.GoTime(ftz)
		if err != nil {
			return d, errors.Trace(err)
		}

		d.SetMysqlTime(types.Time{
			Time: types.FromGoTime(t.In(ttz)),
			Type: mysql.TypeDatetime,
			Fsp:  dt.Fsp,
		})
		return d, nil
	}

	if fmatch && tmatch {
		t, err := dt.Time.GoTime(time.Local)
		if err != nil {
			return d, errors.Trace(err)
		}

		d.SetMysqlTime(types.Time{
			Time: types.FromGoTime(t.Add(timeZone2Duration(toTZ) - timeZone2Duration(fromTZ))),
			Type: mysql.TypeDatetime,
			Fsp:  dt.Fsp,
		})
	}

	return
}

type makeDateFunctionClass struct {
	baseFunctionClass
}

func (c *makeDateFunctionClass) getFunction(ctx context.Context, args []Expression) (builtinFunc, error) {
	if err := c.verifyArgs(args); err != nil {
		return nil, errors.Trace(err)
	}
	bf := newBaseBuiltinFuncWithTp(args, ctx, tpDatetime, tpInt, tpInt)
	tp := bf.tp
	tp.Tp, tp.Flen, tp.Decimal = mysql.TypeDate, mysql.MaxDateWidth, 0
	sig := &builtinMakeDateSig{baseTimeBuiltinFunc{bf}}
	return sig.setSelf(sig), nil
}

type builtinMakeDateSig struct {
	baseTimeBuiltinFunc
}

// evalTime evaluates a builtinMakeDateSig.
// See https://dev.mysql.com/doc/refman/5.7/en/date-and-time-functions.html#function_makedate
func (b *builtinMakeDateSig) evalTime(row []types.Datum) (d types.Time, isNull bool, err error) {
	args := b.getArgs()
	sc := b.ctx.GetSessionVars().StmtCtx
	var year, dayOfYear int64
	year, isNull, err = args[0].EvalInt(row, sc)
	if isNull || err != nil {
		return d, true, errors.Trace(err)
	}
	dayOfYear, isNull, err = args[1].EvalInt(row, sc)
	if isNull || err != nil {
		return d, true, errors.Trace(err)
	}
	if dayOfYear <= 0 || year < 0 || year > 9999 {
		return d, true, nil
	}
	if year < 70 {
		year += 2000
	} else if year < 100 {
		year += 1900
	}
	startTime := types.Time{
		Time: types.FromDate(int(year), 1, 1, 0, 0, 0, 0),
		Type: mysql.TypeDate,
		Fsp:  0,
	}
	retTimestamp := types.TimestampDiff("DAY", types.ZeroDate, startTime)
	if retTimestamp == 0 {
		return d, true, errors.Trace(handleInvalidTimeError(b.ctx, types.ErrInvalidTimeFormat))
	}
	ret := types.TimeFromDays(retTimestamp + dayOfYear - 1)
	if ret.IsZero() || ret.Time.Year() > 9999 {
		return d, true, nil
	}
	return ret, false, nil
}

type makeTimeFunctionClass struct {
	baseFunctionClass
}

func (c *makeTimeFunctionClass) getFunction(ctx context.Context, args []Expression) (builtinFunc, error) {
	if err := c.verifyArgs(args); err != nil {
		return nil, errors.Trace(err)
	}
	sig := &builtinMakeTimeSig{newBaseBuiltinFunc(args, ctx)}
	return sig.setSelf(sig), nil
}

type builtinMakeTimeSig struct {
	baseBuiltinFunc
}

// eval evals a builtinMakeTimeSig.
// See https://dev.mysql.com/doc/refman/5.7/en/date-and-time-functions.html#function_maketime
func (b *builtinMakeTimeSig) eval(row []types.Datum) (d types.Datum, err error) {
	args, err := b.evalArgs(row)
	if err != nil {
		return d, errors.Trace(err)
	}
	// MAKETIME(hour, minute, second)
	if args[0].IsNull() || args[1].IsNull() || args[2].IsNull() {
		return
	}

	var (
		hour     int64
		minute   int64
		second   float64
		overflow bool
	)
	sc := b.ctx.GetSessionVars().StmtCtx
	hour, _ = args[0].ToInt64(sc)
	// MySQL TIME datatype: https://dev.mysql.com/doc/refman/5.7/en/time.html
	// ranges from '-838:59:59.000000' to '838:59:59.000000'
	if hour < -838 {
		hour = -838
		overflow = true
	} else if hour > 838 {
		hour = 838
		overflow = true
	}

	minute, _ = args[1].ToInt64(sc)
	if minute < 0 || minute >= 60 {
		return
	}

	second, _ = args[2].ToFloat64(sc)
	if second < 0 || second >= 60 {
		return
	}
	if hour == -838 || hour == 838 {
		if second > 59 {
			second = 59
		}
	}
	if overflow {
		minute = 59
		second = 59
	}

	var dur types.Duration
	fsp := types.MaxFsp
	if args[2].Kind() != types.KindString {
		sec, _ := args[2].ToString()
		secs := strings.Split(sec, ".")
		if len(secs) <= 1 {
			fsp = 0
		} else if len(secs[1]) < fsp {
			fsp = len(secs[1])
		}
	}
	dur, err = types.ParseDuration(fmt.Sprintf("%02d:%02d:%v", hour, minute, second), fsp)
	if err != nil {
		return d, errors.Trace(err)
	}
	d.SetMysqlDuration(dur)
	return
}

type periodAddFunctionClass struct {
	baseFunctionClass
}

func (c *periodAddFunctionClass) getFunction(ctx context.Context, args []Expression) (builtinFunc, error) {
	if err := c.verifyArgs(args); err != nil {
		return nil, errors.Trace(err)
	}

	bf := newBaseBuiltinFuncWithTp(args, ctx, tpInt, tpInt, tpInt)
	bf.tp.Flen = 6
	sig := &builtinPeriodAddSig{baseIntBuiltinFunc{bf}}
	return sig.setSelf(sig), nil
}

// period2Month converts a period to months, in which period is represented in the format of YYMM or YYYYMM.
// Note that the period argument is not a date value.
func period2Month(period uint64) uint64 {
	if period == 0 {
		return 0
	}

	year, month := period/100, period%100
	if year < 70 {
		year += 2000
	} else if year < 100 {
		year += 1900
	}

	return year*12 + month - 1
}

// month2Period converts a month to a period.
func month2Period(month uint64) uint64 {
	if month == 0 {
		return 0
	}

	year := month / 12
	if year < 70 {
		year += 2000
	} else if year < 100 {
		year += 1900
	}

	return year*100 + month%12 + 1
}

type builtinPeriodAddSig struct {
	baseIntBuiltinFunc
}

// evalInt evals PERIOD_ADD(P,N).
// See https://dev.mysql.com/doc/refman/5.7/en/date-and-time-functions.html#function_period-add
func (b *builtinPeriodAddSig) evalInt(row []types.Datum) (int64, bool, error) {
	sc := b.ctx.GetSessionVars().StmtCtx

	p, isNull, err := b.args[0].EvalInt(row, sc)
	if isNull || err != nil {
		return 0, true, errors.Trace(err)
	}

	if p == 0 {
		return 0, false, nil
	}

	n, isNull, err := b.args[1].EvalInt(row, sc)
	if isNull || err != nil {
		return 0, true, errors.Trace(err)
	}

	sumMonth := int64(period2Month(uint64(p))) + n
	return int64(month2Period(uint64(sumMonth))), false, nil
}

type periodDiffFunctionClass struct {
	baseFunctionClass
}

func (c *periodDiffFunctionClass) getFunction(ctx context.Context, args []Expression) (builtinFunc, error) {
	if err := c.verifyArgs(args); err != nil {
		return nil, errors.Trace(err)
	}
	bf := newBaseBuiltinFuncWithTp(args, ctx, tpInt, tpInt, tpInt)
	bf.tp.Flen = 6
	sig := &builtinPeriodDiffSig{baseIntBuiltinFunc{bf}}
	return sig.setSelf(sig), nil
}

type builtinPeriodDiffSig struct {
	baseIntBuiltinFunc
}

// evalInt evals PERIOD_DIFF(P1,P2).
// See https://dev.mysql.com/doc/refman/5.7/en/date-and-time-functions.html#function_period-diff
func (b *builtinPeriodDiffSig) evalInt(row []types.Datum) (int64, bool, error) {
	sc := b.ctx.GetSessionVars().StmtCtx

	p1, isNull, err := b.args[0].EvalInt(row, sc)
	if isNull || err != nil {
		return 0, isNull, errors.Trace(err)
	}

	p2, isNull, err := b.args[1].EvalInt(row, sc)
	if isNull || err != nil {
		return 0, isNull, errors.Trace(err)
	}

	return int64(period2Month(uint64(p1)) - period2Month(uint64(p2))), false, nil
}

type quarterFunctionClass struct {
	baseFunctionClass
}

func (c *quarterFunctionClass) getFunction(ctx context.Context, args []Expression) (builtinFunc, error) {
	if err := c.verifyArgs(args); err != nil {
		return nil, errors.Trace(err)
	}

	bf := newBaseBuiltinFuncWithTp(args, ctx, tpInt, tpDatetime)
	bf.tp.Flen = 1

	sig := &builtinQuarterSig{baseIntBuiltinFunc{bf}}
	return sig.setSelf(sig), nil
}

type builtinQuarterSig struct {
	baseIntBuiltinFunc
}

// evalInt evals QUARTER(date).
// See https://dev.mysql.com/doc/refman/5.7/en/date-and-time-functions.html#function_quarter
func (b *builtinQuarterSig) evalInt(row []types.Datum) (int64, bool, error) {
	sc := b.ctx.GetSessionVars().StmtCtx

	date, isNull, err := b.args[0].EvalTime(row, sc)
	if isNull || err != nil {
		return 0, true, errors.Trace(handleInvalidTimeError(b.ctx, err))
	}

	if date.IsZero() {
		return 0, true, errors.Trace(handleInvalidTimeError(b.ctx, types.ErrInvalidTimeFormat))
	}

	return int64((date.Time.Month() + 2) / 3), false, nil
}

type secToTimeFunctionClass struct {
	baseFunctionClass
}

func (c *secToTimeFunctionClass) getFunction(ctx context.Context, args []Expression) (builtinFunc, error) {
	if err := c.verifyArgs(args); err != nil {
		return nil, errors.Trace(err)
	}
	var retFlen, retFsp int
	argType := args[0].GetType()
	argEvalTp := fieldTp2EvalTp(argType)
	if argEvalTp == tpString {
		retFsp = types.UnspecifiedLength
	} else {
		retFsp = argType.Decimal
	}
	if retFsp > types.MaxFsp || retFsp == types.UnspecifiedLength {
		retFsp = types.MaxFsp
	} else if retFsp < types.MinFsp {
		retFsp = types.MinFsp
	}
	retFlen = 10
	if retFsp > 0 {
		retFlen += 1 + retFsp
	}
	bf := newBaseBuiltinFuncWithTp(args, ctx, tpDuration, tpReal)
	bf.tp.Flen, bf.tp.Decimal = retFlen, retFsp
	sig := &builtinSecToTimeSig{baseDurationBuiltinFunc{bf}}
	return sig.setSelf(sig), nil
}

type builtinSecToTimeSig struct {
	baseDurationBuiltinFunc
}

// evalDuration evals SEC_TO_TIME(seconds).
// See https://dev.mysql.com/doc/refman/5.7/en/date-and-time-functions.html#function_sec-to-time
func (b *builtinSecToTimeSig) evalDuration(row []types.Datum) (types.Duration, bool, error) {
	ctx := b.getCtx().GetSessionVars().StmtCtx
	secondsFloat, isNull, err := b.args[0].EvalReal(row, ctx)
	if isNull || err != nil {
		return types.Duration{}, isNull, errors.Trace(err)
	}
	var (
		hour          int64
		minute        int64
		second        int64
		demical       float64
		secondDemical float64
		negative      string
	)

	if secondsFloat < 0 {
		negative = "-"
		secondsFloat = math.Abs(secondsFloat)
	}
	seconds := int64(secondsFloat)
	demical = secondsFloat - float64(seconds)

	hour = seconds / 3600
	if hour > 838 {
		hour = 838
		minute = 59
		second = 59
	} else {
		minute = seconds % 3600 / 60
		second = seconds % 60
	}
	secondDemical = float64(second) + demical

	var dur types.Duration
	dur, err = types.ParseDuration(fmt.Sprintf("%s%02d:%02d:%v", negative, hour, minute, secondDemical), b.tp.Decimal)
	if err != nil {
		return types.Duration{}, false, errors.Trace(err)
	}
	return dur, false, nil
}

type subTimeFunctionClass struct {
	baseFunctionClass
}

<<<<<<< HEAD
func (c *subTimeFunctionClass) getFunction(args []Expression, ctx context.Context) (sig builtinFunc, err error) {
	if err = c.verifyArgs(args); err != nil {
=======
func (c *subTimeFunctionClass) getFunction(ctx context.Context, args []Expression) (builtinFunc, error) {
	if err := c.verifyArgs(args); err != nil {
>>>>>>> 3cd019b3
		return nil, errors.Trace(err)
	}
	tp1, tp2 := args[0].GetType(), args[1].GetType()
	var argTp1, argTp2, retTp evalTp
	switch tp1.Tp {
	case mysql.TypeDatetime, mysql.TypeTimestamp:
		argTp1, retTp = tpDatetime, tpDatetime
	case mysql.TypeDuration:
		argTp1, retTp = tpDuration, tpDuration
	case mysql.TypeDate:
		argTp1, retTp = tpDuration, tpString
	default:
		argTp1, retTp = tpString, tpString
	}
	switch tp2.Tp {
	case mysql.TypeDatetime, mysql.TypeDuration:
		argTp2 = tpDuration
	default:
		argTp2 = tpString
	}
	bf := newBaseBuiltinFuncWithTp(args, ctx, retTp, argTp1, argTp2)
	bf.tp.Decimal = tp1.Decimal
	if retTp == tpString {
		bf.tp.Tp, bf.tp.Flen, bf.tp.Decimal = mysql.TypeString, mysql.MaxDatetimeWidthWithFsp, types.UnspecifiedLength
	}
	switch tp1.Tp {
	case mysql.TypeDatetime, mysql.TypeTimestamp:
		switch tp2.Tp {
		case mysql.TypeDatetime, mysql.TypeDuration:
			sig = &builtinSubDatetimeAndDurationSig{baseTimeBuiltinFunc{bf}}
		case mysql.TypeTimestamp:
			sig = &builtinSubTimeDateTimeNullSig{baseTimeBuiltinFunc{bf}}
		default:
			sig = &builtinSubDatetimeAndStringSig{baseTimeBuiltinFunc{bf}}
		}
	case mysql.TypeDate:
		switch tp2.Tp {
		case mysql.TypeDatetime, mysql.TypeDuration:
			sig = &builtinSubDateAndDurationSig{baseStringBuiltinFunc{bf}}
		case mysql.TypeTimestamp:
			sig = &builtinSubTimeStringNullSig{baseStringBuiltinFunc{bf}}
		default:
			sig = &builtinSubDateAndStringSig{baseStringBuiltinFunc{bf}}
		}
	case mysql.TypeDuration:
		switch tp2.Tp {
		case mysql.TypeDatetime, mysql.TypeDuration:
			sig = &builtinSubDurationAndDurationSig{baseDurationBuiltinFunc{bf}}
		case mysql.TypeTimestamp:
			sig = &builtinSubTimeDurationNullSig{baseDurationBuiltinFunc{bf}}
		default:
			sig = &builtinSubDurationAndStringSig{baseDurationBuiltinFunc{bf}}
		}
	default:
		switch tp2.Tp {
		case mysql.TypeDatetime, mysql.TypeDuration:
			sig = &builtinSubStringAndDurationSig{baseStringBuiltinFunc{bf}}
		case mysql.TypeTimestamp:
			sig = &builtinSubTimeStringNullSig{baseStringBuiltinFunc{bf}}
		default:
			sig = &builtinSubStringAndStringSig{baseStringBuiltinFunc{bf}}
		}
	}
	return sig.setSelf(sig), nil
}

type builtinSubDatetimeAndDurationSig struct {
	baseTimeBuiltinFunc
}

// evalTime eval a builtinSubDatetimeAndDurationSig.
// See https://dev.mysql.com/doc/refman/5.7/en/date-and-time-functions.html#function_subtime
func (b *builtinSubDatetimeAndDurationSig) evalTime(row []types.Datum) (types.Time, bool, error) {
	sc := b.getCtx().GetSessionVars().StmtCtx
	arg0, isNull, err := b.args[0].EvalTime(row, sc)
	if isNull || err != nil {
		return types.ZeroDatetime, isNull, errors.Trace(err)
	}
	arg1, isNull, err := b.args[1].EvalDuration(row, sc)
	if isNull || err != nil {
		return types.ZeroDatetime, isNull, errors.Trace(err)
	}
	arg1time, err := arg1.ConvertToTime(mysql.TypeDatetime)
	if err != nil {
		return arg1time, true, errors.Trace(err)
	}
	tmpDuration := arg0.Sub(&arg1time)
	result, err := tmpDuration.ConvertToTime(arg0.Type)
	if err != nil {
		return result, true, errors.Trace(err)
	}
	return result, false, nil
}

type builtinSubDatetimeAndStringSig struct {
	baseTimeBuiltinFunc
}

// evalTime eval a builtinSubDatetimeAndStringSig.
// See https://dev.mysql.com/doc/refman/5.7/en/date-and-time-functions.html#function_subtime
func (b *builtinSubDatetimeAndStringSig) evalTime(row []types.Datum) (types.Time, bool, error) {
	sc := b.getCtx().GetSessionVars().StmtCtx
	arg0, isNull, err := b.args[0].EvalTime(row, sc)
	if isNull || err != nil {
		return types.ZeroDatetime, isNull, errors.Trace(err)
	}
	s, isNull, err := b.args[1].EvalString(row, sc)
	if isNull || err != nil {
		return types.ZeroDatetime, isNull, errors.Trace(err)
	}
	if err != nil {
		return types.ZeroDatetime, true, errors.Trace(err)
	}
	if !isDuration(s) {
		return types.ZeroDatetime, true, nil
	}
	arg1, err := types.ParseDuration(s, getFsp(s))
	if err != nil {
		return types.ZeroDatetime, true, errors.Trace(err)
	}
	arg1time, err := arg1.ConvertToTime(mysql.TypeDatetime)
	if err != nil {
		return types.ZeroDatetime, true, errors.Trace(err)
	}
	tmpDuration := arg0.Sub(&arg1time)
	result, err := tmpDuration.ConvertToTime(mysql.TypeDatetime)
	if err != nil {
		return result, true, errors.Trace(err)
	}
	return result, false, nil
}

type builtinSubTimeDateTimeNullSig struct {
	baseTimeBuiltinFunc
}

// evalTime evals a builtinSubTimeDateTimeNullSig.
// See https://dev.mysql.com/doc/refman/5.7/en/date-and-time-functions.html#function_subtime
func (b *builtinSubTimeDateTimeNullSig) evalTime(row []types.Datum) (types.Time, bool, error) {
	return types.ZeroDatetime, true, nil
}

type builtinSubStringAndDurationSig struct {
	baseStringBuiltinFunc
}

// evalString eval a builtinSubStringAndDurationSig.
// See https://dev.mysql.com/doc/refman/5.7/en/date-and-time-functions.html#function_subtime
func (b *builtinSubStringAndDurationSig) evalString(row []types.Datum) (result string, isNull bool, err error) {
	sc := b.getCtx().GetSessionVars().StmtCtx
	var (
		ss   string
		arg1 types.Duration
	)
	ss, isNull, err = b.args[0].EvalString(row, sc)
	if isNull || err != nil {
		return "", isNull, errors.Trace(err)
	}
	arg1, isNull, err = b.args[1].EvalDuration(row, sc)
	if isNull || err != nil {
		return "", isNull, errors.Trace(err)
	}
	if isDuration(ss) {
		result, err = strDurationSubDuration(ss, arg1)
		if err != nil {
			return "", true, errors.Trace(err)
		}
		return result, false, nil
	}
	result, err = strDatetimeSubDuration(ss, arg1)
	if err != nil {
		return "", true, errors.Trace(err)
	}
	return result, false, nil
}

type builtinSubStringAndStringSig struct {
	baseStringBuiltinFunc
}

// evalString eval a builtinAddStringAndStringSig.
// See https://dev.mysql.com/doc/refman/5.7/en/date-and-time-functions.html#function_subtime
func (b *builtinSubStringAndStringSig) evalString(row []types.Datum) (result string, isNull bool, err error) {
	sc := b.getCtx().GetSessionVars().StmtCtx
	var (
		s, ss string
		arg1  types.Duration
	)
	ss, isNull, err = b.args[0].EvalString(row, sc)
	if isNull || err != nil {
		return "", isNull, errors.Trace(err)
	}
	s, isNull, err = b.args[1].EvalString(row, sc)
	if isNull || err != nil {
		return "", isNull, errors.Trace(err)
	}
	arg1, err = types.ParseDuration(s, getFsp4TimeAddSub(s))
	if err != nil {
		return "", true, errors.Trace(err)
	}
	if isDuration(ss) {
		result, err = strDurationSubDuration(ss, arg1)
		if err != nil {
			return "", true, errors.Trace(err)
		}
		return result, false, nil
	}
	result, err = strDatetimeSubDuration(ss, arg1)
	if err != nil {
		return "", true, errors.Trace(err)
	}
	return result, false, nil
}

type builtinSubTimeStringNullSig struct {
	baseStringBuiltinFunc
}

// evalString evals a builtinSubTimeStringNullSig.
// See https://dev.mysql.com/doc/refman/5.7/en/date-and-time-functions.html#function_subtime
func (b *builtinSubTimeStringNullSig) evalString(row []types.Datum) (string, bool, error) {
	return "", true, nil
}

type builtinSubDurationAndDurationSig struct {
	baseDurationBuiltinFunc
}

// evalDuration eval a builtinAddDurationAndDurationSig.
// See https://dev.mysql.com/doc/refman/5.7/en/date-and-time-functions.html#function_subtime
func (b *builtinSubDurationAndDurationSig) evalDuration(row []types.Datum) (types.Duration, bool, error) {
	sc := b.getCtx().GetSessionVars().StmtCtx
	arg0, isNull, err := b.args[0].EvalDuration(row, sc)
	if isNull || err != nil {
		return types.ZeroDuration, isNull, errors.Trace(err)
	}
	arg1, isNull, err := b.args[1].EvalDuration(row, sc)
	if isNull || err != nil {
		return types.ZeroDuration, isNull, errors.Trace(err)
	}
	result, err := arg0.Sub(arg1)
	if err != nil {
		return types.ZeroDuration, true, errors.Trace(err)
	}
	return result, false, nil
}

type builtinSubDurationAndStringSig struct {
	baseDurationBuiltinFunc
}

// evalDuration eval a builtinAddDurationAndStringSig.
// See https://dev.mysql.com/doc/refman/5.7/en/date-and-time-functions.html#function_subtime
func (b *builtinSubDurationAndStringSig) evalDuration(row []types.Datum) (types.Duration, bool, error) {
	sc := b.getCtx().GetSessionVars().StmtCtx
	arg0, isNull, err := b.args[0].EvalDuration(row, sc)
	if isNull || err != nil {
		return types.ZeroDuration, isNull, errors.Trace(err)
	}
	s, isNull, err := b.args[1].EvalString(row, sc)
	if isNull || err != nil {
		return types.ZeroDuration, isNull, errors.Trace(err)
	}
	if !isDuration(s) {
		return types.ZeroDuration, true, nil
	}
	arg1, err := types.ParseDuration(s, getFsp(s))
	if err != nil {
		return types.ZeroDuration, true, errors.Trace(err)
	}
	result, err := arg0.Sub(arg1)
	if err != nil {
		return types.ZeroDuration, true, errors.Trace(err)
	}
	return result, false, nil
}

type builtinSubTimeDurationNullSig struct {
	baseDurationBuiltinFunc
}

// evalTime evals a builtinSubTimeDurationNullSig.
// See https://dev.mysql.com/doc/refman/5.7/en/date-and-time-functions.html#function_subtime
func (b *builtinSubTimeDurationNullSig) evalDuration(row []types.Datum) (types.Duration, bool, error) {
	return types.ZeroDuration, true, nil
}

type builtinSubDateAndDurationSig struct {
	baseStringBuiltinFunc
}

// evalString eval a builtinAddDateAndDurationSig.
// See https://dev.mysql.com/doc/refman/5.7/en/date-and-time-functions.html#function_subtime
func (b *builtinSubDateAndDurationSig) evalString(row []types.Datum) (string, bool, error) {
	sc := b.getCtx().GetSessionVars().StmtCtx
	arg0, isNull, err := b.args[0].EvalDuration(row, sc)
	if isNull || err != nil {
		return "", isNull, errors.Trace(err)
	}
	arg1, isNull, err := b.args[1].EvalDuration(row, sc)
	if isNull || err != nil {
		return "", isNull, errors.Trace(err)
	}
	result, err := arg0.Sub(arg1)
	if err != nil {
		return "", true, errors.Trace(err)
	}
	return result.String(), false, nil
}

type builtinSubDateAndStringSig struct {
	baseStringBuiltinFunc
}

// evalString eval a builtinAddDateAndStringSig.
// See https://dev.mysql.com/doc/refman/5.7/en/date-and-time-functions.html#function_subtime
func (b *builtinSubDateAndStringSig) evalString(row []types.Datum) (string, bool, error) {
	sc := b.getCtx().GetSessionVars().StmtCtx
	arg0, isNull, err := b.args[0].EvalDuration(row, sc)
	if isNull || err != nil {
		return "", isNull, errors.Trace(err)
	}
	s, isNull, err := b.args[1].EvalString(row, sc)
	if isNull || err != nil {
		return "", isNull, errors.Trace(err)
	}
	if !isDuration(s) {
		return "", true, nil
	}
	arg1, err := types.ParseDuration(s, getFsp4TimeAddSub(s))
	if err != nil {
		return "", true, errors.Trace(err)
	}
	result, err := arg0.Sub(arg1)
	if err != nil {
		return "", true, errors.Trace(err)
	}
	return result.String(), false, nil
}

type timeFormatFunctionClass struct {
	baseFunctionClass
}

func (c *timeFormatFunctionClass) getFunction(ctx context.Context, args []Expression) (builtinFunc, error) {
	if err := c.verifyArgs(args); err != nil {
		return nil, errors.Trace(err)
	}
	bf := newBaseBuiltinFuncWithTp(args, ctx, tpString, tpDuration, tpString)
	// worst case: formatMask=%r%r%r...%r, each %r takes 11 characters
	bf.tp.Flen = (args[1].GetType().Flen + 1) / 2 * 11
	sig := &builtinTimeFormatSig{baseStringBuiltinFunc{bf}}
	return sig.setSelf(sig), nil
}

type builtinTimeFormatSig struct {
	baseStringBuiltinFunc
}

// evalString evals a builtinTimeFormatSig.
// See https://dev.mysql.com/doc/refman/5.7/en/date-and-time-functions.html#function_time-format
func (b *builtinTimeFormatSig) evalString(row []types.Datum) (string, bool, error) {
	dur, isNull, err := b.args[0].EvalDuration(row, b.ctx.GetSessionVars().StmtCtx)
	// if err != nil, then dur is ZeroDuration, outputs 00:00:00 in this case which follows the behavior of mysql.
	if err != nil {
		log.Warnf("Expression.EvalDuration() in time_format() failed, due to %s", err.Error())
	}
	if isNull {
		return "", isNull, errors.Trace(err)
	}
	formatMask, isNull, err := b.args[1].EvalString(row, b.ctx.GetSessionVars().StmtCtx)
	if err != nil || isNull {
		return "", isNull, errors.Trace(err)
	}
	res, err := b.formatTime(dur, formatMask, b.ctx)
	return res, isNull, errors.Trace(err)
}

// See https://dev.mysql.com/doc/refman/5.7/en/date-and-time-functions.html#function_time-format
func (b *builtinTimeFormatSig) formatTime(t types.Duration, formatMask string, ctx context.Context) (res string, err error) {
	t2 := types.Time{
		Time: types.FromDate(0, 0, 0, t.Hour(), t.Minute(), t.Second(), t.MicroSecond()),
		Type: mysql.TypeDate, Fsp: 0}

	str, err := t2.DateFormat(formatMask)
	return str, errors.Trace(err)
}

type timeToSecFunctionClass struct {
	baseFunctionClass
}

func (c *timeToSecFunctionClass) getFunction(ctx context.Context, args []Expression) (builtinFunc, error) {
	if err := c.verifyArgs(args); err != nil {
		return nil, errors.Trace(err)
	}
	bf := newBaseBuiltinFuncWithTp(args, ctx, tpInt, tpDuration)
	bf.tp.Flen = 10
	sig := &builtinTimeToSecSig{baseIntBuiltinFunc{bf}}
	return sig.setSelf(sig), nil
}

type builtinTimeToSecSig struct {
	baseIntBuiltinFunc
}

// evalInt evals TIME_TO_SEC(time).
// See https://dev.mysql.com/doc/refman/5.7/en/date-and-time-functions.html#function_time-to-sec
func (b *builtinTimeToSecSig) evalInt(row []types.Datum) (int64, bool, error) {
	ctx := b.getCtx().GetSessionVars().StmtCtx
	duration, isNull, err := b.args[0].EvalDuration(row, ctx)
	if isNull || err != nil {
		return 0, isNull, errors.Trace(err)
	}
	var sign int
	if duration.Duration >= 0 {
		sign = 1
	} else {
		sign = -1
	}
	return int64(sign * (duration.Hour()*3600 + duration.Minute()*60 + duration.Second())), false, nil
}

type timestampAddFunctionClass struct {
	baseFunctionClass
}

func (c *timestampAddFunctionClass) getFunction(ctx context.Context, args []Expression) (builtinFunc, error) {
	if err := c.verifyArgs(args); err != nil {
		return nil, errors.Trace(err)
	}
	bf := newBaseBuiltinFuncWithTp(args, ctx, tpString, tpString, tpInt, tpDatetime)
	bf.tp = &types.FieldType{Tp: mysql.TypeString, Flen: mysql.MaxDatetimeWidthNoFsp, Decimal: types.UnspecifiedLength}
	sig := &builtinTimestampAddSig{baseStringBuiltinFunc{bf}}
	return sig.setSelf(sig), nil

}

type builtinTimestampAddSig struct {
	baseStringBuiltinFunc
}

// evalString evals a builtinTimestampAddSig.
// See https://dev.mysql.com/doc/refman/5.7/en/date-and-time-functions.html#function_timestampadd
func (b *builtinTimestampAddSig) evalString(row []types.Datum) (string, bool, error) {
	ctx := b.getCtx().GetSessionVars().StmtCtx
	unit, isNull, err := b.args[0].EvalString(row, ctx)
	if isNull || err != nil {
		return "", isNull, errors.Trace(err)
	}
	v, isNull, err := b.args[1].EvalInt(row, ctx)
	if isNull || err != nil {
		return "", isNull, errors.Trace(err)
	}
	arg, isNull, err := b.args[2].EvalTime(row, ctx)
	if isNull || err != nil {
		return "", isNull, errors.Trace(err)
	}
	tm1, err := arg.Time.GoTime(time.Local)
	if err != nil {
		return "", isNull, errors.Trace(err)
	}
	var tb time.Time
	fsp := types.DefaultFsp
	switch unit {
	case "MICROSECOND":
		tb = tm1.Add(time.Duration(v) * time.Microsecond)
		fsp = types.MaxFsp
	case "SECOND":
		tb = tm1.Add(time.Duration(v) * time.Second)
	case "MINUTE":
		tb = tm1.Add(time.Duration(v) * time.Minute)
	case "HOUR":
		tb = tm1.Add(time.Duration(v) * time.Hour)
	case "DAY":
		tb = tm1.AddDate(0, 0, int(v))
	case "WEEK":
		tb = tm1.AddDate(0, 0, 7*int(v))
	case "MONTH":
		tb = tm1.AddDate(0, int(v), 0)
	case "QUARTER":
		tb = tm1.AddDate(0, 3*int(v), 0)
	case "YEAR":
		tb = tm1.AddDate(int(v), 0, 0)
	default:
		return "", true, errors.Trace(types.ErrInvalidTimeFormat)
	}
	r := types.Time{Time: types.FromGoTime(tb), Type: mysql.TypeDatetime, Fsp: fsp}
	if err = r.Check(); err != nil {
		return "", true, errors.Trace(handleInvalidTimeError(b.ctx, err))
	}
	return r.String(), false, nil
}

type toDaysFunctionClass struct {
	baseFunctionClass
}

func (c *toDaysFunctionClass) getFunction(ctx context.Context, args []Expression) (builtinFunc, error) {
	if err := c.verifyArgs(args); err != nil {
		return nil, errors.Trace(err)
	}
	bf := newBaseBuiltinFuncWithTp(args, ctx, tpInt, tpDatetime)
	sig := &builtinToDaysSig{baseIntBuiltinFunc{bf}}
	return sig.setSelf(sig), nil
}

type builtinToDaysSig struct {
	baseIntBuiltinFunc
}

// evalInt evals a builtinToDaysSig.
// See https://dev.mysql.com/doc/refman/5.7/en/date-and-time-functions.html#function_to-days
func (b *builtinToDaysSig) evalInt(row []types.Datum) (int64, bool, error) {
	sc := b.ctx.GetSessionVars().StmtCtx
	arg, isNull, err := b.args[0].EvalTime(row, sc)

	if isNull || err != nil {
		return 0, true, errors.Trace(handleInvalidTimeError(b.ctx, err))
	}
	ret := types.TimestampDiff("DAY", types.ZeroDate, arg)
	if ret == 0 {
		return 0, true, errors.Trace(handleInvalidTimeError(b.ctx, types.ErrInvalidTimeFormat))
	}
	return ret, false, nil
}

type toSecondsFunctionClass struct {
	baseFunctionClass
}

func (c *toSecondsFunctionClass) getFunction(ctx context.Context, args []Expression) (builtinFunc, error) {
	if err := c.verifyArgs(args); err != nil {
		return nil, errors.Trace(err)
	}
	bf := newBaseBuiltinFuncWithTp(args, ctx, tpInt, tpDatetime)
	sig := &builtinToSecondsSig{baseIntBuiltinFunc{bf}}
	return sig.setSelf(sig), nil
}

type builtinToSecondsSig struct {
	baseIntBuiltinFunc
}

// evalInt evals a builtinToSecondsSig.
// See https://dev.mysql.com/doc/refman/5.7/en/date-and-time-functions.html#function_to-seconds
func (b *builtinToSecondsSig) evalInt(row []types.Datum) (int64, bool, error) {
	arg, isNull, err := b.args[0].EvalTime(row, b.getCtx().GetSessionVars().StmtCtx)
	if isNull || err != nil {
		return 0, true, errors.Trace(handleInvalidTimeError(b.ctx, err))
	}
	ret := types.TimestampDiff("SECOND", types.ZeroDate, arg)
	if ret == 0 {
		return 0, true, errors.Trace(handleInvalidTimeError(b.ctx, types.ErrInvalidTimeFormat))
	}
	return ret, false, nil
}

type utcTimeFunctionClass struct {
	baseFunctionClass
}

func (c *utcTimeFunctionClass) getFlenAndDecimal4UTCTime(sc *variable.StatementContext, args []Expression) (flen, decimal int) {
	if len(args) == 0 {
		flen, decimal = 8, 0
		return
	}
	if constant, ok := args[0].(*Constant); ok {
		fsp, isNull, err := constant.EvalInt(nil, sc)
		if isNull || err != nil || fsp > int64(types.MaxFsp) {
			decimal = types.MaxFsp
		} else if fsp < int64(types.MinFsp) {
			decimal = types.MinFsp
		} else {
			decimal = int(fsp)
		}
	}
	if decimal > 0 {
		flen = 8 + 1 + decimal
	} else {
		flen = 8
	}
	return flen, decimal
}

func (c *utcTimeFunctionClass) getFunction(ctx context.Context, args []Expression) (builtinFunc, error) {
	if err := c.verifyArgs(args); err != nil {
		return nil, errors.Trace(err)
	}
	argTps := make([]evalTp, 0, 1)
	if len(args) == 1 {
		argTps = append(argTps, tpInt)
	}
	bf := newBaseBuiltinFuncWithTp(args, ctx, tpDuration, argTps...)
	bf.tp.Flen, bf.tp.Decimal = c.getFlenAndDecimal4UTCTime(bf.ctx.GetSessionVars().StmtCtx, args)

	var sig builtinFunc
	if len(args) == 1 {
		sig = &builtinUTCTimeWithArgSig{baseDurationBuiltinFunc{bf}}
	} else {
		sig = &builtinUTCTimeWithoutArgSig{baseDurationBuiltinFunc{bf}}
	}
	return sig.setSelf(sig), nil
}

type builtinUTCTimeWithoutArgSig struct {
	baseDurationBuiltinFunc
}

// evalDuration evals a builtinUTCTimeWithoutArgSig.
// See https://dev.mysql.com/doc/refman/5.7/en/date-and-time-functions.html#function_utc-time
func (b *builtinUTCTimeWithoutArgSig) evalDuration(row []types.Datum) (types.Duration, bool, error) {
	// the types.ParseDuration here would never fail, so the err returned can be ignored.
	v, _ := types.ParseDuration(time.Now().UTC().Format(types.TimeFormat), 0)
	return v, false, nil
}

type builtinUTCTimeWithArgSig struct {
	baseDurationBuiltinFunc
}

// evalDuration evals a builtinUTCTimeWithArgSig.
// See https://dev.mysql.com/doc/refman/5.7/en/date-and-time-functions.html#function_utc-time
func (b *builtinUTCTimeWithArgSig) evalDuration(row []types.Datum) (types.Duration, bool, error) {
	fsp, isNull, err := b.args[0].EvalInt(row, b.ctx.GetSessionVars().StmtCtx)
	if isNull || err != nil {
		return types.Duration{}, isNull, errors.Trace(err)
	}
	if fsp > int64(types.MaxFsp) {
		return types.Duration{}, true, errors.Errorf("Too-big precision %v specified for 'utc_time'. Maximum is %v.", fsp, types.MaxFsp)
	}
	if fsp < int64(types.MinFsp) {
		return types.Duration{}, true, errors.Errorf("Invalid negative %d specified, must in [0, 6].", fsp)
	}
	// the types.ParseDuration here would never fail, so the err returned can be ignored.
	v, _ := types.ParseDuration(time.Now().UTC().Format(types.TimeFSPFormat), int(fsp))
	return v, false, nil
}

type lastDayFunctionClass struct {
	baseFunctionClass
}

func (c *lastDayFunctionClass) getFunction(ctx context.Context, args []Expression) (builtinFunc, error) {
	if err := c.verifyArgs(args); err != nil {
		return nil, errors.Trace(err)
	}
	bf := newBaseBuiltinFuncWithTp(args, ctx, tpDatetime, tpDatetime)
	bf.tp.Tp, bf.tp.Flen, bf.tp.Decimal = mysql.TypeDate, mysql.MaxDateWidth, types.DefaultFsp
	sig := &builtinLastDaySig{baseTimeBuiltinFunc{bf}}
	return sig.setSelf(sig), nil
}

type builtinLastDaySig struct {
	baseTimeBuiltinFunc
}

// evalTime evals a builtinLastDaySig.
// See https://dev.mysql.com/doc/refman/5.7/en/date-and-time-functions.html#function_last-day
func (b *builtinLastDaySig) evalTime(row []types.Datum) (types.Time, bool, error) {
	sc := b.ctx.GetSessionVars().StmtCtx
	arg, isNull, err := b.args[0].EvalTime(row, sc)
	if isNull || err != nil {
		return types.Time{}, true, errors.Trace(handleInvalidTimeError(b.ctx, err))
	}
	tm := arg.Time
	year, month, day := tm.Year(), tm.Month(), 30
	if year == 0 && month == 0 && tm.Day() == 0 {
		return types.Time{}, true, errors.Trace(handleInvalidTimeError(b.ctx, types.ErrInvalidTimeFormat))
	}
	if month == 1 || month == 3 || month == 5 ||
		month == 7 || month == 8 || month == 10 || month == 12 {
		day = 31
	} else if month == 2 {
		day = 28
		if tm.IsLeapYear() {
			day = 29
		}
	}
	ret := types.Time{
		Time: types.FromDate(year, month, day, 0, 0, 0, 0),
		Type: mysql.TypeDate,
		Fsp:  types.DefaultFsp,
	}
	return ret, false, nil
}<|MERGE_RESOLUTION|>--- conflicted
+++ resolved
@@ -2332,15 +2332,7 @@
 	if err != nil {
 		return types.Time{}, true, errors.Trace(handleInvalidTimeError(b.ctx, err))
 	}
-<<<<<<< HEAD
-	tmpDuration := tm.Add(duration)
-	result, err := tmpDuration.ConvertToTime(mysql.TypeDatetime)
-=======
-	if !isDuration(arg1) {
-		return types.Time{}, true, nil
-	}
 	tmp, err := tm.Add(duration)
->>>>>>> 3cd019b3
 	if err != nil {
 		return types.Time{}, true, errors.Trace(err)
 	}
@@ -2384,55 +2376,39 @@
 }
 
 // strDatetimeAddDuration adds duration to datetime string, returns a string value.
-func strDatetimeAddDuration(d string, arg1 types.Duration) (result string, err error) {
+func strDatetimeAddDuration(d string, arg1 types.Duration) (string, error) {
 	arg0, err := types.ParseTime(d, mysql.TypeDatetime, types.MaxFsp)
 	if err != nil {
-		return result, errors.Trace(err)
-	}
-<<<<<<< HEAD
-	tmpDuration := arg0.Add(arg1)
+		return "", errors.Trace(err)
+	}
+	ret, err := arg0.Add(arg1)
+	if err != nil {
+		return "", errors.Trace(err)
+	}
 	fsp := types.MaxFsp
-	if tmpDuration.MicroSecond() == 0 {
+	if ret.Time.Microsecond() == 0 {
 		fsp = types.MinFsp
 	}
-	resultDuration, err := tmpDuration.ConvertToTime(mysql.TypeDatetime)
-	if err != nil {
-		return result, errors.Trace(err)
-	}
-	resultDuration.Fsp = fsp
-	result = resultDuration.String()
-=======
-	tmp, err1 := arg0.Add(arg1)
-	if err1 != nil {
-		err = errors.Trace(err)
-		return
-	}
-	if getFsp(d) != 0 {
-		tmp.Fsp = types.MaxFsp
-	} else {
-		tmp.Fsp = types.MinFsp
-	}
-	result.SetString(tmp.String())
->>>>>>> 3cd019b3
-	return
-}
+    ret.Fsp = fsp
+	return ret.String(), nil
+}
+
 
 // strDurationAddDuration adds duration to duration string, returns a string value.
-func strDurationAddDuration(d string, arg1 types.Duration) (result string, err error) {
+func strDurationAddDuration(d string, arg1 types.Duration) (string, error) {
 	arg0, err := types.ParseDuration(d, types.MaxFsp)
 	if err != nil {
-		return result, errors.Trace(err)
+		return "", errors.Trace(err)
 	}
 	tmpDuration, err := arg0.Add(arg1)
 	if err != nil {
-		return result, errors.Trace(err)
+		return "", errors.Trace(err)
 	}
 	tmpDuration.Fsp = types.MaxFsp
 	if tmpDuration.MicroSecond() == 0 {
 		tmpDuration.Fsp = types.MinFsp
 	}
-	result = tmpDuration.String()
-	return
+	return tmpDuration.String(), nil
 }
 
 // strDatetimeSubDuration subtracts duration from datetime string, returns a string value.
@@ -2479,13 +2455,8 @@
 	baseFunctionClass
 }
 
-<<<<<<< HEAD
-func (c *addTimeFunctionClass) getFunction(args []Expression, ctx context.Context) (sig builtinFunc, err error) {
+func (c *addTimeFunctionClass) getFunction(ctx context.Context, args []Expression) (sig builtinFunc, err error) {
 	if err = c.verifyArgs(args); err != nil {
-=======
-func (c *addTimeFunctionClass) getFunction(ctx context.Context, args []Expression) (builtinFunc, error) {
-	if err := c.verifyArgs(args); err != nil {
->>>>>>> 3cd019b3
 		return nil, errors.Trace(err)
 	}
 	tp1, tp2 := args[0].GetType(), args[1].GetType()
@@ -2578,8 +2549,7 @@
 	if isNull || err != nil {
 		return types.ZeroDatetime, isNull, errors.Trace(err)
 	}
-	tmpDuration := arg0.Add(arg1)
-	result, err := tmpDuration.ConvertToTime(mysql.TypeDatetime)
+	result, err := arg0.Add(arg1)
 	return result, err != nil, errors.Trace(err)
 }
 
@@ -2606,8 +2576,7 @@
 	if err != nil {
 		return types.ZeroDatetime, true, errors.Trace(err)
 	}
-	tmpDuration := arg0.Add(arg1)
-	result, err := tmpDuration.ConvertToTime(mysql.TypeDatetime)
+	result, err := arg0.Add(arg1)
 	return result, err != nil, errors.Trace(err)
 }
 
@@ -2656,7 +2625,6 @@
 	if isNull || err != nil {
 		return types.ZeroDuration, isNull, errors.Trace(err)
 	}
-<<<<<<< HEAD
 	s, isNull, err := b.args[1].EvalString(row, sc)
 	if isNull || err != nil {
 		return types.ZeroDuration, isNull, errors.Trace(err)
@@ -2707,19 +2675,6 @@
 	}
 	if isDuration(arg0) {
 		result, err = strDurationAddDuration(arg0, arg1)
-=======
-	switch tp := args[0].Kind(); tp {
-	case types.KindMysqlTime:
-		arg0 := args[0].GetMysqlTime()
-		result, err := arg0.Add(arg1)
-		if err != nil {
-			return d, errors.Trace(err)
-		}
-		d.SetMysqlTime(result)
-	case types.KindMysqlDuration:
-		arg0 := args[0].GetMysqlDuration()
-		result, err := arg0.Add(arg1)
->>>>>>> 3cd019b3
 		if err != nil {
 			return "", true, errors.Trace(err)
 		}
@@ -3276,13 +3231,8 @@
 	baseFunctionClass
 }
 
-<<<<<<< HEAD
-func (c *subTimeFunctionClass) getFunction(args []Expression, ctx context.Context) (sig builtinFunc, err error) {
+func (c *subTimeFunctionClass) getFunction(ctx context.Context, args []Expression) (sig builtinFunc, err error) {
 	if err = c.verifyArgs(args); err != nil {
-=======
-func (c *subTimeFunctionClass) getFunction(ctx context.Context, args []Expression) (builtinFunc, error) {
-	if err := c.verifyArgs(args); err != nil {
->>>>>>> 3cd019b3
 		return nil, errors.Trace(err)
 	}
 	tp1, tp2 := args[0].GetType(), args[1].GetType()
