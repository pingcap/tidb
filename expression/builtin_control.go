--- conflicted
+++ resolved
@@ -181,39 +181,24 @@
 	switch tp {
 	case tpInt:
 		bf.tp.Decimal = 0
-<<<<<<< HEAD
-		sig = &builtinCaseWhenIntSig{baseIntBuiltinFunc{bf}}
+		sig = &builtinCaseWhenIntSig{bf}
 		sig.setPbCode(tipb.ScalarFuncSig_CaseWhenInt)
 	case tpReal:
-		sig = &builtinCaseWhenRealSig{baseRealBuiltinFunc{bf}}
+		sig = &builtinCaseWhenRealSig{bf}
 		sig.setPbCode(tipb.ScalarFuncSig_CaseWhenReal)
 	case tpDecimal:
-		sig = &builtinCaseWhenDecimalSig{baseDecimalBuiltinFunc{bf}}
+		sig = &builtinCaseWhenDecimalSig{bf}
 		sig.setPbCode(tipb.ScalarFuncSig_CaseWhenDecimal)
 	case tpString:
 		bf.tp.Decimal = types.UnspecifiedLength
-		sig = &builtinCaseWhenStringSig{baseStringBuiltinFunc{bf}}
+		sig = &builtinCaseWhenStringSig{bf}
 		sig.setPbCode(tipb.ScalarFuncSig_CaseWhenString)
 	case tpDatetime, tpTimestamp:
-		sig = &builtinCaseWhenTimeSig{baseTimeBuiltinFunc{bf}}
+		sig = &builtinCaseWhenTimeSig{bf}
 		sig.setPbCode(tipb.ScalarFuncSig_CaseWhenTime)
 	case tpDuration:
-		sig = &builtinCaseWhenDurationSig{baseDurationBuiltinFunc{bf}}
+		sig = &builtinCaseWhenDurationSig{bf}
 		sig.setPbCode(tipb.ScalarFuncSig_CaseWhenDuration)
-=======
-		sig = &builtinCaseWhenIntSig{bf}
-	case tpReal:
-		sig = &builtinCaseWhenRealSig{bf}
-	case tpDecimal:
-		sig = &builtinCaseWhenDecimalSig{bf}
-	case tpString:
-		bf.tp.Decimal = types.UnspecifiedLength
-		sig = &builtinCaseWhenStringSig{bf}
-	case tpDatetime, tpTimestamp:
-		sig = &builtinCaseWhenTimeSig{bf}
-	case tpDuration:
-		sig = &builtinCaseWhenDurationSig{bf}
->>>>>>> bc84be8d
 	}
 	return sig.setSelf(sig), nil
 }
