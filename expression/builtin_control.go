// Copyright 2015 PingCAP, Inc.
//
// Licensed under the Apache License, Version 2.0 (the "License");
// you may not use this file except in compliance with the License.
// You may obtain a copy of the License at
//
//     http://www.apache.org/licenses/LICENSE-2.0
//
// Unless required by applicable law or agreed to in writing, software
// distributed under the License is distributed on an "AS IS" BASIS,
// See the License for the specific language governing permissions and
// limitations under the License.

package expression

import (
	"github.com/cznic/mathutil"
	"github.com/juju/errors"
	"github.com/pingcap/tidb/context"
	"github.com/pingcap/tidb/mysql"
	"github.com/pingcap/tidb/util/charset"
	"github.com/pingcap/tidb/util/types"
)

var (
	_ functionClass = &caseWhenFunctionClass{}
	_ functionClass = &ifFunctionClass{}
	_ functionClass = &ifNullFunctionClass{}
)

var (
<<<<<<< HEAD
	_ builtinFunc = &builtinCaseWhenIntSig{}
	_ builtinFunc = &builtinCaseWhenRealSig{}
	_ builtinFunc = &builtinCaseWhenDecimalSig{}
	_ builtinFunc = &builtinCaseWhenStringSig{}
	_ builtinFunc = &builtinCaseWhenTimeSig{}
	_ builtinFunc = &builtinCaseWhenDurationSig{}
	_ builtinFunc = &builtinNullIfSig{}
=======
	_ builtinFunc = &builtinCaseWhenSig{}
>>>>>>> 16a5f74a
	_ builtinFunc = &builtinIfNullIntSig{}
	_ builtinFunc = &builtinIfNullRealSig{}
	_ builtinFunc = &builtinIfNullDecimalSig{}
	_ builtinFunc = &builtinIfNullStringSig{}
	_ builtinFunc = &builtinIfNullTimeSig{}
	_ builtinFunc = &builtinIfNullDurationSig{}
	_ builtinFunc = &builtinIfIntSig{}
	_ builtinFunc = &builtinIfRealSig{}
	_ builtinFunc = &builtinIfDecimalSig{}
	_ builtinFunc = &builtinIfStringSig{}
	_ builtinFunc = &builtinIfDurationSig{}
	_ builtinFunc = &builtinIfTimeSig{}
)

type caseWhenFunctionClass struct {
	baseFunctionClass
}

func (c *caseWhenFunctionClass) getFunction(args []Expression, ctx context.Context) (sig builtinFunc, err error) {
	if err = c.verifyArgs(args); err != nil {
		return nil, errors.Trace(err)
	}
	l := len(args)
	// Fill in each 'THEN' clause parameter type.
	fieldTps := make([]*types.FieldType, 0, (l+1)/2)
	decimal, flen, isBinaryStr := args[1].GetType().Decimal, 0, false
	for i := 1; i < l; i += 2 {
		fieldTps = append(fieldTps, args[i].GetType())
		decimal = mathutil.Max(decimal, args[i].GetType().Decimal)
		flen = mathutil.Max(flen, args[i].GetType().Flen)
		isBinaryStr = isBinaryStr || types.IsBinaryStr(args[i].GetType())
	}
	if l%2 == 1 {
		fieldTps = append(fieldTps, args[l-1].GetType())
		decimal = mathutil.Max(decimal, args[l-1].GetType().Decimal)
		flen = mathutil.Max(flen, args[l-1].GetType().Flen)
		isBinaryStr = isBinaryStr || types.IsBinaryStr(args[l-1].GetType())
	}
	fieldTp := types.AggFieldType(fieldTps)
	classType := types.AggTypeClass(fieldTps, &fieldTp.Flag)
	fieldTp.Decimal, fieldTp.Flen = decimal, flen
	var tp evalTp
	switch classType {
	case types.ClassInt:
		tp = tpInt
		fieldTp.Decimal = 0
	case types.ClassReal:
		tp = tpReal
	case types.ClassDecimal:
		tp = tpDecimal
	case types.ClassString:
		tp = tpString
		if !isBinaryStr {
			fieldTp.Charset, fieldTp.Collate = mysql.DefaultCharset, mysql.DefaultCollationName
		}
		if types.IsTypeTime(fieldTp.Tp) {
			tp = tpTime
		} else if fieldTp.Tp == mysql.TypeDuration {
			tp = tpDuration
		}
	}
	// Set retType to BINARY(0) if all arguments are of type NULL
	if fieldTp.Tp == mysql.TypeNull {
		fieldTp.Flen, fieldTp.Decimal = 0, -1
		types.SetBinChsClnFlag(fieldTp)
	}
	argTps := make([]evalTp, 0, l)
	for i := 0; i < l-1; i += 2 {
		argTps = append(argTps, tpInt, tp)
	}
	if l%2 == 1 {
		argTps = append(argTps, tp)
	}
	bf, err := newBaseBuiltinFuncWithTp(args, ctx, tp, argTps...)
	if err != nil {
		return nil, errors.Trace(err)
	}
	if err != nil {
		return nil, errors.Trace(err)
	}
	bf.tp = fieldTp
	switch classType {
	case types.ClassInt:
		sig = &builtinCaseWhenIntSig{baseIntBuiltinFunc{bf}}
	case types.ClassReal:
		sig = &builtinCaseWhenRealSig{baseRealBuiltinFunc{bf}}
	case types.ClassDecimal:
		sig = &builtinCaseWhenDecimalSig{baseDecimalBuiltinFunc{bf}}
	case types.ClassString:
		sig = &builtinCaseWhenStringSig{baseStringBuiltinFunc{bf}}
		if types.IsTypeTime(fieldTp.Tp) {
			sig = &builtinCaseWhenTimeSig{baseTimeBuiltinFunc{bf}}
		} else if fieldTp.Tp == mysql.TypeDuration {
			sig = &builtinCaseWhenDurationSig{baseDurationBuiltinFunc{bf}}
		}
	}
	return sig.setSelf(sig), nil
}

type builtinCaseWhenIntSig struct {
	baseIntBuiltinFunc
}

// evalInt evals a builtinCaseWhenIntSig.
// See https://dev.mysql.com/doc/refman/5.7/en/case.html
func (b *builtinCaseWhenIntSig) evalInt(row []types.Datum) (int64, bool, error) {
	sc := b.ctx.GetSessionVars().StmtCtx
	var (
		arg    int64
		isNull bool
		err    error
	)
	args, l := b.getArgs(), len(b.getArgs())
	for i := 0; i < l-1; i += 2 {
		arg, isNull, err = args[i].EvalInt(row, sc)
		if err != nil {
			return 0, isNull, errors.Trace(err)
		}
		if isNull {
			continue
		}
		if arg != 0 {
			arg, isNull, err = args[i+1].EvalInt(row, sc)
			if err != nil {
				return 0, isNull, errors.Trace(err)
			}
			return arg, isNull, nil
		}
	}
	// when clause(condition, result) -> args[i], args[i+1]; (i >= 0 && i+1 < l-1)
	// else clause -> args[l-1]
	// If case clause has else clause, l%2 == 1.
	if l%2 == 1 {
		arg, isNull, err = args[l-1].EvalInt(row, sc)
		return arg, isNull, errors.Trace(err)
	}
	return 0, true, nil
}

type builtinCaseWhenRealSig struct {
	baseRealBuiltinFunc
}

// evalReal evals a builtinCaseWhenRealSig.
// See https://dev.mysql.com/doc/refman/5.7/en/case.html
func (b *builtinCaseWhenRealSig) evalReal(row []types.Datum) (float64, bool, error) {
	sc := b.ctx.GetSessionVars().StmtCtx
	var (
		condition int64
		ret       float64
		isNull    bool
		err       error
	)
	args, l := b.getArgs(), len(b.getArgs())
	for i := 0; i < l-1; i += 2 {
		condition, isNull, err = args[i].EvalInt(row, sc)
		if err != nil {
			return 0, isNull, errors.Trace(err)
		}
		if isNull {
			continue
		}
		if condition != 0 {
			ret, isNull, err = args[i+1].EvalReal(row, sc)
			if err != nil {
				return ret, isNull, errors.Trace(err)
			}
			return ret, isNull, nil
		}
	}
	// when clause(condition, result) -> args[i], args[i+1]; (i >= 0 && i+1 < l-1)
	// else clause -> args[l-1]
	// If case clause has else clause, l%2 == 1.
	if l%2 == 1 {
		ret, isNull, err = args[l-1].EvalReal(row, sc)
		if err != nil {
			return ret, isNull, errors.Trace(err)
		}
		return ret, isNull, nil
	}
	return 0, true, nil
}

type builtinCaseWhenDecimalSig struct {
	baseDecimalBuiltinFunc
}

// evalDecimal evals a builtinCaseWhenDecimalSig.
// See https://dev.mysql.com/doc/refman/5.7/en/case.html
func (b *builtinCaseWhenDecimalSig) evalDecimal(row []types.Datum) (*types.MyDecimal, bool, error) {
	sc := b.ctx.GetSessionVars().StmtCtx
	var (
		condition int64
		ret       *types.MyDecimal
		isNull    bool
		err       error
	)
	args, l := b.getArgs(), len(b.getArgs())
	for i := 0; i < l-1; i += 2 {
		condition, isNull, err = args[i].EvalInt(row, sc)
		if err != nil {
			return nil, isNull, errors.Trace(err)
		}
		if isNull {
			continue
		}
		if condition != 0 {
			ret, isNull, err = args[i+1].EvalDecimal(row, sc)
			if err != nil {
				return nil, isNull, errors.Trace(err)
			}
			return ret, isNull, nil
		}
	}
	// when clause(condition, result) -> args[i], args[i+1]; (i >= 0 && i+1 < l-1)
	// else clause -> args[l-1]
	// If case clause has else clause, l%2 == 1.
	if l%2 == 1 {
		ret, isNull, err = args[l-1].EvalDecimal(row, sc)
		if err != nil {
			return ret, isNull, errors.Trace(err)
		}
		return ret, isNull, nil
	}
	return nil, true, nil
}

type builtinCaseWhenStringSig struct {
	baseStringBuiltinFunc
}

// evalString evals a builtinCaseWhenStringSig.
// See https://dev.mysql.com/doc/refman/5.7/en/case.html
func (b *builtinCaseWhenStringSig) evalString(row []types.Datum) (string, bool, error) {
	sc := b.ctx.GetSessionVars().StmtCtx
	var (
		condition int64
		ret       string
		isNull    bool
		err       error
	)
	args, l := b.getArgs(), len(b.getArgs())
	for i := 0; i < l-1; i += 2 {
		condition, isNull, err = args[i].EvalInt(row, sc)
		if err != nil {
			return "", isNull, errors.Trace(err)
		}
		if isNull {
			continue
		}
		if condition != 0 {
			ret, isNull, err = args[i+1].EvalString(row, sc)
			if err != nil {
				return "", isNull, errors.Trace(err)
			}
			return ret, isNull, nil
		}
	}
	// when clause(condition, result) -> args[i], args[i+1]; (i >= 0 && i+1 < l-1)
	// else clause -> args[l-1]
	// If case clause has else clause, l%2 == 1.
	if l%2 == 1 {
		ret, isNull, err = args[l-1].EvalString(row, sc)
		if err != nil {
			return "", isNull, errors.Trace(err)
		}
		return ret, isNull, nil
	}
	return "", true, nil
}

type builtinCaseWhenTimeSig struct {
	baseTimeBuiltinFunc
}

// evalTime evals a builtinCaseWhenTimeSig.
// See https://dev.mysql.com/doc/refman/5.7/en/case.html
func (b *builtinCaseWhenTimeSig) evalTime(row []types.Datum) (types.Time, bool, error) {
	sc := b.ctx.GetSessionVars().StmtCtx
	var (
		condition int64
		ret       types.Time
		isNull    bool
		err       error
	)
	args, l := b.getArgs(), len(b.getArgs())
	for i := 0; i < l-1; i += 2 {
		condition, isNull, err = args[i].EvalInt(row, sc)
		if err != nil {
			return ret, isNull, errors.Trace(err)
		}
		if isNull {
			continue
		}
		if condition != 0 {
			ret, isNull, err = args[i+1].EvalTime(row, sc)
			if err != nil {
				return ret, isNull, errors.Trace(err)
			}
			return ret, isNull, nil
		}
	}
	// when clause(condition, result) -> args[i], args[i+1]; (i >= 0 && i+1 < l-1)
	// else clause -> args[l-1]
	// If case clause has else clause, l%2 == 1.
	if l%2 == 1 {
		ret, isNull, err = args[l-1].EvalTime(row, sc)
		if err != nil {
			return ret, isNull, errors.Trace(err)
		}
		return ret, isNull, nil
	}
	return types.Time{}, true, nil
}

type builtinCaseWhenDurationSig struct {
	baseDurationBuiltinFunc
}

// evalDuration evals a builtinCaseWhenDurationSig.
// See https://dev.mysql.com/doc/refman/5.7/en/case.html
func (b *builtinCaseWhenDurationSig) evalDuration(row []types.Datum) (types.Duration, bool, error) {
	sc := b.ctx.GetSessionVars().StmtCtx
	var (
		condition int64
		ret       types.Duration
		isNull    bool
		err       error
	)
	args, l := b.getArgs(), len(b.getArgs())
	for i := 0; i < l-1; i += 2 {
		condition, isNull, err = args[i].EvalInt(row, sc)
		if err != nil {
			return ret, false, errors.Trace(err)
		}
		if isNull {
			continue
		}
		if condition != 0 {
			ret, isNull, err = args[i+1].EvalDuration(row, sc)
			if err != nil {
				return ret, isNull, errors.Trace(err)
			}
			return ret, isNull, nil
		}
	}
	// when clause(condition, result) -> args[i], args[i+1]; (i >= 0 && i+1 < l-1)
	// else clause -> args[l-1]
	// If case clause has else clause, l%2 == 1.
	if l%2 == 1 {
		ret, isNull, err = args[l-1].EvalDuration(row, sc)
		if err != nil {
			return ret, isNull, errors.Trace(err)
		}
		return ret, isNull, nil
	}
	return types.Duration{}, true, nil
}

type ifFunctionClass struct {
	baseFunctionClass
}

// See https://dev.mysql.com/doc/refman/5.7/en/control-flow-functions.html#function_if
func (c *ifFunctionClass) getFunction(args []Expression, ctx context.Context) (sig builtinFunc, err error) {
	if err = c.verifyArgs(args); err != nil {
		return nil, errors.Trace(err)
	}
	retTp := c.inferType(args[1].GetType(), args[2].GetType())
	evalTps := fieldTp2EvalTp(retTp)
	bf, err := newBaseBuiltinFuncWithTp(args, ctx, evalTps, tpInt, evalTps, evalTps)
	if err != nil {
		return nil, errors.Trace(err)
	}
	bf.tp = retTp
	switch evalTps {
	case tpInt:
		sig = &builtinIfIntSig{baseIntBuiltinFunc{bf}}
	case tpReal:
		sig = &builtinIfRealSig{baseRealBuiltinFunc{bf}}
	case tpDecimal:
		sig = &builtinIfDecimalSig{baseDecimalBuiltinFunc{bf}}
	case tpString:
		sig = &builtinIfStringSig{baseStringBuiltinFunc{bf}}
	case tpTime:
		sig = &builtinIfTimeSig{baseTimeBuiltinFunc{bf}}
	case tpDuration:
		sig = &builtinIfDurationSig{baseDurationBuiltinFunc{bf}}
	}
	return sig.setSelf(sig), nil
}

func (c *ifFunctionClass) inferType(tp1, tp2 *types.FieldType) *types.FieldType {
	retTp, typeClass := &types.FieldType{}, types.ClassString
	if tp1.Tp == mysql.TypeNull {
		*retTp, typeClass = *tp2, tp2.ToClass()
		// If both arguments are NULL, make resulting type BINARY(0).
		if tp2.Tp == mysql.TypeNull {
			retTp.Tp, typeClass = mysql.TypeString, types.ClassString
			retTp.Flen, retTp.Decimal = 0, 0
			types.SetBinChsClnFlag(retTp)
		}
	} else if tp2.Tp == mysql.TypeNull {
		*retTp, typeClass = *tp1, tp1.ToClass()
	} else {
		var unsignedFlag uint
		typeClass = types.AggTypeClass([]*types.FieldType{tp1, tp2}, &unsignedFlag)
		retTp = types.AggFieldType([]*types.FieldType{tp1, tp2})
		retTp.Decimal = mathutil.Max(tp1.Decimal, tp2.Decimal)
		types.SetBinChsClnFlag(retTp)
		if types.IsNonBinaryStr(tp1) && !types.IsBinaryStr(tp2) {
			retTp.Charset, retTp.Collate, retTp.Flag = charset.CharsetUTF8, charset.CollationUTF8, 0
			if mysql.HasBinaryFlag(tp1.Flag) {
				retTp.Flag |= mysql.BinaryFlag
			}
		} else if types.IsNonBinaryStr(tp2) && !types.IsBinaryStr(tp1) {
			retTp.Charset, retTp.Collate, retTp.Flag = charset.CharsetUTF8, charset.CollationUTF8, 0
			if mysql.HasBinaryFlag(tp2.Flag) {
				retTp.Flag |= mysql.BinaryFlag
			}
		}
		if typeClass == types.ClassDecimal || typeClass == types.ClassInt {
			unsignedFlag1, unsignedFlag2 := mysql.HasUnsignedFlag(tp1.Flag), mysql.HasUnsignedFlag(tp2.Flag)
			flagLen1, flagLen2 := 0, 0
			if !unsignedFlag1 {
				flagLen1 = 1
			}
			if !unsignedFlag2 {
				flagLen2 = 1
			}
			len1 := tp1.Flen - tp1.Decimal - flagLen1
			len2 := tp2.Flen - tp2.Decimal - flagLen2
			retTp.Flen = mathutil.Max(len1, len2) + retTp.Decimal + 1
		} else {
			retTp.Flen = mathutil.Max(tp1.Flen, tp2.Flen)
		}
	}
	return retTp
}

type builtinIfIntSig struct {
	baseIntBuiltinFunc
}

func (b *builtinIfIntSig) evalInt(row []types.Datum) (ret int64, isNull bool, err error) {
	sc := b.ctx.GetSessionVars().StmtCtx
	arg0, isNull0, err := b.args[0].EvalInt(row, sc)
	if err != nil {
		return 0, false, errors.Trace(err)
	}
	arg1, isNull1, err := b.args[1].EvalInt(row, sc)
	if err != nil {
		return 0, false, errors.Trace(err)
	}
	arg2, isNull2, err := b.args[2].EvalInt(row, sc)
	if err != nil {
		return 0, false, errors.Trace(err)
	}
	switch {
	case isNull0 || arg0 == 0:
		ret, isNull = arg2, isNull2
	case arg0 != 0:
		ret, isNull = arg1, isNull1
	}
	return
}

type builtinIfRealSig struct {
	baseRealBuiltinFunc
}

func (b *builtinIfRealSig) evalReal(row []types.Datum) (ret float64, isNull bool, err error) {
	sc := b.ctx.GetSessionVars().StmtCtx
	arg0, isNull0, err := b.args[0].EvalInt(row, sc)
	if err != nil {
		return 0, false, errors.Trace(err)
	}
	arg1, isNull1, err := b.args[1].EvalReal(row, sc)
	if err != nil {
		return 0, false, errors.Trace(err)
	}
	arg2, isNull2, err := b.args[2].EvalReal(row, sc)
	if err != nil {
		return 0, false, errors.Trace(err)
	}
	switch {
	case isNull0 || arg0 == 0:
		ret, isNull = arg2, isNull2
	case arg0 != 0:
		ret, isNull = arg1, isNull1
	}
	return
}

type builtinIfDecimalSig struct {
	baseDecimalBuiltinFunc
}

func (b *builtinIfDecimalSig) evalDecimal(row []types.Datum) (ret *types.MyDecimal, isNull bool, err error) {
	sc := b.ctx.GetSessionVars().StmtCtx
	arg0, isNull0, err := b.args[0].EvalInt(row, sc)
	if err != nil {
		return nil, false, errors.Trace(err)
	}
	arg1, isNull1, err := b.args[1].EvalDecimal(row, sc)
	if err != nil {
		return nil, false, errors.Trace(err)
	}
	arg2, isNull2, err := b.args[2].EvalDecimal(row, sc)
	if err != nil {
		return nil, false, errors.Trace(err)
	}
	switch {
	case isNull0 || arg0 == 0:
		ret, isNull = arg2, isNull2
	case arg0 != 0:
		ret, isNull = arg1, isNull1
	}
	return
}

type builtinIfStringSig struct {
	baseStringBuiltinFunc
}

func (b *builtinIfStringSig) evalString(row []types.Datum) (ret string, isNull bool, err error) {
	sc := b.ctx.GetSessionVars().StmtCtx
	arg0, isNull0, err := b.args[0].EvalInt(row, sc)
	if err != nil {
		return "", false, errors.Trace(err)
	}
	arg1, isNull1, err := b.args[1].EvalString(row, sc)
	if err != nil {
		return "", false, errors.Trace(err)
	}
	arg2, isNull2, err := b.args[2].EvalString(row, sc)
	if err != nil {
		return "", false, errors.Trace(err)
	}
	switch {
	case isNull0 || arg0 == 0:
		ret, isNull = arg2, isNull2
	case arg0 != 0:
		ret, isNull = arg1, isNull1
	}
	return
}

type builtinIfTimeSig struct {
	baseTimeBuiltinFunc
}

func (b *builtinIfTimeSig) evalTime(row []types.Datum) (ret types.Time, isNull bool, err error) {
	sc := b.ctx.GetSessionVars().StmtCtx
	arg0, isNull0, err := b.args[0].EvalInt(row, sc)
	if err != nil {
		return ret, false, errors.Trace(err)
	}
	arg1, isNull1, err := b.args[1].EvalTime(row, sc)
	if err != nil {
		return ret, false, errors.Trace(err)
	}
	arg2, isNull2, err := b.args[2].EvalTime(row, sc)
	if err != nil {
		return ret, false, errors.Trace(err)
	}
	switch {
	case isNull0 || arg0 == 0:
		ret, isNull = arg2, isNull2
	case arg0 != 0:
		ret, isNull = arg1, isNull1
	}
	return
}

type builtinIfDurationSig struct {
	baseDurationBuiltinFunc
}

func (b *builtinIfDurationSig) evalDuration(row []types.Datum) (ret types.Duration, isNull bool, err error) {
	sc := b.ctx.GetSessionVars().StmtCtx
	arg0, isNull0, err := b.args[0].EvalInt(row, sc)
	if err != nil {
		return ret, false, errors.Trace(err)
	}
	arg1, isNull1, err := b.args[1].EvalDuration(row, sc)
	if err != nil {
		return ret, false, errors.Trace(err)
	}
	arg2, isNull2, err := b.args[2].EvalDuration(row, sc)
	if err != nil {
		return ret, false, errors.Trace(err)
	}
	switch {
	case isNull0 || arg0 == 0:
		ret, isNull = arg2, isNull2
	case arg0 != 0:
		ret, isNull = arg1, isNull1
	}
	return
}

type ifNullFunctionClass struct {
	baseFunctionClass
}

func (c *ifNullFunctionClass) getFunction(args []Expression, ctx context.Context) (sig builtinFunc, err error) {
	if err = errors.Trace(c.verifyArgs(args)); err != nil {
		return nil, errors.Trace(err)
	}
	tp0, tp1 := args[0].GetType(), args[1].GetType()
	fieldTp := types.AggFieldType([]*types.FieldType{tp0, tp1})
	types.SetBinChsClnFlag(fieldTp)
	classType := types.AggTypeClass([]*types.FieldType{tp0, tp1}, &fieldTp.Flag)
	fieldTp.Decimal = mathutil.Max(tp0.Decimal, tp1.Decimal)
	// TODO: make it more accurate when inferring FLEN
	fieldTp.Flen = tp0.Flen + tp1.Flen

	var evalTps evalTp
	switch classType {
	case types.ClassInt:
		evalTps = tpInt
		fieldTp.Decimal = 0
	case types.ClassReal:
		evalTps = tpReal
	case types.ClassDecimal:
		evalTps = tpDecimal
	case types.ClassString:
		evalTps = tpString
		if !types.IsBinaryStr(tp0) && !types.IsBinaryStr(tp1) {
			fieldTp.Charset, fieldTp.Collate = mysql.DefaultCharset, mysql.DefaultCollationName
			fieldTp.Flag ^= mysql.BinaryFlag
		}
		if types.IsTypeTime(fieldTp.Tp) {
			evalTps = tpTime
		} else if fieldTp.Tp == mysql.TypeDuration {
			evalTps = tpDuration
		}
	}
	bf, err := newBaseBuiltinFuncWithTp(args, ctx, evalTps, evalTps, evalTps)
	if err != nil {
		return nil, errors.Trace(err)
	}
	bf.tp = fieldTp
	switch classType {
	case types.ClassInt:
		sig = &builtinIfNullIntSig{baseIntBuiltinFunc{bf}}
	case types.ClassReal:
		sig = &builtinIfNullRealSig{baseRealBuiltinFunc{bf}}
	case types.ClassDecimal:
		sig = &builtinIfNullDecimalSig{baseDecimalBuiltinFunc{bf}}
	case types.ClassString:
		sig = &builtinIfNullStringSig{baseStringBuiltinFunc{bf}}
		if types.IsTypeTime(fieldTp.Tp) {
			sig = &builtinIfNullTimeSig{baseTimeBuiltinFunc{bf}}
		} else if fieldTp.Tp == mysql.TypeDuration {
			sig = &builtinIfNullDurationSig{baseDurationBuiltinFunc{bf}}
		}
	}
	return sig.setSelf(sig), nil
}

type builtinIfNullIntSig struct {
	baseIntBuiltinFunc
}

func (b *builtinIfNullIntSig) evalInt(row []types.Datum) (int64, bool, error) {
	sc := b.ctx.GetSessionVars().StmtCtx
	arg0, isNull, err := b.args[0].EvalInt(row, sc)
	if !isNull {
		return arg0, false, errors.Trace(err)
	}
	arg1, isNull, err := b.args[1].EvalInt(row, sc)
	return arg1, isNull, errors.Trace(err)
}

type builtinIfNullRealSig struct {
	baseRealBuiltinFunc
}

func (b *builtinIfNullRealSig) evalReal(row []types.Datum) (float64, bool, error) {
	sc := b.ctx.GetSessionVars().StmtCtx
	arg0, isNull, err := b.args[0].EvalReal(row, sc)
	if !isNull {
		return arg0, false, errors.Trace(err)
	}
	arg1, isNull, err := b.args[1].EvalReal(row, sc)
	return arg1, isNull, errors.Trace(err)
}

type builtinIfNullDecimalSig struct {
	baseDecimalBuiltinFunc
}

func (b *builtinIfNullDecimalSig) evalDecimal(row []types.Datum) (*types.MyDecimal, bool, error) {
	sc := b.ctx.GetSessionVars().StmtCtx
	arg0, isNull, err := b.args[0].EvalDecimal(row, sc)
	if !isNull {
		return arg0, false, errors.Trace(err)
	}
	arg1, isNull, err := b.args[1].EvalDecimal(row, sc)
	return arg1, isNull, errors.Trace(err)
}

type builtinIfNullStringSig struct {
	baseStringBuiltinFunc
}

func (b *builtinIfNullStringSig) evalString(row []types.Datum) (string, bool, error) {
	sc := b.ctx.GetSessionVars().StmtCtx
	arg0, isNull, err := b.args[0].EvalString(row, sc)
	if !isNull {
		return arg0, false, errors.Trace(err)
	}
	arg1, isNull, err := b.args[1].EvalString(row, sc)
	return arg1, isNull, errors.Trace(err)
}

type builtinIfNullTimeSig struct {
	baseTimeBuiltinFunc
}

func (b *builtinIfNullTimeSig) evalTime(row []types.Datum) (types.Time, bool, error) {
	sc := b.ctx.GetSessionVars().StmtCtx
	arg0, isNull, err := b.args[0].EvalTime(row, sc)
	if !isNull {
		return arg0, false, errors.Trace(err)
	}
	arg1, isNull, err := b.args[1].EvalTime(row, sc)
	return arg1, isNull, errors.Trace(err)
}

type builtinIfNullDurationSig struct {
	baseDurationBuiltinFunc
}

func (b *builtinIfNullDurationSig) evalDuration(row []types.Datum) (types.Duration, bool, error) {
	sc := b.ctx.GetSessionVars().StmtCtx
	arg0, isNull, err := b.args[0].EvalDuration(row, sc)
	if !isNull {
		return arg0, false, errors.Trace(err)
	}
	arg1, isNull, err := b.args[1].EvalDuration(row, sc)
	return arg1, isNull, errors.Trace(err)
}<|MERGE_RESOLUTION|>--- conflicted
+++ resolved
@@ -29,7 +29,6 @@
 )
 
 var (
-<<<<<<< HEAD
 	_ builtinFunc = &builtinCaseWhenIntSig{}
 	_ builtinFunc = &builtinCaseWhenRealSig{}
 	_ builtinFunc = &builtinCaseWhenDecimalSig{}
@@ -37,9 +36,6 @@
 	_ builtinFunc = &builtinCaseWhenTimeSig{}
 	_ builtinFunc = &builtinCaseWhenDurationSig{}
 	_ builtinFunc = &builtinNullIfSig{}
-=======
-	_ builtinFunc = &builtinCaseWhenSig{}
->>>>>>> 16a5f74a
 	_ builtinFunc = &builtinIfNullIntSig{}
 	_ builtinFunc = &builtinIfNullRealSig{}
 	_ builtinFunc = &builtinIfNullDecimalSig{}
