// Copyright 2017 PingCAP, Inc.
//
// Licensed under the Apache License, Version 2.0 (the "License");
// you may not use this file except in compliance with the License.
// You may obtain a copy of the License at
//
//     http://www.apache.org/licenses/LICENSE-2.0
// // Unless required by applicable law or agreed to in writing, software
// distributed under the License is distributed on an "AS IS" BASIS,
// See the License for the specific language governing permissions and
// limitations under the License.

package expression

import (
	. "github.com/pingcap/check"
	"github.com/pingcap/tidb/ast"
	"github.com/pingcap/tidb/util/testleak"
	"github.com/pingcap/tidb/util/testutil"
	"github.com/pingcap/tidb/util/types"
	"strings"
)

<<<<<<< HEAD
func (s *testEvaluatorSuite) TestUUID(c *C) {
	defer testleak.AfterTest(c)()
	fc := funcs[ast.UUID]
	f, err := fc.getFunction(datumsToConstants(types.MakeDatums()), s.ctx)
	r, err := f.eval(nil)
	c.Assert(err, IsNil)
	parts := strings.Split(r.GetString(), "-")
	c.Assert(len(parts), Equals, 5)
	for i, p := range parts {
		switch i {
		case 0:
			c.Assert(len(p), Equals, 8)
		case 1:
			fallthrough
		case 2:
			fallthrough
		case 3:
			c.Assert(len(p), Equals, 4)
		case 4:
			c.Assert(len(p), Equals, 12)
		}
=======
func (s *testEvaluatorSuite) TestAnyValue(c *C) {
	defer testleak.AfterTest(c)()

	tbl := []struct {
		arg interface{}
		ret interface{}
	}{
		{nil, nil},
		{1234, 1234},
		{-0x99, -0x99},
		{3.1415926, 3.1415926},
		{"Hello, World", "Hello, World"},
	}
	for _, t := range tbl {
		fc := funcs[ast.AnyValue]
		f, err := fc.getFunction(datumsToConstants(types.MakeDatums(t.arg)), s.ctx)
		c.Assert(err, IsNil)
		r, err := f.eval(nil)
		c.Assert(r, testutil.DatumEquals, types.NewDatum(t.ret))
>>>>>>> 24dd32c5
	}
}

func (s *testEvaluatorSuite) TestIsIPv6(c *C) {
	tests := []struct {
		ip     string
		expect interface{}
	}{
		{"2001:250:207:0:0:eef2::1", 1},
		{"2001:0250:0207:0001:0000:0000:0000:ff02", 1},
		{"2001:250:207::eff2::1，", 0},
		{"192.168.1.1", 0},
	}
	fc := funcs[ast.IsIPv6]
	for _, test := range tests {
		ip := types.NewStringDatum(test.ip)
		f, err := fc.getFunction(datumsToConstants([]types.Datum{ip}), s.ctx)
		c.Assert(err, IsNil)
		result, err := f.eval(nil)
		c.Assert(err, IsNil)
		c.Assert(result, testutil.DatumEquals, types.NewDatum(test.expect))
	}
	// test NULL input for is_ipv6
	var argNull types.Datum
	f, _ := fc.getFunction(datumsToConstants([]types.Datum{argNull}), s.ctx)
	r, err := f.eval(nil)
	c.Assert(err, IsNil)
	c.Assert(r, testutil.DatumEquals, types.NewDatum(0))
}<|MERGE_RESOLUTION|>--- conflicted
+++ resolved
@@ -21,7 +21,6 @@
 	"strings"
 )
 
-<<<<<<< HEAD
 func (s *testEvaluatorSuite) TestUUID(c *C) {
 	defer testleak.AfterTest(c)()
 	fc := funcs[ast.UUID]
@@ -43,7 +42,9 @@
 		case 4:
 			c.Assert(len(p), Equals, 12)
 		}
-=======
+	}
+}
+
 func (s *testEvaluatorSuite) TestAnyValue(c *C) {
 	defer testleak.AfterTest(c)()
 
@@ -63,7 +64,6 @@
 		c.Assert(err, IsNil)
 		r, err := f.eval(nil)
 		c.Assert(r, testutil.DatumEquals, types.NewDatum(t.ret))
->>>>>>> 24dd32c5
 	}
 }
 
