--- conflicted
+++ resolved
@@ -15,7 +15,6 @@
 import (
 	. "github.com/pingcap/check"
 	"github.com/pingcap/tidb/ast"
-<<<<<<< HEAD
 	"github.com/pingcap/tidb/util/testleak"
 	"github.com/pingcap/tidb/util/types"
 	"strings"
@@ -43,10 +42,6 @@
 			c.Assert(len(p), Equals, 12)
 		}
 	}
-=======
-	"github.com/pingcap/tidb/util/testutil"
-	"github.com/pingcap/tidb/util/types"
-)
 
 func (s *testEvaluatorSuite) TestIsIPv6(c *C) {
 	tests := []struct {
@@ -73,5 +68,4 @@
 	r, err := f.eval(nil)
 	c.Assert(err, IsNil)
 	c.Assert(r, testutil.DatumEquals, types.NewDatum(0))
->>>>>>> e55534f1
 }