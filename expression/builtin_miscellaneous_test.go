--- conflicted
+++ resolved
@@ -19,16 +19,35 @@
 	"github.com/pingcap/tidb/util/types"
 )
 
-<<<<<<< HEAD
 func (s *testEvaluatorSuite) TestIsIPv4(c *C) {
-=======
+  	{"192.168.1.1", 1},
+		{"255.255.255.255", 1},
+		{"10.t.255.255", 0},
+		{"10.1.2.3.4", 0},
+		{"2001:250:207:0:0:eef2::1", 0},
+	}
+	fc := funcs[ast.IsIPv4]
+	for _, test := range tests {
+		ip := types.NewStringDatum(test.ip)
+		f, err := fc.getFunction(datumsToConstants([]types.Datum{ip}), s.ctx)
+		c.Assert(err, IsNil)
+		result, err := f.eval(nil)
+		c.Assert(err, IsNil)
+		c.Assert(result, testutil.DatumEquals, types.NewDatum(test.expect))
+	}
+	// test NULL input for is_ipv4	
+  var argNull types.Datum
+	f, _ := fc.getFunction(datumsToConstants([]types.Datum{argNull}), s.ctx)
+	r, err := f.eval(nil)
+	c.Assert(err, IsNil)
+	c.Assert(r, testutil.DatumEquals, types.NewDatum(0))
+}
+
 func (s *testEvaluatorSuite) TestIsIPv6(c *C) {
->>>>>>> d0699bde
 	tests := []struct {
 		ip     string
 		expect interface{}
 	}{
-<<<<<<< HEAD
 		{"192.168.1.1", 1},
 		{"255.255.255.255", 1},
 		{"10.t.255.255", 0},
@@ -36,14 +55,12 @@
 		{"2001:250:207:0:0:eef2::1", 0},
 	}
 	fc := funcs[ast.IsIPv4]
-=======
 		{"2001:250:207:0:0:eef2::1", 1},
 		{"2001:0250:0207:0001:0000:0000:0000:ff02", 1},
 		{"2001:250:207::eff2::1，", 0},
 		{"192.168.1.1", 0},
 	}
 	fc := funcs[ast.IsIPv6]
->>>>>>> d0699bde
 	for _, test := range tests {
 		ip := types.NewStringDatum(test.ip)
 		f, err := fc.getFunction(datumsToConstants([]types.Datum{ip}), s.ctx)
