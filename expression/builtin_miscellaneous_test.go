// Copyright 2017 PingCAP, Inc.
//
// Licensed under the Apache License, Version 2.0 (the "License");
// you may not use this file except in compliance with the License.
// You may obtain a copy of the License at
//
//     http://www.apache.org/licenses/LICENSE-2.0
// // Unless required by applicable law or agreed to in writing, software
// distributed under the License is distributed on an "AS IS" BASIS,
// See the License for the specific language governing permissions and
// limitations under the License.

package expression

import (
	. "github.com/pingcap/check"
	"github.com/pingcap/tidb/ast"
<<<<<<< HEAD
	"github.com/pingcap/tidb/util/testleak"
=======
>>>>>>> 52100cb9
	"github.com/pingcap/tidb/util/testutil"
	"github.com/pingcap/tidb/util/types"
)

<<<<<<< HEAD
func (s *testEvaluatorSuite) TestAnyValue(c *C) {
	defer testleak.AfterTest(c)()

	tbl := []struct {
		arg interface{}
		ret interface{}
	}{
		{nil, nil},
		{1234, 1234},
		{-0x99, -0x99},
		{3.1415926, 3.1415926},
		{"Hello, World", "Hello, World"},
	}
	for _, t := range tbl {
		fc := funcs[ast.AnyValue]
		f, err := fc.getFunction(datumsToConstants(types.MakeDatums(t.arg)), s.ctx)
		c.Assert(err, IsNil)
		r, err := f.eval(nil)
		c.Assert(r, testutil.DatumEquals, types.NewDatum(t.ret))
	}
=======
func (s *testEvaluatorSuite) TestIsIPv6(c *C) {
	tests := []struct {
		ip     string
		expect interface{}
	}{
		{"2001:250:207:0:0:eef2::1", 1},
		{"2001:0250:0207:0001:0000:0000:0000:ff02", 1},
		{"2001:250:207::eff2::1，", 0},
		{"192.168.1.1", 0},
	}
	fc := funcs[ast.IsIPv6]
	for _, test := range tests {
		ip := types.NewStringDatum(test.ip)
		f, err := fc.getFunction(datumsToConstants([]types.Datum{ip}), s.ctx)
		c.Assert(err, IsNil)
		result, err := f.eval(nil)
		c.Assert(err, IsNil)
		c.Assert(result, testutil.DatumEquals, types.NewDatum(test.expect))
	}
	// test NULL input for is_ipv6
	var argNull types.Datum
	f, _ := fc.getFunction(datumsToConstants([]types.Datum{argNull}), s.ctx)
	r, err := f.eval(nil)
	c.Assert(err, IsNil)
	c.Assert(r, testutil.DatumEquals, types.NewDatum(0))
>>>>>>> 52100cb9
}<|MERGE_RESOLUTION|>--- conflicted
+++ resolved
@@ -15,15 +15,11 @@
 import (
 	. "github.com/pingcap/check"
 	"github.com/pingcap/tidb/ast"
-<<<<<<< HEAD
 	"github.com/pingcap/tidb/util/testleak"
-=======
->>>>>>> 52100cb9
 	"github.com/pingcap/tidb/util/testutil"
 	"github.com/pingcap/tidb/util/types"
 )
 
-<<<<<<< HEAD
 func (s *testEvaluatorSuite) TestAnyValue(c *C) {
 	defer testleak.AfterTest(c)()
 
@@ -44,8 +40,9 @@
 		r, err := f.eval(nil)
 		c.Assert(r, testutil.DatumEquals, types.NewDatum(t.ret))
 	}
-=======
-func (s *testEvaluatorSuite) TestIsIPv6(c *C) {
+}
+
+ func (s *testEvaluatorSuite) TestIsIPv6(c *C) {
 	tests := []struct {
 		ip     string
 		expect interface{}
@@ -70,5 +67,4 @@
 	r, err := f.eval(nil)
 	c.Assert(err, IsNil)
 	c.Assert(r, testutil.DatumEquals, types.NewDatum(0))
->>>>>>> 52100cb9
 }