// Copyright 2017 PingCAP, Inc.
//
// Licensed under the Apache License, Version 2.0 (the "License");
// you may not use this file except in compliance with the License.
// You may obtain a copy of the License at
//
//     http://www.apache.org/licenses/LICENSE-2.0
//
// Unless required by applicable law or agreed to in writing, software
// distributed under the License is distributed on an "AS IS" BASIS,
// See the License for the specific language governing permissions and
// limitations under the License.

package expression

import (
	"fmt"
	"math"
	"strconv"
	"time"

	. "github.com/pingcap/check"
	"github.com/pingcap/tidb/mysql"
	"github.com/pingcap/tidb/terror"
	"github.com/pingcap/tidb/util/charset"
	"github.com/pingcap/tidb/util/testleak"
	"github.com/pingcap/tidb/util/types"
	"github.com/pingcap/tidb/util/types/json"
)

func (s *testEvaluatorSuite) TestCast(c *C) {
	defer testleak.AfterTest(c)()
	ctx, sc := s.ctx, s.ctx.GetSessionVars().StmtCtx

	// Test `cast as char[(N)]` and `cast as binary[(N)]`.
	originIgnoreTruncate := sc.IgnoreTruncate
	sc.IgnoreTruncate = true
	defer func() {
		sc.IgnoreTruncate = originIgnoreTruncate
	}()

	tp := types.NewFieldType(mysql.TypeString)
	tp.Flen = 5

	// cast(str as char(N)), N < len([]rune(str)).
	// cast("你好world" as char(5))
	tp.Charset = charset.CharsetUTF8
	f := NewCastFunc(tp, &Constant{Value: types.NewDatum("你好world"), RetType: tp}, ctx)
	res, err := f.Eval(nil)
	c.Assert(err, IsNil)
	c.Assert(res.GetString(), Equals, "你好wor")

	// cast(str as char(N)), N > len([]rune(str)).
	// cast("a" as char(5))
	f = NewCastFunc(tp, &Constant{Value: types.NewDatum("a"), RetType: types.NewFieldType(mysql.TypeString)}, ctx)
	res, err = f.Eval(nil)
	c.Assert(err, IsNil)
	c.Assert(len(res.GetString()), Equals, 1)
	c.Assert(res.GetString(), Equals, "a")

	// cast(str as binary(N)), N < len(str).
	// cast("你好world" as binary(5))
	str := "你好world"
	tp.Flag |= mysql.BinaryFlag
	tp.Charset = charset.CharsetBin
	tp.Collate = charset.CollationBin
	f = NewCastFunc(tp, &Constant{Value: types.NewDatum(str), RetType: types.NewFieldType(mysql.TypeString)}, ctx)
	res, err = f.Eval(nil)
	c.Assert(err, IsNil)
	c.Assert(res.GetString(), Equals, str[:5])

	// cast(str as binary(N)), N > len([]byte(str)).
	// cast("a" as binary(5))
	f = NewCastFunc(tp, &Constant{Value: types.NewDatum("a"), RetType: types.NewFieldType(mysql.TypeString)}, ctx)
	res, err = f.Eval(nil)
	c.Assert(err, IsNil)
	c.Assert(len(res.GetString()), Equals, 5)
	c.Assert(res.GetString(), Equals, string([]byte{'a', 0x00, 0x00, 0x00, 0x00}))

	origSc := sc
	sc.InSelectStmt = true
	sc.OverflowAsWarning = true

	// cast('18446744073709551616' as unsigned);
	tp1 := &types.FieldType{
		Tp:      mysql.TypeLonglong,
		Flag:    mysql.BinaryFlag,
		Charset: charset.CharsetBin,
		Collate: charset.CollationBin,
		Flen:    mysql.MaxIntWidth,
	}
	f = NewCastFunc(tp1, &Constant{Value: types.NewDatum("18446744073709551616"), RetType: types.NewFieldType(mysql.TypeString)}, ctx)
	res, err = f.Eval(nil)
	c.Assert(err, IsNil)
	c.Assert(res.GetUint64() == math.MaxUint64, IsTrue)

	warnings := sc.GetWarnings()
	lastWarn := warnings[len(warnings)-1]
	c.Assert(terror.ErrorEqual(types.ErrTruncatedWrongVal, lastWarn), IsTrue)

	f = NewCastFunc(tp1, &Constant{Value: types.NewDatum("-1"), RetType: types.NewFieldType(mysql.TypeString)}, ctx)
	res, err = f.Eval(nil)
	c.Assert(err, IsNil)
	c.Assert(res.GetUint64() == 18446744073709551615, IsTrue)

	warnings = sc.GetWarnings()
	lastWarn = warnings[len(warnings)-1]
	c.Assert(terror.ErrorEqual(types.ErrCastNegIntAsUnsigned, lastWarn), IsTrue)

	f = NewCastFunc(tp1, &Constant{Value: types.NewDatum("-18446744073709551616"), RetType: types.NewFieldType(mysql.TypeString)}, ctx)
	res, err = f.Eval(nil)
	c.Assert(err, IsNil)
	t := math.MinInt64
	// 9223372036854775808
	c.Assert(res.GetUint64() == uint64(t), IsTrue)

	warnings = sc.GetWarnings()
	lastWarn = warnings[len(warnings)-1]
	c.Assert(terror.ErrorEqual(types.ErrTruncatedWrongVal, lastWarn), IsTrue)

	// cast('18446744073709551616' as signed);
	mask := ^mysql.UnsignedFlag
	tp1.Flag &= uint(mask)
	f = NewCastFunc(tp1, &Constant{Value: types.NewDatum("18446744073709551616"), RetType: types.NewFieldType(mysql.TypeString)}, ctx)
	res, err = f.Eval(nil)
	c.Assert(err, IsNil)
	c.Check(res.GetInt64(), Equals, int64(-1))

	warnings = sc.GetWarnings()
	lastWarn = warnings[len(warnings)-1]
	c.Assert(terror.ErrorEqual(types.ErrTruncatedWrongVal, lastWarn), IsTrue)

	// cast('18446744073709551614' as signed);
	f = NewCastFunc(tp1, &Constant{Value: types.NewDatum("18446744073709551614"), RetType: types.NewFieldType(mysql.TypeString)}, ctx)
	res, err = f.Eval(nil)
	c.Assert(err, IsNil)
	c.Check(res.GetInt64(), Equals, int64(-2))

	warnings = sc.GetWarnings()
	lastWarn = warnings[len(warnings)-1]
	c.Assert(terror.ErrorEqual(types.ErrCastAsSignedOverflow, lastWarn), IsTrue)

	// create table t1(s1 time);
	// insert into t1 values('11:11:11');
	// select cast(s1 as decimal(7, 2)) from t1;
	tpDecimal := &types.FieldType{
		Tp:      mysql.TypeNewDecimal,
		Flag:    mysql.BinaryFlag | mysql.UnsignedFlag,
		Charset: charset.CharsetBin,
		Collate: charset.CollationBin,
		Flen:    7,
		Decimal: 2,
	}
	f = NewCastFunc(tpDecimal, &Constant{Value: timeDatum, RetType: types.NewFieldType(mysql.TypeDatetime)}, ctx)
	res, err = f.Eval(nil)
	c.Assert(err, IsNil)
	resDecimal := new(types.MyDecimal)
	resDecimal.FromString([]byte("99999.99"))
	c.Assert(res.GetMysqlDecimal().Compare(resDecimal), Equals, 0)

	warnings = sc.GetWarnings()
	lastWarn = warnings[len(warnings)-1]
	c.Assert(terror.ErrorEqual(types.ErrOverflow, lastWarn), IsTrue)
	sc = origSc

	// cast(bad_string as decimal)
	for _, s := range []string{"hello", ""} {
		f = NewCastFunc(tp, &Constant{Value: types.NewDatum(s), RetType: types.NewFieldType(mysql.TypeDecimal)}, ctx)
		res, err = f.Eval(nil)
		c.Assert(err, IsNil)
	}

	// cast(1234 as char(0))
	tp.Flen = 0
	tp.Charset = charset.CharsetUTF8
	f = NewCastFunc(tp, &Constant{Value: types.NewDatum(1234), RetType: types.NewFieldType(mysql.TypeString)}, ctx)
	res, err = f.Eval(nil)
	c.Assert(err, IsNil)
	c.Assert(len(res.GetString()), Equals, 0)
	c.Assert(res.GetString(), Equals, "")
}

var (
	year, month, day     = time.Now().Date()
	curDateInt           = int64(year*10000 + int(month)*100 + day)
	curTimeInt           = int64(curDateInt*1000000 + 125959)
	curTimeWithFspReal   = float64(curTimeInt) + 0.555
	curTimeString        = fmt.Sprintf("%4d-%02d-%02d 12:59:59", year, int(month), day)
	curTimeWithFspString = fmt.Sprintf("%4d-%02d-%02d 12:59:59.555000", year, int(month), day)
	tm                   = types.Time{
		Time: types.FromDate(year, int(month), day, 12, 59, 59, 0),
		Type: mysql.TypeDatetime,
		Fsp:  types.DefaultFsp}
	tmWithFsp = types.Time{
		Time: types.FromDate(year, int(month), day, 12, 59, 59, 555000),
		Type: mysql.TypeDatetime,
		Fsp:  types.MaxFsp}
	// timeDatum indicates datetime "curYear-curMonth-curDay 12:59:59".
	timeDatum = types.NewDatum(tm)
	// timeWithFspDatum indicates datetime "curYear-curMonth-curDay 12:59:59.555000".
	timeWithFspDatum = types.NewDatum(tmWithFsp)
	duration         = types.Duration{
		Duration: time.Duration(12*time.Hour + 59*time.Minute + 59*time.Second),
		Fsp:      types.DefaultFsp}
	// durationDatum indicates duration "12:59:59".
	durationDatum   = types.NewDatum(duration)
	durationWithFsp = types.Duration{
		Duration: time.Duration(12*time.Hour + 59*time.Minute + 59*time.Second + 555*time.Millisecond),
		Fsp:      3}
	// durationWithFspDatum indicates duration "12:59:59.555"
	durationWithFspDatum = types.NewDatum(durationWithFsp)
	dt                   = types.Time{
		Time: types.FromDate(year, int(month), day, 0, 0, 0, 0),
		Type: mysql.TypeDate,
		Fsp:  types.DefaultFsp}

	// jsonInt indicates json(3)
	jsonInt = types.NewDatum(json.CreateJSON(int64(3)))

	// jsonTime indicates "CURRENT_DAY 12:59:59"
	jsonTime = types.NewDatum(json.CreateJSON(tm.String()))

	// jsonDuration indicates
	jsonDuration = types.NewDatum(json.CreateJSON(duration.String()))
)

func (s *testEvaluatorSuite) TestCastFuncSig(c *C) {
	defer testleak.AfterTest(c)()
	ctx, sc := s.ctx, s.ctx.GetSessionVars().StmtCtx
	originIgnoreTruncate := sc.IgnoreTruncate
	originTZ := sc.TimeZone
	sc.IgnoreTruncate = true
	sc.TimeZone = time.Local
	defer func() {
		sc.IgnoreTruncate = originIgnoreTruncate
		sc.TimeZone = originTZ
	}()
	var sig builtinFunc

	// Test cast as Decimal.
	castToDecCases := []struct {
		before *Column
		after  *types.MyDecimal
		row    []types.Datum
	}{
		// cast int as decimal.
		{
			&Column{RetType: types.NewFieldType(mysql.TypeLonglong), Index: 0},
			types.NewDecFromInt(1),
			[]types.Datum{types.NewIntDatum(1)},
		},
		// cast string as decimal.
		{
			&Column{RetType: types.NewFieldType(mysql.TypeString), Index: 0},
			types.NewDecFromInt(1),
			[]types.Datum{types.NewStringDatum("1")},
		},
		// cast real as decimal.
		{
			&Column{RetType: types.NewFieldType(mysql.TypeDouble), Index: 0},
			types.NewDecFromInt(1),
			[]types.Datum{types.NewFloat64Datum(1)},
		},
		// cast Time as decimal.
		{
			&Column{RetType: types.NewFieldType(mysql.TypeDatetime), Index: 0},
			types.NewDecFromInt(curTimeInt),
			[]types.Datum{timeDatum},
		},
		// cast Duration as decimal.
		{
			&Column{RetType: types.NewFieldType(mysql.TypeDuration), Index: 0},
			types.NewDecFromInt(125959),
			[]types.Datum{durationDatum},
		},
	}
	for i, t := range castToDecCases {
		args := []Expression{t.before}
		decFunc := baseDecimalBuiltinFunc{newBaseBuiltinFunc(args, ctx)}
		decFunc.tp = types.NewFieldType(mysql.TypeNewDecimal)
		switch i {
		case 0:
			sig = &builtinCastIntAsDecimalSig{decFunc}
		case 1:
			sig = &builtinCastStringAsDecimalSig{decFunc}
		case 2:
			sig = &builtinCastRealAsDecimalSig{decFunc}
		case 3:
			sig = &builtinCastTimeAsDecimalSig{decFunc}
		case 4:
			sig = &builtinCastDurationAsDecimalSig{decFunc}
		case 5:
			sig = &builtinCastDecimalAsDecimalSig{decFunc}
		}
		res, isNull, err := sig.evalDecimal(t.row)
		c.Assert(isNull, Equals, false)
		c.Assert(err, IsNil)
		c.Assert(res.Compare(t.after), Equals, 0)
	}

	castToDecCases2 := []struct {
		before  *Column
		flen    int
		decimal int
		after   *types.MyDecimal
		row     []types.Datum
	}{
		// cast int as decimal.
		{
			&Column{RetType: types.NewFieldType(mysql.TypeLonglong), Index: 0},
			7,
			3,
			types.NewDecFromStringForTest("1234.000"),
			[]types.Datum{types.NewIntDatum(1234)},
		},
		// cast string as decimal.
		{
			&Column{RetType: types.NewFieldType(mysql.TypeString), Index: 0},
			7,
			3,
			types.NewDecFromStringForTest("1234.000"),
			[]types.Datum{types.NewStringDatum("1234")},
		},
		// cast real as decimal.
		{
			&Column{RetType: types.NewFieldType(mysql.TypeDouble), Index: 0},
			8,
			4,
			types.NewDecFromStringForTest("1234.1230"),
			[]types.Datum{types.NewFloat64Datum(1234.123)},
		},
		// cast Time as decimal.
		{
			&Column{RetType: types.NewFieldType(mysql.TypeDatetime), Index: 0},
			15,
			1,
			types.NewDecFromStringForTest(strconv.FormatInt(curTimeInt, 10) + ".0"),
			[]types.Datum{timeDatum},
		},
		// cast Duration as decimal.
		{
			&Column{RetType: types.NewFieldType(mysql.TypeDuration), Index: 0},
			7,
			1,
			types.NewDecFromStringForTest("125959.0"),
			[]types.Datum{durationDatum},
		},
		// cast decimal as decimal.
		{
			&Column{RetType: types.NewFieldType(mysql.TypeNewDecimal), Index: 0},
			7,
			3,
			types.NewDecFromStringForTest("1234.000"),
			[]types.Datum{types.NewDecimalDatum(types.NewDecFromStringForTest("1234"))},
		},
	}

	for i, t := range castToDecCases2 {
		args := []Expression{t.before}
		tp := types.NewFieldType(mysql.TypeNewDecimal)
		tp.Flen, tp.Decimal = t.flen, t.decimal
		decFunc := baseDecimalBuiltinFunc{newBaseBuiltinFunc(args, ctx)}
		decFunc.tp = tp
		switch i {
		case 0:
			sig = &builtinCastIntAsDecimalSig{decFunc}
		case 1:
			sig = &builtinCastStringAsDecimalSig{decFunc}
		case 2:
			sig = &builtinCastRealAsDecimalSig{decFunc}
		case 3:
			sig = &builtinCastTimeAsDecimalSig{decFunc}
		case 4:
			sig = &builtinCastDurationAsDecimalSig{decFunc}
		case 5:
			sig = &builtinCastDecimalAsDecimalSig{decFunc}
		}
		res, isNull, err := sig.evalDecimal(t.row)
		c.Assert(isNull, Equals, false)
		c.Assert(err, IsNil)
		c.Assert(res.ToString(), DeepEquals, t.after.ToString())
	}

	// Test cast as int.
	castToIntCases := []struct {
		before *Column
		after  int64
		row    []types.Datum
	}{
		// cast string as int.
		{
			&Column{RetType: types.NewFieldType(mysql.TypeString), Index: 0},
			1,
			[]types.Datum{types.NewStringDatum("1")},
		},
		// cast decimal as int.
		{
			&Column{RetType: types.NewFieldType(mysql.TypeNewDecimal), Index: 0},
			1,
			[]types.Datum{types.NewDecimalDatum(types.NewDecFromInt(1))},
		},
		// cast real as int.
		{
			&Column{RetType: types.NewFieldType(mysql.TypeDouble), Index: 0},
			1,
			[]types.Datum{types.NewFloat64Datum(1)},
		},
		// cast Time as int.
		{
			&Column{RetType: types.NewFieldType(mysql.TypeDatetime), Index: 0},
			curTimeInt,
			[]types.Datum{timeDatum},
		},
		// cast Duration as int.
		{
			&Column{RetType: types.NewFieldType(mysql.TypeDuration), Index: 0},
			125959,
			[]types.Datum{durationDatum},
		},
		// cast JSON as int.
		{
			&Column{RetType: types.NewFieldType(mysql.TypeJSON), Index: 0},
			3,
			[]types.Datum{jsonInt},
		},
	}
	for i, t := range castToIntCases {
		args := []Expression{t.before}
		intFunc := baseIntBuiltinFunc{newBaseBuiltinFunc(args, ctx)}
		switch i {
		case 0:
			sig = &builtinCastStringAsIntSig{intFunc}
		case 1:
			sig = &builtinCastDecimalAsIntSig{intFunc}
		case 2:
			sig = &builtinCastRealAsIntSig{intFunc}
		case 3:
			sig = &builtinCastTimeAsIntSig{intFunc}
		case 4:
			sig = &builtinCastDurationAsIntSig{intFunc}
		case 5:
			sig = &builtinCastJSONAsIntSig{intFunc}
		}
		res, isNull, err := sig.evalInt(t.row)
		c.Assert(isNull, Equals, false)
		c.Assert(err, IsNil)
		c.Assert(res, Equals, t.after)
	}

	// Test cast as real.
	castToRealCases := []struct {
		before *Column
		after  float64
		row    []types.Datum
	}{
		// cast string as real.
		{
			&Column{RetType: types.NewFieldType(mysql.TypeString), Index: 0},
			1.1,
			[]types.Datum{types.NewStringDatum("1.1")},
		},
		// cast decimal as real.
		{
			&Column{RetType: types.NewFieldType(mysql.TypeNewDecimal), Index: 0},
			1.1,
			[]types.Datum{types.NewDecimalDatum(types.NewDecFromFloatForTest(1.1))},
		},
		// cast int as real.
		{
			&Column{RetType: types.NewFieldType(mysql.TypeLonglong), Index: 0},
			1,
			[]types.Datum{types.NewIntDatum(1)},
		},
		// cast Time as real.
		{
			&Column{RetType: types.NewFieldType(mysql.TypeDatetime), Index: 0},
			float64(curTimeInt),
			[]types.Datum{timeDatum},
		},
		// cast Duration as real.
		{
			&Column{RetType: types.NewFieldType(mysql.TypeDuration), Index: 0},
			125959,
			[]types.Datum{durationDatum},
		},
		// cast JSON as real.
		{
			&Column{RetType: types.NewFieldType(mysql.TypeJSON), Index: 0},
			3.0,
			[]types.Datum{jsonInt},
		},
	}
	for i, t := range castToRealCases {
		args := []Expression{t.before}
		realFunc := baseRealBuiltinFunc{newBaseBuiltinFunc(args, ctx)}
		switch i {
		case 0:
			sig = &builtinCastStringAsRealSig{realFunc}
		case 1:
			sig = &builtinCastDecimalAsRealSig{realFunc}
		case 2:
			sig = &builtinCastIntAsRealSig{realFunc}
		case 3:
			sig = &builtinCastTimeAsRealSig{realFunc}
		case 4:
			sig = &builtinCastDurationAsRealSig{realFunc}
		case 5:
			sig = &builtinCastJSONAsRealSig{realFunc}
		}
		res, isNull, err := sig.evalReal(t.row)
		c.Assert(isNull, Equals, false)
		c.Assert(err, IsNil)
		c.Assert(res, Equals, t.after)
	}

	// Test cast as string.
	castToStringCases := []struct {
		before *Column
		after  string
		row    []types.Datum
	}{
		// cast real as string.
		{
			&Column{RetType: types.NewFieldType(mysql.TypeDouble), Index: 0},
			"1",
			[]types.Datum{types.NewFloat64Datum(1)},
		},
		// cast decimal as string.
		{
			&Column{RetType: types.NewFieldType(mysql.TypeNewDecimal), Index: 0},
			"1",
			[]types.Datum{types.NewDecimalDatum(types.NewDecFromInt(1))},
		},
		// cast int as string.
		{
			&Column{RetType: types.NewFieldType(mysql.TypeLonglong), Index: 0},
			"1",
			[]types.Datum{types.NewIntDatum(1)},
		},
		// cast time as string.
		{
			&Column{RetType: types.NewFieldType(mysql.TypeDatetime), Index: 0},
			curTimeString,
			[]types.Datum{timeDatum},
		},
		// cast duration as string.
		{
			&Column{RetType: types.NewFieldType(mysql.TypeDuration), Index: 0},
			"12:59:59",
			[]types.Datum{durationDatum},
		},
		// cast JSON as string.
		{
			&Column{RetType: types.NewFieldType(mysql.TypeJSON), Index: 0},
			"3",
			[]types.Datum{jsonInt},
		},
		// cast string as string.
		{
			&Column{RetType: types.NewFieldType(mysql.TypeString), Index: 0},
			"1234",
			[]types.Datum{types.NewStringDatum("1234")},
		},
	}
	for i, t := range castToStringCases {
		tp := types.NewFieldType(mysql.TypeVarString)
		tp.Charset = charset.CharsetBin
		args := []Expression{t.before}
		stringFunc := baseStringBuiltinFunc{newBaseBuiltinFunc(args, ctx)}
		stringFunc.tp = tp
		switch i {
		case 0:
			sig = &builtinCastRealAsStringSig{stringFunc}
		case 1:
			sig = &builtinCastDecimalAsStringSig{stringFunc}
		case 2:
			sig = &builtinCastIntAsStringSig{stringFunc}
		case 3:
			sig = &builtinCastTimeAsStringSig{stringFunc}
		case 4:
			sig = &builtinCastDurationAsStringSig{stringFunc}
		case 5:
			sig = &builtinCastJSONAsStringSig{stringFunc}
		case 6:
			sig = &builtinCastStringAsStringSig{stringFunc}
		}
		res, isNull, err := sig.evalString(t.row)
		c.Assert(isNull, Equals, false)
		c.Assert(err, IsNil)
		c.Assert(res, Equals, t.after)
	}

	// Test cast as string.
	castToStringCases2 := []struct {
		before *Column
		after  string
		flen   int
		row    []types.Datum
	}{
		// cast real as string.
		{
			&Column{RetType: types.NewFieldType(mysql.TypeDouble), Index: 0},
			"123",
			3,
			[]types.Datum{types.NewFloat64Datum(1234.123)},
		},
		// cast decimal as string.
		{
			&Column{RetType: types.NewFieldType(mysql.TypeNewDecimal), Index: 0},
			"123",
			3,
			[]types.Datum{types.NewDecimalDatum(types.NewDecFromStringForTest("1234.123"))},
		},
		// cast int as string.
		{
			&Column{RetType: types.NewFieldType(mysql.TypeLonglong), Index: 0},
			"123",
			3,
			[]types.Datum{types.NewIntDatum(1234)},
		},
		// cast time as string.
		{
			&Column{RetType: types.NewFieldType(mysql.TypeDatetime), Index: 0},
			curTimeString[:3],
			3,
			[]types.Datum{timeDatum},
		},
		// cast duration as string.
		{
			&Column{RetType: types.NewFieldType(mysql.TypeDuration), Index: 0},
			"12:",
			3,
			[]types.Datum{durationDatum},
		},
		// cast string as string.
		{
			&Column{RetType: types.NewFieldType(mysql.TypeString), Index: 0},
			"你好w",
			3,
			[]types.Datum{types.NewStringDatum("你好world")},
		},
	}
	for i, t := range castToStringCases2 {
		args := []Expression{t.before}
		tp := types.NewFieldType(mysql.TypeVarString)
		tp.Flen, tp.Charset = t.flen, charset.CharsetBin
		stringFunc := baseStringBuiltinFunc{newBaseBuiltinFunc(args, ctx)}
		stringFunc.tp = tp
		switch i {
		case 0:
			sig = &builtinCastRealAsStringSig{stringFunc}
		case 1:
			sig = &builtinCastDecimalAsStringSig{stringFunc}
		case 2:
			sig = &builtinCastIntAsStringSig{stringFunc}
		case 3:
			sig = &builtinCastTimeAsStringSig{stringFunc}
		case 4:
			sig = &builtinCastDurationAsStringSig{stringFunc}
		case 5:
			stringFunc.tp.Charset = charset.CharsetUTF8
			sig = &builtinCastStringAsStringSig{stringFunc}
		}
		res, isNull, err := sig.evalString(t.row)
		c.Assert(isNull, Equals, false)
		c.Assert(err, IsNil)
		c.Assert(res, Equals, t.after)
	}

	castToTimeCases := []struct {
		before *Column
		after  types.Time
		row    []types.Datum
	}{
		// cast real as Time.
		{
			&Column{RetType: types.NewFieldType(mysql.TypeDouble), Index: 0},
			tm,
			[]types.Datum{types.NewFloat64Datum(float64(curTimeInt))},
		},
		// cast decimal as Time.
		{
			&Column{RetType: types.NewFieldType(mysql.TypeNewDecimal), Index: 0},
			tm,
			[]types.Datum{types.NewDecimalDatum(types.NewDecFromInt(curTimeInt))},
		},
		// cast int as Time.
		{
			&Column{RetType: types.NewFieldType(mysql.TypeLonglong), Index: 0},
			tm,
			[]types.Datum{types.NewIntDatum(curTimeInt)},
		},
		// cast string as Time.
		{
			&Column{RetType: types.NewFieldType(mysql.TypeString), Index: 0},
			tm,
			[]types.Datum{types.NewStringDatum(curTimeString)},
		},
		// cast Duration as Time.
		{
			&Column{RetType: types.NewFieldType(mysql.TypeDuration), Index: 0},
			tm,
			[]types.Datum{durationDatum},
		},
		// cast JSON as Time.
		{
			&Column{RetType: types.NewFieldType(mysql.TypeJSON), Index: 0},
			tm,
			[]types.Datum{jsonTime},
		},
		// cast Time as Time.
		{
			&Column{RetType: types.NewFieldType(mysql.TypeDatetime), Index: 0},
			tm,
			[]types.Datum{timeDatum},
		},
	}
	for i, t := range castToTimeCases {
		args := []Expression{t.before}
		tp := types.NewFieldType(mysql.TypeDatetime)
		tp.Decimal = types.DefaultFsp
		timeFunc := baseTimeBuiltinFunc{newBaseBuiltinFunc(args, ctx)}
		timeFunc.tp = tp
		switch i {
		case 0:
			sig = &builtinCastRealAsTimeSig{timeFunc}
		case 1:
			sig = &builtinCastDecimalAsTimeSig{timeFunc}
		case 2:
			sig = &builtinCastIntAsTimeSig{timeFunc}
		case 3:
			sig = &builtinCastStringAsTimeSig{timeFunc}
		case 4:
			sig = &builtinCastDurationAsTimeSig{timeFunc}
		case 5:
			sig = &builtinCastJSONAsTimeSig{timeFunc}
		case 6:
			sig = &builtinCastTimeAsTimeSig{timeFunc}
		}
		res, isNull, err := sig.evalTime(t.row)
		c.Assert(isNull, Equals, false)
		c.Assert(err, IsNil)
		c.Assert(res.TimeZone, Equals, sc.TimeZone)
		c.Assert(res.String(), Equals, t.after.String())
	}

	castToTimeCases2 := []struct {
		before *Column
		after  types.Time
		row    []types.Datum
		fsp    int
		tp     byte
	}{
		// cast real as Time(0).
		{
			&Column{RetType: types.NewFieldType(mysql.TypeDouble), Index: 0},
			dt,
			[]types.Datum{types.NewFloat64Datum(float64(curTimeInt))},
			types.DefaultFsp,
			mysql.TypeDate,
		},
		// cast decimal as Date.
		{
			&Column{RetType: types.NewFieldType(mysql.TypeNewDecimal), Index: 0},
			dt,
			[]types.Datum{types.NewDecimalDatum(types.NewDecFromInt(curTimeInt))},
			types.DefaultFsp,
			mysql.TypeDate,
		},
		// cast int as Datetime(6).
		{
			&Column{RetType: types.NewFieldType(mysql.TypeLonglong), Index: 0},
			tm,
			[]types.Datum{types.NewIntDatum(curTimeInt)},
			types.MaxFsp,
			mysql.TypeDatetime,
		},
		// cast string as Datetime(6).
		{
			&Column{RetType: types.NewFieldType(mysql.TypeString), Index: 0},
			tm,
			[]types.Datum{types.NewStringDatum(curTimeString)},
			types.MaxFsp,
			mysql.TypeDatetime,
		},
		// cast Duration as Date.
		{
			&Column{RetType: types.NewFieldType(mysql.TypeDuration), Index: 0},
			dt,
			[]types.Datum{durationDatum},
			types.DefaultFsp,
			mysql.TypeDate,
		},
		// cast Time as Date.
		{
			&Column{RetType: types.NewFieldType(mysql.TypeDatetime), Index: 0},
			dt,
			[]types.Datum{timeDatum},
			types.DefaultFsp,
			mysql.TypeDate,
		},
	}
	for i, t := range castToTimeCases2 {
		args := []Expression{t.before}
		tp := types.NewFieldType(t.tp)
		tp.Decimal = t.fsp
		timeFunc := baseTimeBuiltinFunc{newBaseBuiltinFunc(args, ctx)}
		timeFunc.tp = tp
		switch i {
		case 0:
			sig = &builtinCastRealAsTimeSig{timeFunc}
		case 1:
			sig = &builtinCastDecimalAsTimeSig{timeFunc}
		case 2:
			sig = &builtinCastIntAsTimeSig{timeFunc}
		case 3:
			sig = &builtinCastStringAsTimeSig{timeFunc}
		case 4:
			sig = &builtinCastDurationAsTimeSig{timeFunc}
		case 5:
			sig = &builtinCastTimeAsTimeSig{timeFunc}
		}
		res, isNull, err := sig.evalTime(t.row)
		c.Assert(isNull, Equals, false)
		c.Assert(err, IsNil)
		c.Assert(res.TimeZone, Equals, sc.TimeZone)
		resAfter := t.after.String()
		if t.fsp > 0 {
			resAfter += "."
			for i := 0; i < t.fsp; i++ {
				resAfter += "0"
			}
		}
		c.Assert(res.String(), Equals, resAfter)
	}

	castToDurationCases := []struct {
		before *Column
		after  types.Duration
		row    []types.Datum
	}{
		// cast real as Duration.
		{
			&Column{RetType: types.NewFieldType(mysql.TypeDouble), Index: 0},
			duration,
			[]types.Datum{types.NewFloat64Datum(125959)},
		},
		// cast decimal as Duration.
		{
			&Column{RetType: types.NewFieldType(mysql.TypeNewDecimal), Index: 0},
			duration,
			[]types.Datum{types.NewDecimalDatum(types.NewDecFromInt(125959))},
		},
		// cast int as Duration.
		{
			&Column{RetType: types.NewFieldType(mysql.TypeLonglong), Index: 0},
			duration,
			[]types.Datum{types.NewIntDatum(125959)},
		},
		// cast string as Duration.
		{
			&Column{RetType: types.NewFieldType(mysql.TypeString), Index: 0},
			duration,
			[]types.Datum{types.NewStringDatum("12:59:59")},
		},
		// cast Time as Duration.
		{
			&Column{RetType: types.NewFieldType(mysql.TypeDatetime), Index: 0},
			duration,
			[]types.Datum{timeDatum},
		},
		// cast JSON as Duration.
		{
			&Column{RetType: types.NewFieldType(mysql.TypeJSON), Index: 0},
			duration,
			[]types.Datum{jsonDuration},
		},
		// cast Duration as Duration.
		{
			&Column{RetType: types.NewFieldType(mysql.TypeDuration), Index: 0},
			duration,
			[]types.Datum{durationDatum},
		},
	}
	for i, t := range castToDurationCases {
		args := []Expression{t.before}
		tp := types.NewFieldType(mysql.TypeDuration)
		tp.Decimal = types.DefaultFsp
		durationFunc := baseDurationBuiltinFunc{newBaseBuiltinFunc(args, ctx)}
		durationFunc.tp = tp
		switch i {
		case 0:
			sig = &builtinCastRealAsDurationSig{durationFunc}
		case 1:
			sig = &builtinCastDecimalAsDurationSig{durationFunc}
		case 2:
			sig = &builtinCastIntAsDurationSig{durationFunc}
		case 3:
			sig = &builtinCastStringAsDurationSig{durationFunc}
		case 4:
			sig = &builtinCastTimeAsDurationSig{durationFunc}
		case 5:
			sig = &builtinCastJSONAsDurationSig{durationFunc}
		case 6:
			sig = &builtinCastDurationAsDurationSig{durationFunc}
		}
		res, isNull, err := sig.evalDuration(t.row)
		c.Assert(isNull, Equals, false)
		c.Assert(err, IsNil)
		c.Assert(res.String(), Equals, t.after.String())
	}

	castToDurationCases2 := []struct {
		before *Column
		after  types.Duration
		row    []types.Datum
		fsp    int
	}{
		// cast real as Duration.
		{
			&Column{RetType: types.NewFieldType(mysql.TypeDouble), Index: 0},
			duration,
			[]types.Datum{types.NewFloat64Datum(125959)},
			1,
		},
		// cast decimal as Duration.
		{
			&Column{RetType: types.NewFieldType(mysql.TypeNewDecimal), Index: 0},
			duration,
			[]types.Datum{types.NewDecimalDatum(types.NewDecFromInt(125959))},
			2,
		},
		// cast int as Duration.
		{
			&Column{RetType: types.NewFieldType(mysql.TypeLonglong), Index: 0},
			duration,
			[]types.Datum{types.NewIntDatum(125959)},
			3,
		},
		// cast string as Duration.
		{
			&Column{RetType: types.NewFieldType(mysql.TypeString), Index: 0},
			duration,
			[]types.Datum{types.NewStringDatum("12:59:59")},
			4,
		},
		// cast Time as Duration.
		{
			&Column{RetType: types.NewFieldType(mysql.TypeDatetime), Index: 0},
			duration,
			[]types.Datum{timeDatum},
			5,
		},
		// cast Duration as Duration.
		{
			&Column{RetType: types.NewFieldType(mysql.TypeDuration), Index: 0},
			duration,
			[]types.Datum{durationDatum},
			6,
		},
	}
	for i, t := range castToDurationCases2 {
		args := []Expression{t.before}
		tp := types.NewFieldType(mysql.TypeDuration)
		tp.Decimal = t.fsp
		durationFunc := baseDurationBuiltinFunc{newBaseBuiltinFunc(args, ctx)}
		durationFunc.tp = tp
		switch i {
		case 0:
			sig = &builtinCastRealAsDurationSig{durationFunc}
		case 1:
			sig = &builtinCastDecimalAsDurationSig{durationFunc}
		case 2:
			sig = &builtinCastIntAsDurationSig{durationFunc}
		case 3:
			sig = &builtinCastStringAsDurationSig{durationFunc}
		case 4:
			sig = &builtinCastTimeAsDurationSig{durationFunc}
		case 5:
			sig = &builtinCastDurationAsDurationSig{durationFunc}
		}
		res, isNull, err := sig.evalDuration(t.row)
		c.Assert(isNull, Equals, false)
		c.Assert(err, IsNil)
		resAfter := t.after.String()
		if t.fsp > 0 {
			resAfter += "."
			for j := 0; j < t.fsp; j++ {
				resAfter += "0"
			}
		}
		c.Assert(res.String(), Equals, resAfter)
	}

	// null case
	args := []Expression{&Column{RetType: types.NewFieldType(mysql.TypeDouble), Index: 0}}
	row := []types.Datum{types.NewDatum(nil)}
	bf := baseStringBuiltinFunc{newBaseBuiltinFunc(args, ctx)}
	bf.tp = types.NewFieldType(mysql.TypeVarString)
	sig = &builtinCastRealAsStringSig{bf}
	sRes, isNull, err := sig.evalString(row)
	c.Assert(sRes, Equals, "")
	c.Assert(isNull, Equals, true)
	c.Assert(err, IsNil)

	// test hybridType case.
	args = []Expression{&Constant{types.NewDatum(types.Enum{Name: "a", Value: 0}), types.NewFieldType(mysql.TypeEnum)}}
	sig = &builtinCastStringAsIntSig{baseIntBuiltinFunc{newBaseBuiltinFunc(args, ctx)}}
	iRes, isNull, err := sig.evalInt(nil)
	c.Assert(isNull, Equals, false)
	c.Assert(err, IsNil)
	c.Assert(iRes, Equals, int64(0))
}

// TestWrapWithCastAsTypesClasses tests WrapWithCastAsInt/Real/String/Decimal.
func (s *testEvaluatorSuite) TestWrapWithCastAsTypesClasses(c *C) {
	defer testleak.AfterTest(c)()
	ctx, sc := s.ctx, s.ctx.GetSessionVars().StmtCtx

	cases := []struct {
		expr      Expression
		row       []types.Datum
		intRes    int64
		realRes   float64
		decRes    *types.MyDecimal
		stringRes string
	}{
		{
			&Column{RetType: types.NewFieldType(mysql.TypeLong), Index: 0},
			[]types.Datum{types.NewDatum(123)},
			123, 123, types.NewDecFromInt(123), "123",
		},
		{
			&Column{RetType: types.NewFieldType(mysql.TypeDouble), Index: 0},
			[]types.Datum{types.NewDatum(123.555)},
			124, 123.555, types.NewDecFromFloatForTest(123.555), "123.555",
		},
		{
			&Column{RetType: types.NewFieldType(mysql.TypeDouble), Index: 0},
			[]types.Datum{types.NewDatum(123.123)},
			123, 123.123, types.NewDecFromFloatForTest(123.123), "123.123",
		},
		{
			&Column{RetType: types.NewFieldType(mysql.TypeNewDecimal), Index: 0},
			[]types.Datum{types.NewDecimalDatum(types.NewDecFromStringForTest("123.123"))},
			123, 123.123, types.NewDecFromFloatForTest(123.123), "123.123",
		},
		{
			&Column{RetType: types.NewFieldType(mysql.TypeNewDecimal), Index: 0},
			[]types.Datum{types.NewDecimalDatum(types.NewDecFromStringForTest("123.555"))},
			124, 123.555, types.NewDecFromFloatForTest(123.555), "123.555",
		},
		{
			&Column{RetType: types.NewFieldType(mysql.TypeVarString), Index: 0},
			[]types.Datum{types.NewStringDatum("123.123")},
			123, 123.123, types.NewDecFromStringForTest("123.123"), "123.123",
		},
		{
			&Column{RetType: types.NewFieldType(mysql.TypeDatetime), Index: 0},
			[]types.Datum{timeDatum},
			curTimeInt, float64(curTimeInt), types.NewDecFromInt(curTimeInt), curTimeString,
		},
		{
			&Column{RetType: types.NewFieldType(mysql.TypeDatetime), Index: 0},
			[]types.Datum{timeWithFspDatum},
			int64(curDateInt*1000000 + 130000), curTimeWithFspReal, types.NewDecFromFloatForTest(curTimeWithFspReal), curTimeWithFspString,
		},
		{
			&Column{RetType: types.NewFieldType(mysql.TypeDuration), Index: 0},
			[]types.Datum{durationDatum},
			125959, 125959, types.NewDecFromFloatForTest(125959), "12:59:59",
		},
		{
			&Column{RetType: types.NewFieldType(mysql.TypeDuration), Index: 0},
			[]types.Datum{durationWithFspDatum},
			130000, 125959.555, types.NewDecFromFloatForTest(125959.555), "12:59:59.555",
		},
		{
			&Column{RetType: types.NewFieldType(mysql.TypeEnum), Index: 0},
			[]types.Datum{types.NewDatum(types.Enum{Name: "a", Value: 123})},
			123, 123, types.NewDecFromStringForTest("123"), "a",
		},
		{
			&Constant{RetType: types.NewFieldType(mysql.TypeVarString), Value: types.NewBinaryLiteralDatum(types.NewBinaryLiteralFromUint(0x61, -1))},
			nil,
			97, 97, types.NewDecFromInt(0x61), "a",
		},
	}
	for _, t := range cases {
		// Test wrapping with CastAsInt.
		intExpr := WrapWithCastAsInt(t.expr, ctx)
		c.Assert(intExpr.GetTypeClass(), Equals, types.ClassInt)
		_, ok := intExpr.(*ScalarFunction)
		c.Assert(ok, Equals, t.expr.GetTypeClass() != types.ClassInt)
		intRes, isNull, err := intExpr.EvalInt(t.row, sc)
		c.Assert(err, IsNil)
		c.Assert(isNull, Equals, false)
		c.Assert(intRes, Equals, t.intRes)

		// Test wrapping with CastAsReal.
		realExpr := WrapWithCastAsReal(t.expr, ctx)
		c.Assert(realExpr.GetTypeClass(), Equals, types.ClassReal)
		_, ok = realExpr.(*ScalarFunction)
		c.Assert(ok, Equals, t.expr.GetTypeClass() != types.ClassReal)
		realRes, isNull, err := realExpr.EvalReal(t.row, sc)
		c.Assert(err, IsNil)
		c.Assert(isNull, Equals, false)
		c.Assert(realRes, Equals, t.realRes)

		// Test wrapping with CastAsDecimal.
		decExpr := WrapWithCastAsDecimal(t.expr, ctx)
		c.Assert(decExpr.GetTypeClass(), Equals, types.ClassDecimal)
		_, ok = decExpr.(*ScalarFunction)
		c.Assert(ok, Equals, t.expr.GetTypeClass() != types.ClassDecimal)
		decRes, isNull, err := decExpr.EvalDecimal(t.row, sc)
		c.Assert(err, IsNil)
		c.Assert(isNull, Equals, false)
		c.Assert(decRes.Compare(t.decRes), Equals, 0)

		// Test wrapping with CastAsString.
		strExpr := WrapWithCastAsString(t.expr, ctx)
		c.Assert(strExpr.GetTypeClass(), Equals, types.ClassString)
<<<<<<< HEAD
		//_, ok = strExpr.(*ScalarFunction)
		//c.Assert(ok, Equals, t.expr.GetTypeClass() != types.ClassString)
=======
		_, ok = strExpr.(*ScalarFunction)
		exprTp := t.expr.GetType().Tp
		c.Assert(ok, Equals, t.expr.GetTypeClass() != types.ClassString || types.IsTypeTime(exprTp) || exprTp == mysql.TypeDuration)
>>>>>>> 90e00117
		strRes, isNull, err := strExpr.EvalString(t.row, sc)
		c.Assert(err, IsNil)
		c.Assert(isNull, Equals, false)
		c.Assert(strRes, Equals, t.stringRes)
	}

	unsignedIntExpr := &Column{RetType: &types.FieldType{Tp: mysql.TypeLonglong, Flag: mysql.UnsignedFlag, Flen: mysql.MaxIntWidth, Decimal: 0}, Index: 0}

	// test cast unsigned int as string.
	strExpr := WrapWithCastAsString(unsignedIntExpr, ctx)
	c.Assert(strExpr.GetTypeClass(), Equals, types.ClassString)
	strRes, isNull, err := strExpr.EvalString([]types.Datum{types.NewUintDatum(math.MaxUint64)}, sc)
	c.Assert(err, IsNil)
	c.Assert(strRes, Equals, strconv.FormatUint(math.MaxUint64, 10))
	c.Assert(isNull, Equals, false)

	strRes, isNull, err = strExpr.EvalString([]types.Datum{types.NewUintDatum(1234)}, sc)
	c.Assert(err, IsNil)
	c.Assert(isNull, Equals, false)
	c.Assert(strRes, Equals, strconv.FormatUint(uint64(1234), 10))

	// test cast unsigned int as decimal.
	decExpr := WrapWithCastAsDecimal(unsignedIntExpr, ctx)
	c.Assert(decExpr.GetTypeClass(), Equals, types.ClassDecimal)
	decRes, isNull, err := decExpr.EvalDecimal([]types.Datum{types.NewUintDatum(uint64(1234))}, sc)
	c.Assert(err, IsNil)
	c.Assert(isNull, Equals, false)
	c.Assert(decRes.Compare(types.NewDecFromUint(uint64(1234))), Equals, 0)

	// test cast unsigned int as Time.
	timeExpr := WrapWithCastAsTime(unsignedIntExpr, types.NewFieldType(mysql.TypeDatetime), ctx)
	c.Assert(timeExpr.GetType().Tp, Equals, mysql.TypeDatetime)
	timeRes, isNull, err := timeExpr.EvalTime([]types.Datum{types.NewUintDatum(uint64(curTimeInt))}, sc)
	c.Assert(err, IsNil)
	c.Assert(isNull, Equals, false)
	c.Assert(timeRes.Compare(tm), Equals, 0)
}

func (s *testEvaluatorSuite) TestWrapWithCastAsTime(c *C) {
	defer testleak.AfterTest(c)()
	cases := []struct {
		expr Expression
		tp   *types.FieldType
		res  types.Time
	}{
		{
			&Constant{RetType: types.NewFieldType(mysql.TypeLong), Value: types.NewIntDatum(curTimeInt)},
			types.NewFieldType(mysql.TypeDate),
			dt,
		},
		{
			&Constant{RetType: types.NewFieldType(mysql.TypeDouble), Value: types.NewFloat64Datum(float64(curTimeInt))},
			types.NewFieldType(mysql.TypeDatetime),
			tm,
		},
		{
			&Constant{RetType: types.NewFieldType(mysql.TypeNewDecimal), Value: types.NewDecimalDatum(types.NewDecFromInt(curTimeInt))},
			types.NewFieldType(mysql.TypeDate),
			dt,
		},
		{
			&Constant{RetType: types.NewFieldType(mysql.TypeVarString), Value: types.NewStringDatum(curTimeString)},
			types.NewFieldType(mysql.TypeDatetime),
			tm,
		},
		{
			&Constant{RetType: types.NewFieldType(mysql.TypeDatetime), Value: timeDatum},
			types.NewFieldType(mysql.TypeDate),
			dt,
		},
		{
			&Constant{RetType: types.NewFieldType(mysql.TypeDuration), Value: durationDatum},
			types.NewFieldType(mysql.TypeDatetime),
			tm,
		},
	}
	for _, t := range cases {
		expr := WrapWithCastAsTime(t.expr, t.tp, s.ctx)
		_, ok := expr.(*ScalarFunction)
		c.Assert(ok, Equals, t.expr.GetType().Tp != t.tp.Tp)
		res, isNull, err := expr.EvalTime(nil, s.ctx.GetSessionVars().StmtCtx)
		c.Assert(err, IsNil)
		c.Assert(isNull, Equals, false)
		c.Assert(res.Type, Equals, t.tp.Tp)
		c.Assert(res.Compare(t.res), Equals, 0)
	}
}

func (s *testEvaluatorSuite) TestWrapWithCastAsDuration(c *C) {
	defer testleak.AfterTest(c)()
	cases := []struct {
		expr Expression
	}{
		{
			&Constant{RetType: types.NewFieldType(mysql.TypeLong), Value: types.NewIntDatum(125959)},
		},
		{
			&Constant{RetType: types.NewFieldType(mysql.TypeDouble), Value: types.NewFloat64Datum(125959)},
		},
		{
			&Constant{RetType: types.NewFieldType(mysql.TypeNewDecimal), Value: types.NewDecimalDatum(types.NewDecFromInt(125959))},
		},
		{
			&Constant{RetType: types.NewFieldType(mysql.TypeVarString), Value: types.NewStringDatum("125959")},
		},
		{
			&Constant{RetType: types.NewFieldType(mysql.TypeDatetime), Value: timeDatum},
		},
		{
			&Constant{RetType: types.NewFieldType(mysql.TypeDuration), Value: durationDatum},
		},
	}
	for _, t := range cases {
		expr := WrapWithCastAsDuration(t.expr, s.ctx)
		_, ok := expr.(*ScalarFunction)
		c.Assert(ok, Equals, t.expr.GetType().Tp != mysql.TypeDuration)
		res, isNull, err := expr.EvalDuration(nil, s.ctx.GetSessionVars().StmtCtx)
		c.Assert(err, IsNil)
		c.Assert(isNull, Equals, false)
		c.Assert(res.Compare(duration), Equals, 0)
	}
}<|MERGE_RESOLUTION|>--- conflicted
+++ resolved
@@ -1120,14 +1120,11 @@
 		// Test wrapping with CastAsString.
 		strExpr := WrapWithCastAsString(t.expr, ctx)
 		c.Assert(strExpr.GetTypeClass(), Equals, types.ClassString)
-<<<<<<< HEAD
 		//_, ok = strExpr.(*ScalarFunction)
 		//c.Assert(ok, Equals, t.expr.GetTypeClass() != types.ClassString)
-=======
 		_, ok = strExpr.(*ScalarFunction)
 		exprTp := t.expr.GetType().Tp
 		c.Assert(ok, Equals, t.expr.GetTypeClass() != types.ClassString || types.IsTypeTime(exprTp) || exprTp == mysql.TypeDuration)
->>>>>>> 90e00117
 		strRes, isNull, err := strExpr.EvalString(t.row, sc)
 		c.Assert(err, IsNil)
 		c.Assert(isNull, Equals, false)
