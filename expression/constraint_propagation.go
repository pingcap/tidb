// Copyright 2018 PingCAP, Inc.
//
// Licensed under the Apache License, Version 2.0 (the "License");
// you may not use this file except in compliance with the License.
// You may obtain a copy of the License at
//
//     http://www.apache.org/licenses/LICENSE-2.0
//
// Unless required by applicable law or agreed to in writing, software
// distributed under the License is distributed on an "AS IS" BASIS,
// See the License for the specific language governing permissions and
// limitations under the License.

package expression

import (
	"bytes"

	"github.com/pingcap/parser/ast"
	"github.com/pingcap/parser/mysql"
	"github.com/pingcap/tidb/sessionctx"
	"github.com/pingcap/tidb/types"
	"github.com/pingcap/tidb/util/chunk"
	log "github.com/sirupsen/logrus"
)

// exprSet is a Set container for expressions, each expression in it is unique.
// `tombstone` is deleted mark, if tombstone[i] is true, data[i] is invalid.
// `index` use expr.HashCode() as key, to implement the unique property.
type exprSet struct {
	data       []Expression
	tombstone  []bool
	exists     map[string]struct{}
	constfalse bool
}

func (s *exprSet) Append(e Expression) bool {
	if _, ok := s.exists[string(e.HashCode(nil))]; ok {
		return false
	}

	s.data = append(s.data, e)
	s.tombstone = append(s.tombstone, false)
	s.exists[string(e.HashCode(nil))] = struct{}{}
	return true
}

// Slice returns the valid expressions in the exprSet, this function has side effect.
func (s *exprSet) Slice() []Expression {
	if s.constfalse {
		return []Expression{&Constant{
			Value:   types.NewDatum(false),
			RetType: types.NewFieldType(mysql.TypeTiny),
		}}
	}

	idx := 0
	for i := 0; i < len(s.data); i++ {
		if !s.tombstone[i] {
			s.data[idx] = s.data[i]
			idx++
		}
	}
	return s.data[:idx]
}

func (s *exprSet) SetConstFalse() {
	s.constfalse = true
}

func newExprSet(conditions []Expression) *exprSet {
	var exprs exprSet
	exprs.data = make([]Expression, 0, len(conditions))
	exprs.tombstone = make([]bool, 0, len(conditions))
	exprs.exists = make(map[string]struct{}, len(conditions))
	for _, v := range conditions {
		exprs.Append(v)
	}
	return &exprs
}

type constraintSolver []constraintPropagateRule

func newConstraintSolver(rules ...constraintPropagateRule) constraintSolver {
	return constraintSolver(rules)
}

type pgSolver2 struct{}

func (s pgSolver2) PropagateConstant(ctx sessionctx.Context, conditions []Expression) []Expression {
	solver := newConstraintSolver(ruleConstantFalse, ruleColumnEQConst)
	return solver.Solve(ctx, conditions)
}

// Solve propagate constraint according to the rules in the constraintSolver.
func (s constraintSolver) Solve(ctx sessionctx.Context, conditions []Expression) []Expression {
	exprs := newExprSet(conditions)
	s.fixPoint(ctx, exprs)
	return exprs.Slice()
}

// fixPoint is the core of the constraint propagation algorithm.
// It will iterate the expression set over and over again, pick two expressions,
// apply one to another.
<<<<<<< HEAD
// If new conditions can be infered, they will be append into the expression set.
// Until no more conditions can be infered from the set, the algorithm finish.
func (s constraintSolver) fixPoint(ctx sessionctx.Context, exprs *exprSet) {
=======
// If new conditions can be inferred, they will be append into the expression set.
// Until no more conditions can be inferred from the set, the algorithm finish.
func (s pgSolver2) fixPoint(ctx sessionctx.Context, exprs *exprSet) {
>>>>>>> 7a966426
	for {
		saveLen := len(exprs.data)
		s.iterOnce(ctx, exprs)
		if saveLen == len(exprs.data) {
			break
		}
	}
	return
}

// iterOnce picks two expressions from the set, try to propagate new conditions from them.
func (s constraintSolver) iterOnce(ctx sessionctx.Context, exprs *exprSet) {
	for i := 0; i < len(exprs.data); i++ {
		if exprs.tombstone[i] {
			continue
		}
		for j := 0; j < len(exprs.data); j++ {
			if exprs.tombstone[j] {
				continue
			}
			if i == j {
				continue
			}
			s.solve(ctx, i, j, exprs)
		}
	}
}

// solve uses exprs[i] exprs[j] to propagate new conditions.
func (s constraintSolver) solve(ctx sessionctx.Context, i, j int, exprs *exprSet) {
	for _, rule := range s {
		rule(ctx, i, j, exprs)
	}
}

type constraintPropagateRule func(ctx sessionctx.Context, i, j int, exprs *exprSet)

// ruleConstantFalse propagates from CNF condition that false plus anything returns false.
// false, a = 1, b = c ... => false
func ruleConstantFalse(ctx sessionctx.Context, i, j int, exprs *exprSet) {
	cond := exprs.data[i]
	if cons, ok := cond.(*Constant); ok {
		v, isNull, err := cons.EvalInt(ctx, chunk.Row{})
		if err != nil {
			log.Error(err)
			return
		}
		if !isNull && v == 0 {
			exprs.SetConstFalse()
		}
	}
}

// ruleColumnEQConst propagates the "column = const" condition.
// "a = 3, b = a, c = a, d = b" => "a = 3, b = 3, c = 3, d = 3"
func ruleColumnEQConst(ctx sessionctx.Context, i, j int, exprs *exprSet) {
	col, cons := validEqualCond(exprs.data[i])
	if col != nil {
		expr := ColumnSubstitute(exprs.data[j], NewSchema(col), []Expression{cons})
		stmtctx := ctx.GetSessionVars().StmtCtx
		if bytes.Compare(expr.HashCode(stmtctx), exprs.data[j].HashCode(stmtctx)) != 0 {
			exprs.Append(expr)
			exprs.tombstone[j] = true
		}
	}
}

// ruleColumnLTConst propagates the "column > const" condition.
func ruleColumnGTConst(ctx sessionctx.Context, i, j int, exprs *exprSet) {
	ruleColumnXXConst(ctx, i, j, exprs, ast.GT, ast.LT, ast.GE)
}

// ruleColumnLTConst propagates the "column < const" condition.
func ruleColumnLTConst(ctx sessionctx.Context, i, j int, exprs *exprSet) {
	ruleColumnXXConst(ctx, i, j, exprs, ast.LT, ast.GT, ast.LE)
}

// ruleColumnXXConst propagates the "column OP const" condition, where op may be '>' and '<'
func ruleColumnXXConst(ctx sessionctx.Context, i, j int, exprs *exprSet, GT string, LT string, GE string) {
	cond := exprs.data[i]
	f1, ok := cond.(*ScalarFunction)
	if !ok || f1.FuncName.L != GT {
		return
	}
	var col1 *Column
	var con1 *Constant
	col1, ok = f1.GetArgs()[0].(*Column)
	if !ok {
		return
	}
	con1, ok = f1.GetArgs()[1].(*Constant)
	if !ok {
		return
	}

	expr := exprs.data[j]
	f2, ok := expr.(*ScalarFunction)
	if !ok {
		return
	}

	// col > c1, col > c2, c1 > c2 => col > c1
	if f2.FuncName.L == GT {
		col2, ok := f2.GetArgs()[0].(*Column)
		if !ok || !col1.Equal(ctx, col2) {
			return
		}
		con2, ok := f2.GetArgs()[1].(*Constant)
		if !ok {
			return
		}
		if !con1.RetType.Equal(con2.RetType) {
			return
		}

		v, isNull, err := compareConstant(ctx, GT, con1, con2)
		if err != nil {
			log.Warn(err)
			return
		}
		if !isNull && v > 0 {
			exprs.tombstone[j] = true
		}
		return
	}

	// The simple case:
	// col > c1, col < c2, c1 >= c2 => false
	//
	// The extended case:
	// col > c1, f(col) < c2, f is monotonous, f(c1) <= c2 => false
	//
	// Proof:
	// col > c1, f is monotonous => f(col) > f(c1)
	// f(col) > f(c1), f(col) < c2, f(c1) >= c2 => false
	if f2.FuncName.L == LT {
		con2, ok := f2.GetArgs()[1].(*Constant)
		if !ok {
			return
		}
		arg0 := f2.GetArgs()[0]
		// The simple case.
		var fc1 Expression
		col2, ok := arg0.(*Column)
		if ok {
			fc1 = con1
		} else {
			// The extended case.
			scalarFunc, ok := arg0.(*ScalarFunction)
			if !ok {
				return
			}
			_, ok = monotoneIncFuncs[scalarFunc.FuncName.L]
			if !ok {
				return
			}
			col2, ok = scalarFunc.GetArgs()[0].(*Column)
			if !ok {
				return
			}
			var err error
			fc1, err = NewFunction(ctx, scalarFunc.FuncName.L, scalarFunc.RetType, con1)
			if err != nil {
				log.Warn(err)
				return
			}
		}
		if !col1.Equal(ctx, col2) {
			return
		}
		v, isNull, err := compareConstant(ctx, GE, fc1, con2)
		if err != nil {
			log.Warn(err)
			return
		}
		if !isNull && v > 0 {
			exprs.SetConstFalse()
		}
		return
	}
	return
}

// monotoneIncFuncs are those functions that for any x y, if x > y => f(x) > f(y)
var monotoneIncFuncs = map[string]struct{}{
	ast.ToDays: {},
}

// compareConstant compares two expressions. c1 and c2 should be constant with the same type.
func compareConstant(ctx sessionctx.Context, fn string, c1, c2 Expression) (int64, bool, error) {
	cmp, err := NewFunction(ctx, fn, types.NewFieldType(mysql.TypeTiny), c1, c2)
	if err != nil {
		return 0, false, err
	}
	return cmp.EvalInt(ctx, chunk.Row{})
}<|MERGE_RESOLUTION|>--- conflicted
+++ resolved
@@ -102,15 +102,9 @@
 // fixPoint is the core of the constraint propagation algorithm.
 // It will iterate the expression set over and over again, pick two expressions,
 // apply one to another.
-<<<<<<< HEAD
-// If new conditions can be infered, they will be append into the expression set.
-// Until no more conditions can be infered from the set, the algorithm finish.
-func (s constraintSolver) fixPoint(ctx sessionctx.Context, exprs *exprSet) {
-=======
 // If new conditions can be inferred, they will be append into the expression set.
 // Until no more conditions can be inferred from the set, the algorithm finish.
-func (s pgSolver2) fixPoint(ctx sessionctx.Context, exprs *exprSet) {
->>>>>>> 7a966426
+func (s constraintSolver) fixPoint(ctx sessionctx.Context, exprs *exprSet) {
 	for {
 		saveLen := len(exprs.data)
 		s.iterOnce(ctx, exprs)
