--- conflicted
+++ resolved
@@ -15,10 +15,7 @@
 
 import (
 	"bytes"
-<<<<<<< HEAD
-=======
-
->>>>>>> 3708a830
+
 	"github.com/pingcap/parser/ast"
 	"github.com/pingcap/parser/mysql"
 	"github.com/pingcap/tidb/sessionctx"
@@ -253,11 +250,7 @@
 			return
 		}
 	}
-<<<<<<< HEAD
 	if col1.ColName.L != col2.ColName.L {
-=======
-	if !col1.Equal(ctx, col2) {
->>>>>>> 3708a830
 		return
 	}
 	v, isNull, err := compareConstant(ctx, negOP(OP2), fc1, con2)
@@ -308,12 +301,9 @@
 		return 0, false, err
 	}
 	return cmp.EvalInt(ctx, chunk.Row{})
-<<<<<<< HEAD
 }
 
 // NewPartitionPruneSolver returns a constraintSolver for partition pruning.
 func NewPartitionPruneSolver() constraintSolver {
 	return newConstraintSolver(ruleColumnOPConst)
-=======
->>>>>>> 3708a830
 }