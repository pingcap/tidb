--- conflicted
+++ resolved
@@ -308,8 +308,6 @@
 		{[]interface{}{1, nil}, 1, false, false},
 		{[]interface{}{nil, 1}, 1, false, false},
 		{[]interface{}{nil, 0}, 0, true, false},
-<<<<<<< HEAD
-=======
 
 		{[]interface{}{errors.New("must error"), 1}, 0, false, true},
 	}
@@ -337,45 +335,6 @@
 	f, err := funcs[ast.LogicOr].getFunction([]Expression{Zero, Zero}, s.ctx)
 	c.Assert(err, IsNil)
 	c.Assert(f.isDeterministic(), IsTrue)
-}
-
-func (s *testEvaluatorSuite) TestBitAnd(c *C) {
-	defer testleak.AfterTest(c)()
-
-	cases := []struct {
-		args     []interface{}
-		expected int64
-		isNil    bool
-		getErr   bool
-	}{
-		{[]interface{}{123, 321}, 65, false, false},
-		{[]interface{}{-123, 321}, 257, false, false},
-		{[]interface{}{nil, 1}, 0, true, false},
->>>>>>> 4203eba4
-
-		{[]interface{}{errors.New("must error"), 1}, 0, false, true},
-	}
-
-	for _, t := range cases {
-<<<<<<< HEAD
-		f, err := newFunctionForTest(s.ctx, ast.LogicOr, primitiveValsToConstants(t.args)...)
-=======
-		f, err := newFunctionForTest(s.ctx, ast.And, primitiveValsToConstants(t.args)...)
->>>>>>> 4203eba4
-		c.Assert(err, IsNil)
-		d, err := f.Eval(nil)
-		if t.getErr {
-			c.Assert(err, NotNil)
-		} else {
-			c.Assert(err, IsNil)
-			if t.isNil {
-				c.Assert(d.Kind(), Equals, types.KindNull)
-			} else {
-				c.Assert(d.GetInt64(), Equals, t.expected)
-<<<<<<< HEAD
-			}
-		}
-	}
 }
 
 func (s *testEvaluatorSuite) TestUnaryNot(c *C) {
@@ -416,24 +375,56 @@
 				c.Assert(d.Kind(), Equals, types.KindNull)
 			} else {
 				c.Assert(d.GetInt64(), Equals, t.expected)
-=======
->>>>>>> 4203eba4
-			}
-		}
-	}
-
-	// Test incorrect parameter count.
-<<<<<<< HEAD
+			}
+		}
+	}
+
+	// Test incorrect parameter count.
 	_, err := newFunctionForTest(s.ctx, ast.UnaryNot, Zero, Zero)
 	c.Assert(err, NotNil)
 
 	f, err := funcs[ast.UnaryNot].getFunction([]Expression{Zero}, s.ctx)
-=======
+	c.Assert(err, IsNil)
+	c.Assert(f.isDeterministic(), IsTrue)
+}
+
+func (s *testEvaluatorSuite) TestBitAnd(c *C) {
+	defer testleak.AfterTest(c)()
+
+	cases := []struct {
+		args     []interface{}
+		expected int64
+		isNil    bool
+		getErr   bool
+	}{
+		{[]interface{}{123, 321}, 65, false, false},
+		{[]interface{}{-123, 321}, 257, false, false},
+		{[]interface{}{nil, 1}, 0, true, false},
+
+		{[]interface{}{errors.New("must error"), 1}, 0, false, true},
+	}
+
+	for _, t := range cases {
+		f, err := newFunctionForTest(s.ctx, ast.And, primitiveValsToConstants(t.args)...)
+		c.Assert(err, IsNil)
+		d, err := f.Eval(nil)
+		if t.getErr {
+			c.Assert(err, NotNil)
+		} else {
+			c.Assert(err, IsNil)
+			if t.isNil {
+				c.Assert(d.Kind(), Equals, types.KindNull)
+			} else {
+				c.Assert(d.GetInt64(), Equals, t.expected)
+			}
+		}
+	}
+
+	// Test incorrect parameter count.
 	_, err := newFunctionForTest(s.ctx, ast.And, Zero)
 	c.Assert(err, NotNil)
 
 	f, err := funcs[ast.And].getFunction([]Expression{Zero, Zero}, s.ctx)
->>>>>>> 4203eba4
 	c.Assert(err, IsNil)
 	c.Assert(f.isDeterministic(), IsTrue)
 }