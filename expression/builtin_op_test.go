--- conflicted
+++ resolved
@@ -119,9 +119,6 @@
 	c.Assert(f.isDeterministic(), IsTrue)
 }
 
-<<<<<<< HEAD
-func (s *testEvaluatorSuite) TestLeftShift(c *C) {
-=======
 func (s *testEvaluatorSuite) TestLogicOr(c *C) {
 	defer testleak.AfterTest(c)()
 
@@ -178,7 +175,6 @@
 }
 
 func (s *testEvaluatorSuite) TestRightShift(c *C) {
->>>>>>> 30b69a9a
 	defer testleak.AfterTest(c)()
 
 	cases := []struct {
@@ -187,24 +183,56 @@
 		isNil    bool
 		getErr   bool
 	}{
-<<<<<<< HEAD
+		{[]interface{}{123, 2}, uint64(30), false, false},
+		{[]interface{}{-123, 2}, uint64(4611686018427387873), false, false},
+		{[]interface{}{nil, 1}, 0, true, false},
+
+		{[]interface{}{errors.New("must error"), 1}, 0, false, true},
+	}
+
+	for _, t := range cases {
+		f, err := newFunctionForTest(s.ctx, ast.RightShift, primitiveValsToConstants(t.args)...)
+		c.Assert(err, IsNil)
+		d, err := f.Eval(nil)
+		if t.getErr {
+			c.Assert(err, NotNil)
+		} else {
+			c.Assert(err, IsNil)
+			if t.isNil {
+				c.Assert(d.Kind(), Equals, types.KindNull)
+			} else {
+				c.Assert(d.GetUint64(), Equals, t.expected)
+			}
+		}
+	}
+
+	// Test incorrect parameter count.
+	_, err := newFunctionForTest(s.ctx, ast.RightShift, Zero)
+	c.Assert(err, NotNil)
+
+	f, err := funcs[ast.RightShift].getFunction([]Expression{Zero, Zero}, s.ctx)
+	c.Assert(err, IsNil)
+	c.Assert(f.isDeterministic(), IsTrue)
+}
+
+func (s *testEvaluatorSuite) TestLeftShift(c *C) {
+	defer testleak.AfterTest(c)()
+
+	cases := []struct {
+		args     []interface{}
+		expected uint64
+		isNil    bool
+		getErr   bool
+	}{
 		{[]interface{}{123, 2}, uint64(492), false, false},
 		{[]interface{}{-123, 2}, uint64(18446744073709551124), false, false},
-=======
-		{[]interface{}{123, 2}, uint64(30), false, false},
-		{[]interface{}{-123, 2}, uint64(4611686018427387873), false, false},
->>>>>>> 30b69a9a
 		{[]interface{}{nil, 1}, 0, true, false},
 
 		{[]interface{}{errors.New("must error"), 1}, 0, false, true},
 	}
 
 	for _, t := range cases {
-<<<<<<< HEAD
 		f, err := newFunctionForTest(s.ctx, ast.LeftShift, primitiveValsToConstants(t.args)...)
-=======
-		f, err := newFunctionForTest(s.ctx, ast.RightShift, primitiveValsToConstants(t.args)...)
->>>>>>> 30b69a9a
 		c.Assert(err, IsNil)
 		d, err := f.Eval(nil)
 		if t.getErr {
@@ -220,17 +248,10 @@
 	}
 
 	// Test incorrect parameter count.
-<<<<<<< HEAD
 	_, err := newFunctionForTest(s.ctx, ast.LeftShift, Zero)
 	c.Assert(err, NotNil)
 
 	f, err := funcs[ast.LeftShift].getFunction([]Expression{Zero, Zero}, s.ctx)
-=======
-	_, err := newFunctionForTest(s.ctx, ast.RightShift, Zero)
-	c.Assert(err, NotNil)
-
-	f, err := funcs[ast.RightShift].getFunction([]Expression{Zero, Zero}, s.ctx)
->>>>>>> 30b69a9a
 	c.Assert(err, IsNil)
 	c.Assert(f.isDeterministic(), IsTrue)
 }