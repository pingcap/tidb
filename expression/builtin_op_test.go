--- conflicted
+++ resolved
@@ -119,9 +119,6 @@
 	c.Assert(f.isDeterministic(), IsTrue)
 }
 
-<<<<<<< HEAD
-func (s *testEvaluatorSuite) TestLogicXor(c *C) {
-=======
 func (s *testEvaluatorSuite) TestLeftShift(c *C) {
 	defer testleak.AfterTest(c)()
 
@@ -238,7 +235,6 @@
 }
 
 func (s *testEvaluatorSuite) TestBitOr(c *C) {
->>>>>>> 5ae3ae9e
 	defer testleak.AfterTest(c)()
 
 	sc := s.ctx.GetSessionVars().StmtCtx
@@ -250,8 +246,6 @@
 
 	cases := []struct {
 		args     []interface{}
-<<<<<<< HEAD
-=======
 		expected uint64
 		isNil    bool
 		getErr   bool
@@ -288,41 +282,79 @@
 	c.Assert(f.isDeterministic(), IsTrue)
 }
 
-func (s *testEvaluatorSuite) TestBitAnd(c *C) {
-	defer testleak.AfterTest(c)()
-
-	cases := []struct {
-		args     []interface{}
->>>>>>> 5ae3ae9e
+func (s *testEvaluatorSuite) TestLogicOr(c *C) {
+	defer testleak.AfterTest(c)()
+
+	sc := s.ctx.GetSessionVars().StmtCtx
+	origin := sc.IgnoreTruncate
+	defer func() {
+		sc.IgnoreTruncate = origin
+	}()
+	sc.IgnoreTruncate = true
+
+	cases := []struct {
+		args     []interface{}
 		expected int64
 		isNil    bool
 		getErr   bool
 	}{
-<<<<<<< HEAD
-		{[]interface{}{1, 1}, 0, false, false},
+		{[]interface{}{1, 1}, 1, false, false},
 		{[]interface{}{1, 0}, 1, false, false},
 		{[]interface{}{0, 1}, 1, false, false},
 		{[]interface{}{0, 0}, 0, false, false},
-		{[]interface{}{2, -1}, 0, false, false},
+		{[]interface{}{2, -1}, 1, false, false},
 		{[]interface{}{"a", "1"}, 1, false, false},
-		{[]interface{}{"1a", "1"}, 0, false, false},
-		{[]interface{}{0, nil}, 0, true, false},
+		{[]interface{}{"1a", "1"}, 1, false, false},
+		{[]interface{}{1, nil}, 1, false, false},
+		{[]interface{}{nil, 1}, 1, false, false},
 		{[]interface{}{nil, 0}, 0, true, false},
-=======
+
+		{[]interface{}{errors.New("must error"), 1}, 0, false, true},
+	}
+
+	for _, t := range cases {
+		f, err := newFunctionForTest(s.ctx, ast.LogicOr, primitiveValsToConstants(t.args)...)
+		c.Assert(err, IsNil)
+		d, err := f.Eval(nil)
+		if t.getErr {
+			c.Assert(err, NotNil)
+		} else {
+			c.Assert(err, IsNil)
+			if t.isNil {
+				c.Assert(d.Kind(), Equals, types.KindNull)
+			} else {
+				c.Assert(d.GetInt64(), Equals, t.expected)
+			}
+		}
+	}
+
+	// Test incorrect parameter count.
+	_, err := newFunctionForTest(s.ctx, ast.LogicOr, Zero)
+	c.Assert(err, NotNil)
+
+	f, err := funcs[ast.LogicOr].getFunction([]Expression{Zero, Zero}, s.ctx)
+	c.Assert(err, IsNil)
+	c.Assert(f.isDeterministic(), IsTrue)
+}
+
+func (s *testEvaluatorSuite) TestBitAnd(c *C) {
+	defer testleak.AfterTest(c)()
+
+	cases := []struct {
+		args     []interface{}
+		expected int64
+		isNil    bool
+		getErr   bool
+	}{
 		{[]interface{}{123, 321}, 65, false, false},
 		{[]interface{}{-123, 321}, 257, false, false},
->>>>>>> 5ae3ae9e
-		{[]interface{}{nil, 1}, 0, true, false},
-
-		{[]interface{}{errors.New("must error"), 1}, 0, false, true},
-	}
-
-	for _, t := range cases {
-<<<<<<< HEAD
-		f, err := newFunctionForTest(s.ctx, ast.LogicXor, primitiveValsToConstants(t.args)...)
-=======
+		{[]interface{}{nil, 1}, 0, true, false},
+
+		{[]interface{}{errors.New("must error"), 1}, 0, false, true},
+	}
+
+	for _, t := range cases {
 		f, err := newFunctionForTest(s.ctx, ast.And, primitiveValsToConstants(t.args)...)
->>>>>>> 5ae3ae9e
 		c.Assert(err, IsNil)
 		d, err := f.Eval(nil)
 		if t.getErr {
@@ -338,17 +370,10 @@
 	}
 
 	// Test incorrect parameter count.
-<<<<<<< HEAD
-	_, err := newFunctionForTest(s.ctx, ast.LogicXor, Zero)
-	c.Assert(err, NotNil)
-
-	f, err := funcs[ast.LogicXor].getFunction([]Expression{Zero, Zero}, s.ctx)
-=======
 	_, err := newFunctionForTest(s.ctx, ast.And, Zero)
 	c.Assert(err, NotNil)
 
 	f, err := funcs[ast.And].getFunction([]Expression{Zero, Zero}, s.ctx)
->>>>>>> 5ae3ae9e
 	c.Assert(err, IsNil)
 	c.Assert(f.isDeterministic(), IsTrue)
 }