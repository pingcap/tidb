--- conflicted
+++ resolved
@@ -112,7 +112,6 @@
 
 func (c *absFunctionClass) getFunction(args []Expression, ctx context.Context) (builtinFunc, error) {
 	if err := c.verifyArgs(args); err != nil {
-<<<<<<< HEAD
 		return nil, errors.Trace(c.verifyArgs(args))
 	}
 	tc := args[0].GetTypeClass()
@@ -150,11 +149,6 @@
 	default:
 		panic("unexpected argTp")
 	}
-=======
-		return nil, errors.Trace(err)
-	}
-	sig := &builtinAbsSig{newBaseBuiltinFunc(args, ctx)}
->>>>>>> 0bf26a1d
 	return sig.setSelf(sig), nil
 }
 
@@ -855,72 +849,6 @@
 	baseFunctionClass
 }
 
-<<<<<<< HEAD
-=======
-func (c *roundFunctionClass) getFunction(args []Expression, ctx context.Context) (builtinFunc, error) {
-	if err := c.verifyArgs(args); err != nil {
-		return nil, errors.Trace(err)
-	}
-	sig := &builtinRoundSig{newBaseBuiltinFunc(args, ctx)}
-	return sig.setSelf(sig), nil
-}
-
-type builtinRoundSig struct {
-	baseBuiltinFunc
-}
-
-// eval evals a builtinRoundSig.
-// See https://dev.mysql.com/doc/refman/5.7/en/mathematical-functions.html#function_round
-func (b *builtinRoundSig) eval(row []types.Datum) (d types.Datum, err error) {
-	args, err := b.evalArgs(row)
-	if err != nil {
-		return d, errors.Trace(err)
-	}
-	if args[0].IsNull() {
-		return
-	}
-	sc := b.ctx.GetSessionVars().StmtCtx
-
-	frac := 0
-	if len(args) == 2 {
-		frac64, err1 := args[1].ToInt64(sc)
-		if err1 != nil {
-			return d, errors.Trace(err1)
-		}
-		frac = int(frac64)
-	}
-
-	if args[0].Kind() == types.KindMysqlDecimal {
-		var dec types.MyDecimal
-		err = args[0].GetMysqlDecimal().Round(&dec, frac, types.ModeHalfEven)
-		if err != nil {
-			return d, errors.Trace(err)
-		}
-		d.SetMysqlDecimal(&dec)
-		return d, nil
-	}
-
-	x, err := args[0].ToFloat64(sc)
-	if err != nil {
-		return d, errors.Trace(err)
-	}
-
-	val := types.Round(x, frac)
-	switch args[0].Kind() {
-	case types.KindInt64:
-		d.SetInt64(int64(val))
-	case types.KindUint64:
-		d.SetUint64(uint64(val))
-	default:
-		d.SetFloat64(val)
-		if frac > 0 {
-			d.SetFrac(frac)
-		}
-	}
-	return d, nil
-}
-
->>>>>>> 0bf26a1d
 type convFunctionClass struct {
 	baseFunctionClass
 }
