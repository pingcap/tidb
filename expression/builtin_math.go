// Copyright 2013 The ql Authors. All rights reserved.
// Use of this source code is governed by a BSD-style
// license that can be found in the LICENSES/QL-LICENSE file.

// Copyright 2015 PingCAP, Inc.
//
// Licensed under the Apache License, Version 2.0 (the "License");
// you may not use this file except in compliance with the License.
// You may obtain a copy of the License at
//
//     http://www.apache.org/licenses/LICENSE-2.0
//
// Unless required by applicable law or agreed to in writing, software
// distributed under the License is distributed on an "AS IS" BASIS,
// See the License for the specific language governing permissions and
// limitations under the License.

package expression

import (
	"fmt"
	"hash/crc32"
	"math"
	"math/rand"
	"strconv"
	"strings"
	"sync"
	"time"

	"github.com/cznic/mathutil"
	"github.com/pingcap/parser/mysql"
	"github.com/pingcap/tidb/sessionctx"
	"github.com/pingcap/tidb/types"
	"github.com/pingcap/tidb/util/chunk"
	"github.com/pingcap/tipb/go-tipb"
)

var (
	_ functionClass = &absFunctionClass{}
	_ functionClass = &roundFunctionClass{}
	_ functionClass = &ceilFunctionClass{}
	_ functionClass = &floorFunctionClass{}
	_ functionClass = &logFunctionClass{}
	_ functionClass = &log2FunctionClass{}
	_ functionClass = &log10FunctionClass{}
	_ functionClass = &randFunctionClass{}
	_ functionClass = &powFunctionClass{}
	_ functionClass = &convFunctionClass{}
	_ functionClass = &crc32FunctionClass{}
	_ functionClass = &signFunctionClass{}
	_ functionClass = &sqrtFunctionClass{}
	_ functionClass = &acosFunctionClass{}
	_ functionClass = &asinFunctionClass{}
	_ functionClass = &atanFunctionClass{}
	_ functionClass = &cosFunctionClass{}
	_ functionClass = &cotFunctionClass{}
	_ functionClass = &degreesFunctionClass{}
	_ functionClass = &expFunctionClass{}
	_ functionClass = &piFunctionClass{}
	_ functionClass = &radiansFunctionClass{}
	_ functionClass = &sinFunctionClass{}
	_ functionClass = &tanFunctionClass{}
	_ functionClass = &truncateFunctionClass{}
)

var (
	_ builtinFunc = &builtinAbsRealSig{}
	_ builtinFunc = &builtinAbsIntSig{}
	_ builtinFunc = &builtinAbsUIntSig{}
	_ builtinFunc = &builtinAbsDecSig{}
	_ builtinFunc = &builtinRoundRealSig{}
	_ builtinFunc = &builtinRoundIntSig{}
	_ builtinFunc = &builtinRoundDecSig{}
	_ builtinFunc = &builtinRoundWithFracRealSig{}
	_ builtinFunc = &builtinRoundWithFracIntSig{}
	_ builtinFunc = &builtinRoundWithFracDecSig{}
	_ builtinFunc = &builtinCeilRealSig{}
	_ builtinFunc = &builtinCeilIntToDecSig{}
	_ builtinFunc = &builtinCeilIntToIntSig{}
	_ builtinFunc = &builtinCeilDecToIntSig{}
	_ builtinFunc = &builtinCeilDecToDecSig{}
	_ builtinFunc = &builtinFloorRealSig{}
	_ builtinFunc = &builtinFloorIntToDecSig{}
	_ builtinFunc = &builtinFloorIntToIntSig{}
	_ builtinFunc = &builtinFloorDecToIntSig{}
	_ builtinFunc = &builtinFloorDecToDecSig{}
	_ builtinFunc = &builtinLog1ArgSig{}
	_ builtinFunc = &builtinLog2ArgsSig{}
	_ builtinFunc = &builtinLog2Sig{}
	_ builtinFunc = &builtinLog10Sig{}
	_ builtinFunc = &builtinRandSig{}
	_ builtinFunc = &builtinRandWithSeedSig{}
	_ builtinFunc = &builtinPowSig{}
	_ builtinFunc = &builtinConvSig{}
	_ builtinFunc = &builtinCRC32Sig{}
	_ builtinFunc = &builtinSignSig{}
	_ builtinFunc = &builtinSqrtSig{}
	_ builtinFunc = &builtinAcosSig{}
	_ builtinFunc = &builtinAsinSig{}
	_ builtinFunc = &builtinAtan1ArgSig{}
	_ builtinFunc = &builtinAtan2ArgsSig{}
	_ builtinFunc = &builtinCosSig{}
	_ builtinFunc = &builtinCotSig{}
	_ builtinFunc = &builtinDegreesSig{}
	_ builtinFunc = &builtinExpSig{}
	_ builtinFunc = &builtinPISig{}
	_ builtinFunc = &builtinRadiansSig{}
	_ builtinFunc = &builtinSinSig{}
	_ builtinFunc = &builtinTanSig{}
	_ builtinFunc = &builtinTruncateIntSig{}
	_ builtinFunc = &builtinTruncateRealSig{}
	_ builtinFunc = &builtinTruncateDecimalSig{}
	_ builtinFunc = &builtinTruncateUintSig{}
)

type absFunctionClass struct {
	baseFunctionClass
}

func (c *absFunctionClass) getFunction(ctx sessionctx.Context, args []Expression) (builtinFunc, error) {
	if err := c.verifyArgs(args); err != nil {
		return nil, c.verifyArgs(args)
	}

	argFieldTp := args[0].GetType()
	argTp := argFieldTp.EvalType()
	if argTp != types.ETInt && argTp != types.ETDecimal {
		argTp = types.ETReal
	}
	bf := newBaseBuiltinFuncWithTp(ctx, args, argTp, argTp)
	if mysql.HasUnsignedFlag(argFieldTp.Flag) {
		bf.tp.Flag |= mysql.UnsignedFlag
	}
	if argTp == types.ETReal {
		bf.tp.Flen, bf.tp.Decimal = mysql.GetDefaultFieldLengthAndDecimal(mysql.TypeDouble)
	} else {
		bf.tp.Flen = argFieldTp.Flen
		bf.tp.Decimal = argFieldTp.Decimal
	}
	var sig builtinFunc
	switch argTp {
	case types.ETInt:
		if mysql.HasUnsignedFlag(argFieldTp.Flag) {
			sig = &builtinAbsUIntSig{bf}
			sig.setPbCode(tipb.ScalarFuncSig_AbsUInt)
		} else {
			sig = &builtinAbsIntSig{bf}
			sig.setPbCode(tipb.ScalarFuncSig_AbsInt)
		}
	case types.ETDecimal:
		sig = &builtinAbsDecSig{bf}
		sig.setPbCode(tipb.ScalarFuncSig_AbsDecimal)
	case types.ETReal:
		sig = &builtinAbsRealSig{bf}
		sig.setPbCode(tipb.ScalarFuncSig_AbsReal)
	default:
		panic("unexpected argTp")
	}
	return sig, nil
}

type builtinAbsRealSig struct {
	baseBuiltinFunc
}

func (b *builtinAbsRealSig) Clone() builtinFunc {
	newSig := &builtinAbsRealSig{}
	newSig.cloneFrom(&b.baseBuiltinFunc)
	return newSig
}

// evalReal evals ABS(value).
// See https://dev.mysql.com/doc/refman/5.7/en/mathematical-functions.html#function_abs
func (b *builtinAbsRealSig) evalReal(row chunk.Row) (float64, bool, error) {
	val, isNull, err := b.args[0].EvalReal(b.ctx, row)
	if isNull || err != nil {
		return 0, isNull, err
	}
	return math.Abs(val), false, nil
}

type builtinAbsIntSig struct {
	baseBuiltinFunc
}

func (b *builtinAbsIntSig) Clone() builtinFunc {
	newSig := &builtinAbsIntSig{}
	newSig.cloneFrom(&b.baseBuiltinFunc)
	return newSig
}

// evalInt evals ABS(value).
// See https://dev.mysql.com/doc/refman/5.7/en/mathematical-functions.html#function_abs
func (b *builtinAbsIntSig) evalInt(row chunk.Row) (int64, bool, error) {
	val, isNull, err := b.args[0].EvalInt(b.ctx, row)
	if isNull || err != nil {
		return 0, isNull, err
	}
	if val >= 0 {
		return val, false, nil
	}
	if val == math.MinInt64 {
		return 0, false, types.ErrOverflow.GenWithStackByArgs("BIGINT", fmt.Sprintf("abs(%d)", val))
	}
	return -val, false, nil
}

type builtinAbsUIntSig struct {
	baseBuiltinFunc
}

func (b *builtinAbsUIntSig) Clone() builtinFunc {
	newSig := &builtinAbsUIntSig{}
	newSig.cloneFrom(&b.baseBuiltinFunc)
	return newSig
}

// evalInt evals ABS(value).
// See https://dev.mysql.com/doc/refman/5.7/en/mathematical-functions.html#function_abs
func (b *builtinAbsUIntSig) evalInt(row chunk.Row) (int64, bool, error) {
	return b.args[0].EvalInt(b.ctx, row)
}

type builtinAbsDecSig struct {
	baseBuiltinFunc
}

func (b *builtinAbsDecSig) Clone() builtinFunc {
	newSig := &builtinAbsDecSig{}
	newSig.cloneFrom(&b.baseBuiltinFunc)
	return newSig
}

// evalDecimal evals ABS(value).
// See https://dev.mysql.com/doc/refman/5.7/en/mathematical-functions.html#function_abs
func (b *builtinAbsDecSig) evalDecimal(row chunk.Row) (*types.MyDecimal, bool, error) {
	val, isNull, err := b.args[0].EvalDecimal(b.ctx, row)
	if isNull || err != nil {
		return nil, isNull, err
	}
	to := new(types.MyDecimal)
	if !val.IsNegative() {
		*to = *val
	} else {
		if err = types.DecimalSub(new(types.MyDecimal), val, to); err != nil {
			return nil, true, err
		}
	}
	return to, false, nil
}

func (c *roundFunctionClass) getFunction(ctx sessionctx.Context, args []Expression) (builtinFunc, error) {
	if err := c.verifyArgs(args); err != nil {
		return nil, c.verifyArgs(args)
	}
	argTp := args[0].GetType().EvalType()
	if argTp != types.ETInt && argTp != types.ETDecimal {
		argTp = types.ETReal
	}
	argTps := []types.EvalType{argTp}
	if len(args) > 1 {
		argTps = append(argTps, types.ETInt)
	}
	bf := newBaseBuiltinFuncWithTp(ctx, args, argTp, argTps...)
	argFieldTp := args[0].GetType()
	if mysql.HasUnsignedFlag(argFieldTp.Flag) {
		bf.tp.Flag |= mysql.UnsignedFlag
	}

	bf.tp.Flen = argFieldTp.Flen
	bf.tp.Decimal = calculateDecimal4RoundAndTruncate(ctx, args, argTp)

	var sig builtinFunc
	if len(args) > 1 {
		switch argTp {
		case types.ETInt:
			sig = &builtinRoundWithFracIntSig{bf}
			sig.setPbCode(tipb.ScalarFuncSig_RoundWithFracInt)
		case types.ETDecimal:
			sig = &builtinRoundWithFracDecSig{bf}
			sig.setPbCode(tipb.ScalarFuncSig_RoundWithFracDec)
		case types.ETReal:
			sig = &builtinRoundWithFracRealSig{bf}
			sig.setPbCode(tipb.ScalarFuncSig_RoundWithFracReal)
		default:
			panic("unexpected argTp")
		}
	} else {
		switch argTp {
		case types.ETInt:
			sig = &builtinRoundIntSig{bf}
			sig.setPbCode(tipb.ScalarFuncSig_RoundInt)
		case types.ETDecimal:
			sig = &builtinRoundDecSig{bf}
			sig.setPbCode(tipb.ScalarFuncSig_RoundDec)
		case types.ETReal:
			sig = &builtinRoundRealSig{bf}
			sig.setPbCode(tipb.ScalarFuncSig_RoundReal)
		default:
			panic("unexpected argTp")
		}
	}
	return sig, nil
}

// calculateDecimal4RoundAndTruncate calculates tp.decimals of round/truncate func.
func calculateDecimal4RoundAndTruncate(ctx sessionctx.Context, args []Expression, retType types.EvalType) int {
	if retType == types.ETInt || len(args) <= 1 {
		return 0
	}
	secondConst, secondIsConst := args[1].(*Constant)
	if !secondIsConst {
		return args[0].GetType().Decimal
	}
	argDec, isNull, err := secondConst.EvalInt(ctx, chunk.Row{})
	if err != nil || isNull || argDec < 0 {
		return 0
	}
	if argDec > mysql.MaxDecimalScale {
		return mysql.MaxDecimalScale
	}
	return int(argDec)
}

type builtinRoundRealSig struct {
	baseBuiltinFunc
}

func (b *builtinRoundRealSig) Clone() builtinFunc {
	newSig := &builtinRoundRealSig{}
	newSig.cloneFrom(&b.baseBuiltinFunc)
	return newSig
}

// evalReal evals ROUND(value).
// See https://dev.mysql.com/doc/refman/5.7/en/mathematical-functions.html#function_round
func (b *builtinRoundRealSig) evalReal(row chunk.Row) (float64, bool, error) {
	val, isNull, err := b.args[0].EvalReal(b.ctx, row)
	if isNull || err != nil {
		return 0, isNull, err
	}
	return types.Round(val, 0), false, nil
}

type builtinRoundIntSig struct {
	baseBuiltinFunc
}

func (b *builtinRoundIntSig) Clone() builtinFunc {
	newSig := &builtinRoundIntSig{}
	newSig.cloneFrom(&b.baseBuiltinFunc)
	return newSig
}

// evalInt evals ROUND(value).
// See https://dev.mysql.com/doc/refman/5.7/en/mathematical-functions.html#function_round
func (b *builtinRoundIntSig) evalInt(row chunk.Row) (int64, bool, error) {
	return b.args[0].EvalInt(b.ctx, row)
}

type builtinRoundDecSig struct {
	baseBuiltinFunc
}

func (b *builtinRoundDecSig) Clone() builtinFunc {
	newSig := &builtinRoundDecSig{}
	newSig.cloneFrom(&b.baseBuiltinFunc)
	return newSig
}

// evalDecimal evals ROUND(value).
// See https://dev.mysql.com/doc/refman/5.7/en/mathematical-functions.html#function_round
func (b *builtinRoundDecSig) evalDecimal(row chunk.Row) (*types.MyDecimal, bool, error) {
	val, isNull, err := b.args[0].EvalDecimal(b.ctx, row)
	if isNull || err != nil {
		return nil, isNull, err
	}
	to := new(types.MyDecimal)
	if err = val.Round(to, 0, types.ModeHalfEven); err != nil {
		return nil, true, err
	}
	return to, false, nil
}

type builtinRoundWithFracRealSig struct {
	baseBuiltinFunc
}

func (b *builtinRoundWithFracRealSig) Clone() builtinFunc {
	newSig := &builtinRoundWithFracRealSig{}
	newSig.cloneFrom(&b.baseBuiltinFunc)
	return newSig
}

// evalReal evals ROUND(value, frac).
// See https://dev.mysql.com/doc/refman/5.7/en/mathematical-functions.html#function_round
func (b *builtinRoundWithFracRealSig) evalReal(row chunk.Row) (float64, bool, error) {
	val, isNull, err := b.args[0].EvalReal(b.ctx, row)
	if isNull || err != nil {
		return 0, isNull, err
	}
	frac, isNull, err := b.args[1].EvalInt(b.ctx, row)
	if isNull || err != nil {
		return 0, isNull, err
	}
	return types.Round(val, int(frac)), false, nil
}

type builtinRoundWithFracIntSig struct {
	baseBuiltinFunc
}

func (b *builtinRoundWithFracIntSig) Clone() builtinFunc {
	newSig := &builtinRoundWithFracIntSig{}
	newSig.cloneFrom(&b.baseBuiltinFunc)
	return newSig
}

// evalInt evals ROUND(value, frac).
// See https://dev.mysql.com/doc/refman/5.7/en/mathematical-functions.html#function_round
func (b *builtinRoundWithFracIntSig) evalInt(row chunk.Row) (int64, bool, error) {
	val, isNull, err := b.args[0].EvalInt(b.ctx, row)
	if isNull || err != nil {
		return 0, isNull, err
	}
	frac, isNull, err := b.args[1].EvalInt(b.ctx, row)
	if isNull || err != nil {
		return 0, isNull, err
	}
	return int64(types.Round(float64(val), int(frac))), false, nil
}

type builtinRoundWithFracDecSig struct {
	baseBuiltinFunc
}

func (b *builtinRoundWithFracDecSig) Clone() builtinFunc {
	newSig := &builtinRoundWithFracDecSig{}
	newSig.cloneFrom(&b.baseBuiltinFunc)
	return newSig
}

// evalDecimal evals ROUND(value, frac).
// See https://dev.mysql.com/doc/refman/5.7/en/mathematical-functions.html#function_round
func (b *builtinRoundWithFracDecSig) evalDecimal(row chunk.Row) (*types.MyDecimal, bool, error) {
	val, isNull, err := b.args[0].EvalDecimal(b.ctx, row)
	if isNull || err != nil {
		return nil, isNull, err
	}
	frac, isNull, err := b.args[1].EvalInt(b.ctx, row)
	if isNull || err != nil {
		return nil, isNull, err
	}
	to := new(types.MyDecimal)
	if err = val.Round(to, mathutil.Min(int(frac), b.tp.Decimal), types.ModeHalfEven); err != nil {
		return nil, true, err
	}
	return to, false, nil
}

type ceilFunctionClass struct {
	baseFunctionClass
}

func (c *ceilFunctionClass) getFunction(ctx sessionctx.Context, args []Expression) (sig builtinFunc, err error) {
	if err = c.verifyArgs(args); err != nil {
		return nil, err
	}

	retTp, argTp := getEvalTp4FloorAndCeil(args[0])
	bf := newBaseBuiltinFuncWithTp(ctx, args, retTp, argTp)
	setFlag4FloorAndCeil(bf.tp, args[0])
	argFieldTp := args[0].GetType()
	bf.tp.Flen, bf.tp.Decimal = argFieldTp.Flen, 0

	switch argTp {
	case types.ETInt:
		if retTp == types.ETInt {
			sig = &builtinCeilIntToIntSig{bf}
			sig.setPbCode(tipb.ScalarFuncSig_CeilIntToInt)
		} else {
			sig = &builtinCeilIntToDecSig{bf}
			sig.setPbCode(tipb.ScalarFuncSig_CeilIntToDec)
		}
	case types.ETDecimal:
		if retTp == types.ETInt {
			sig = &builtinCeilDecToIntSig{bf}
			sig.setPbCode(tipb.ScalarFuncSig_CeilDecToInt)
		} else {
			sig = &builtinCeilDecToDecSig{bf}
			sig.setPbCode(tipb.ScalarFuncSig_CeilDecToDec)
		}
	default:
		sig = &builtinCeilRealSig{bf}
		sig.setPbCode(tipb.ScalarFuncSig_CeilReal)
	}
	return sig, nil
}

type builtinCeilRealSig struct {
	baseBuiltinFunc
}

func (b *builtinCeilRealSig) Clone() builtinFunc {
	newSig := &builtinCeilRealSig{}
	newSig.cloneFrom(&b.baseBuiltinFunc)
	return newSig
}

// evalReal evals a builtinCeilRealSig.
// See https://dev.mysql.com/doc/refman/5.7/en/mathematical-functions.html#function_ceil
func (b *builtinCeilRealSig) evalReal(row chunk.Row) (float64, bool, error) {
	val, isNull, err := b.args[0].EvalReal(b.ctx, row)
	if isNull || err != nil {
		return 0, isNull, err
	}
	return math.Ceil(val), false, nil
}

type builtinCeilIntToIntSig struct {
	baseBuiltinFunc
}

func (b *builtinCeilIntToIntSig) Clone() builtinFunc {
	newSig := &builtinCeilIntToIntSig{}
	newSig.cloneFrom(&b.baseBuiltinFunc)
	return newSig
}

// evalInt evals a builtinCeilIntToIntSig.
// See https://dev.mysql.com/doc/refman/5.7/en/mathematical-functions.html#function_ceil
func (b *builtinCeilIntToIntSig) evalInt(row chunk.Row) (int64, bool, error) {
	return b.args[0].EvalInt(b.ctx, row)
}

type builtinCeilIntToDecSig struct {
	baseBuiltinFunc
}

func (b *builtinCeilIntToDecSig) Clone() builtinFunc {
	newSig := &builtinCeilIntToDecSig{}
	newSig.cloneFrom(&b.baseBuiltinFunc)
	return newSig
}

// evalDecimal evals a builtinCeilIntToDecSig.
// See https://dev.mysql.com/doc/refman/5.7/en/mathematical-functions.html#function_Ceil
func (b *builtinCeilIntToDecSig) evalDecimal(row chunk.Row) (*types.MyDecimal, bool, error) {
	val, isNull, err := b.args[0].EvalInt(b.ctx, row)
	if isNull || err != nil {
		return nil, true, err
	}

	if mysql.HasUnsignedFlag(b.args[0].GetType().Flag) || val >= 0 {
		return types.NewDecFromUint(uint64(val)), false, nil
	}
	return types.NewDecFromInt(val), false, nil
}

type builtinCeilDecToIntSig struct {
	baseBuiltinFunc
}

func (b *builtinCeilDecToIntSig) Clone() builtinFunc {
	newSig := &builtinCeilDecToIntSig{}
	newSig.cloneFrom(&b.baseBuiltinFunc)
	return newSig
}

// evalInt evals a builtinCeilDecToIntSig.
// Ceil receives
func (b *builtinCeilDecToIntSig) evalInt(row chunk.Row) (int64, bool, error) {
	val, isNull, err := b.args[0].EvalDecimal(b.ctx, row)
	if isNull || err != nil {
		return 0, isNull, err
	}
	// err here will only be ErrOverFlow(will never happen) or ErrTruncate(can be ignored).
	res, err := val.ToInt()
	if err == types.ErrTruncated {
		err = nil
		if !val.IsNegative() {
			res = res + 1
		}
	}
	return res, false, err
}

type builtinCeilDecToDecSig struct {
	baseBuiltinFunc
}

func (b *builtinCeilDecToDecSig) Clone() builtinFunc {
	newSig := &builtinCeilDecToDecSig{}
	newSig.cloneFrom(&b.baseBuiltinFunc)
	return newSig
}

// evalDecimal evals a builtinCeilDecToDecSig.
func (b *builtinCeilDecToDecSig) evalDecimal(row chunk.Row) (*types.MyDecimal, bool, error) {
	val, isNull, err := b.args[0].EvalDecimal(b.ctx, row)
	if isNull || err != nil {
		return nil, isNull, err
	}

	res := new(types.MyDecimal)
	if val.IsNegative() {
		err = val.Round(res, 0, types.ModeTruncate)
		return res, err != nil, err
	}

	err = val.Round(res, 0, types.ModeTruncate)
	if err != nil || res.Compare(val) == 0 {
		return res, err != nil, err
	}

	err = types.DecimalAdd(res, types.NewDecFromInt(1), res)
	return res, err != nil, err
}

type floorFunctionClass struct {
	baseFunctionClass
}

// getEvalTp4FloorAndCeil gets the types.EvalType of FLOOR and CEIL.
func getEvalTp4FloorAndCeil(arg Expression) (retTp, argTp types.EvalType) {
	fieldTp := arg.GetType()
	retTp, argTp = types.ETInt, fieldTp.EvalType()
	switch argTp {
	case types.ETInt:
		if fieldTp.Tp == mysql.TypeLonglong {
			retTp = types.ETDecimal
		}
	case types.ETDecimal:
		if fieldTp.Flen-fieldTp.Decimal > mysql.MaxIntWidth-2 { // len(math.MaxInt64) - 1
			retTp = types.ETDecimal
		}
	default:
		retTp, argTp = types.ETReal, types.ETReal
	}
	return retTp, argTp
}

// setFlag4FloorAndCeil sets return flag of FLOOR and CEIL.
func setFlag4FloorAndCeil(tp *types.FieldType, arg Expression) {
	fieldTp := arg.GetType()
	if (fieldTp.Tp == mysql.TypeLong || fieldTp.Tp == mysql.TypeNewDecimal) && mysql.HasUnsignedFlag(fieldTp.Flag) {
		tp.Flag |= mysql.UnsignedFlag
	}
	// TODO: when argument type is timestamp, add not null flag.
}

func (c *floorFunctionClass) getFunction(ctx sessionctx.Context, args []Expression) (sig builtinFunc, err error) {
	if err = c.verifyArgs(args); err != nil {
		return nil, err
	}

	retTp, argTp := getEvalTp4FloorAndCeil(args[0])
	bf := newBaseBuiltinFuncWithTp(ctx, args, retTp, argTp)
	setFlag4FloorAndCeil(bf.tp, args[0])
	bf.tp.Flen, bf.tp.Decimal = args[0].GetType().Flen, 0
	switch argTp {
	case types.ETInt:
		if retTp == types.ETInt {
			sig = &builtinFloorIntToIntSig{bf}
			sig.setPbCode(tipb.ScalarFuncSig_FloorIntToInt)
		} else {
			sig = &builtinFloorIntToDecSig{bf}
			sig.setPbCode(tipb.ScalarFuncSig_FloorIntToDec)
		}
	case types.ETDecimal:
		if retTp == types.ETInt {
			sig = &builtinFloorDecToIntSig{bf}
			sig.setPbCode(tipb.ScalarFuncSig_FloorDecToInt)
		} else {
			sig = &builtinFloorDecToDecSig{bf}
			sig.setPbCode(tipb.ScalarFuncSig_FloorDecToDec)
		}
	default:
		sig = &builtinFloorRealSig{bf}
		sig.setPbCode(tipb.ScalarFuncSig_FloorReal)
	}
	return sig, nil
}

type builtinFloorRealSig struct {
	baseBuiltinFunc
}

func (b *builtinFloorRealSig) Clone() builtinFunc {
	newSig := &builtinFloorRealSig{}
	newSig.cloneFrom(&b.baseBuiltinFunc)
	return newSig
}

// evalReal evals a builtinFloorRealSig.
// See https://dev.mysql.com/doc/refman/5.7/en/mathematical-functions.html#function_floor
func (b *builtinFloorRealSig) evalReal(row chunk.Row) (float64, bool, error) {
	val, isNull, err := b.args[0].EvalReal(b.ctx, row)
	if isNull || err != nil {
		return 0, isNull, err
	}
	return math.Floor(val), false, nil
}

type builtinFloorIntToIntSig struct {
	baseBuiltinFunc
}

func (b *builtinFloorIntToIntSig) Clone() builtinFunc {
	newSig := &builtinFloorIntToIntSig{}
	newSig.cloneFrom(&b.baseBuiltinFunc)
	return newSig
}

// evalInt evals a builtinFloorIntToIntSig.
// See https://dev.mysql.com/doc/refman/5.7/en/mathematical-functions.html#function_floor
func (b *builtinFloorIntToIntSig) evalInt(row chunk.Row) (int64, bool, error) {
	return b.args[0].EvalInt(b.ctx, row)
}

type builtinFloorIntToDecSig struct {
	baseBuiltinFunc
}

func (b *builtinFloorIntToDecSig) Clone() builtinFunc {
	newSig := &builtinFloorIntToDecSig{}
	newSig.cloneFrom(&b.baseBuiltinFunc)
	return newSig
}

// evalDecimal evals a builtinFloorIntToDecSig.
// See https://dev.mysql.com/doc/refman/5.7/en/mathematical-functions.html#function_floor
func (b *builtinFloorIntToDecSig) evalDecimal(row chunk.Row) (*types.MyDecimal, bool, error) {
	val, isNull, err := b.args[0].EvalInt(b.ctx, row)
	if isNull || err != nil {
		return nil, true, err
	}

	if mysql.HasUnsignedFlag(b.args[0].GetType().Flag) || val >= 0 {
		return types.NewDecFromUint(uint64(val)), false, nil
	}
	return types.NewDecFromInt(val), false, nil
}

type builtinFloorDecToIntSig struct {
	baseBuiltinFunc
}

func (b *builtinFloorDecToIntSig) Clone() builtinFunc {
	newSig := &builtinFloorDecToIntSig{}
	newSig.cloneFrom(&b.baseBuiltinFunc)
	return newSig
}

// evalInt evals a builtinFloorDecToIntSig.
// floor receives
func (b *builtinFloorDecToIntSig) evalInt(row chunk.Row) (int64, bool, error) {
	val, isNull, err := b.args[0].EvalDecimal(b.ctx, row)
	if isNull || err != nil {
		return 0, isNull, err
	}
	// err here will only be ErrOverFlow(will never happen) or ErrTruncate(can be ignored).
	res, err := val.ToInt()
	if err == types.ErrTruncated {
		err = nil
		if val.IsNegative() {
			res--
		}
	}
	return res, false, err
}

type builtinFloorDecToDecSig struct {
	baseBuiltinFunc
}

func (b *builtinFloorDecToDecSig) Clone() builtinFunc {
	newSig := &builtinFloorDecToDecSig{}
	newSig.cloneFrom(&b.baseBuiltinFunc)
	return newSig
}

// evalDecimal evals a builtinFloorDecToDecSig.
func (b *builtinFloorDecToDecSig) evalDecimal(row chunk.Row) (*types.MyDecimal, bool, error) {
	val, isNull, err := b.args[0].EvalDecimal(b.ctx, row)
	if isNull || err != nil {
		return nil, true, err
	}

	res := new(types.MyDecimal)
	if !val.IsNegative() {
		err = val.Round(res, 0, types.ModeTruncate)
		return res, err != nil, err
	}

	err = val.Round(res, 0, types.ModeTruncate)
	if err != nil || res.Compare(val) == 0 {
		return res, err != nil, err
	}

	err = types.DecimalSub(res, types.NewDecFromInt(1), res)
	return res, err != nil, err
}

type logFunctionClass struct {
	baseFunctionClass
}

func (c *logFunctionClass) getFunction(ctx sessionctx.Context, args []Expression) (builtinFunc, error) {
	if err := c.verifyArgs(args); err != nil {
		return nil, err
	}
	var (
		sig     builtinFunc
		bf      baseBuiltinFunc
		argsLen = len(args)
	)

	if argsLen == 1 {
		bf = newBaseBuiltinFuncWithTp(ctx, args, types.ETReal, types.ETReal)
	} else {
		bf = newBaseBuiltinFuncWithTp(ctx, args, types.ETReal, types.ETReal, types.ETReal)
	}

	if argsLen == 1 {
		sig = &builtinLog1ArgSig{bf}
		sig.setPbCode(tipb.ScalarFuncSig_Log1Arg)
	} else {
		sig = &builtinLog2ArgsSig{bf}
		sig.setPbCode(tipb.ScalarFuncSig_Log2Args)
	}

	return sig, nil
}

type builtinLog1ArgSig struct {
	baseBuiltinFunc
}

func (b *builtinLog1ArgSig) Clone() builtinFunc {
	newSig := &builtinLog1ArgSig{}
	newSig.cloneFrom(&b.baseBuiltinFunc)
	return newSig
}

// evalReal evals a builtinLog1ArgSig, corresponding to log(x).
// See https://dev.mysql.com/doc/refman/5.7/en/mathematical-functions.html#function_log
func (b *builtinLog1ArgSig) evalReal(row chunk.Row) (float64, bool, error) {
	val, isNull, err := b.args[0].EvalReal(b.ctx, row)
	if isNull || err != nil {
		return 0, isNull, err
	}
	if val <= 0 {
		return 0, true, nil
	}
	return math.Log(val), false, nil
}

type builtinLog2ArgsSig struct {
	baseBuiltinFunc
}

func (b *builtinLog2ArgsSig) Clone() builtinFunc {
	newSig := &builtinLog2ArgsSig{}
	newSig.cloneFrom(&b.baseBuiltinFunc)
	return newSig
}

// evalReal evals a builtinLog2ArgsSig, corresponding to log(b, x).
// See https://dev.mysql.com/doc/refman/5.7/en/mathematical-functions.html#function_log
func (b *builtinLog2ArgsSig) evalReal(row chunk.Row) (float64, bool, error) {
	val1, isNull, err := b.args[0].EvalReal(b.ctx, row)
	if isNull || err != nil {
		return 0, isNull, err
	}

	val2, isNull, err := b.args[1].EvalReal(b.ctx, row)
	if isNull || err != nil {
		return 0, isNull, err
	}

	if val1 <= 0 || val1 == 1 || val2 <= 0 {
		return 0, true, nil
	}

	return math.Log(val2) / math.Log(val1), false, nil
}

type log2FunctionClass struct {
	baseFunctionClass
}

func (c *log2FunctionClass) getFunction(ctx sessionctx.Context, args []Expression) (builtinFunc, error) {
	if err := c.verifyArgs(args); err != nil {
		return nil, err
	}
	bf := newBaseBuiltinFuncWithTp(ctx, args, types.ETReal, types.ETReal)
	sig := &builtinLog2Sig{bf}
	sig.setPbCode(tipb.ScalarFuncSig_Log2)
	return sig, nil
}

type builtinLog2Sig struct {
	baseBuiltinFunc
}

func (b *builtinLog2Sig) Clone() builtinFunc {
	newSig := &builtinLog2Sig{}
	newSig.cloneFrom(&b.baseBuiltinFunc)
	return newSig
}

// evalReal evals a builtinLog2Sig.
// See https://dev.mysql.com/doc/refman/5.7/en/mathematical-functions.html#function_log2
func (b *builtinLog2Sig) evalReal(row chunk.Row) (float64, bool, error) {
	val, isNull, err := b.args[0].EvalReal(b.ctx, row)
	if isNull || err != nil {
		return 0, isNull, err
	}
	if val <= 0 {
		return 0, true, nil
	}
	return math.Log2(val), false, nil
}

type log10FunctionClass struct {
	baseFunctionClass
}

func (c *log10FunctionClass) getFunction(ctx sessionctx.Context, args []Expression) (builtinFunc, error) {
	if err := c.verifyArgs(args); err != nil {
		return nil, err
	}
	bf := newBaseBuiltinFuncWithTp(ctx, args, types.ETReal, types.ETReal)
	sig := &builtinLog10Sig{bf}
	sig.setPbCode(tipb.ScalarFuncSig_Log10)
	return sig, nil
}

type builtinLog10Sig struct {
	baseBuiltinFunc
}

func (b *builtinLog10Sig) Clone() builtinFunc {
	newSig := &builtinLog10Sig{}
	newSig.cloneFrom(&b.baseBuiltinFunc)
	return newSig
}

// evalReal evals a builtinLog10Sig.
// See https://dev.mysql.com/doc/refman/5.7/en/mathematical-functions.html#function_log10
func (b *builtinLog10Sig) evalReal(row chunk.Row) (float64, bool, error) {
	val, isNull, err := b.args[0].EvalReal(b.ctx, row)
	if isNull || err != nil {
		return 0, isNull, err
	}
	if val <= 0 {
		return 0, true, nil
	}
	return math.Log10(val), false, nil
}

type randFunctionClass struct {
	baseFunctionClass
}

func (c *randFunctionClass) getFunction(ctx sessionctx.Context, args []Expression) (builtinFunc, error) {
	if err := c.verifyArgs(args); err != nil {
		return nil, err
	}
	var sig builtinFunc
	var argTps []types.EvalType
	if len(args) > 0 {
		argTps = []types.EvalType{types.ETInt}
	}
	bf := newBaseBuiltinFuncWithTp(ctx, args, types.ETReal, argTps...)
	bt := bf
	if len(args) == 0 {
		seed := time.Now().UnixNano()
		sig = &builtinRandSig{bt, &sync.Mutex{}, rand.New(rand.NewSource(seed))}
		sig.setPbCode(tipb.ScalarFuncSig_Rand)
	} else if _, isConstant := args[0].(*Constant); isConstant {
		// According to MySQL manual:
		// If an integer argument N is specified, it is used as the seed value:
		// With a constant initializer argument, the seed is initialized once
		// when the statement is prepared, prior to execution.
		seed, isNull, err := args[0].EvalInt(ctx, chunk.Row{})
		if err != nil {
			return nil, err
		}
		if isNull {
			seed = time.Now().UnixNano()
		}
		sig = &builtinRandSig{bt, &sync.Mutex{}, rand.New(rand.NewSource(seed))}
		sig.setPbCode(tipb.ScalarFuncSig_Rand)
	} else {
		sig = &builtinRandWithSeedSig{bt}
		sig.setPbCode(tipb.ScalarFuncSig_RandWithSeed)
	}
	return sig, nil
}

type builtinRandSig struct {
	baseBuiltinFunc
	mu      *sync.Mutex
	randGen *rand.Rand
}

func (b *builtinRandSig) Clone() builtinFunc {
	newSig := &builtinRandSig{randGen: b.randGen, mu: b.mu}
	newSig.cloneFrom(&b.baseBuiltinFunc)
	return newSig
}

// evalReal evals RAND().
// See https://dev.mysql.com/doc/refman/5.7/en/mathematical-functions.html#function_rand
func (b *builtinRandSig) evalReal(row chunk.Row) (float64, bool, error) {
	b.mu.Lock()
	res := b.randGen.Float64()
	b.mu.Unlock()
	return res, false, nil
}

type builtinRandWithSeedSig struct {
	baseBuiltinFunc
}

func (b *builtinRandWithSeedSig) Clone() builtinFunc {
	newSig := &builtinRandWithSeedSig{}
	newSig.cloneFrom(&b.baseBuiltinFunc)
	return newSig
}

// evalReal evals RAND(N).
// See https://dev.mysql.com/doc/refman/5.7/en/mathematical-functions.html#function_rand
func (b *builtinRandWithSeedSig) evalReal(row chunk.Row) (float64, bool, error) {
	seed, isNull, err := b.args[0].EvalInt(b.ctx, row)
	if err != nil {
		return 0, true, err
	}
	// b.args[0] is promised to be a non-constant(such as a column name) in
	// builtinRandWithSeedSig, the seed is initialized with the value for each
	// invocation of RAND().
	var randGen *rand.Rand
	if !isNull {
		randGen = rand.New(rand.NewSource(seed))
	} else {
		randGen = rand.New(rand.NewSource(time.Now().UnixNano()))
	}
	return randGen.Float64(), false, nil
}

type powFunctionClass struct {
	baseFunctionClass
}

func (c *powFunctionClass) getFunction(ctx sessionctx.Context, args []Expression) (builtinFunc, error) {
	if err := c.verifyArgs(args); err != nil {
		return nil, err
	}
	bf := newBaseBuiltinFuncWithTp(ctx, args, types.ETReal, types.ETReal, types.ETReal)
	sig := &builtinPowSig{bf}
	sig.setPbCode(tipb.ScalarFuncSig_Pow)
	return sig, nil
}

type builtinPowSig struct {
	baseBuiltinFunc
}

func (b *builtinPowSig) Clone() builtinFunc {
	newSig := &builtinPowSig{}
	newSig.cloneFrom(&b.baseBuiltinFunc)
	return newSig
}

// evalReal evals POW(x, y).
// See https://dev.mysql.com/doc/refman/5.7/en/mathematical-functions.html#function_pow
func (b *builtinPowSig) evalReal(row chunk.Row) (float64, bool, error) {
	x, isNull, err := b.args[0].EvalReal(b.ctx, row)
	if isNull || err != nil {
		return 0, isNull, err
	}
	y, isNull, err := b.args[1].EvalReal(b.ctx, row)
	if isNull || err != nil {
		return 0, isNull, err
	}
	power := math.Pow(x, y)
	if math.IsInf(power, -1) || math.IsInf(power, 1) || math.IsNaN(power) {
		return 0, false, types.ErrOverflow.GenWithStackByArgs("DOUBLE", fmt.Sprintf("pow(%s, %s)", strconv.FormatFloat(x, 'f', -1, 64), strconv.FormatFloat(y, 'f', -1, 64)))
	}
	return power, false, nil
}

type roundFunctionClass struct {
	baseFunctionClass
}

type convFunctionClass struct {
	baseFunctionClass
}

func (c *convFunctionClass) getFunction(ctx sessionctx.Context, args []Expression) (builtinFunc, error) {
	if err := c.verifyArgs(args); err != nil {
		return nil, err
	}

	bf := newBaseBuiltinFuncWithTp(ctx, args, types.ETString, types.ETString, types.ETInt, types.ETInt)
	bf.tp.Flen = 64
	sig := &builtinConvSig{bf}
	sig.setPbCode(tipb.ScalarFuncSig_Conv)
	return sig, nil
}

type builtinConvSig struct {
	baseBuiltinFunc
}

func (b *builtinConvSig) Clone() builtinFunc {
	newSig := &builtinConvSig{}
	newSig.cloneFrom(&b.baseBuiltinFunc)
	return newSig
}

// evalString evals CONV(N,from_base,to_base).
// See https://dev.mysql.com/doc/refman/5.7/en/mathematical-functions.html#function_conv.
func (b *builtinConvSig) evalString(row chunk.Row) (res string, isNull bool, err error) {
	n, isNull, err := b.args[0].EvalString(b.ctx, row)
	if isNull || err != nil {
		return res, isNull, err
	}

	fromBase, isNull, err := b.args[1].EvalInt(b.ctx, row)
	if isNull || err != nil {
		return res, isNull, err
	}

	toBase, isNull, err := b.args[2].EvalInt(b.ctx, row)
	if isNull || err != nil {
		return res, isNull, err
	}

	var (
		signed     bool
		negative   bool
		ignoreSign bool
	)
	if fromBase < 0 {
		fromBase = -fromBase
		signed = true
	}

	if toBase < 0 {
		toBase = -toBase
		ignoreSign = true
	}

	if fromBase > 36 || fromBase < 2 || toBase > 36 || toBase < 2 {
		return res, true, nil
	}

	n = getValidPrefix(strings.TrimSpace(n), fromBase)
	if len(n) == 0 {
		return "0", false, nil
	}

	if n[0] == '-' {
		negative = true
		n = n[1:]
	}

	val, err := strconv.ParseUint(n, int(fromBase), 64)
	if err != nil {
		return res, false, types.ErrOverflow.GenWithStackByArgs("BIGINT UNSINGED", n)
	}
	if signed {
		if negative && val > -math.MinInt64 {
			val = -math.MinInt64
		}
		if !negative && val > math.MaxInt64 {
			val = math.MaxInt64
		}
	}
	if negative {
		val = -val
	}

	if int64(val) < 0 {
		negative = true
	} else {
		negative = false
	}
	if ignoreSign && negative {
		val = 0 - val
	}

	s := strconv.FormatUint(val, int(toBase))
	if negative && ignoreSign {
		s = "-" + s
	}
	res = strings.ToUpper(s)
	return res, false, nil
}

type crc32FunctionClass struct {
	baseFunctionClass
}

func (c *crc32FunctionClass) getFunction(ctx sessionctx.Context, args []Expression) (builtinFunc, error) {
	if err := c.verifyArgs(args); err != nil {
		return nil, err
	}
	bf := newBaseBuiltinFuncWithTp(ctx, args, types.ETInt, types.ETString)
	bf.tp.Flen = 10
	bf.tp.Flag |= mysql.UnsignedFlag
	sig := &builtinCRC32Sig{bf}
	sig.setPbCode(tipb.ScalarFuncSig_CRC32)
	return sig, nil
}

type builtinCRC32Sig struct {
	baseBuiltinFunc
}

func (b *builtinCRC32Sig) Clone() builtinFunc {
	newSig := &builtinCRC32Sig{}
	newSig.cloneFrom(&b.baseBuiltinFunc)
	return newSig
}

// evalInt evals a CRC32(expr).
// See https://dev.mysql.com/doc/refman/5.7/en/mathematical-functions.html#function_crc32
func (b *builtinCRC32Sig) evalInt(row chunk.Row) (int64, bool, error) {
	x, isNull, err := b.args[0].EvalString(b.ctx, row)
	if isNull || err != nil {
		return 0, isNull, err
	}
	r := crc32.ChecksumIEEE([]byte(x))
	return int64(r), false, nil
}

type signFunctionClass struct {
	baseFunctionClass
}

func (c *signFunctionClass) getFunction(ctx sessionctx.Context, args []Expression) (builtinFunc, error) {
	if err := c.verifyArgs(args); err != nil {
		return nil, err
	}
	bf := newBaseBuiltinFuncWithTp(ctx, args, types.ETInt, types.ETReal)
	sig := &builtinSignSig{bf}
	sig.setPbCode(tipb.ScalarFuncSig_Sign)
	return sig, nil
}

type builtinSignSig struct {
	baseBuiltinFunc
}

func (b *builtinSignSig) Clone() builtinFunc {
	newSig := &builtinSignSig{}
	newSig.cloneFrom(&b.baseBuiltinFunc)
	return newSig
}

// evalInt evals SIGN(v).
// See https://dev.mysql.com/doc/refman/5.7/en/mathematical-functions.html#function_sign
func (b *builtinSignSig) evalInt(row chunk.Row) (int64, bool, error) {
	val, isNull, err := b.args[0].EvalReal(b.ctx, row)
	if isNull || err != nil {
		return 0, isNull, err
	}
	if val > 0 {
		return 1, false, nil
	} else if val == 0 {
		return 0, false, nil
	} else {
		return -1, false, nil
	}
}

type sqrtFunctionClass struct {
	baseFunctionClass
}

func (c *sqrtFunctionClass) getFunction(ctx sessionctx.Context, args []Expression) (builtinFunc, error) {
	if err := c.verifyArgs(args); err != nil {
		return nil, err
	}
	bf := newBaseBuiltinFuncWithTp(ctx, args, types.ETReal, types.ETReal)
	sig := &builtinSqrtSig{bf}
	sig.setPbCode(tipb.ScalarFuncSig_Sqrt)
	return sig, nil
}

type builtinSqrtSig struct {
	baseBuiltinFunc
}

func (b *builtinSqrtSig) Clone() builtinFunc {
	newSig := &builtinSqrtSig{}
	newSig.cloneFrom(&b.baseBuiltinFunc)
	return newSig
}

// evalReal evals a SQRT(x).
// See https://dev.mysql.com/doc/refman/5.7/en/mathematical-functions.html#function_sqrt
func (b *builtinSqrtSig) evalReal(row chunk.Row) (float64, bool, error) {
	val, isNull, err := b.args[0].EvalReal(b.ctx, row)
	if isNull || err != nil {
		return 0, isNull, err
	}
	if val < 0 {
		return 0, true, nil
	}
	return math.Sqrt(val), false, nil
}

type acosFunctionClass struct {
	baseFunctionClass
}

func (c *acosFunctionClass) getFunction(ctx sessionctx.Context, args []Expression) (builtinFunc, error) {
	if err := c.verifyArgs(args); err != nil {
		return nil, err
	}
	bf := newBaseBuiltinFuncWithTp(ctx, args, types.ETReal, types.ETReal)
	sig := &builtinAcosSig{bf}
	sig.setPbCode(tipb.ScalarFuncSig_Acos)
	return sig, nil
}

type builtinAcosSig struct {
	baseBuiltinFunc
}

func (b *builtinAcosSig) Clone() builtinFunc {
	newSig := &builtinAcosSig{}
	newSig.cloneFrom(&b.baseBuiltinFunc)
	return newSig
}

// evalReal evals a builtinAcosSig.
// See https://dev.mysql.com/doc/refman/5.7/en/mathematical-functions.html#function_acos
func (b *builtinAcosSig) evalReal(row chunk.Row) (float64, bool, error) {
	val, isNull, err := b.args[0].EvalReal(b.ctx, row)
	if isNull || err != nil {
		return 0, isNull, err
	}
	if val < -1 || val > 1 {
		return 0, true, nil
	}

	return math.Acos(val), false, nil
}

type asinFunctionClass struct {
	baseFunctionClass
}

func (c *asinFunctionClass) getFunction(ctx sessionctx.Context, args []Expression) (builtinFunc, error) {
	if err := c.verifyArgs(args); err != nil {
		return nil, err
	}
	bf := newBaseBuiltinFuncWithTp(ctx, args, types.ETReal, types.ETReal)
	sig := &builtinAsinSig{bf}
	sig.setPbCode(tipb.ScalarFuncSig_Asin)
	return sig, nil
}

type builtinAsinSig struct {
	baseBuiltinFunc
}

func (b *builtinAsinSig) Clone() builtinFunc {
	newSig := &builtinAsinSig{}
	newSig.cloneFrom(&b.baseBuiltinFunc)
	return newSig
}

// evalReal evals a builtinAsinSig.
// See https://dev.mysql.com/doc/refman/5.7/en/mathematical-functions.html#function_asin
func (b *builtinAsinSig) evalReal(row chunk.Row) (float64, bool, error) {
	val, isNull, err := b.args[0].EvalReal(b.ctx, row)
	if isNull || err != nil {
		return 0, isNull, err
	}

	if val < -1 || val > 1 {
		return 0, true, nil
	}

	return math.Asin(val), false, nil
}

type atanFunctionClass struct {
	baseFunctionClass
}

func (c *atanFunctionClass) getFunction(ctx sessionctx.Context, args []Expression) (builtinFunc, error) {
	if err := c.verifyArgs(args); err != nil {
		return nil, err
	}
	var (
		sig     builtinFunc
		bf      baseBuiltinFunc
		argsLen = len(args)
	)

	if argsLen == 1 {
		bf = newBaseBuiltinFuncWithTp(ctx, args, types.ETReal, types.ETReal)
	} else {
		bf = newBaseBuiltinFuncWithTp(ctx, args, types.ETReal, types.ETReal, types.ETReal)
	}

	if argsLen == 1 {
		sig = &builtinAtan1ArgSig{bf}
		sig.setPbCode(tipb.ScalarFuncSig_Atan1Arg)
	} else {
		sig = &builtinAtan2ArgsSig{bf}
		sig.setPbCode(tipb.ScalarFuncSig_Atan2Args)
	}

	return sig, nil
}

type builtinAtan1ArgSig struct {
	baseBuiltinFunc
}

func (b *builtinAtan1ArgSig) Clone() builtinFunc {
	newSig := &builtinAtan1ArgSig{}
	newSig.cloneFrom(&b.baseBuiltinFunc)
	return newSig
}

// evalReal evals a builtinAtan1ArgSig, corresponding to atan(x).
// See https://dev.mysql.com/doc/refman/5.7/en/mathematical-functions.html#function_atan
func (b *builtinAtan1ArgSig) evalReal(row chunk.Row) (float64, bool, error) {
	val, isNull, err := b.args[0].EvalReal(b.ctx, row)
	if isNull || err != nil {
		return 0, isNull, err
	}

	return math.Atan(val), false, nil
}

type builtinAtan2ArgsSig struct {
	baseBuiltinFunc
}

func (b *builtinAtan2ArgsSig) Clone() builtinFunc {
	newSig := &builtinAtan2ArgsSig{}
	newSig.cloneFrom(&b.baseBuiltinFunc)
	return newSig
}

// evalReal evals a builtinAtan1ArgSig, corresponding to atan(y, x).
// See https://dev.mysql.com/doc/refman/5.7/en/mathematical-functions.html#function_atan
func (b *builtinAtan2ArgsSig) evalReal(row chunk.Row) (float64, bool, error) {
	val1, isNull, err := b.args[0].EvalReal(b.ctx, row)
	if isNull || err != nil {
		return 0, isNull, err
	}

	val2, isNull, err := b.args[1].EvalReal(b.ctx, row)
	if isNull || err != nil {
		return 0, isNull, err
	}

	return math.Atan2(val1, val2), false, nil
}

type cosFunctionClass struct {
	baseFunctionClass
}

func (c *cosFunctionClass) getFunction(ctx sessionctx.Context, args []Expression) (builtinFunc, error) {
	if err := c.verifyArgs(args); err != nil {
		return nil, err
	}
	bf := newBaseBuiltinFuncWithTp(ctx, args, types.ETReal, types.ETReal)
	sig := &builtinCosSig{bf}
	sig.setPbCode(tipb.ScalarFuncSig_Cos)
	return sig, nil
}

type builtinCosSig struct {
	baseBuiltinFunc
}

func (b *builtinCosSig) Clone() builtinFunc {
	newSig := &builtinCosSig{}
	newSig.cloneFrom(&b.baseBuiltinFunc)
	return newSig
}

// evalReal evals a builtinCosSig.
// See https://dev.mysql.com/doc/refman/5.7/en/mathematical-functions.html#function_cos
func (b *builtinCosSig) evalReal(row chunk.Row) (float64, bool, error) {
	val, isNull, err := b.args[0].EvalReal(b.ctx, row)
	if isNull || err != nil {
		return 0, isNull, err
	}
	return math.Cos(val), false, nil
}

type cotFunctionClass struct {
	baseFunctionClass
}

func (c *cotFunctionClass) getFunction(ctx sessionctx.Context, args []Expression) (builtinFunc, error) {
	if err := c.verifyArgs(args); err != nil {
		return nil, err
	}
	bf := newBaseBuiltinFuncWithTp(ctx, args, types.ETReal, types.ETReal)
	sig := &builtinCotSig{bf}
	sig.setPbCode(tipb.ScalarFuncSig_Cot)
	return sig, nil
}

type builtinCotSig struct {
	baseBuiltinFunc
}

func (b *builtinCotSig) Clone() builtinFunc {
	newSig := &builtinCotSig{}
	newSig.cloneFrom(&b.baseBuiltinFunc)
	return newSig
}

// evalReal evals a builtinCotSig.
// See https://dev.mysql.com/doc/refman/5.7/en/mathematical-functions.html#function_cot
func (b *builtinCotSig) evalReal(row chunk.Row) (float64, bool, error) {
	val, isNull, err := b.args[0].EvalReal(b.ctx, row)
	if isNull || err != nil {
		return 0, isNull, err
	}

	tan := math.Tan(val)
	if tan != 0 {
		cot := 1 / tan
		if !math.IsInf(cot, 0) && !math.IsNaN(cot) {
			return cot, false, nil
		}
	}
	return 0, false, types.ErrOverflow.GenWithStackByArgs("DOUBLE", fmt.Sprintf("cot(%s)", strconv.FormatFloat(val, 'f', -1, 64)))
}

type degreesFunctionClass struct {
	baseFunctionClass
}

func (c *degreesFunctionClass) getFunction(ctx sessionctx.Context, args []Expression) (builtinFunc, error) {
	if err := c.verifyArgs(args); err != nil {
		return nil, err
	}
	bf := newBaseBuiltinFuncWithTp(ctx, args, types.ETReal, types.ETReal)
	sig := &builtinDegreesSig{bf}
	sig.setPbCode(tipb.ScalarFuncSig_Degrees)
	return sig, nil
}

type builtinDegreesSig struct {
	baseBuiltinFunc
}

func (b *builtinDegreesSig) Clone() builtinFunc {
	newSig := &builtinDegreesSig{}
	newSig.cloneFrom(&b.baseBuiltinFunc)
	return newSig
}

// evalReal evals a builtinDegreesSig.
// See https://dev.mysql.com/doc/refman/5.7/en/mathematical-functions.html#function_degrees
func (b *builtinDegreesSig) evalReal(row chunk.Row) (float64, bool, error) {
	val, isNull, err := b.args[0].EvalReal(b.ctx, row)
	if isNull || err != nil {
		return 0, isNull, err
	}
	res := val * 180 / math.Pi
	return res, false, nil
}

type expFunctionClass struct {
	baseFunctionClass
}

func (c *expFunctionClass) getFunction(ctx sessionctx.Context, args []Expression) (builtinFunc, error) {
	if err := c.verifyArgs(args); err != nil {
		return nil, err
	}
	bf := newBaseBuiltinFuncWithTp(ctx, args, types.ETReal, types.ETReal)
	sig := &builtinExpSig{bf}
	sig.setPbCode(tipb.ScalarFuncSig_Exp)
	return sig, nil
}

type builtinExpSig struct {
	baseBuiltinFunc
}

func (b *builtinExpSig) Clone() builtinFunc {
	newSig := &builtinExpSig{}
	newSig.cloneFrom(&b.baseBuiltinFunc)
	return newSig
}

// evalReal evals a builtinExpSig.
// See https://dev.mysql.com/doc/refman/5.7/en/mathematical-functions.html#function_exp
func (b *builtinExpSig) evalReal(row chunk.Row) (float64, bool, error) {
	val, isNull, err := b.args[0].EvalReal(b.ctx, row)
	if isNull || err != nil {
		return 0, isNull, err
	}
	exp := math.Exp(val)
	if math.IsInf(exp, 0) || math.IsNaN(exp) {
		s := fmt.Sprintf("exp(%s)", b.args[0].String())
		return 0, false, types.ErrOverflow.GenWithStackByArgs("DOUBLE", s)
	}
	return exp, false, nil
}

type piFunctionClass struct {
	baseFunctionClass
}

func (c *piFunctionClass) getFunction(ctx sessionctx.Context, args []Expression) (builtinFunc, error) {
	if err := c.verifyArgs(args); err != nil {
		return nil, err
	}
	var (
		bf  baseBuiltinFunc
		sig builtinFunc
	)

	bf = newBaseBuiltinFuncWithTp(ctx, args, types.ETReal)
	bf.tp.Decimal = 6
	bf.tp.Flen = 8
	sig = &builtinPISig{bf}
	sig.setPbCode(tipb.ScalarFuncSig_PI)
	return sig, nil
}

type builtinPISig struct {
	baseBuiltinFunc
}

func (b *builtinPISig) Clone() builtinFunc {
	newSig := &builtinPISig{}
	newSig.cloneFrom(&b.baseBuiltinFunc)
	return newSig
}

// evalReal evals a builtinPISig.
// See https://dev.mysql.com/doc/refman/5.7/en/mathematical-functions.html#function_pi
func (b *builtinPISig) evalReal(_ chunk.Row) (float64, bool, error) {
	return float64(math.Pi), false, nil
}

type radiansFunctionClass struct {
	baseFunctionClass
}

func (c *radiansFunctionClass) getFunction(ctx sessionctx.Context, args []Expression) (builtinFunc, error) {
	if err := c.verifyArgs(args); err != nil {
		return nil, err
	}
	bf := newBaseBuiltinFuncWithTp(ctx, args, types.ETReal, types.ETReal)
	sig := &builtinRadiansSig{bf}
	sig.setPbCode(tipb.ScalarFuncSig_Radians)
	return sig, nil
}

type builtinRadiansSig struct {
	baseBuiltinFunc
}

func (b *builtinRadiansSig) Clone() builtinFunc {
	newSig := &builtinRadiansSig{}
	newSig.cloneFrom(&b.baseBuiltinFunc)
	return newSig
}

// evalReal evals RADIANS(X).
// See https://dev.mysql.com/doc/refman/5.7/en/mathematical-functions.html#function_radians
func (b *builtinRadiansSig) evalReal(row chunk.Row) (float64, bool, error) {
	x, isNull, err := b.args[0].EvalReal(b.ctx, row)
	if isNull || err != nil {
		return 0, isNull, err
	}
	return x * math.Pi / 180, false, nil
}

type sinFunctionClass struct {
	baseFunctionClass
}

func (c *sinFunctionClass) getFunction(ctx sessionctx.Context, args []Expression) (builtinFunc, error) {
	if err := c.verifyArgs(args); err != nil {
		return nil, err
	}
	bf := newBaseBuiltinFuncWithTp(ctx, args, types.ETReal, types.ETReal)
	sig := &builtinSinSig{bf}
	sig.setPbCode(tipb.ScalarFuncSig_Sin)
	return sig, nil
}

type builtinSinSig struct {
	baseBuiltinFunc
}

func (b *builtinSinSig) Clone() builtinFunc {
	newSig := &builtinSinSig{}
	newSig.cloneFrom(&b.baseBuiltinFunc)
	return newSig
}

// evalReal evals a builtinSinSig.
// See https://dev.mysql.com/doc/refman/5.7/en/mathematical-functions.html#function_sin
func (b *builtinSinSig) evalReal(row chunk.Row) (float64, bool, error) {
	val, isNull, err := b.args[0].EvalReal(b.ctx, row)
	if isNull || err != nil {
		return 0, isNull, err
	}
	return math.Sin(val), false, nil
}

type tanFunctionClass struct {
	baseFunctionClass
}

func (c *tanFunctionClass) getFunction(ctx sessionctx.Context, args []Expression) (builtinFunc, error) {
	if err := c.verifyArgs(args); err != nil {
		return nil, err
	}
	bf := newBaseBuiltinFuncWithTp(ctx, args, types.ETReal, types.ETReal)
	sig := &builtinTanSig{bf}
	sig.setPbCode(tipb.ScalarFuncSig_Tan)
	return sig, nil
}

type builtinTanSig struct {
	baseBuiltinFunc
}

func (b *builtinTanSig) Clone() builtinFunc {
	newSig := &builtinTanSig{}
	newSig.cloneFrom(&b.baseBuiltinFunc)
	return newSig
}

// evalReal evals a builtinTanSig.
// See https://dev.mysql.com/doc/refman/5.7/en/mathematical-functions.html#function_tan
func (b *builtinTanSig) evalReal(row chunk.Row) (float64, bool, error) {
	val, isNull, err := b.args[0].EvalReal(b.ctx, row)
	if isNull || err != nil {
		return 0, isNull, err
	}
	return math.Tan(val), false, nil
}

type truncateFunctionClass struct {
	baseFunctionClass
}

func (c *truncateFunctionClass) getFunction(ctx sessionctx.Context, args []Expression) (builtinFunc, error) {
	if err := c.verifyArgs(args); err != nil {
		return nil, err
	}

	argTp := args[0].GetType().EvalType()
	if argTp.IsStringKind() {
		argTp = types.ETReal
	}

	bf := newBaseBuiltinFuncWithTp(ctx, args, argTp, argTp, types.ETInt)

	bf.tp.Decimal = calculateDecimal4RoundAndTruncate(ctx, args, argTp)
	bf.tp.Flen = args[0].GetType().Flen - args[0].GetType().Decimal + bf.tp.Decimal
	bf.tp.Flag |= args[0].GetType().Flag

	var sig builtinFunc
	switch argTp {
	case types.ETInt:
		if mysql.HasUnsignedFlag(args[0].GetType().Flag) {
			sig = &builtinTruncateUintSig{bf}
			sig.setPbCode(tipb.ScalarFuncSig_TruncateUint)
		} else {
			sig = &builtinTruncateIntSig{bf}
			sig.setPbCode(tipb.ScalarFuncSig_TruncateInt)
		}
	case types.ETReal:
		sig = &builtinTruncateRealSig{bf}
		sig.setPbCode(tipb.ScalarFuncSig_TruncateReal)
	case types.ETDecimal:
		sig = &builtinTruncateDecimalSig{bf}
<<<<<<< HEAD
	default:
		return nil, errIncorrectArgs.GenWithStackByArgs("truncate")
=======
		sig.setPbCode(tipb.ScalarFuncSig_TruncateDecimal)
>>>>>>> b274eb20
	}

	return sig, nil
}

type builtinTruncateDecimalSig struct {
	baseBuiltinFunc
}

func (b *builtinTruncateDecimalSig) Clone() builtinFunc {
	newSig := &builtinTruncateDecimalSig{}
	newSig.cloneFrom(&b.baseBuiltinFunc)
	return newSig
}

// evalDecimal evals a TRUNCATE(X,D).
// See https://dev.mysql.com/doc/refman/5.7/en/mathematical-functions.html#function_truncate
func (b *builtinTruncateDecimalSig) evalDecimal(row chunk.Row) (*types.MyDecimal, bool, error) {
	x, isNull, err := b.args[0].EvalDecimal(b.ctx, row)
	if isNull || err != nil {
		return nil, isNull, err
	}

	d, isNull, err := b.args[1].EvalInt(b.ctx, row)
	if isNull || err != nil {
		return nil, isNull, err
	}

	result := new(types.MyDecimal)
	if err := x.Round(result, mathutil.Min(int(d), b.getRetTp().Decimal), types.ModeTruncate); err != nil {
		return nil, true, err
	}
	return result, false, nil
}

type builtinTruncateRealSig struct {
	baseBuiltinFunc
}

func (b *builtinTruncateRealSig) Clone() builtinFunc {
	newSig := &builtinTruncateRealSig{}
	newSig.cloneFrom(&b.baseBuiltinFunc)
	return newSig
}

// evalReal evals a TRUNCATE(X,D).
// See https://dev.mysql.com/doc/refman/5.7/en/mathematical-functions.html#function_truncate
func (b *builtinTruncateRealSig) evalReal(row chunk.Row) (float64, bool, error) {
	x, isNull, err := b.args[0].EvalReal(b.ctx, row)
	if isNull || err != nil {
		return 0, isNull, err
	}

	d, isNull, err := b.args[1].EvalInt(b.ctx, row)
	if isNull || err != nil {
		return 0, isNull, err
	}

	return types.Truncate(x, int(d)), false, nil
}

type builtinTruncateIntSig struct {
	baseBuiltinFunc
}

func (b *builtinTruncateIntSig) Clone() builtinFunc {
	newSig := &builtinTruncateIntSig{}
	newSig.cloneFrom(&b.baseBuiltinFunc)
	return newSig
}

// evalInt evals a TRUNCATE(X,D).
// See https://dev.mysql.com/doc/refman/5.7/en/mathematical-functions.html#function_truncate
func (b *builtinTruncateIntSig) evalInt(row chunk.Row) (int64, bool, error) {
	x, isNull, err := b.args[0].EvalInt(b.ctx, row)
	if isNull || err != nil {
		return 0, isNull, err
	}

	d, isNull, err := b.args[1].EvalInt(b.ctx, row)
	if isNull || err != nil {
		return 0, isNull, err
	}

	if d >= 0 {
		return x, false, nil
	}
	shift := int64(math.Pow10(int(-d)))
	return x / shift * shift, false, nil
}

func (b *builtinTruncateUintSig) Clone() builtinFunc {
	newSig := &builtinTruncateUintSig{}
	newSig.cloneFrom(&b.baseBuiltinFunc)
	return newSig
}

type builtinTruncateUintSig struct {
	baseBuiltinFunc
}

// evalInt evals a TRUNCATE(X,D).
// See https://dev.mysql.com/doc/refman/5.7/en/mathematical-functions.html#function_truncate
func (b *builtinTruncateUintSig) evalInt(row chunk.Row) (int64, bool, error) {
	x, isNull, err := b.args[0].EvalInt(b.ctx, row)
	if isNull || err != nil {
		return 0, isNull, err
	}
	uintx := uint64(x)

	d, isNull, err := b.args[1].EvalInt(b.ctx, row)
	if isNull || err != nil {
		return 0, isNull, err
	}
	if d >= 0 {
		return x, false, nil
	}
	shift := uint64(math.Pow10(int(-d)))
	return int64(uintx / shift * shift), false, nil
}<|MERGE_RESOLUTION|>--- conflicted
+++ resolved
@@ -1795,13 +1795,10 @@
 		sig.setPbCode(tipb.ScalarFuncSig_TruncateReal)
 	case types.ETDecimal:
 		sig = &builtinTruncateDecimalSig{bf}
-<<<<<<< HEAD
+		sig.setPbCode(tipb.ScalarFuncSig_TruncateDecimal)
 	default:
 		return nil, errIncorrectArgs.GenWithStackByArgs("truncate")
-=======
-		sig.setPbCode(tipb.ScalarFuncSig_TruncateDecimal)
->>>>>>> b274eb20
-	}
+  }
 
 	return sig, nil
 }
