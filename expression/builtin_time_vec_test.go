--- conflicted
+++ resolved
@@ -195,19 +195,18 @@
 			geners: []dataGenerator{gener{defaultGener{eType: types.ETDecimal, nullRation: 0.9}}},
 		},
 	},
-<<<<<<< HEAD
+	ast.StrToDate: {
+		{
+			retEvalType:   types.ETDatetime,
+			childrenTypes: []types.EvalType{types.ETString, types.ETString},
+			geners:        []dataGenerator{&timeStrGener{}, &constStrGener{"%y-%m-%d"}},
+		},
+	},
 	ast.GetFormat: {
 		{
 			retEvalType:   types.ETString,
 			childrenTypes: []types.EvalType{types.ETString, types.ETString},
 			geners:        []dataGenerator{&formatGener{0.2}, &locationGener{0.2}},
-=======
-	ast.StrToDate: {
-		{
-			retEvalType:   types.ETDatetime,
-			childrenTypes: []types.EvalType{types.ETString, types.ETString},
-			geners:        []dataGenerator{&timeStrGener{}, &constStrGener{"%y-%m-%d"}},
->>>>>>> 1eb26a79
 		},
 	},
 }
