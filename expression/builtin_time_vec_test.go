--- conflicted
+++ resolved
@@ -162,13 +162,10 @@
 	//		geners:        []dataGenerator{&unitStrGener{}, nil, nil},
 	//	},
 	//},
-<<<<<<< HEAD
 	ast.UnixTimestamp: {
 		{retEvalType: types.ETDecimal, childrenTypes: []types.EvalType{types.ETTimestamp}},
 		{retEvalType: types.ETInt},
 	},
-=======
->>>>>>> 0ae3813d
 	ast.TimestampDiff: {
 		{
 			retEvalType:   types.ETInt,
