// Copyright 2019 PingCAP, Inc.
//
// Licensed under the Apache License, Version 2.0 (the "License");
// you may not use this file except in compliance with the License.
// You may obtain a copy of the License at
//
//     http://www.apache.org/licenses/LICENSE-2.0
//
// Unless required by applicable law or agreed to in writing, software
// distributed under the License is distributed on an "AS IS" BASIS,
// See the License for the specific language governing permissions and
// limitations under the License.

package expression

import (
	"math/rand"
	"testing"

	. "github.com/pingcap/check"
	"github.com/pingcap/parser/ast"
	"github.com/pingcap/parser/mysql"
	"github.com/pingcap/tidb/types"
	"github.com/pingcap/tidb/util/chunk"
	"github.com/pingcap/tidb/util/mock"
)

type periodGener struct{}

func (g *periodGener) gen() interface{} {
	return int64((rand.Intn(2500)+1)*100 + rand.Intn(12) + 1)
}

// unitStrGener is used to generate strings which are unit format
type unitStrGener struct{}

func (g *unitStrGener) gen() interface{} {
	units := []string{
		"MICROSECOND",
		"SECOND",
		"MINUTE",
		"HOUR",
		"DAY",
		"WEEK",
		"MONTH",
		"QUARTER",
		"YEAR",
	}

	n := rand.Int() % len(units)
	return units[n]
}

var vecBuiltinTimeCases = map[string][]vecExprBenchCase{
	ast.DateLiteral: {},
	ast.DateDiff:    {},
	ast.TimeDiff:    {},
	ast.DateFormat:  {},
	ast.Hour: {
		{retEvalType: types.ETInt, childrenTypes: []types.EvalType{types.ETDuration}, geners: []dataGenerator{&rangeDurationGener{0.2}}},
	},
	ast.Minute: {
		{retEvalType: types.ETInt, childrenTypes: []types.EvalType{types.ETDuration}, geners: []dataGenerator{&rangeDurationGener{0.2}}},
	},
	ast.Second: {
		{retEvalType: types.ETInt, childrenTypes: []types.EvalType{types.ETDuration}, geners: []dataGenerator{&rangeDurationGener{0.2}}},
	},
	ast.ToSeconds: {
		{retEvalType: types.ETInt, childrenTypes: []types.EvalType{types.ETDatetime}},
	},
	ast.MicroSecond: {},
	ast.Now:         {},
	ast.DayOfWeek: {
		{retEvalType: types.ETInt, childrenTypes: []types.EvalType{types.ETDatetime}},
	},
	ast.DayOfYear: {
		{retEvalType: types.ETInt, childrenTypes: []types.EvalType{types.ETDatetime}},
	},
	ast.Day: {},
	ast.ToDays: {
		{retEvalType: types.ETInt, childrenTypes: []types.EvalType{types.ETDatetime}},
	},
	ast.CurrentTime: {
		{retEvalType: types.ETDuration},
		{retEvalType: types.ETDuration, childrenTypes: []types.EvalType{types.ETInt}, geners: []dataGenerator{&rangeInt64Gener{0, 7}}}, // fsp must be in the range 0 to 6.
	},
	ast.CurrentDate: {
		{retEvalType: types.ETDatetime},
	},
	ast.MakeDate: {},
	ast.MakeTime: {},
	ast.PeriodAdd: {
		{retEvalType: types.ETInt, childrenTypes: []types.EvalType{types.ETInt, types.ETInt}, geners: []dataGenerator{new(periodGener), new(periodGener)}},
	},
	ast.PeriodDiff: {
		{retEvalType: types.ETInt, childrenTypes: []types.EvalType{types.ETInt, types.ETInt}, geners: []dataGenerator{new(periodGener), new(periodGener)}},
	},
	ast.Quarter: {
		{retEvalType: types.ETInt, childrenTypes: []types.EvalType{types.ETDatetime}},
	},
	ast.TimeFormat: {
		{retEvalType: types.ETString, childrenTypes: []types.EvalType{types.ETDuration, types.ETString}, geners: []dataGenerator{&rangeDurationGener{0.5}, &timeFormatGener{0.5}}},
	},
	ast.TimeToSec: {
		{retEvalType: types.ETInt, childrenTypes: []types.EvalType{types.ETDuration}},
	},
	ast.TimestampAdd: {
		{
			retEvalType:   types.ETString,
			childrenTypes: []types.EvalType{types.ETString, types.ETInt, types.ETDatetime},
			geners:        []dataGenerator{&unitStrGener{}, nil, nil},
		},
	},
	ast.TimestampDiff:    {},
	ast.TimestampLiteral: {},
	ast.SubDate:          {},
	ast.AddDate:          {},
	ast.SubTime:          {},
	ast.AddTime: {
		// builtinAddStringAndStringSig, a special case written by hand.
		// arg1 has BinaryFlag here.
		{
			retEvalType:   types.ETString,
			childrenTypes: []types.EvalType{types.ETString, types.ETString},
			childrenFieldTypes: []*types.FieldType{nil, {
				Tp:      mysql.TypeString,
				Flen:    types.UnspecifiedLength,
				Decimal: types.UnspecifiedLength,
				Flag:    mysql.BinaryFlag,
			}},
			geners: []dataGenerator{
				gener{defaultGener{eType: types.ETString, nullRation: 0.2}},
				gener{defaultGener{eType: types.ETString, nullRation: 0.2}},
			},
		},
	},
	ast.Month: {
		{retEvalType: types.ETInt, childrenTypes: []types.EvalType{types.ETDatetime}},
	},
	ast.Year: {
		{retEvalType: types.ETInt, childrenTypes: []types.EvalType{types.ETDatetime}},
	},
	ast.Date: {
		{retEvalType: types.ETDatetime, childrenTypes: []types.EvalType{types.ETDatetime}},
	},
	ast.Timestamp: {
		{retEvalType: types.ETDatetime, childrenTypes: []types.EvalType{types.ETString}, geners: []dataGenerator{new(dataTimeStrGener)}},
		{retEvalType: types.ETDatetime, childrenTypes: []types.EvalType{types.ETString}, geners: []dataGenerator{new(timeStrGener)}},
		{retEvalType: types.ETDatetime, childrenTypes: []types.EvalType{types.ETString}, geners: []dataGenerator{new(dataStrGener)}},
		{retEvalType: types.ETDatetime, childrenTypes: []types.EvalType{types.ETString}},
		{retEvalType: types.ETDatetime, childrenTypes: []types.EvalType{types.ETString, types.ETString},
			geners: []dataGenerator{new(dataTimeStrGener), new(dataStrGener)}},
		{retEvalType: types.ETDatetime, childrenTypes: []types.EvalType{types.ETString, types.ETString},
			geners: []dataGenerator{new(dataTimeStrGener), nil}},
		{retEvalType: types.ETDatetime, childrenTypes: []types.EvalType{types.ETString, types.ETString},
			geners: []dataGenerator{nil, new(dataStrGener)}},
	},
	ast.MonthName: {
		{retEvalType: types.ETString, childrenTypes: []types.EvalType{types.ETDatetime}},
	},
	ast.DayOfMonth: {
		{retEvalType: types.ETInt, childrenTypes: []types.EvalType{types.ETDatetime}},
	},
	ast.DayName: {
		{retEvalType: types.ETString, childrenTypes: []types.EvalType{types.ETDatetime}},
		{retEvalType: types.ETInt, childrenTypes: []types.EvalType{types.ETDatetime}},
		{retEvalType: types.ETReal, childrenTypes: []types.EvalType{types.ETDatetime}},
	},
	ast.UTCDate: {
		{retEvalType: types.ETDatetime},
	},
	ast.UTCTimestamp: {
		{retEvalType: types.ETTimestamp},
		{retEvalType: types.ETTimestamp, childrenTypes: []types.EvalType{types.ETInt}, geners: []dataGenerator{&rangeInt64Gener{begin: 0, end: 7}}},
	},
	ast.UTCTime: {
		{retEvalType: types.ETDuration},
		{retEvalType: types.ETDuration, childrenTypes: []types.EvalType{types.ETInt}, geners: []dataGenerator{&rangeInt64Gener{begin: 0, end: 7}}},
	},
	ast.Weekday: {
		{retEvalType: types.ETInt, childrenTypes: []types.EvalType{types.ETDatetime}},
		{retEvalType: types.ETInt, childrenTypes: []types.EvalType{types.ETDatetime}, geners: []dataGenerator{gener{defaultGener{eType: types.ETDatetime, nullRation: 0.2}}}},
	},
	ast.YearWeek: {
		{retEvalType: types.ETInt, childrenTypes: []types.EvalType{types.ETDatetime}},
	},
	ast.WeekOfYear: {
		{retEvalType: types.ETInt, childrenTypes: []types.EvalType{types.ETDatetime}},
	},
	ast.FromDays: {
		{retEvalType: types.ETDatetime, childrenTypes: []types.EvalType{types.ETInt}},
	},
	ast.FromUnixTime: {
		{retEvalType: types.ETDatetime, childrenTypes: []types.EvalType{types.ETDecimal},
			geners: []dataGenerator{gener{defaultGener{eType: types.ETDecimal, nullRation: 0.9}}},
		},
	},
<<<<<<< HEAD
	ast.Sysdate: {
		{retEvalType: types.ETDatetime, childrenTypes: []types.EvalType{types.ETInt},
			geners: []dataGenerator{&rangeInt64Gener{begin: 0, end: 7}}},
=======
	ast.StrToDate: {
		{
			retEvalType:   types.ETDatetime,
			childrenTypes: []types.EvalType{types.ETString, types.ETString},
			geners:        []dataGenerator{&timeStrGener{}, &constStrGener{"%y-%m-%d"}},
		},
>>>>>>> 1eb26a79
	},
}

func (s *testEvaluatorSuite) TestVectorizedBuiltinTimeEvalOneVec(c *C) {
	testVectorizedEvalOneVec(c, vecBuiltinTimeCases)
}

func (s *testEvaluatorSuite) TestVectorizedBuiltinTimeFunc(c *C) {
	testVectorizedBuiltinFunc(c, vecBuiltinTimeCases)
}

func BenchmarkVectorizedBuiltinTimeEvalOneVec(b *testing.B) {
	benchmarkVectorizedEvalOneVec(b, vecBuiltinTimeCases)
}

func BenchmarkVectorizedBuiltinTimeFunc(b *testing.B) {
	benchmarkVectorizedBuiltinFunc(b, vecBuiltinTimeCases)
}

func (s *testEvaluatorSuite) TestVecMonth(c *C) {
	ctx := mock.NewContext()
	ctx.GetSessionVars().SQLMode |= mysql.ModeNoZeroDate
	input := chunk.New([]*types.FieldType{types.NewFieldType(mysql.TypeDatetime)}, 3, 3)
	input.Reset()
	input.AppendTime(0, types.ZeroDate)
	input.AppendNull(0)
	input.AppendTime(0, types.ZeroDate)

	f, _, _, result := genVecBuiltinFuncBenchCase(ctx, ast.Month, vecExprBenchCase{retEvalType: types.ETInt, childrenTypes: []types.EvalType{types.ETDatetime}})
	c.Assert(ctx.GetSessionVars().StrictSQLMode, IsTrue)
	c.Assert(f.vecEvalInt(input, result), IsNil)
	c.Assert(len(ctx.GetSessionVars().StmtCtx.GetWarnings()), Equals, 2)

	ctx.GetSessionVars().StmtCtx.InInsertStmt = true
	c.Assert(f.vecEvalInt(input, result), NotNil)
}<|MERGE_RESOLUTION|>--- conflicted
+++ resolved
@@ -195,18 +195,15 @@
 			geners: []dataGenerator{gener{defaultGener{eType: types.ETDecimal, nullRation: 0.9}}},
 		},
 	},
-<<<<<<< HEAD
-	ast.Sysdate: {
-		{retEvalType: types.ETDatetime, childrenTypes: []types.EvalType{types.ETInt},
-			geners: []dataGenerator{&rangeInt64Gener{begin: 0, end: 7}}},
-=======
 	ast.StrToDate: {
 		{
 			retEvalType:   types.ETDatetime,
 			childrenTypes: []types.EvalType{types.ETString, types.ETString},
 			geners:        []dataGenerator{&timeStrGener{}, &constStrGener{"%y-%m-%d"}},
 		},
->>>>>>> 1eb26a79
+	ast.Sysdate: {
+		{retEvalType: types.ETDatetime, childrenTypes: []types.EvalType{types.ETInt},
+			geners: []dataGenerator{&rangeInt64Gener{begin: 0, end: 7}}},
 	},
 }
 
