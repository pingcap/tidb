--- conflicted
+++ resolved
@@ -125,14 +125,9 @@
 	},
 	ast.TimestampDiff:    {},
 	ast.TimestampLiteral: {},
-<<<<<<< HEAD
 	ast.UnixTimestamp: {
 		{retEvalType: types.ETDecimal, childrenTypes: []types.EvalType{types.ETDatetime}},
 	},
-	ast.SubDate: {},
-	ast.AddDate: {},
-	ast.SubTime: {},
-=======
 	ast.SubDate:          {},
 	ast.AddDate:          {},
 	ast.SubTime: {
@@ -151,7 +146,6 @@
 			},
 		},
 	},
->>>>>>> e8cd6a63
 	ast.AddTime: {
 		// builtinAddStringAndStringSig, a special case written by hand.
 		// arg1 has BinaryFlag here.
