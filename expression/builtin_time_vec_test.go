--- conflicted
+++ resolved
@@ -223,15 +223,12 @@
 			geners:        []dataGenerator{&formatGener{0.2}, &locationGener{0.2}},
 		},
 	},
-<<<<<<< HEAD
-=======
 	ast.Sysdate: {
 		// Because there is a chance that a time error will cause the test to fail,
 		// we cannot use the vectorized test framework to test builtinSysDateWithoutFspSig.
 		// We test the builtinSysDateWithoutFspSig in TestSysDate function.
 		// {retEvalType: types.ETDatetime},
 	},
->>>>>>> 498a7f6d
 }
 
 func (s *testEvaluatorSuite) TestVectorizedBuiltinTimeEvalOneVec(c *C) {
