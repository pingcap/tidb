// Copyright 2019 PingCAP, Inc.
//
// Licensed under the Apache License, Version 2.0 (the "License");
// you may not use this file except in compliance with the License.
// You may obtain a copy of the License at
//
//     http://www.apache.org/licenses/LICENSE-2.0
//
// Unless required by applicable law or agreed to in writing, software
// distributed under the License is distributed on an "AS IS" BASIS,
// See the License for the specific language governing permissions and
// limitations under the License.

package expression

import (
	"math/rand"
	"testing"

	. "github.com/pingcap/check"
	"github.com/pingcap/parser/ast"
	"github.com/pingcap/parser/mysql"
	"github.com/pingcap/tidb/types"
	"github.com/pingcap/tidb/util/chunk"
	"github.com/pingcap/tidb/util/mock"
)

type periodGener struct{}

func (g *periodGener) gen() interface{} {
	return int64((rand.Intn(2500)+1)*100 + rand.Intn(12) + 1)
}

// unitStrGener is used to generate strings which are unit format
type unitStrGener struct{}

func (g *unitStrGener) gen() interface{} {
	units := []string{
		"MICROSECOND",
		"SECOND",
		"MINUTE",
		"HOUR",
		"DAY",
		"WEEK",
		"MONTH",
		"QUARTER",
		"YEAR",
	}

	n := rand.Int() % len(units)
	return units[n]
}

var vecBuiltinTimeCases = map[string][]vecExprBenchCase{
	ast.DateLiteral: {},
	ast.DateDiff:    {},
	ast.DateFormat:  {},
	ast.Hour: {
		{retEvalType: types.ETInt, childrenTypes: []types.EvalType{types.ETDuration}, geners: []dataGenerator{&rangeDurationGener{0.2}}},
	},
	ast.Minute: {
		{retEvalType: types.ETInt, childrenTypes: []types.EvalType{types.ETDuration}, geners: []dataGenerator{&rangeDurationGener{0.2}}},
	},
	ast.Second: {
		{retEvalType: types.ETInt, childrenTypes: []types.EvalType{types.ETDuration}, geners: []dataGenerator{&rangeDurationGener{0.2}}},
	},
	ast.ToSeconds: {
		{retEvalType: types.ETInt, childrenTypes: []types.EvalType{types.ETDatetime}},
	},
<<<<<<< HEAD
	ast.MicroSecond: {
		{retEvalType: types.ETInt, childrenTypes: []types.EvalType{types.ETDuration}, geners: []dataGenerator{&rangeDurationGener{0.2}}},
	},
	ast.Now: {},
=======
	ast.MicroSecond: {},
	ast.Now: {
		{retEvalType: types.ETDatetime},
		{retEvalType: types.ETDatetime, childrenTypes: []types.EvalType{types.ETInt},
			geners: []dataGenerator{&rangeInt64Gener{0, 7}},
		},
	},
>>>>>>> b274eb20
	ast.DayOfWeek: {
		{retEvalType: types.ETInt, childrenTypes: []types.EvalType{types.ETDatetime}},
	},
	ast.DayOfYear: {
		{retEvalType: types.ETInt, childrenTypes: []types.EvalType{types.ETDatetime}},
	},
	ast.Day: {},
	ast.ToDays: {
		{retEvalType: types.ETInt, childrenTypes: []types.EvalType{types.ETDatetime}},
	},
	ast.CurrentTime: {
		{retEvalType: types.ETDuration},
		{retEvalType: types.ETDuration, childrenTypes: []types.EvalType{types.ETInt}, geners: []dataGenerator{&rangeInt64Gener{0, 7}}}, // fsp must be in the range 0 to 6.
	},
	ast.CurrentDate: {
		{retEvalType: types.ETDatetime},
	},
	ast.MakeDate: {
		{retEvalType: types.ETDatetime, childrenTypes: []types.EvalType{types.ETInt, types.ETInt},
			geners: []dataGenerator{&rangeInt64Gener{0, 2200}, &rangeInt64Gener{0, 365}},
		},
	},
	ast.MakeTime: {},
	ast.PeriodAdd: {
		{retEvalType: types.ETInt, childrenTypes: []types.EvalType{types.ETInt, types.ETInt}, geners: []dataGenerator{new(periodGener), new(periodGener)}},
	},
	ast.PeriodDiff: {
		{retEvalType: types.ETInt, childrenTypes: []types.EvalType{types.ETInt, types.ETInt}, geners: []dataGenerator{new(periodGener), new(periodGener)}},
	},
	ast.Quarter: {
		{retEvalType: types.ETInt, childrenTypes: []types.EvalType{types.ETDatetime}},
	},
	ast.TimeFormat: {
		{retEvalType: types.ETString, childrenTypes: []types.EvalType{types.ETDuration, types.ETString}, geners: []dataGenerator{&rangeDurationGener{0.5}, &timeFormatGener{0.5}}},
	},
	ast.TimeToSec: {
		{retEvalType: types.ETInt, childrenTypes: []types.EvalType{types.ETDuration}},
	},
	ast.TimestampAdd: {
		{
			retEvalType:   types.ETString,
			childrenTypes: []types.EvalType{types.ETString, types.ETInt, types.ETDatetime},
			geners:        []dataGenerator{&unitStrGener{}, nil, nil},
		},
	},
	ast.TimestampDiff:    {},
	ast.TimestampLiteral: {},
	ast.SubDate:          {},
	ast.AddDate:          {},
	ast.SubTime:          {},
	ast.AddTime: {
		// builtinAddStringAndStringSig, a special case written by hand.
		// arg1 has BinaryFlag here.
		{
			retEvalType:   types.ETString,
			childrenTypes: []types.EvalType{types.ETString, types.ETString},
			childrenFieldTypes: []*types.FieldType{nil, {
				Tp:      mysql.TypeString,
				Flen:    types.UnspecifiedLength,
				Decimal: types.UnspecifiedLength,
				Flag:    mysql.BinaryFlag,
			}},
			geners: []dataGenerator{
				gener{defaultGener{eType: types.ETString, nullRation: 0.2}},
				gener{defaultGener{eType: types.ETString, nullRation: 0.2}},
			},
		},
	},
	ast.Month: {
		{retEvalType: types.ETInt, childrenTypes: []types.EvalType{types.ETDatetime}},
	},
	ast.Year: {
		{retEvalType: types.ETInt, childrenTypes: []types.EvalType{types.ETDatetime}},
	},
	ast.Date: {
		{retEvalType: types.ETDatetime, childrenTypes: []types.EvalType{types.ETDatetime}},
	},
	ast.Timestamp: {
		{retEvalType: types.ETDatetime, childrenTypes: []types.EvalType{types.ETString}, geners: []dataGenerator{new(dateTimeStrGener)}},
		{retEvalType: types.ETDatetime, childrenTypes: []types.EvalType{types.ETString}, geners: []dataGenerator{new(timeStrGener)}},
		{retEvalType: types.ETDatetime, childrenTypes: []types.EvalType{types.ETString}, geners: []dataGenerator{new(dateStrGener)}},
		{retEvalType: types.ETDatetime, childrenTypes: []types.EvalType{types.ETString}},
		{retEvalType: types.ETDatetime, childrenTypes: []types.EvalType{types.ETString, types.ETString},
			geners: []dataGenerator{new(dateTimeStrGener), new(dateStrGener)}},
		{retEvalType: types.ETDatetime, childrenTypes: []types.EvalType{types.ETString, types.ETString},
			geners: []dataGenerator{new(dateTimeStrGener), nil}},
		{retEvalType: types.ETDatetime, childrenTypes: []types.EvalType{types.ETString, types.ETString},
			geners: []dataGenerator{nil, new(dateStrGener)}},
	},
	ast.MonthName: {
		{retEvalType: types.ETString, childrenTypes: []types.EvalType{types.ETDatetime}},
	},
	ast.DayOfMonth: {
		{retEvalType: types.ETInt, childrenTypes: []types.EvalType{types.ETDatetime}},
	},
	ast.DayName: {
		{retEvalType: types.ETString, childrenTypes: []types.EvalType{types.ETDatetime}},
		{retEvalType: types.ETInt, childrenTypes: []types.EvalType{types.ETDatetime}},
		{retEvalType: types.ETReal, childrenTypes: []types.EvalType{types.ETDatetime}},
	},
	ast.UTCDate: {
		{retEvalType: types.ETDatetime},
	},
	ast.UTCTimestamp: {
		{retEvalType: types.ETTimestamp},
		{retEvalType: types.ETTimestamp, childrenTypes: []types.EvalType{types.ETInt}, geners: []dataGenerator{&rangeInt64Gener{begin: 0, end: 7}}},
	},
	ast.UTCTime: {
		{retEvalType: types.ETDuration},
		{retEvalType: types.ETDuration, childrenTypes: []types.EvalType{types.ETInt}, geners: []dataGenerator{&rangeInt64Gener{begin: 0, end: 7}}},
	},
	ast.Weekday: {
		{retEvalType: types.ETInt, childrenTypes: []types.EvalType{types.ETDatetime}},
		{retEvalType: types.ETInt, childrenTypes: []types.EvalType{types.ETDatetime}, geners: []dataGenerator{gener{defaultGener{eType: types.ETDatetime, nullRation: 0.2}}}},
	},
	ast.YearWeek: {
		{retEvalType: types.ETInt, childrenTypes: []types.EvalType{types.ETDatetime}},
		{retEvalType: types.ETInt, childrenTypes: []types.EvalType{types.ETDatetime, types.ETInt}},
	},
	ast.WeekOfYear: {
		{retEvalType: types.ETInt, childrenTypes: []types.EvalType{types.ETDatetime}},
	},
	ast.FromDays: {
		{retEvalType: types.ETDatetime, childrenTypes: []types.EvalType{types.ETInt}},
	},
	ast.FromUnixTime: {
		{retEvalType: types.ETDatetime, childrenTypes: []types.EvalType{types.ETDecimal},
			geners: []dataGenerator{gener{defaultGener{eType: types.ETDecimal, nullRation: 0.9}}},
		},
	},
	ast.StrToDate: {
		{
			retEvalType:   types.ETDatetime,
			childrenTypes: []types.EvalType{types.ETString, types.ETString},
			geners:        []dataGenerator{&timeStrGener{}, &constStrGener{"%y-%m-%d"}},
		},
	},
	ast.GetFormat: {
		{
			retEvalType:   types.ETString,
			childrenTypes: []types.EvalType{types.ETString, types.ETString},
			geners:        []dataGenerator{&formatGener{0.2}, &locationGener{0.2}},
		},
	},
	ast.Sysdate: {
		{retEvalType: types.ETDatetime},
	},
}

func (s *testEvaluatorSuite) TestVectorizedBuiltinTimeEvalOneVec(c *C) {
	testVectorizedEvalOneVec(c, vecBuiltinTimeCases)
}

func (s *testEvaluatorSuite) TestVectorizedBuiltinTimeFunc(c *C) {
	testVectorizedBuiltinFunc(c, vecBuiltinTimeCases)
}

func BenchmarkVectorizedBuiltinTimeEvalOneVec(b *testing.B) {
	benchmarkVectorizedEvalOneVec(b, vecBuiltinTimeCases)
}

func BenchmarkVectorizedBuiltinTimeFunc(b *testing.B) {
	benchmarkVectorizedBuiltinFunc(b, vecBuiltinTimeCases)
}

func (s *testEvaluatorSuite) TestVecMonth(c *C) {
	ctx := mock.NewContext()
	ctx.GetSessionVars().SQLMode |= mysql.ModeNoZeroDate
	input := chunk.New([]*types.FieldType{types.NewFieldType(mysql.TypeDatetime)}, 3, 3)
	input.Reset()
	input.AppendTime(0, types.ZeroDate)
	input.AppendNull(0)
	input.AppendTime(0, types.ZeroDate)

	f, _, _, result := genVecBuiltinFuncBenchCase(ctx, ast.Month, vecExprBenchCase{retEvalType: types.ETInt, childrenTypes: []types.EvalType{types.ETDatetime}})
	c.Assert(ctx.GetSessionVars().StrictSQLMode, IsTrue)
	c.Assert(f.vecEvalInt(input, result), IsNil)
	c.Assert(len(ctx.GetSessionVars().StmtCtx.GetWarnings()), Equals, 2)

	ctx.GetSessionVars().StmtCtx.InInsertStmt = true
	c.Assert(f.vecEvalInt(input, result), NotNil)
}<|MERGE_RESOLUTION|>--- conflicted
+++ resolved
@@ -67,20 +67,15 @@
 	ast.ToSeconds: {
 		{retEvalType: types.ETInt, childrenTypes: []types.EvalType{types.ETDatetime}},
 	},
-<<<<<<< HEAD
 	ast.MicroSecond: {
 		{retEvalType: types.ETInt, childrenTypes: []types.EvalType{types.ETDuration}, geners: []dataGenerator{&rangeDurationGener{0.2}}},
 	},
-	ast.Now: {},
-=======
-	ast.MicroSecond: {},
 	ast.Now: {
 		{retEvalType: types.ETDatetime},
 		{retEvalType: types.ETDatetime, childrenTypes: []types.EvalType{types.ETInt},
 			geners: []dataGenerator{&rangeInt64Gener{0, 7}},
 		},
 	},
->>>>>>> b274eb20
 	ast.DayOfWeek: {
 		{retEvalType: types.ETInt, childrenTypes: []types.EvalType{types.ETDatetime}},
 	},
