// Copyright 2019 PingCAP, Inc.
//
// Licensed under the Apache License, Version 2.0 (the "License");
// you may not use this file except in compliance with the License.
// You may obtain a copy of the License at
//
//     http://www.apache.org/licenses/LICENSE-2.0
//
// Unless required by applicable law or agreed to in writing, software
// distributed under the License is distributed on an "AS IS" BASIS,
// See the License for the specific language governing permissions and
// limitations under the License.

package expression

import (
	"math/rand"
	"testing"

	. "github.com/pingcap/check"
	"github.com/pingcap/parser/ast"
	"github.com/pingcap/parser/mysql"
	"github.com/pingcap/tidb/types"
	"github.com/pingcap/tidb/util/chunk"
	"github.com/pingcap/tidb/util/mock"
)

type periodGener struct{}

func (g *periodGener) gen() interface{} {
	return int64((rand.Intn(2500)+1)*100 + rand.Intn(12) + 1)
}

// unitStrGener is used to generate strings which are unit format
type unitStrGener struct{}

func (g *unitStrGener) gen() interface{} {
	units := []string{
		"MICROSECOND",
		"SECOND",
		"MINUTE",
		"HOUR",
		"DAY",
		"WEEK",
		"MONTH",
		"QUARTER",
		"YEAR",
	}

	n := rand.Int() % len(units)
	return units[n]
}

var vecBuiltinTimeCases = map[string][]vecExprBenchCase{
	ast.DateLiteral: {},
	ast.DateDiff:    {},
	ast.TimeDiff:    {},
	ast.DateFormat:  {},
	ast.Hour: {
		{retEvalType: types.ETInt, childrenTypes: []types.EvalType{types.ETDuration}, geners: []dataGenerator{&rangeDurationGener{0.2}}},
	},
	ast.Minute: {
		{retEvalType: types.ETInt, childrenTypes: []types.EvalType{types.ETDuration}, geners: []dataGenerator{&rangeDurationGener{0.2}}},
	},
	ast.Second: {
		{retEvalType: types.ETInt, childrenTypes: []types.EvalType{types.ETDuration}, geners: []dataGenerator{&rangeDurationGener{0.2}}},
	},
	ast.ToSeconds: {
		{retEvalType: types.ETInt, childrenTypes: []types.EvalType{types.ETDatetime}},
	},
	ast.MicroSecond: {},
	ast.Now: {
<<<<<<< HEAD
		{retEvalType: types.ETDatetime, childrenTypes: []types.EvalType{types.ETInt},
			geners: []dataGenerator{&rangeInt64Gener{0, 7}},
		},
=======
		{retEvalType: types.ETDatetime},
>>>>>>> 8ed2684e
	},
	ast.DayOfWeek: {
		{retEvalType: types.ETInt, childrenTypes: []types.EvalType{types.ETDatetime}},
	},
	ast.DayOfYear: {
		{retEvalType: types.ETInt, childrenTypes: []types.EvalType{types.ETDatetime}},
	},
	ast.Day: {},
	ast.ToDays: {
		{retEvalType: types.ETInt, childrenTypes: []types.EvalType{types.ETDatetime}},
	},
	ast.CurrentTime: {
		{retEvalType: types.ETDuration},
		{retEvalType: types.ETDuration, childrenTypes: []types.EvalType{types.ETInt}, geners: []dataGenerator{&rangeInt64Gener{0, 7}}}, // fsp must be in the range 0 to 6.
	},
	ast.CurrentDate: {
		{retEvalType: types.ETDatetime},
	},
	ast.MakeDate: {
		{retEvalType: types.ETDatetime, childrenTypes: []types.EvalType{types.ETInt, types.ETInt},
			geners: []dataGenerator{&rangeInt64Gener{0, 2200}, &rangeInt64Gener{0, 365}},
		},
	},
	ast.MakeTime: {},
	ast.PeriodAdd: {
		{retEvalType: types.ETInt, childrenTypes: []types.EvalType{types.ETInt, types.ETInt}, geners: []dataGenerator{new(periodGener), new(periodGener)}},
	},
	ast.PeriodDiff: {
		{retEvalType: types.ETInt, childrenTypes: []types.EvalType{types.ETInt, types.ETInt}, geners: []dataGenerator{new(periodGener), new(periodGener)}},
	},
	ast.Quarter: {
		{retEvalType: types.ETInt, childrenTypes: []types.EvalType{types.ETDatetime}},
	},
	ast.TimeFormat: {
		{retEvalType: types.ETString, childrenTypes: []types.EvalType{types.ETDuration, types.ETString}, geners: []dataGenerator{&rangeDurationGener{0.5}, &timeFormatGener{0.5}}},
	},
	ast.TimeToSec: {
		{retEvalType: types.ETInt, childrenTypes: []types.EvalType{types.ETDuration}},
	},
	ast.TimestampAdd: {
		{
			retEvalType:   types.ETString,
			childrenTypes: []types.EvalType{types.ETString, types.ETInt, types.ETDatetime},
			geners:        []dataGenerator{&unitStrGener{}, nil, nil},
		},
	},
	ast.TimestampDiff:    {},
	ast.TimestampLiteral: {},
	ast.SubDate:          {},
	ast.AddDate:          {},
	ast.SubTime:          {},
	ast.AddTime: {
		// builtinAddStringAndStringSig, a special case written by hand.
		// arg1 has BinaryFlag here.
		{
			retEvalType:   types.ETString,
			childrenTypes: []types.EvalType{types.ETString, types.ETString},
			childrenFieldTypes: []*types.FieldType{nil, {
				Tp:      mysql.TypeString,
				Flen:    types.UnspecifiedLength,
				Decimal: types.UnspecifiedLength,
				Flag:    mysql.BinaryFlag,
			}},
			geners: []dataGenerator{
				gener{defaultGener{eType: types.ETString, nullRation: 0.2}},
				gener{defaultGener{eType: types.ETString, nullRation: 0.2}},
			},
		},
	},
	ast.Month: {
		{retEvalType: types.ETInt, childrenTypes: []types.EvalType{types.ETDatetime}},
	},
	ast.Year: {
		{retEvalType: types.ETInt, childrenTypes: []types.EvalType{types.ETDatetime}},
	},
	ast.Date: {
		{retEvalType: types.ETDatetime, childrenTypes: []types.EvalType{types.ETDatetime}},
	},
	ast.Timestamp: {
		{retEvalType: types.ETDatetime, childrenTypes: []types.EvalType{types.ETString}, geners: []dataGenerator{new(dataTimeStrGener)}},
		{retEvalType: types.ETDatetime, childrenTypes: []types.EvalType{types.ETString}, geners: []dataGenerator{new(timeStrGener)}},
		{retEvalType: types.ETDatetime, childrenTypes: []types.EvalType{types.ETString}, geners: []dataGenerator{new(dataStrGener)}},
		{retEvalType: types.ETDatetime, childrenTypes: []types.EvalType{types.ETString}},
		{retEvalType: types.ETDatetime, childrenTypes: []types.EvalType{types.ETString, types.ETString},
			geners: []dataGenerator{new(dataTimeStrGener), new(dataStrGener)}},
		{retEvalType: types.ETDatetime, childrenTypes: []types.EvalType{types.ETString, types.ETString},
			geners: []dataGenerator{new(dataTimeStrGener), nil}},
		{retEvalType: types.ETDatetime, childrenTypes: []types.EvalType{types.ETString, types.ETString},
			geners: []dataGenerator{nil, new(dataStrGener)}},
	},
	ast.MonthName: {
		{retEvalType: types.ETString, childrenTypes: []types.EvalType{types.ETDatetime}},
	},
	ast.DayOfMonth: {
		{retEvalType: types.ETInt, childrenTypes: []types.EvalType{types.ETDatetime}},
	},
	ast.DayName: {
		{retEvalType: types.ETString, childrenTypes: []types.EvalType{types.ETDatetime}},
		{retEvalType: types.ETInt, childrenTypes: []types.EvalType{types.ETDatetime}},
		{retEvalType: types.ETReal, childrenTypes: []types.EvalType{types.ETDatetime}},
	},
	ast.UTCDate: {
		{retEvalType: types.ETDatetime},
	},
	ast.UTCTimestamp: {
		{retEvalType: types.ETTimestamp},
		{retEvalType: types.ETTimestamp, childrenTypes: []types.EvalType{types.ETInt}, geners: []dataGenerator{&rangeInt64Gener{begin: 0, end: 7}}},
	},
	ast.UTCTime: {
		{retEvalType: types.ETDuration},
		{retEvalType: types.ETDuration, childrenTypes: []types.EvalType{types.ETInt}, geners: []dataGenerator{&rangeInt64Gener{begin: 0, end: 7}}},
	},
	ast.Weekday: {
		{retEvalType: types.ETInt, childrenTypes: []types.EvalType{types.ETDatetime}},
		{retEvalType: types.ETInt, childrenTypes: []types.EvalType{types.ETDatetime}, geners: []dataGenerator{gener{defaultGener{eType: types.ETDatetime, nullRation: 0.2}}}},
	},
	ast.YearWeek: {
		{retEvalType: types.ETInt, childrenTypes: []types.EvalType{types.ETDatetime}},
		{retEvalType: types.ETInt, childrenTypes: []types.EvalType{types.ETDatetime, types.ETInt}},
	},
	ast.WeekOfYear: {
		{retEvalType: types.ETInt, childrenTypes: []types.EvalType{types.ETDatetime}},
	},
	ast.FromDays: {
		{retEvalType: types.ETDatetime, childrenTypes: []types.EvalType{types.ETInt}},
	},
	ast.FromUnixTime: {
		{retEvalType: types.ETDatetime, childrenTypes: []types.EvalType{types.ETDecimal},
			geners: []dataGenerator{gener{defaultGener{eType: types.ETDecimal, nullRation: 0.9}}},
		},
	},
	ast.StrToDate: {
		{
			retEvalType:   types.ETDatetime,
			childrenTypes: []types.EvalType{types.ETString, types.ETString},
			geners:        []dataGenerator{&timeStrGener{}, &constStrGener{"%y-%m-%d"}},
		},
	},
	ast.GetFormat: {
		{
			retEvalType:   types.ETString,
			childrenTypes: []types.EvalType{types.ETString, types.ETString},
			geners:        []dataGenerator{&formatGener{0.2}, &locationGener{0.2}},
		},
	},
	ast.Sysdate: {
		{retEvalType: types.ETDatetime},
	},
}

func (s *testEvaluatorSuite) TestVectorizedBuiltinTimeEvalOneVec(c *C) {
	testVectorizedEvalOneVec(c, vecBuiltinTimeCases)
}

func (s *testEvaluatorSuite) TestVectorizedBuiltinTimeFunc(c *C) {
	testVectorizedBuiltinFunc(c, vecBuiltinTimeCases)
}

func BenchmarkVectorizedBuiltinTimeEvalOneVec(b *testing.B) {
	benchmarkVectorizedEvalOneVec(b, vecBuiltinTimeCases)
}

func BenchmarkVectorizedBuiltinTimeFunc(b *testing.B) {
	benchmarkVectorizedBuiltinFunc(b, vecBuiltinTimeCases)
}

func (s *testEvaluatorSuite) TestVecMonth(c *C) {
	ctx := mock.NewContext()
	ctx.GetSessionVars().SQLMode |= mysql.ModeNoZeroDate
	input := chunk.New([]*types.FieldType{types.NewFieldType(mysql.TypeDatetime)}, 3, 3)
	input.Reset()
	input.AppendTime(0, types.ZeroDate)
	input.AppendNull(0)
	input.AppendTime(0, types.ZeroDate)

	f, _, _, result := genVecBuiltinFuncBenchCase(ctx, ast.Month, vecExprBenchCase{retEvalType: types.ETInt, childrenTypes: []types.EvalType{types.ETDatetime}})
	c.Assert(ctx.GetSessionVars().StrictSQLMode, IsTrue)
	c.Assert(f.vecEvalInt(input, result), IsNil)
	c.Assert(len(ctx.GetSessionVars().StmtCtx.GetWarnings()), Equals, 2)

	ctx.GetSessionVars().StmtCtx.InInsertStmt = true
	c.Assert(f.vecEvalInt(input, result), NotNil)
}<|MERGE_RESOLUTION|>--- conflicted
+++ resolved
@@ -70,13 +70,10 @@
 	},
 	ast.MicroSecond: {},
 	ast.Now: {
-<<<<<<< HEAD
+		{retEvalType: types.ETDatetime},
 		{retEvalType: types.ETDatetime, childrenTypes: []types.EvalType{types.ETInt},
 			geners: []dataGenerator{&rangeInt64Gener{0, 7}},
 		},
-=======
-		{retEvalType: types.ETDatetime},
->>>>>>> 8ed2684e
 	},
 	ast.DayOfWeek: {
 		{retEvalType: types.ETInt, childrenTypes: []types.EvalType{types.ETDatetime}},
