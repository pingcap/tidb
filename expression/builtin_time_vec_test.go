--- conflicted
+++ resolved
@@ -202,18 +202,16 @@
 			geners:        []dataGenerator{&timeStrGener{}, &constStrGener{"%y-%m-%d"}},
 		},
 	},
-<<<<<<< HEAD
-	ast.Sysdate: {
-		{retEvalType: types.ETDatetime},
-=======
 	ast.GetFormat: {
 		{
 			retEvalType:   types.ETString,
 			childrenTypes: []types.EvalType{types.ETString, types.ETString},
 			geners:        []dataGenerator{&formatGener{0.2}, &locationGener{0.2}},
 		},
->>>>>>> 69ff2d5e
-	},
+	},
+	ast.Sysdate: {
+		{retEvalType: types.ETDatetime},
+  },
 }
 
 func (s *testEvaluatorSuite) TestVectorizedBuiltinTimeEvalOneVec(c *C) {
