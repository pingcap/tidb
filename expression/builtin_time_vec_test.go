--- conflicted
+++ resolved
@@ -99,7 +99,6 @@
 	ast.DayOfMonth: {
 		{retEvalType: types.ETInt, childrenTypes: []types.EvalType{types.ETDatetime}},
 	},
-<<<<<<< HEAD
 	ast.DayName: {
 		{
 			retEvalType:   types.ETString,
@@ -122,10 +121,9 @@
 				gener{defaultGener{eType: types.ETDatetime, nullRation: 0.2}},
 			},
 		},
-=======
+	},
 	ast.UTCDate: {
 		{retEvalType: types.ETDatetime},
->>>>>>> 876e794d
 	},
 }
 
