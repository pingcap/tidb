// Copyright 2019 PingCAP, Inc.
//
// Licensed under the Apache License, Version 2.0 (the "License");
// you may not use this file except in compliance with the License.
// You may obtain a copy of the License at
//
//     http://www.apache.org/licenses/LICENSE-2.0
//
// Unless required by applicable law or agreed to in writing, software
// distributed under the License is distributed on an "AS IS" BASIS,
// See the License for the specific language governing permissions and
// limitations under the License.

package expression

import (
	"math/rand"
	"testing"

	. "github.com/pingcap/check"
	"github.com/pingcap/parser/ast"
	"github.com/pingcap/parser/mysql"
	"github.com/pingcap/tidb/types"
	"github.com/pingcap/tidb/util/chunk"
	"github.com/pingcap/tidb/util/mock"
)

type periodGener struct{}

func (g *periodGener) gen() interface{} {
	return int64((rand.Intn(2500)+1)*100 + rand.Intn(12) + 1)
}

// unitStrGener is used to generate strings which are unit format
type unitStrGener struct{}

func (g *unitStrGener) gen() interface{} {
	units := []string{
		"MICROSECOND",
		"SECOND",
		"MINUTE",
		"HOUR",
		"DAY",
		"WEEK",
		"MONTH",
		"QUARTER",
		"YEAR",
	}

	n := rand.Int() % len(units)
	return units[n]
}

var vecBuiltinTimeCases = map[string][]vecExprBenchCase{
	ast.DateLiteral: {},
	ast.DateDiff:    {},
	ast.TimeDiff:    {},
	ast.DateFormat:  {},
	ast.Hour: {
		{retEvalType: types.ETInt, childrenTypes: []types.EvalType{types.ETDuration}, geners: []dataGenerator{&rangeDurationGener{0.2}}},
	},
	ast.Minute: {
		{retEvalType: types.ETInt, childrenTypes: []types.EvalType{types.ETDuration}, geners: []dataGenerator{&rangeDurationGener{0.2}}},
	},
	ast.Second: {
		{retEvalType: types.ETInt, childrenTypes: []types.EvalType{types.ETDuration}, geners: []dataGenerator{&rangeDurationGener{0.2}}},
	},
	ast.ToSeconds: {
		{retEvalType: types.ETInt, childrenTypes: []types.EvalType{types.ETDatetime}},
	},
	ast.MicroSecond: {},
	ast.Now:         {},
	ast.DayOfWeek: {
		{retEvalType: types.ETInt, childrenTypes: []types.EvalType{types.ETDatetime}},
	},
	ast.DayOfYear: {
		{retEvalType: types.ETInt, childrenTypes: []types.EvalType{types.ETDatetime}},
	},
	ast.Day: {},
	ast.ToDays: {
		{retEvalType: types.ETInt, childrenTypes: []types.EvalType{types.ETDatetime}},
	},
	ast.CurrentTime: {
		{retEvalType: types.ETDuration},
		{retEvalType: types.ETDuration, childrenTypes: []types.EvalType{types.ETInt}, geners: []dataGenerator{&rangeInt64Gener{0, 7}}}, // fsp must be in the range 0 to 6.
	},
	ast.CurrentDate: {
		{retEvalType: types.ETDatetime},
	},
	ast.MakeDate: {},
	ast.MakeTime: {},
	ast.PeriodAdd: {
		{retEvalType: types.ETInt, childrenTypes: []types.EvalType{types.ETInt, types.ETInt}, geners: []dataGenerator{new(periodGener), new(periodGener)}},
	},
	ast.PeriodDiff: {
		{retEvalType: types.ETInt, childrenTypes: []types.EvalType{types.ETInt, types.ETInt}, geners: []dataGenerator{new(periodGener), new(periodGener)}},
	},
	ast.Quarter: {
		{retEvalType: types.ETInt, childrenTypes: []types.EvalType{types.ETDatetime}},
	},
	ast.TimeFormat: {
		{retEvalType: types.ETString, childrenTypes: []types.EvalType{types.ETDuration, types.ETString}, geners: []dataGenerator{&rangeDurationGener{0.5}, &timeFormatGener{0.5}}},
	},
	ast.TimeToSec: {
		{retEvalType: types.ETInt, childrenTypes: []types.EvalType{types.ETDuration}},
	},
	ast.TimestampAdd: {
		{
			retEvalType:   types.ETString,
			childrenTypes: []types.EvalType{types.ETString, types.ETInt, types.ETDatetime},
			geners:        []dataGenerator{&unitStrGener{}, nil, nil},
		},
	},
	ast.TimestampDiff:    {},
	ast.TimestampLiteral: {},
	ast.SubDate:          {},
	ast.AddDate:          {},
	ast.SubTime:          {},
	ast.AddTime: {
		// builtinAddStringAndStringSig, a special case written by hand.
		// arg1 has BinaryFlag here.
		{
			retEvalType:   types.ETString,
			childrenTypes: []types.EvalType{types.ETString, types.ETString},
			childrenFieldTypes: []*types.FieldType{nil, {
				Tp:      mysql.TypeString,
				Flen:    types.UnspecifiedLength,
				Decimal: types.UnspecifiedLength,
				Flag:    mysql.BinaryFlag,
			}},
			geners: []dataGenerator{
				gener{defaultGener{eType: types.ETString, nullRation: 0.2}},
				gener{defaultGener{eType: types.ETString, nullRation: 0.2}},
			},
		},
	},
	ast.Month: {
		{retEvalType: types.ETInt, childrenTypes: []types.EvalType{types.ETDatetime}},
	},
	ast.Year: {
		{retEvalType: types.ETInt, childrenTypes: []types.EvalType{types.ETDatetime}},
	},
	ast.Date: {
		{retEvalType: types.ETDatetime, childrenTypes: []types.EvalType{types.ETDatetime}},
	},
	ast.Timestamp: {
		{retEvalType: types.ETDatetime, childrenTypes: []types.EvalType{types.ETString}, geners: []dataGenerator{new(dataTimeStrGener)}},
		{retEvalType: types.ETDatetime, childrenTypes: []types.EvalType{types.ETString}, geners: []dataGenerator{new(timeStrGener)}},
		{retEvalType: types.ETDatetime, childrenTypes: []types.EvalType{types.ETString}, geners: []dataGenerator{new(dataStrGener)}},
		{retEvalType: types.ETDatetime, childrenTypes: []types.EvalType{types.ETString}},
		{retEvalType: types.ETDatetime, childrenTypes: []types.EvalType{types.ETString, types.ETString},
			geners: []dataGenerator{new(dataTimeStrGener), new(dataStrGener)}},
		{retEvalType: types.ETDatetime, childrenTypes: []types.EvalType{types.ETString, types.ETString},
			geners: []dataGenerator{new(dataTimeStrGener), nil}},
		{retEvalType: types.ETDatetime, childrenTypes: []types.EvalType{types.ETString, types.ETString},
			geners: []dataGenerator{nil, new(dataStrGener)}},
	},
	ast.MonthName: {
		{retEvalType: types.ETString, childrenTypes: []types.EvalType{types.ETDatetime}},
	},
	ast.DayOfMonth: {
		{retEvalType: types.ETInt, childrenTypes: []types.EvalType{types.ETDatetime}},
	},
	ast.DayName: {
		{retEvalType: types.ETString, childrenTypes: []types.EvalType{types.ETDatetime}},
		{retEvalType: types.ETInt, childrenTypes: []types.EvalType{types.ETDatetime}},
		{retEvalType: types.ETReal, childrenTypes: []types.EvalType{types.ETDatetime}},
	},
	ast.UTCDate: {
		{retEvalType: types.ETDatetime},
	},
	ast.UTCTimestamp: {
		{retEvalType: types.ETTimestamp},
		{retEvalType: types.ETTimestamp, childrenTypes: []types.EvalType{types.ETInt}, geners: []dataGenerator{&rangeInt64Gener{begin: 0, end: 7}}},
	},
	ast.UTCTime: {
		{retEvalType: types.ETDuration},
		{retEvalType: types.ETDuration, childrenTypes: []types.EvalType{types.ETInt}, geners: []dataGenerator{&rangeInt64Gener{begin: 0, end: 7}}},
	},
	ast.Weekday: {
		{retEvalType: types.ETInt, childrenTypes: []types.EvalType{types.ETDatetime}},
		{retEvalType: types.ETInt, childrenTypes: []types.EvalType{types.ETDatetime}, geners: []dataGenerator{gener{defaultGener{eType: types.ETDatetime, nullRation: 0.2}}}},
	},
	ast.YearWeek: {
		{retEvalType: types.ETInt, childrenTypes: []types.EvalType{types.ETDatetime}},
	},
	ast.WeekOfYear: {
		{retEvalType: types.ETInt, childrenTypes: []types.EvalType{types.ETDatetime}},
	},
	ast.FromDays: {
		{retEvalType: types.ETDatetime, childrenTypes: []types.EvalType{types.ETInt}},
	},
<<<<<<< HEAD
	ast.UnixTimestamp: {
		{retEvalType: types.ETInt, childrenTypes: []types.EvalType{types.ETDatetime}},
=======
	ast.FromUnixTime: {
		{retEvalType: types.ETDatetime, childrenTypes: []types.EvalType{types.ETDecimal},
			geners: []dataGenerator{gener{defaultGener{eType: types.ETDecimal, nullRation: 0.9}}},
		},
	},
	ast.StrToDate: {
		{
			retEvalType:   types.ETDatetime,
			childrenTypes: []types.EvalType{types.ETString, types.ETString},
			geners:        []dataGenerator{&timeStrGener{}, &constStrGener{"%y-%m-%d"}},
		},
>>>>>>> 1eb26a79
	},
}

func (s *testEvaluatorSuite) TestVectorizedBuiltinTimeEvalOneVec(c *C) {
	testVectorizedEvalOneVec(c, vecBuiltinTimeCases)
}

func (s *testEvaluatorSuite) TestVectorizedBuiltinTimeFunc(c *C) {
	testVectorizedBuiltinFunc(c, vecBuiltinTimeCases)
}

func BenchmarkVectorizedBuiltinTimeEvalOneVec(b *testing.B) {
	benchmarkVectorizedEvalOneVec(b, vecBuiltinTimeCases)
}

func BenchmarkVectorizedBuiltinTimeFunc(b *testing.B) {
	benchmarkVectorizedBuiltinFunc(b, vecBuiltinTimeCases)
}

func (s *testEvaluatorSuite) TestVecMonth(c *C) {
	ctx := mock.NewContext()
	ctx.GetSessionVars().SQLMode |= mysql.ModeNoZeroDate
	input := chunk.New([]*types.FieldType{types.NewFieldType(mysql.TypeDatetime)}, 3, 3)
	input.Reset()
	input.AppendTime(0, types.ZeroDate)
	input.AppendNull(0)
	input.AppendTime(0, types.ZeroDate)

	f, _, _, result := genVecBuiltinFuncBenchCase(ctx, ast.Month, vecExprBenchCase{retEvalType: types.ETInt, childrenTypes: []types.EvalType{types.ETDatetime}})
	c.Assert(ctx.GetSessionVars().StrictSQLMode, IsTrue)
	c.Assert(f.vecEvalInt(input, result), IsNil)
	c.Assert(len(ctx.GetSessionVars().StmtCtx.GetWarnings()), Equals, 2)

	ctx.GetSessionVars().StmtCtx.InInsertStmt = true
	c.Assert(f.vecEvalInt(input, result), NotNil)
}<|MERGE_RESOLUTION|>--- conflicted
+++ resolved
@@ -190,10 +190,9 @@
 	ast.FromDays: {
 		{retEvalType: types.ETDatetime, childrenTypes: []types.EvalType{types.ETInt}},
 	},
-<<<<<<< HEAD
 	ast.UnixTimestamp: {
 		{retEvalType: types.ETInt, childrenTypes: []types.EvalType{types.ETDatetime}},
-=======
+	},
 	ast.FromUnixTime: {
 		{retEvalType: types.ETDatetime, childrenTypes: []types.EvalType{types.ETDecimal},
 			geners: []dataGenerator{gener{defaultGener{eType: types.ETDecimal, nullRation: 0.9}}},
@@ -205,7 +204,6 @@
 			childrenTypes: []types.EvalType{types.ETString, types.ETString},
 			geners:        []dataGenerator{&timeStrGener{}, &constStrGener{"%y-%m-%d"}},
 		},
->>>>>>> 1eb26a79
 	},
 }
 
