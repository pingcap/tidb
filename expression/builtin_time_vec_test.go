// Copyright 2019 PingCAP, Inc.
//
// Licensed under the Apache License, Version 2.0 (the "License");
// you may not use this file except in compliance with the License.
// You may obtain a copy of the License at
//
//     http://www.apache.org/licenses/LICENSE-2.0
//
// Unless required by applicable law or agreed to in writing, software
// distributed under the License is distributed on an "AS IS" BASIS,
// See the License for the specific language governing permissions and
// limitations under the License.

package expression

import (
	"math/rand"
	"testing"

	. "github.com/pingcap/check"
	"github.com/pingcap/parser/ast"
	"github.com/pingcap/parser/mysql"
	"github.com/pingcap/tidb/types"
	"github.com/pingcap/tidb/util/chunk"
	"github.com/pingcap/tidb/util/mock"
)

// unitStrGener is used to generate strings which are unit format
type unitStrGener struct{}

func (g *unitStrGener) gen() interface{} {
	units := []string{
		"MICROSECOND",
		"SECOND",
		"MINUTE",
		"HOUR",
		"DAY",
		"WEEK",
		"MONTH",
		"QUARTER",
		"YEAR",
	}

	n := rand.Int() % len(units)
	return units[n]
}

var vecBuiltinTimeCases = map[string][]vecExprBenchCase{
	ast.DateLiteral: {},
	ast.DateDiff:    {},
	ast.TimeDiff:    {},
	ast.DateFormat:  {},
	ast.Hour: {
		{retEvalType: types.ETInt, childrenTypes: []types.EvalType{types.ETDuration}, geners: []dataGenerator{&rangeDurationGener{0.2}}},
	},
	ast.Minute: {
		{retEvalType: types.ETInt, childrenTypes: []types.EvalType{types.ETDuration}, geners: []dataGenerator{&rangeDurationGener{0.2}}},
	},
	ast.Second: {
		{retEvalType: types.ETInt, childrenTypes: []types.EvalType{types.ETDuration}, geners: []dataGenerator{&rangeDurationGener{0.2}}},
	},
	ast.ToSeconds: {
		{retEvalType: types.ETInt, childrenTypes: []types.EvalType{types.ETDatetime}},
	},
	ast.MicroSecond: {},
	ast.Now:         {},
	ast.DayOfWeek: {
		{retEvalType: types.ETInt, childrenTypes: []types.EvalType{types.ETDatetime}},
	},
	ast.DayOfYear: {
		{retEvalType: types.ETInt, childrenTypes: []types.EvalType{types.ETDatetime}},
	},
	ast.Day: {},
	ast.CurrentTime: {
		{retEvalType: types.ETDuration},
		{retEvalType: types.ETDuration, childrenTypes: []types.EvalType{types.ETInt}, geners: []dataGenerator{&rangeInt64Gener{0, 7}}}, // fsp must be in the range 0 to 6.
	},
	ast.CurrentDate: {
		{retEvalType: types.ETDatetime},
	},
	ast.MakeDate:   {},
	ast.MakeTime:   {},
	ast.PeriodAdd:  {},
	ast.PeriodDiff: {},
	ast.Quarter:    {},
	ast.TimeFormat: {
		{retEvalType: types.ETString, childrenTypes: []types.EvalType{types.ETDuration, types.ETString}, geners: []dataGenerator{&rangeDurationGener{0.5}, &timeFormatGener{0.5}}},
	},
<<<<<<< HEAD
	ast.TimeToSec: {
		{retEvalType: types.ETInt, childrenTypes: []types.EvalType{types.ETDuration}},
	},
	ast.TimestampAdd:     {},
=======
	ast.TimeToSec: {},
	ast.TimestampAdd: {
		{
			retEvalType:   types.ETString,
			childrenTypes: []types.EvalType{types.ETString, types.ETInt, types.ETDatetime},
			geners:        []dataGenerator{&unitStrGener{}, nil, nil},
		},
	},
>>>>>>> 29131a02
	ast.TimestampDiff:    {},
	ast.TimestampLiteral: {},
	ast.SubDate:          {},
	ast.AddDate:          {},
	ast.SubTime:          {},
	ast.AddTime: {
		// builtinAddStringAndStringSig, a special case written by hand.
		// arg1 has BinaryFlag here.
		{
			retEvalType:   types.ETString,
			childrenTypes: []types.EvalType{types.ETString, types.ETString},
			childrenFieldTypes: []*types.FieldType{nil, {
				Tp:      mysql.TypeString,
				Flen:    types.UnspecifiedLength,
				Decimal: types.UnspecifiedLength,
				Flag:    mysql.BinaryFlag,
			}},
			geners: []dataGenerator{
				gener{defaultGener{eType: types.ETString, nullRation: 0.2}},
				gener{defaultGener{eType: types.ETString, nullRation: 0.2}},
			},
		},
	},
	ast.Month: {
		{retEvalType: types.ETInt, childrenTypes: []types.EvalType{types.ETDatetime}},
	},
	ast.Year: {
		{retEvalType: types.ETInt, childrenTypes: []types.EvalType{types.ETDatetime}},
	},
	ast.Date: {
		{retEvalType: types.ETDatetime, childrenTypes: []types.EvalType{types.ETDatetime}},
	},
	ast.Timestamp: {
		{retEvalType: types.ETDatetime, childrenTypes: []types.EvalType{types.ETString}, geners: []dataGenerator{new(dataTimeStrGener)}},
		{retEvalType: types.ETDatetime, childrenTypes: []types.EvalType{types.ETString}, geners: []dataGenerator{new(timeStrGener)}},
		{retEvalType: types.ETDatetime, childrenTypes: []types.EvalType{types.ETString}, geners: []dataGenerator{new(dataStrGener)}},
		{retEvalType: types.ETDatetime, childrenTypes: []types.EvalType{types.ETString}},
		{retEvalType: types.ETDatetime, childrenTypes: []types.EvalType{types.ETString, types.ETString},
			geners: []dataGenerator{new(dataTimeStrGener), new(dataStrGener)}},
		{retEvalType: types.ETDatetime, childrenTypes: []types.EvalType{types.ETString, types.ETString},
			geners: []dataGenerator{new(dataTimeStrGener), nil}},
		{retEvalType: types.ETDatetime, childrenTypes: []types.EvalType{types.ETString, types.ETString},
			geners: []dataGenerator{nil, new(dataStrGener)}},
	},
	ast.MonthName: {
		{retEvalType: types.ETString, childrenTypes: []types.EvalType{types.ETDatetime}},
	},
	ast.DayOfMonth: {
		{retEvalType: types.ETInt, childrenTypes: []types.EvalType{types.ETDatetime}},
	},
	ast.UTCDate: {
		{retEvalType: types.ETDatetime},
	},
	ast.Weekday: {
		{retEvalType: types.ETInt, childrenTypes: []types.EvalType{types.ETDatetime}},
		{retEvalType: types.ETInt, childrenTypes: []types.EvalType{types.ETDatetime}, geners: []dataGenerator{gener{defaultGener{eType: types.ETDatetime, nullRation: 0.2}}}},
	},
	ast.WeekOfYear: {
		{retEvalType: types.ETInt, childrenTypes: []types.EvalType{types.ETDatetime}},
	},
	ast.FromDays: {
		{retEvalType: types.ETDatetime, childrenTypes: []types.EvalType{types.ETInt}},
	},
}

func (s *testEvaluatorSuite) TestVectorizedBuiltinTimeEvalOneVec(c *C) {
	testVectorizedEvalOneVec(c, vecBuiltinTimeCases)
}

func (s *testEvaluatorSuite) TestVectorizedBuiltinTimeFunc(c *C) {
	testVectorizedBuiltinFunc(c, vecBuiltinTimeCases)
}

func BenchmarkVectorizedBuiltinTimeEvalOneVec(b *testing.B) {
	benchmarkVectorizedEvalOneVec(b, vecBuiltinTimeCases)
}

func BenchmarkVectorizedBuiltinTimeFunc(b *testing.B) {
	benchmarkVectorizedBuiltinFunc(b, vecBuiltinTimeCases)
}

func (s *testEvaluatorSuite) TestVecMonth(c *C) {
	ctx := mock.NewContext()
	ctx.GetSessionVars().SQLMode |= mysql.ModeNoZeroDate
	input := chunk.New([]*types.FieldType{types.NewFieldType(mysql.TypeDatetime)}, 3, 3)
	input.Reset()
	input.AppendTime(0, types.ZeroDate)
	input.AppendNull(0)
	input.AppendTime(0, types.ZeroDate)

	f, _, _, result := genVecBuiltinFuncBenchCase(ctx, ast.Month, vecExprBenchCase{retEvalType: types.ETInt, childrenTypes: []types.EvalType{types.ETDatetime}})
	c.Assert(ctx.GetSessionVars().StrictSQLMode, IsTrue)
	c.Assert(f.vecEvalInt(input, result), IsNil)
	c.Assert(len(ctx.GetSessionVars().StmtCtx.GetWarnings()), Equals, 2)

	ctx.GetSessionVars().StmtCtx.InInsertStmt = true
	c.Assert(f.vecEvalInt(input, result), NotNil)
}<|MERGE_RESOLUTION|>--- conflicted
+++ resolved
@@ -86,13 +86,9 @@
 	ast.TimeFormat: {
 		{retEvalType: types.ETString, childrenTypes: []types.EvalType{types.ETDuration, types.ETString}, geners: []dataGenerator{&rangeDurationGener{0.5}, &timeFormatGener{0.5}}},
 	},
-<<<<<<< HEAD
 	ast.TimeToSec: {
 		{retEvalType: types.ETInt, childrenTypes: []types.EvalType{types.ETDuration}},
 	},
-	ast.TimestampAdd:     {},
-=======
-	ast.TimeToSec: {},
 	ast.TimestampAdd: {
 		{
 			retEvalType:   types.ETString,
@@ -100,7 +96,6 @@
 			geners:        []dataGenerator{&unitStrGener{}, nil, nil},
 		},
 	},
->>>>>>> 29131a02
 	ast.TimestampDiff:    {},
 	ast.TimestampLiteral: {},
 	ast.SubDate:          {},
