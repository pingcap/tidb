--- conflicted
+++ resolved
@@ -43,13 +43,10 @@
 		tp = tipb.ExprType_Sum
 	case ast.AggFuncAvg:
 		tp = tipb.ExprType_Avg
-<<<<<<< HEAD
 	case ast.AggFuncBitOr:
 		tp = tipb.ExprType_Agg_BitOr
-=======
 	case ast.AggFuncBitAnd:
 		tp = tipb.ExprType_Agg_BitAnd
->>>>>>> 52e7f1a9
 	}
 	if !client.IsRequestTypeSupported(kv.ReqTypeSelect, int64(tp)) {
 		return nil
