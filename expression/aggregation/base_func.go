--- conflicted
+++ resolved
@@ -100,15 +100,12 @@
 		a.typeInfer4NumberFuncs()
 	case ast.WindowFuncCumeDist:
 		a.typeInfer4CumeDist()
-<<<<<<< HEAD
 	case ast.WindowFuncNtile:
 		a.typeInfer4Ntile()
-=======
 	case ast.WindowFuncPercentRank:
 		a.typeInfer4PercentRank()
 	case ast.WindowFuncLead, ast.WindowFuncLag:
 		a.typeInfer4LeadLag(ctx)
->>>>>>> 06183393
 	default:
 		panic("unsupported agg function: " + a.Name)
 	}
@@ -209,13 +206,13 @@
 	a.RetTp.Flen, a.RetTp.Decimal = mysql.MaxRealWidth, mysql.NotFixedDec
 }
 
-<<<<<<< HEAD
 func (a *baseFuncDesc) typeInfer4Ntile() {
 	a.RetTp = types.NewFieldType(mysql.TypeLonglong)
 	a.RetTp.Flen = 21
 	types.SetBinChsClnFlag(a.RetTp)
 	a.RetTp.Flag |= mysql.UnsignedFlag
-=======
+}
+
 func (a *baseFuncDesc) typeInfer4PercentRank() {
 	a.RetTp = types.NewFieldType(mysql.TypeDouble)
 	a.RetTp.Flag, a.RetTp.Decimal = mysql.MaxRealWidth, mysql.NotFixedDec
@@ -228,7 +225,6 @@
 		// Merge the type of first and third argument.
 		a.RetTp = expression.InferType4ControlFuncs(a.Args[0].GetType(), a.Args[2].GetType())
 	}
->>>>>>> 06183393
 }
 
 // GetDefaultValue gets the default value when the function's input is null.
