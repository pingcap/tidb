// Copyright 2016 PingCAP, Inc.
//
// Licensed under the Apache License, Version 2.0 (the "License");
// you may not use this file except in compliance with the License.
// You may obtain a copy of the License at
//
//     http://www.apache.org/licenses/LICENSE-2.0
//
// Unless required by applicable law or agreed to in writing, software
// distributed under the License is distributed on an "AS IS" BASIS,
// See the License for the specific language governing permissions and
// limitations under the License.

package aggregation

import (
	"bytes"
	"strings"

	"github.com/pingcap/errors"
	"github.com/pingcap/parser/ast"
	"github.com/pingcap/tidb/expression"
	"github.com/pingcap/tidb/kv"
	"github.com/pingcap/tidb/sessionctx/stmtctx"
	"github.com/pingcap/tidb/types"
	"github.com/pingcap/tidb/util/chunk"
	"github.com/pingcap/tipb/go-tipb"
)

// Aggregation stands for aggregate functions.
type Aggregation interface {
	// Update during executing.
	Update(evalCtx *AggEvaluateContext, sc *stmtctx.StatementContext, row chunk.Row) error

	// GetPartialResult will called by coprocessor to get partial results. For avg function, partial results will return
	// sum and count values at the same time.
	GetPartialResult(evalCtx *AggEvaluateContext) []types.Datum

	// GetResult will be called when all data have been processed.
	GetResult(evalCtx *AggEvaluateContext) types.Datum

	// CreateContext creates a new AggEvaluateContext for the aggregation function.
	CreateContext(sc *stmtctx.StatementContext) *AggEvaluateContext

	// ResetContext resets the content of the evaluate context.
	ResetContext(sc *stmtctx.StatementContext, evalCtx *AggEvaluateContext)
}

// NewDistAggFunc creates new Aggregate function for mock tikv.
func NewDistAggFunc(expr *tipb.Expr, fieldTps []*types.FieldType, sc *stmtctx.StatementContext) (Aggregation, error) {
	args := make([]expression.Expression, 0, len(expr.Children))
	for _, child := range expr.Children {
		arg, err := expression.PBToExpr(child, fieldTps, sc)
		if err != nil {
			return nil, err
		}
		args = append(args, arg)
	}
	switch expr.Tp {
	case tipb.ExprType_Sum:
		return &sumFunction{aggFunction: newAggFunc(ast.AggFuncSum, args, false)}, nil
	case tipb.ExprType_Count:
		return &countFunction{aggFunction: newAggFunc(ast.AggFuncCount, args, false)}, nil
	case tipb.ExprType_Avg:
		return &avgFunction{aggFunction: newAggFunc(ast.AggFuncAvg, args, false)}, nil
	case tipb.ExprType_GroupConcat:
		return &concatFunction{aggFunction: newAggFunc(ast.AggFuncGroupConcat, args, false)}, nil
	case tipb.ExprType_Max:
		return &maxMinFunction{aggFunction: newAggFunc(ast.AggFuncMax, args, false), isMax: true}, nil
	case tipb.ExprType_Min:
		return &maxMinFunction{aggFunction: newAggFunc(ast.AggFuncMin, args, false)}, nil
	case tipb.ExprType_First:
		return &firstRowFunction{aggFunction: newAggFunc(ast.AggFuncFirstRow, args, false)}, nil
	case tipb.ExprType_Agg_BitOr:
		return &bitOrFunction{aggFunction: newAggFunc(ast.AggFuncBitOr, args, false)}, nil
	case tipb.ExprType_Agg_BitXor:
		return &bitXorFunction{aggFunction: newAggFunc(ast.AggFuncBitXor, args, false)}, nil
	case tipb.ExprType_Agg_BitAnd:
		return &bitAndFunction{aggFunction: newAggFunc(ast.AggFuncBitAnd, args, false)}, nil
	}
	return nil, errors.Errorf("Unknown aggregate function type %v", expr.Tp)
}

// AggEvaluateContext is used to store intermediate result when calculating aggregate functions.
type AggEvaluateContext struct {
	DistinctChecker *distinctChecker
	Count           int64
	Value           types.Datum
	Buffer          *bytes.Buffer // Buffer is used for group_concat.
	GotFirstRow     bool          // It will check if the agg has met the first row key.
}

// AggFunctionMode stands for the aggregation function's mode.
type AggFunctionMode int

// |-----------------|--------------|--------------|
// | AggFunctionMode | input        | output       |
// |-----------------|--------------|--------------|
// | CompleteMode    | origin data  | final result |
// | FinalMode       | partial data | final result |
// | Partial1Mode    | origin data  | partial data |
// | Partial2Mode    | partial data | partial data |
// | DedupMode       | origin data  | origin data  |
// |-----------------|--------------|--------------|
const (
	CompleteMode AggFunctionMode = iota
	FinalMode
	Partial1Mode
	Partial2Mode
	DedupMode
)

type aggFunction struct {
	*AggFuncDesc
}

func newAggFunc(funcName string, args []expression.Expression, hasDistinct bool) aggFunction {
	agg := &AggFuncDesc{HasDistinct: hasDistinct}
	agg.Name = funcName
	agg.Args = args
	return aggFunction{AggFuncDesc: agg}
}

// CreateContext implements Aggregation interface.
func (af *aggFunction) CreateContext(sc *stmtctx.StatementContext) *AggEvaluateContext {
	evalCtx := &AggEvaluateContext{}
	if af.HasDistinct {
		evalCtx.DistinctChecker = createDistinctChecker(sc)
	}
	return evalCtx
}

func (af *aggFunction) ResetContext(sc *stmtctx.StatementContext, evalCtx *AggEvaluateContext) {
	if af.HasDistinct {
		evalCtx.DistinctChecker = createDistinctChecker(sc)
	}
	evalCtx.Value.SetNull()
}

func (af *aggFunction) updateSum(sc *stmtctx.StatementContext, evalCtx *AggEvaluateContext, row chunk.Row) error {
	a := af.Args[0]
	value, err := a.Eval(row)
	if err != nil {
		return err
	}
	if value.IsNull() {
		return nil
	}
	if af.HasDistinct {
		d, err1 := evalCtx.DistinctChecker.Check([]types.Datum{value})
		if err1 != nil {
			return err1
		}
		if !d {
			return nil
		}
	}
	evalCtx.Value, err = calculateSum(sc, evalCtx.Value, value)
	if err != nil {
		return err
	}
	evalCtx.Count++
	return nil
}

// NeedCount indicates whether the aggregate function should record count.
func NeedCount(name string) bool {
	return name == ast.AggFuncCount || name == ast.AggFuncAvg
}

// NeedValue indicates whether the aggregate function should record value.
func NeedValue(name string) bool {
	switch name {
	case ast.AggFuncSum, ast.AggFuncAvg, ast.AggFuncFirstRow, ast.AggFuncMax, ast.AggFuncMin,
		ast.AggFuncGroupConcat, ast.AggFuncBitOr, ast.AggFuncBitAnd, ast.AggFuncBitXor:
		return true
	default:
		return false
	}
}

// IsAllFirstRow checks whether functions in `aggFuncs` are all FirstRow.
func IsAllFirstRow(aggFuncs []*AggFuncDesc) bool {
	for _, fun := range aggFuncs {
		if fun.Name != ast.AggFuncFirstRow {
			return false
		}
	}
	return true
}

// CheckAggPushDown checks whether an agg function can be pushed to storage.
func CheckAggPushDown(aggFunc *AggFuncDesc, storeType kv.StoreType) bool {
<<<<<<< HEAD
=======
	if len(aggFunc.OrderByItems) > 0 {
		return false
	}
>>>>>>> fcfedb77
	ret := true
	switch storeType {
	case kv.TiFlash:
		ret = CheckAggPushFlash(aggFunc)
	}
	if ret {
		ret = expression.IsPushDownEnabled(strings.ToLower(aggFunc.Name), storeType)
	}
	return ret
}

// CheckAggPushFlash checks whether an agg function can be pushed to flash storage.
func CheckAggPushFlash(aggFunc *AggFuncDesc) bool {
	switch aggFunc.Name {
	case ast.AggFuncSum, ast.AggFuncCount, ast.AggFuncMin, ast.AggFuncMax, ast.AggFuncAvg, ast.AggFuncFirstRow:
		return true
	}
	return false
}<|MERGE_RESOLUTION|>--- conflicted
+++ resolved
@@ -191,12 +191,9 @@
 
 // CheckAggPushDown checks whether an agg function can be pushed to storage.
 func CheckAggPushDown(aggFunc *AggFuncDesc, storeType kv.StoreType) bool {
-<<<<<<< HEAD
-=======
 	if len(aggFunc.OrderByItems) > 0 {
 		return false
 	}
->>>>>>> fcfedb77
 	ret := true
 	switch storeType {
 	case kv.TiFlash:
