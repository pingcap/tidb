// Copyright 2016 PingCAP, Inc.
//
// Licensed under the Apache License, Version 2.0 (the "License");
// you may not use this file except in compliance with the License.
// You may obtain a copy of the License at
//
//     http://www.apache.org/licenses/LICENSE-2.0
//
// Unless required by applicable law or agreed to in writing, software
// distributed under the License is distributed on an "AS IS" BASIS,
// See the License for the specific language governing permissions and
// limitations under the License.

package aggregation

import (
	"bytes"
	"fmt"
<<<<<<< HEAD

=======
	"github.com/pingcap/errors"
>>>>>>> dd65caac
	"github.com/pingcap/parser/ast"
	"github.com/pingcap/parser/charset"
	"github.com/pingcap/parser/model"
	"github.com/pingcap/parser/mysql"
	"github.com/pingcap/tidb/expression"
	"github.com/pingcap/tidb/sessionctx"
	"github.com/pingcap/tidb/sessionctx/stmtctx"
	"github.com/pingcap/tidb/types"
	"github.com/pingcap/tidb/util/chunk"
	"github.com/pingcap/tipb/go-tipb"
)

// Aggregation stands for aggregate functions.
type Aggregation interface {
	// Update during executing.
	Update(evalCtx *AggEvaluateContext, sc *stmtctx.StatementContext, row chunk.Row) error

	// GetPartialResult will called by coprocessor to get partial results. For avg function, partial results will return
	// sum and count values at the same time.
	GetPartialResult(evalCtx *AggEvaluateContext) []types.Datum

	// GetResult will be called when all data have been processed.
	GetResult(evalCtx *AggEvaluateContext) types.Datum

	// CreateContext creates a new AggEvaluateContext for the aggregation function.
	CreateContext(sc *stmtctx.StatementContext) *AggEvaluateContext

	// ResetContext resets the content of the evaluate context.
	ResetContext(sc *stmtctx.StatementContext, evalCtx *AggEvaluateContext)

	// GetFinalAggFunc constructs the final agg functions, only used in parallel execution.
	GetFinalAggFunc(ctx sessionctx.Context, idx int) (int, Aggregation)

	// GetArgs gets the args of the aggregate function.
	GetArgs() []expression.Expression

	// Clone deep copy the Aggregation.
	Clone(ctx sessionctx.Context) Aggregation
}

// NewDistAggFunc creates new Aggregate function for mock tikv.
func NewDistAggFunc(expr *tipb.Expr, fieldTps []*types.FieldType, sc *stmtctx.StatementContext) (Aggregation, error) {
	args := make([]expression.Expression, 0, len(expr.Children))
	for _, child := range expr.Children {
		arg, err := expression.PBToExpr(child, fieldTps, sc)
		if err != nil {
			return nil, errors.Trace(err)
		}
		args = append(args, arg)
	}
	switch expr.Tp {
	case tipb.ExprType_Sum:
		return &sumFunction{aggFunction: newAggFunc(ast.AggFuncSum, args, false)}, nil
	case tipb.ExprType_Count:
		return &countFunction{aggFunction: newAggFunc(ast.AggFuncCount, args, false)}, nil
	case tipb.ExprType_Avg:
		return &avgFunction{aggFunction: newAggFunc(ast.AggFuncAvg, args, false)}, nil
	case tipb.ExprType_GroupConcat:
		return &concatFunction{aggFunction: newAggFunc(ast.AggFuncGroupConcat, args, false)}, nil
	case tipb.ExprType_Max:
		return &maxMinFunction{aggFunction: newAggFunc(ast.AggFuncMax, args, false), isMax: true}, nil
	case tipb.ExprType_Min:
		return &maxMinFunction{aggFunction: newAggFunc(ast.AggFuncMin, args, false)}, nil
	case tipb.ExprType_First:
		return &firstRowFunction{aggFunction: newAggFunc(ast.AggFuncFirstRow, args, false)}, nil
	case tipb.ExprType_Agg_BitOr:
		return &bitOrFunction{aggFunction: newAggFunc(ast.AggFuncBitOr, args, false)}, nil
	case tipb.ExprType_Agg_BitXor:
		return &bitXorFunction{aggFunction: newAggFunc(ast.AggFuncBitXor, args, false)}, nil
	case tipb.ExprType_Agg_BitAnd:
		return &bitAndFunction{aggFunction: newAggFunc(ast.AggFuncBitAnd, args, false)}, nil
	case tipb.ExprType_StddevPop:
		return &stddevPopFunction{baseVarianceFunction{aggFunction: newAggFunc(ast.AggFuncStddevPop, args, false)}}, nil
	case tipb.ExprType_StddevSamp:
		return &stddevSampFunction{baseVarianceFunction{aggFunction: newAggFunc(ast.AggFuncStddevSamp, args, false)}}, nil
	}
	return nil, errors.Errorf("Unknown aggregate function type %v", expr.Tp)
}

// AggEvaluateContext is used to store intermediate result when calculating aggregate functions.
type AggEvaluateContext struct {
	DistinctChecker *distinctChecker
	Count           int64
	Value           types.Datum
	Variance        types.Datum
	Buffer          *bytes.Buffer // Buffer is used for group_concat.
	GotFirstRow     bool          // It will check if the agg has met the first row key.
}

// AggFunctionMode stands for the aggregation function's mode.
type AggFunctionMode int

// |-----------------|--------------|--------------|
// | AggFunctionMode | input        | output       |
// |-----------------|--------------|--------------|
// | CompleteMode    | origin data  | final result |
// | FinalMode       | partial data | final result |
// | Partial1Mode    | origin data  | partial data |
// | Partial2Mode    | partial data | partial data |
// | DedupMode       | origin data  | origin data  |
// |-----------------|--------------|--------------|
const (
	CompleteMode AggFunctionMode = iota
	FinalMode
	Partial1Mode
	Partial2Mode
	DedupMode
)

type aggFunction struct {
	*AggFuncDesc
}

func newAggFunc(funcName string, args []expression.Expression, hasDistinct bool) aggFunction {
	return aggFunction{AggFuncDesc: &AggFuncDesc{
		Name:        funcName,
		Args:        args,
		HasDistinct: hasDistinct,
	}}
}

// CreateContext implements Aggregation interface.
func (af *aggFunction) CreateContext(sc *stmtctx.StatementContext) *AggEvaluateContext {
	evalCtx := &AggEvaluateContext{}
	if af.HasDistinct {
		evalCtx.DistinctChecker = createDistinctChecker(sc)
	}
	return evalCtx
}

func (af *aggFunction) ResetContext(sc *stmtctx.StatementContext, evalCtx *AggEvaluateContext) {
	if af.HasDistinct {
		evalCtx.DistinctChecker = createDistinctChecker(sc)
	}
	evalCtx.Value.SetNull()
}

func (af *aggFunction) updateSum(sc *stmtctx.StatementContext, evalCtx *AggEvaluateContext, row chunk.Row) error {
	a := af.Args[0]
	value, err := a.Eval(row)
	if err != nil {
		return errors.Trace(err)
	}
	if value.IsNull() {
		return nil
	}
	if af.HasDistinct {
		d, err1 := evalCtx.DistinctChecker.Check([]types.Datum{value})
		if err1 != nil {
			return errors.Trace(err1)
		}
		if !d {
			return nil
		}
	}
	evalCtx.Value, err = calculateSum(sc, evalCtx.Value, value)
	if err != nil {
		return errors.Trace(err)
	}
	evalCtx.Count++
	return nil
}

func (af *aggFunction) GetFinalAggFunc(ctx sessionctx.Context, idx int) (_ int, newAggFunc Aggregation) {
	switch af.Mode {
	case DedupMode:
		panic("DedupMode is not supported now.")
	case Partial1Mode:
		args := make([]expression.Expression, 0, 2)
		if NeedCount(af.Name) {
			args = append(args, &expression.Column{
				ColName: model.NewCIStr(fmt.Sprintf("col_%d", idx)),
				Index:   idx,
				RetType: &types.FieldType{Tp: mysql.TypeLonglong, Flen: 21, Charset: charset.CharsetBin, Collate: charset.CollationBin},
			})
			idx++
		}
		if NeedValue(af.Name) {
			args = append(args, &expression.Column{
				ColName: model.NewCIStr(fmt.Sprintf("col_%d", idx)),
				Index:   idx,
				RetType: af.RetTp,
			})
			idx++
			if af.Name == ast.AggFuncGroupConcat {
				separator := af.Args[len(af.Args)-1]
				args = append(args, separator.Clone())
			}
		}
		desc := af.AggFuncDesc.Clone()
		desc.Mode = FinalMode
		desc.Args = args
		newAggFunc = desc.GetAggFunc(ctx)
	case Partial2Mode:
		desc := af.AggFuncDesc.Clone()
		desc.Mode = FinalMode
		idx += len(desc.Args)
		newAggFunc = desc.GetAggFunc(ctx)
	case FinalMode, CompleteMode:
		panic("GetFinalAggFunc should not be called when aggMode is FinalMode/CompleteMode.")
	}
	return idx, newAggFunc
}

func (af *aggFunction) GetArgs() []expression.Expression {
	return af.Args
}

func (af *aggFunction) Clone(ctx sessionctx.Context) Aggregation {
	desc := af.AggFuncDesc.Clone()
	return desc.GetAggFunc(ctx)
}

// NeedCount indicates whether the aggregate function should record count.
func NeedCount(name string) bool {
	return name == ast.AggFuncCount || name == ast.AggFuncAvg
}

// NeedValue indicates whether the aggregate function should record value.
func NeedValue(name string) bool {
	switch name {
	case ast.AggFuncSum, ast.AggFuncAvg, ast.AggFuncFirstRow, ast.AggFuncMax, ast.AggFuncMin,
		ast.AggFuncGroupConcat, ast.AggFuncBitOr, ast.AggFuncBitAnd, ast.AggFuncBitXor:
		return true
	default:
		return false
	}
}

// IsAllFirstRow checks whether functions in `aggFuncs` are all FirstRow.
func IsAllFirstRow(aggFuncs []*AggFuncDesc) bool {
	for _, fun := range aggFuncs {
		if fun.Name != ast.AggFuncFirstRow {
			return false
		}
	}
	return true
}<|MERGE_RESOLUTION|>--- conflicted
+++ resolved
@@ -16,11 +16,8 @@
 import (
 	"bytes"
 	"fmt"
-<<<<<<< HEAD
-
-=======
+
 	"github.com/pingcap/errors"
->>>>>>> dd65caac
 	"github.com/pingcap/parser/ast"
 	"github.com/pingcap/parser/charset"
 	"github.com/pingcap/parser/model"
