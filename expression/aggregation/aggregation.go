// Copyright 2016 PingCAP, Inc.
//
// Licensed under the Apache License, Version 2.0 (the "License");
// you may not use this file except in compliance with the License.
// You may obtain a copy of the License at
//
//     http://www.apache.org/licenses/LICENSE-2.0
//
// Unless required by applicable law or agreed to in writing, software
// distributed under the License is distributed on an "AS IS" BASIS,
// See the License for the specific language governing permissions and
// limitations under the License.

package aggregation

import (
	"bytes"
	"encoding/json"
	"fmt"
	"strings"

	"github.com/juju/errors"
	"github.com/pingcap/tidb/ast"
	"github.com/pingcap/tidb/context"
	"github.com/pingcap/tidb/expression"
	"github.com/pingcap/tidb/sessionctx/stmtctx"
	"github.com/pingcap/tidb/types"
	tipb "github.com/pingcap/tipb/go-tipb"
)

// Aggregation stands for aggregate functions.
type Aggregation interface {
	fmt.Stringer
	json.Marshaler

	// Update during executing.
	Update(ctx *AggEvaluateContext, sc *stmtctx.StatementContext, row types.Row) error

	// GetPartialResult will called by coprocessor to get partial results. For avg function, partial results will return
	// sum and count values at the same time.
	GetPartialResult(ctx *AggEvaluateContext) []types.Datum

	// SetMode sets aggFunctionMode for aggregate function.
	SetMode(mode AggFunctionMode)

	// GetMode gets aggFunctionMode from aggregate function.
	GetMode() AggFunctionMode

	// GetResult will be called when all data have been processed.
	GetResult(ctx *AggEvaluateContext) types.Datum

	// GetArgs stands for getting all arguments.
	GetArgs() []expression.Expression

	// GetName gets the aggregation function name.
	GetName() string

	// SetArgs sets argument by index.
	SetArgs(args []expression.Expression)

	// Create a new AggEvaluateContext for the aggregation function.
	CreateContext() *AggEvaluateContext

	// IsDistinct indicates if the aggregate function contains distinct attribute.
	IsDistinct() bool

	// Equal checks whether two aggregation functions are equal.
	Equal(agg Aggregation, ctx context.Context) bool

	// Clone copies an aggregate function totally.
	Clone() Aggregation

	// GetType gets field type of aggregate function.
	GetType() *types.FieldType

	// CalculateDefaultValue gets the default value when the aggregate function's input is null.
	// The input stands for the schema of Aggregation's child. If the function can't produce a default value, the second
	// return value will be false.
	CalculateDefaultValue(schema *expression.Schema, ctx context.Context) (types.Datum, bool)
}

// NewAggFunction creates a new Aggregation.
func NewAggFunction(funcType string, funcArgs []expression.Expression, distinct bool) Aggregation {
	switch tp := strings.ToLower(funcType); tp {
	case ast.AggFuncSum:
		return &sumFunction{aggFunction: newAggFunc(tp, funcArgs, distinct)}
	case ast.AggFuncCount:
		return &countFunction{aggFunction: newAggFunc(tp, funcArgs, distinct)}
	case ast.AggFuncAvg:
		return &avgFunction{aggFunction: newAggFunc(tp, funcArgs, distinct)}
	case ast.AggFuncGroupConcat:
		return &concatFunction{aggFunction: newAggFunc(tp, funcArgs, distinct)}
	case ast.AggFuncMax:
		return &maxMinFunction{aggFunction: newAggFunc(tp, funcArgs, distinct), isMax: true}
	case ast.AggFuncMin:
		return &maxMinFunction{aggFunction: newAggFunc(tp, funcArgs, distinct), isMax: false}
	case ast.AggFuncFirstRow:
		return &firstRowFunction{aggFunction: newAggFunc(tp, funcArgs, distinct)}
<<<<<<< HEAD
	case ast.AggFuncBitOr:
		return &bitOrFunction{aggFunction: newAggFunc(tp, funcArgs, distinct)}
=======
	case ast.AggFuncBitXor:
		return &bitXorFunction{aggFunction: newAggFunc(tp, funcArgs, distinct)}
>>>>>>> c46f289d
	case ast.AggFuncBitAnd:
		return &bitAndFunction{aggFunction: newAggFunc(tp, funcArgs, distinct)}
	}
	return nil
}

// NewDistAggFunc creates new Aggregate function for mock tikv.
func NewDistAggFunc(expr *tipb.Expr, fieldTps []*types.FieldType, sc *stmtctx.StatementContext) (Aggregation, error) {
	args := make([]expression.Expression, 0, len(expr.Children))
	for _, child := range expr.Children {
		arg, err := expression.PBToExpr(child, fieldTps, sc)
		if err != nil {
			return nil, errors.Trace(err)
		}
		args = append(args, arg)
	}
	switch expr.Tp {
	case tipb.ExprType_Sum:
		return &sumFunction{aggFunction: newAggFunc(ast.AggFuncSum, args, false)}, nil
	case tipb.ExprType_Count:
		return &countFunction{aggFunction: newAggFunc(ast.AggFuncCount, args, false)}, nil
	case tipb.ExprType_Avg:
		return &avgFunction{aggFunction: newAggFunc(ast.AggFuncAvg, args, false)}, nil
	case tipb.ExprType_GroupConcat:
		return &concatFunction{aggFunction: newAggFunc(ast.AggFuncGroupConcat, args, false)}, nil
	case tipb.ExprType_Max:
		return &maxMinFunction{aggFunction: newAggFunc(ast.AggFuncMax, args, false), isMax: true}, nil
	case tipb.ExprType_Min:
		return &maxMinFunction{aggFunction: newAggFunc(ast.AggFuncMin, args, false)}, nil
	case tipb.ExprType_First:
		return &firstRowFunction{aggFunction: newAggFunc(ast.AggFuncFirstRow, args, false)}, nil
<<<<<<< HEAD
	case tipb.ExprType_Agg_BitOr:
		return &bitOrFunction{aggFunction: newAggFunc(ast.AggFuncBitOr, args, false)}, nil
=======
	case tipb.ExprType_Agg_BitXor:
		return &bitXorFunction{aggFunction: newAggFunc(ast.AggFuncBitXor, args, false)}, nil
>>>>>>> c46f289d
	case tipb.ExprType_Agg_BitAnd:
		return &bitAndFunction{aggFunction: newAggFunc(ast.AggFuncBitAnd, args, false)}, nil
	}
	return nil, errors.Errorf("Unknown aggregate function type %v", expr.Tp)
}

// AggEvaluateContext is used to store intermediate result when calculating aggregate functions.
type AggEvaluateContext struct {
	DistinctChecker *distinctChecker
	Count           int64
	Value           types.Datum
	Buffer          *bytes.Buffer // Buffer is used for group_concat.
	GotFirstRow     bool          // It will check if the agg has met the first row key.
}

// AggFunctionMode stands for the aggregation function's mode.
type AggFunctionMode int

const (
	// CompleteMode function accepts origin data.
	CompleteMode AggFunctionMode = iota
	// FinalMode function accepts partial data.
	FinalMode
)

type aggFunction struct {
	name     string
	mode     AggFunctionMode
	Args     []expression.Expression
	Distinct bool
}

// Equal implements Aggregation interface.
func (af *aggFunction) Equal(b Aggregation, ctx context.Context) bool {
	if af.GetName() != b.GetName() {
		return false
	}
	if af.Distinct != b.IsDistinct() {
		return false
	}
	if len(af.GetArgs()) != len(b.GetArgs()) {
		return false
	}
	for i, argA := range af.GetArgs() {
		if !argA.Equal(b.GetArgs()[i], ctx) {
			return false
		}
	}
	return true
}

// String implements fmt.Stringer interface.
func (af *aggFunction) String() string {
	result := af.name + "("
	for i, arg := range af.Args {
		result += arg.String()
		if i+1 != len(af.Args) {
			result += ", "
		}
	}
	result += ")"
	return result
}

// MarshalJSON implements json.Marshaler interface.
func (af *aggFunction) MarshalJSON() ([]byte, error) {
	buffer := bytes.NewBufferString(fmt.Sprintf("\"%s\"", af))
	return buffer.Bytes(), nil
}

func newAggFunc(name string, args []expression.Expression, dist bool) aggFunction {
	return aggFunction{
		name:     name,
		Args:     args,
		Distinct: dist,
	}
}

// CalculateDefaultValue implements Aggregation interface.
func (af *aggFunction) CalculateDefaultValue(schema *expression.Schema, ctx context.Context) (types.Datum, bool) {
	return types.Datum{}, false
}

// IsDistinct implements Aggregation interface.
func (af *aggFunction) IsDistinct() bool {
	return af.Distinct
}

// GetName implements Aggregation interface.
func (af *aggFunction) GetName() string {
	return af.name
}

// SetMode implements Aggregation interface.
func (af *aggFunction) SetMode(mode AggFunctionMode) {
	af.mode = mode
}

// GetMode implements Aggregation interface.
func (af *aggFunction) GetMode() AggFunctionMode {
	return af.mode
}

// GetArgs implements Aggregation interface.
func (af *aggFunction) GetArgs() []expression.Expression {
	return af.Args
}

// SetArgs implements Aggregation interface.
func (af *aggFunction) SetArgs(args []expression.Expression) {
	af.Args = args
}

// CreateContext implements Aggregation interface.
func (af *aggFunction) CreateContext() *AggEvaluateContext {
	ctx := &AggEvaluateContext{}
	if af.Distinct {
		ctx.DistinctChecker = createDistinctChecker()
	}
	return ctx
}

func (af *aggFunction) updateSum(ctx *AggEvaluateContext, sc *stmtctx.StatementContext, row types.Row) error {
	a := af.Args[0]
	value, err := a.Eval(row)
	if err != nil {
		return errors.Trace(err)
	}
	if value.IsNull() {
		return nil
	}
	if af.Distinct {
		d, err1 := ctx.DistinctChecker.Check([]types.Datum{value})
		if err1 != nil {
			return errors.Trace(err1)
		}
		if !d {
			return nil
		}
	}
	ctx.Value, err = calculateSum(sc, ctx.Value, value)
	if err != nil {
		return errors.Trace(err)
	}
	ctx.Count++
	return nil
}<|MERGE_RESOLUTION|>--- conflicted
+++ resolved
@@ -96,13 +96,10 @@
 		return &maxMinFunction{aggFunction: newAggFunc(tp, funcArgs, distinct), isMax: false}
 	case ast.AggFuncFirstRow:
 		return &firstRowFunction{aggFunction: newAggFunc(tp, funcArgs, distinct)}
-<<<<<<< HEAD
 	case ast.AggFuncBitOr:
 		return &bitOrFunction{aggFunction: newAggFunc(tp, funcArgs, distinct)}
-=======
 	case ast.AggFuncBitXor:
 		return &bitXorFunction{aggFunction: newAggFunc(tp, funcArgs, distinct)}
->>>>>>> c46f289d
 	case ast.AggFuncBitAnd:
 		return &bitAndFunction{aggFunction: newAggFunc(tp, funcArgs, distinct)}
 	}
@@ -134,13 +131,10 @@
 		return &maxMinFunction{aggFunction: newAggFunc(ast.AggFuncMin, args, false)}, nil
 	case tipb.ExprType_First:
 		return &firstRowFunction{aggFunction: newAggFunc(ast.AggFuncFirstRow, args, false)}, nil
-<<<<<<< HEAD
 	case tipb.ExprType_Agg_BitOr:
 		return &bitOrFunction{aggFunction: newAggFunc(ast.AggFuncBitOr, args, false)}, nil
-=======
 	case tipb.ExprType_Agg_BitXor:
 		return &bitXorFunction{aggFunction: newAggFunc(ast.AggFuncBitXor, args, false)}, nil
->>>>>>> c46f289d
 	case tipb.ExprType_Agg_BitAnd:
 		return &bitAndFunction{aggFunction: newAggFunc(ast.AggFuncBitAnd, args, false)}, nil
 	}
