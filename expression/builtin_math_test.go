--- conflicted
+++ resolved
@@ -386,9 +386,6 @@
 	}
 }
 
-<<<<<<< HEAD
-func (s *testEvaluatorSuite) TestRadians(c *C) {
-=======
 func (s *testEvaluatorSuite) TestPi(c *C) {
 	defer testleak.AfterTest(c)()
 	fc := funcs[ast.PI]
@@ -398,15 +395,13 @@
 	c.Assert(pi, testutil.DatumEquals, types.NewDatum(math.Pi))
 }
 
-func (s *testEvaluatorSuite) TestAcos(c *C) {
->>>>>>> af3fb807
+func (s *testEvaluatorSuite) TestRadians(c *C) {
 	defer testleak.AfterTest(c)()
 	tbl := []struct {
 		Arg interface{}
 		Ret interface{}
 	}{
 		{nil, nil},
-<<<<<<< HEAD
 		{0, float64(0)},
 		{float64(180), float64(math.Pi)},
 		{-360, -2 * float64(math.Pi)},
@@ -416,22 +411,10 @@
 	Dtbl := tblToDtbl(tbl)
 	for _, t := range Dtbl {
 		fc := funcs[ast.Radians]
-=======
-		{int64(1), float64(0)},
-		{float64(1.0001), nil},
-		{"1", float64(0)},
-	}
-
-	Dtbl := tblToDtbl(tbl)
-
-	for _, t := range Dtbl {
-		fc := funcs[ast.Acos]
->>>>>>> af3fb807
-		f, err := fc.getFunction(datumsToConstants(t["Arg"]), s.ctx)
-		c.Assert(err, IsNil)
-		v, err := f.eval(nil)
-		c.Assert(err, IsNil)
-<<<<<<< HEAD
+		f, err := fc.getFunction(datumsToConstants(t["Arg"]), s.ctx)
+		c.Assert(err, IsNil)
+		v, err := f.eval(nil)
+		c.Assert(err, IsNil)
 		c.Assert(v, testutil.DatumEquals, t["Ret"][0])
 	}
 
@@ -441,8 +424,28 @@
 	c.Assert(err, IsNil)
 	_, err = f.eval(nil)
 	c.Assert(err, NotNil)
-=======
-		c.Assert(v, DeepEquals, t["Ret"][0], Commentf("arg:%v", t["Arg"]))
+}
+
+func (s *testEvaluatorSuite) TestAcos(c *C) {
+	defer testleak.AfterTest(c)()
+	tbl := []struct {
+		Arg interface{}
+		Ret interface{}
+	}{
+		{nil, nil},
+		{int64(1), float64(0)},
+		{float64(1.0001), nil},
+		{"1", float64(0)},
+	}
+
+	Dtbl := tblToDtbl(tbl)
+	for _, t := range Dtbl {
+		fc := funcs[ast.Acos]
+		f, err := fc.getFunction(datumsToConstants(t["Arg"]), s.ctx)
+		c.Assert(err, IsNil)
+		v, err := f.eval(nil)
+		c.Assert(err, IsNil)
+		c.Assert(v, testutil.DatumEquals, t["Ret"][0])
 	}
 }
 
@@ -495,5 +498,4 @@
 		c.Assert(err, IsNil)
 		c.Assert(v, DeepEquals, t["Ret"][0], Commentf("[%v] - arg:%v", idx, t["Arg"]))
 	}
->>>>>>> af3fb807
 }