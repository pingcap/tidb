--- conflicted
+++ resolved
@@ -674,12 +674,10 @@
 			}
 		}
 	}
-<<<<<<< HEAD
-=======
+
 	f, err := funcs[ast.Cos].getFunction([]Expression{Zero}, s.ctx)
 	c.Assert(err, IsNil)
 	c.Assert(f.isDeterministic(), IsTrue)
->>>>>>> 0c3e6f4e
 }
 
 func (s *testEvaluatorSuite) TestAcos(c *C) {
