--- conflicted
+++ resolved
@@ -383,8 +383,6 @@
 		c.Assert(v, DeepEquals, t["Ret"][0], Commentf("arg:%v", t["Arg"]))
 	}
 }
-<<<<<<< HEAD
-=======
 
 func (s *testEvaluatorSuite) TestAcos(c *C) {
 	defer testleak.AfterTest(c)()
@@ -460,4 +458,3 @@
 		c.Assert(v, DeepEquals, t["Ret"][0], Commentf("[%v] - arg:%v", idx, t["Arg"]))
 	}
 }
->>>>>>> 66085c3f
