--- conflicted
+++ resolved
@@ -249,21 +249,17 @@
 		}
 		return res, err != nil, errors.Trace(err)
 	}
-<<<<<<< HEAD
-	val, isNull := row.GetString(col.Index)
-	if !isNull && sc.PadCharToFullLength {
+	if row.IsNull(col.Index) {
+		return "", true, nil
+	}
+	val := row.GetString(col.Index)
+	if sc.PadCharToFullLength {
 		valLen := len([]rune(val))
 		if valLen < col.RetType.Flen && sc.PadCharToFullLength {
 			val = val + strings.Repeat(" ", col.RetType.Flen-valLen)
 		}
 	}
-	return val, isNull, nil
-=======
-	if row.IsNull(col.Index) {
-		return "", true, nil
-	}
-	return row.GetString(col.Index), false, nil
->>>>>>> fccc540f
+	return val, false, nil
 }
 
 // EvalDecimal returns decimal representation of Column.
