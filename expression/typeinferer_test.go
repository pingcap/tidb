--- conflicted
+++ resolved
@@ -329,11 +329,8 @@
 		{`inet6_ntoa(inet6_aton('FE80::AAAA:0000:00C2:0002'))`, mysql.TypeVarString,
 			charset.CharsetUTF8, 0},
 		{`is_ipv4_mapped(c_varbinary)`, mysql.TypeLonglong, charset.CharsetBin, mysql.BinaryFlag},
-<<<<<<< HEAD
 		{`password("abc")`, mysql.TypeVarString, charset.CharsetUTF8, 0},
-=======
 		{`json_type('3')`, mysql.TypeVarString, charset.CharsetUTF8, 0},
->>>>>>> f453b193
 	}
 	for _, tt := range tests {
 		ctx := testKit.Se.(context.Context)
