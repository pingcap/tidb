--- conflicted
+++ resolved
@@ -295,12 +295,9 @@
 		ast.Minus,
 		ast.Mul,
 		ast.Div,
-<<<<<<< HEAD
 		ast.Abs,
-=======
 		ast.Ceil,
 		ast.Ceiling,
->>>>>>> ce071f5d
 
 		// control flow functions.
 		ast.Case,
