--- conflicted
+++ resolved
@@ -427,7 +427,6 @@
 		ast.JSONLength,
 
 		// date functions.
-<<<<<<< HEAD
 		ast.DateFormat,
 		ast.FromDays,
 		ast.ToDays,
@@ -457,11 +456,9 @@
 		ast.IsIPv4Compat,
 		ast.IsIPv4Mapped,
 		ast.IsIPv6:
-		_, disallowPushdown := DefaultExprPushdownBlacklist.Load().(map[string]struct{})[sf.FuncName.L]
-		return !disallowPushdown
-=======
-		ast.DateFormat:
 		return isPushdownEnabled(sf.FuncName.L)
+
+	// A special case: Only push down Round by signature
 	case ast.Round:
 		switch sf.Function.PbCode() {
 		case
@@ -470,7 +467,6 @@
 			tipb.ScalarFuncSig_RoundDec:
 			return isPushdownEnabled(sf.FuncName.L)
 		}
->>>>>>> 9d222109
 	}
 	return false
 }
