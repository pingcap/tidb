--- conflicted
+++ resolved
@@ -424,33 +424,6 @@
 		ast.JSONLength,
 
 		// date functions.
-<<<<<<< HEAD
-		ast.DateFormat:
-		return isPushdownEnabled(sf.FuncName.L)
-
-	case ast.Cast:
-		// Disable time related cast function temporarily
-		switch sf.Function.PbCode() {
-		case tipb.ScalarFuncSig_CastIntAsReal,
-			tipb.ScalarFuncSig_CastStringAsReal,
-			tipb.ScalarFuncSig_CastDurationAsDecimal,
-			tipb.ScalarFuncSig_CastDecimalAsString,
-			tipb.ScalarFuncSig_CastTimeAsInt,
-			tipb.ScalarFuncSig_CastTimeAsReal,
-			tipb.ScalarFuncSig_CastTimeAsDecimal,
-			tipb.ScalarFuncSig_CastTimeAsString,
-			tipb.ScalarFuncSig_CastTimeAsDuration,
-			tipb.ScalarFuncSig_CastTimeAsJson,
-			tipb.ScalarFuncSig_CastIntAsTime,
-			tipb.ScalarFuncSig_CastRealAsTime,
-			tipb.ScalarFuncSig_CastDecimalAsTime,
-			tipb.ScalarFuncSig_CastStringAsTime,
-			tipb.ScalarFuncSig_CastDurationAsTime,
-			tipb.ScalarFuncSig_CastJsonAsTime,
-			tipb.ScalarFuncSig_CastTimeAsTime:
-			return false
-		default:
-=======
 		ast.DateFormat,
 		ast.FromDays,
 		ast.ToDays,
@@ -489,7 +462,15 @@
 			tipb.ScalarFuncSig_RoundReal,
 			tipb.ScalarFuncSig_RoundInt,
 			tipb.ScalarFuncSig_RoundDec:
->>>>>>> fe764a97
+			return isPushdownEnabled(sf.FuncName.L)
+		}
+	case ast.Cast:
+		switch sf.Function.PbCode() {
+		case tipb.ScalarFuncSig_CastStringAsInt,
+			tipb.ScalarFuncSig_CastStringAsReal,
+			tipb.ScalarFuncSig_CastTimeAsInt:
+			return false
+		default:
 			return isPushdownEnabled(sf.FuncName.L)
 		}
 	}
