// Copyright 2018 PingCAP, Inc.
//
// Licensed under the Apache License, Version 2.0 (the "License");
// you may not use this file except in compliance with the License.
// You may obtain a copy of the License at
//
//     http://www.apache.org/licenses/LICENSE-2.0
//
// Unless required by applicable law or agreed to in writing, software
// distributed under the License is distributed on an "AS IS" BASIS,
// See the License for the specific language governing permissions and
// limitations under the License.

package expression

import (
	"github.com/juju/errors"
	"github.com/pingcap/tidb/context"
	"github.com/pingcap/tidb/util/chunk"
)

type columnEvaluator struct {
	inputIdxToOutputIdxes map[int][]int
}

// run evaluates "Column" expressions.
// NOTE: It should be called after all the other expressions are evaluated
//	     since it will change the content of the input Chunk.
func (e *columnEvaluator) run(ctx context.Context, input, output *chunk.Chunk) {
	for inputIdx, outputIdxes := range e.inputIdxToOutputIdxes {
		output.SwapColumn(outputIdxes[0], input, inputIdx)
		for i, length := 1, len(outputIdxes); i < length; i++ {
			output.MakeRef(outputIdxes[0], outputIdxes[i])
		}
	}
}

type defaultEvaluator struct {
	outputIdxes  []int
	exprs        []Expression
	vectorizable bool
}

func (e *defaultEvaluator) run(ctx context.Context, input, output *chunk.Chunk) error {
<<<<<<< HEAD
	sc := ctx.GetSessionVars().StmtCtx
	iter := chunk.NewIterator4Chunk(input)
	if e.vectorizable {
		for i := range e.outputIdxes {
			err := evalOneColumn(sc, e.exprs[i], iter, output, e.outputIdxes[i])
=======
	if e.vectorizable {
		for i := range e.outputIdxes {
			err := evalOneColumn(ctx, e.exprs[i], input, output, e.outputIdxes[i])
>>>>>>> fc637698
			if err != nil {
				return errors.Trace(err)
			}
		}
		return nil
	}

	for row := iter.Begin(); row != iter.End(); row = iter.Next() {
		for i := range e.outputIdxes {
			err := evalOneCell(ctx, e.exprs[i], row, output, e.outputIdxes[i])
			if err != nil {
				return errors.Trace(err)
			}
		}
	}
	return nil
}

// EvaluatorSuit is responsible for the evaluation of a list of expressions.
// It seperates them to "column" and "other" expressions and evaluates "other"
// expressions before "column" expressions.
type EvaluatorSuit struct {
	*columnEvaluator  // Evaluator for column expressions.
	*defaultEvaluator // Evaluator for other expressions.
}

// NewEvaluatorSuit creates an EvaluatorSuit to evaluate all the exprs.
func NewEvaluatorSuit(exprs []Expression) *EvaluatorSuit {
	e := &EvaluatorSuit{}

	for i, expr := range exprs {
		switch x := expr.(type) {
		case *Column:
			if e.columnEvaluator == nil {
				e.columnEvaluator = &columnEvaluator{inputIdxToOutputIdxes: make(map[int][]int)}
			}
			inputIdx, outputIdx := x.Index, i
			e.columnEvaluator.inputIdxToOutputIdxes[inputIdx] = append(e.columnEvaluator.inputIdxToOutputIdxes[inputIdx], outputIdx)
		default:
			if e.defaultEvaluator == nil {
				e.defaultEvaluator = &defaultEvaluator{
					outputIdxes: make([]int, 0, len(exprs)),
					exprs:       make([]Expression, 0, len(exprs)),
				}
			}
			e.defaultEvaluator.exprs = append(e.defaultEvaluator.exprs, x)
			e.defaultEvaluator.outputIdxes = append(e.defaultEvaluator.outputIdxes, i)
		}
	}

	if e.defaultEvaluator != nil {
		e.defaultEvaluator.vectorizable = Vectorizable(e.defaultEvaluator.exprs)
	}
	return e
}

// Run evaluates all the expressions hold by this EvaluatorSuit.
// NOTE: "defaultEvaluator" must be evaluated before "columnEvaluator".
func (e *EvaluatorSuit) Run(ctx context.Context, input, output *chunk.Chunk) error {
	if e.defaultEvaluator != nil {
		err := e.defaultEvaluator.run(ctx, input, output)
		if err != nil {
			return errors.Trace(err)
		}
	}

	if e.columnEvaluator != nil {
		e.columnEvaluator.run(ctx, input, output)
	}
	return nil
}<|MERGE_RESOLUTION|>--- conflicted
+++ resolved
@@ -42,17 +42,10 @@
 }
 
 func (e *defaultEvaluator) run(ctx context.Context, input, output *chunk.Chunk) error {
-<<<<<<< HEAD
-	sc := ctx.GetSessionVars().StmtCtx
 	iter := chunk.NewIterator4Chunk(input)
 	if e.vectorizable {
 		for i := range e.outputIdxes {
-			err := evalOneColumn(sc, e.exprs[i], iter, output, e.outputIdxes[i])
-=======
-	if e.vectorizable {
-		for i := range e.outputIdxes {
-			err := evalOneColumn(ctx, e.exprs[i], input, output, e.outputIdxes[i])
->>>>>>> fc637698
+			err := evalOneColumn(ctx, e.exprs[i], iter, output, e.outputIdxes[i])
 			if err != nil {
 				return errors.Trace(err)
 			}
