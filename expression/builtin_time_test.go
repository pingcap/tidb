// Copyright 2015 PingCAP, Inc.
//
// Licensed under the Apache License, Version 2.0 (the "License");
// you may not use this file except in compliance with the License.
// You may obtain a copy of the License at
//
//     http://www.apache.org/licenses/LICENSE-2.0
//
// Unless required by applicable law or agreed to in writing, software
// distributed under the License is distributed on an "AS IS" BASIS,
// See the License for the specific language governing permissions and
// limitations under the License.

package expression

import (
	"math"
	"strings"
	"time"

	. "github.com/pingcap/check"
	"github.com/pingcap/tidb/ast"
	"github.com/pingcap/tidb/util/mock"
	"github.com/pingcap/tidb/util/testleak"
	"github.com/pingcap/tidb/util/testutil"
	"github.com/pingcap/tidb/util/types"
)

func (s *testEvaluatorSuite) TestDate(c *C) {
	defer testleak.AfterTest(c)()
	tblDate := []struct {
		Input  interface{}
		Expect interface{}
	}{
		{"2011-11-11", "2011-11-11"},
		{nil, nil},
		{"2011-11-11 10:10:10", "2011-11-11"},
	}
	dtblDate := tblToDtbl(tblDate)
	for _, t := range dtblDate {
		fc := funcs[ast.Date]
		f, err := fc.getFunction(datumsToConstants(t["Input"]), s.ctx)
		c.Assert(err, IsNil)
		v, err := f.eval(nil)
		c.Assert(err, IsNil)
		c.Assert(v, testutil.DatumEquals, t["Expect"][0])
	}

	// test year, month and day
	tbl := []struct {
		Input      string
		Year       int64
		Month      int64
		MonthName  string
		DayOfMonth int64
		DayOfWeek  int64
		DayOfYear  int64
		WeekDay    int64
		DayName    string
		Week       int64
		WeekOfYear int64
		YearWeek   int64
	}{
		{"2000-01-01", 2000, 1, "January", 1, 7, 1, 5, "Saturday", 0, 52, 199952},
		{"2011-11-11", 2011, 11, "November", 11, 6, 315, 4, "Friday", 45, 45, 201145},
		{"0000-01-01", int64(0), 1, "January", 1, 7, 1, 5, "Saturday", 1, 52, 1},
	}

	dtbl := tblToDtbl(tbl)
	for ith, t := range dtbl {
		fc := funcs[ast.Year]
		f, err := fc.getFunction(datumsToConstants(t["Input"]), s.ctx)
		c.Assert(err, IsNil)
		v, err := f.eval(nil)
		c.Assert(err, IsNil)
		c.Assert(v, testutil.DatumEquals, t["Year"][0])

		fc = funcs[ast.Month]
		f, err = fc.getFunction(datumsToConstants(t["Input"]), s.ctx)
		c.Assert(err, IsNil)
		v, err = f.eval(nil)
		c.Assert(err, IsNil)
		c.Assert(v, testutil.DatumEquals, t["Month"][0])

		fc = funcs[ast.MonthName]
		f, err = fc.getFunction(datumsToConstants(t["Input"]), s.ctx)
		c.Assert(err, IsNil)
		v, err = f.eval(nil)
		c.Assert(err, IsNil)
		c.Assert(v, testutil.DatumEquals, t["MonthName"][0])

		fc = funcs[ast.DayOfMonth]
		f, err = fc.getFunction(datumsToConstants(t["Input"]), s.ctx)
		c.Assert(err, IsNil)
		v, err = f.eval(nil)
		c.Assert(err, IsNil)
		c.Assert(v, testutil.DatumEquals, t["DayOfMonth"][0])

		fc = funcs[ast.DayOfWeek]
		f, err = fc.getFunction(datumsToConstants(t["Input"]), s.ctx)
		c.Assert(err, IsNil)
		v, err = f.eval(nil)
		c.Assert(err, IsNil)
		c.Assert(v, testutil.DatumEquals, t["DayOfWeek"][0])

		fc = funcs[ast.DayOfYear]
		f, err = fc.getFunction(datumsToConstants(t["Input"]), s.ctx)
		c.Assert(err, IsNil)
		v, err = f.eval(nil)
		c.Assert(err, IsNil)
		c.Assert(v, testutil.DatumEquals, t["DayOfYear"][0])

		fc = funcs[ast.Weekday]
		f, err = fc.getFunction(datumsToConstants(t["Input"]), s.ctx)
		c.Assert(err, IsNil)
		v, err = f.eval(nil)
		c.Assert(err, IsNil)
		c.Assert(v, testutil.DatumEquals, t["WeekDay"][0])

		fc = funcs[ast.DayName]
		f, err = fc.getFunction(datumsToConstants(t["Input"]), s.ctx)
		c.Assert(err, IsNil)
		v, err = f.eval(nil)
		c.Assert(err, IsNil)
		c.Assert(v, testutil.DatumEquals, t["DayName"][0])

		fc = funcs[ast.Week]
		f, err = fc.getFunction(datumsToConstants(t["Input"]), s.ctx)
		c.Assert(err, IsNil)
		v, err = f.eval(nil)
		c.Assert(err, IsNil)
		c.Assert(v, testutil.DatumEquals, t["Week"][0], Commentf("no.%d", ith))

		fc = funcs[ast.WeekOfYear]
		f, err = fc.getFunction(datumsToConstants(t["Input"]), s.ctx)
		c.Assert(err, IsNil)
		v, err = f.eval(nil)
		c.Assert(err, IsNil)
		c.Assert(v, testutil.DatumEquals, t["WeekOfYear"][0])

		fc = funcs[ast.YearWeek]
		f, err = fc.getFunction(datumsToConstants(t["Input"]), s.ctx)
		c.Assert(err, IsNil)
		v, err = f.eval(nil)
		c.Assert(err, IsNil)
		c.Assert(v, testutil.DatumEquals, t["YearWeek"][0], Commentf("no.%d", ith))
	}

	// test nil
	tblNil := []struct {
		Input      interface{}
		Year       interface{}
		Month      interface{}
		MonthName  interface{}
		DayOfMonth interface{}
		DayOfWeek  interface{}
		DayOfYear  interface{}
		WeekDay    interface{}
		DayName    interface{}
		Week       interface{}
		WeekOfYear interface{}
		YearWeek   interface{}
	}{
		{nil, nil, nil, nil, nil, nil, nil, nil, nil, nil, nil, nil},
		{"0000-00-00", int64(0), int64(0), nil, int64(0), nil, nil, nil, nil, nil, nil, nil},
	}

	dtblNil := tblToDtbl(tblNil)
	for _, t := range dtblNil {
		fc := funcs[ast.Year]
		f, err := fc.getFunction(datumsToConstants(t["Input"]), s.ctx)
		c.Assert(err, IsNil)
		v, err := f.eval(nil)
		c.Assert(err, IsNil)
		c.Assert(v, testutil.DatumEquals, t["Year"][0])

		fc = funcs[ast.Month]
		f, err = fc.getFunction(datumsToConstants(t["Input"]), s.ctx)
		c.Assert(err, IsNil)
		v, err = f.eval(nil)
		c.Assert(err, IsNil)
		c.Assert(v, testutil.DatumEquals, t["Month"][0])

		fc = funcs[ast.MonthName]
		f, err = fc.getFunction(datumsToConstants(t["Input"]), s.ctx)
		c.Assert(err, IsNil)
		v, err = f.eval(nil)
		c.Assert(err, IsNil)
		c.Assert(v, testutil.DatumEquals, t["MonthName"][0])

		fc = funcs[ast.DayOfMonth]
		f, err = fc.getFunction(datumsToConstants(t["Input"]), s.ctx)
		c.Assert(err, IsNil)
		v, err = f.eval(nil)
		c.Assert(err, IsNil)
		c.Assert(v, testutil.DatumEquals, t["DayOfMonth"][0])

		fc = funcs[ast.DayOfWeek]
		f, err = fc.getFunction(datumsToConstants(t["Input"]), s.ctx)
		c.Assert(err, IsNil)
		v, err = f.eval(nil)
		c.Assert(err, IsNil)
		c.Assert(v, testutil.DatumEquals, t["DayOfWeek"][0])

		fc = funcs[ast.DayOfYear]
		f, err = fc.getFunction(datumsToConstants(t["Input"]), s.ctx)
		c.Assert(err, IsNil)
		v, err = f.eval(nil)
		c.Assert(err, IsNil)
		c.Assert(v, testutil.DatumEquals, t["DayOfYear"][0])

		fc = funcs[ast.Weekday]
		f, err = fc.getFunction(datumsToConstants(t["Input"]), s.ctx)
		c.Assert(err, IsNil)
		v, err = f.eval(nil)
		c.Assert(err, IsNil)
		c.Assert(v, testutil.DatumEquals, t["WeekDay"][0])

		fc = funcs[ast.DayName]
		f, err = fc.getFunction(datumsToConstants(t["Input"]), s.ctx)
		c.Assert(err, IsNil)
		v, err = f.eval(nil)
		c.Assert(err, IsNil)
		c.Assert(v, testutil.DatumEquals, t["DayName"][0])

		fc = funcs[ast.Week]
		f, err = fc.getFunction(datumsToConstants(t["Input"]), s.ctx)
		c.Assert(err, IsNil)
		v, err = f.eval(nil)
		c.Assert(err, IsNil)
		c.Assert(v, testutil.DatumEquals, t["Week"][0])

		fc = funcs[ast.WeekOfYear]
		f, err = fc.getFunction(datumsToConstants(t["Input"]), s.ctx)
		c.Assert(err, IsNil)
		v, err = f.eval(nil)
		c.Assert(err, IsNil)
		c.Assert(v, testutil.DatumEquals, t["WeekOfYear"][0])

		fc = funcs[ast.YearWeek]
		f, err = fc.getFunction(datumsToConstants(t["Input"]), s.ctx)
		c.Assert(err, IsNil)
		v, err = f.eval(nil)
		c.Assert(err, IsNil)
		c.Assert(v, testutil.DatumEquals, t["YearWeek"][0])
	}
}

func (s *testEvaluatorSuite) TestDateFormat(c *C) {
	defer testleak.AfterTest(c)()

	// Test case for https://github.com/pingcap/tidb/issues/2908
	// SELECT DATE_FORMAT(null,'%Y-%M-%D')
	args := []types.Datum{types.NewDatum(nil), types.NewStringDatum("%Y-%M-%D")}
	fc := funcs[ast.DateFormat]
	f, err := fc.getFunction(datumsToConstants(args), s.ctx)
	c.Assert(err, IsNil)
	v, err := f.eval(nil)
	c.Assert(err, IsNil)
	c.Assert(v.IsNull(), Equals, true)

	tblDate := []struct {
		Input  []string
		Expect interface{}
	}{
		{[]string{"2010-01-07 23:12:34.12345",
			"%b %M %m %c %D %d %e %j %k %h %i %p %r %T %s %f %U %u %V %v %a %W %w %X %x %Y %y %%"},
			"Jan January 01 1 7th 07 7 007 23 11 12 PM 11:12:34 PM 23:12:34 34 123450 01 01 01 01 Thu Thursday 4 2010 2010 2010 10 %"},
		{[]string{"2012-12-21 23:12:34.123456",
			"%b %M %m %c %D %d %e %j %k %h %i %p %r %T %s %f %U %u %V %v %a %W %w %X %x %Y %y %%"},
			"Dec December 12 12 21st 21 21 356 23 11 12 PM 11:12:34 PM 23:12:34 34 123456 51 51 51 51 Fri Friday 5 2012 2012 2012 12 %"},
		{[]string{"0000-01-01 00:00:00.123456",
			// Functions week() and yearweek() don't support multi mode,
			// so the result of "%U %u %V %Y" is different from MySQL.
			"%b %M %m %c %D %d %e %j %k %h %i %p %r %T %s %f %v %x %Y %y %%"},
			"Jan January 01 1 1st 01 1 001 0 12 00 AM 12:00:00 AM 00:00:00 00 123456 52 4294967295 0000 00 %"},
		{[]string{"2016-09-3 00:59:59.123456",
			"abc%b %M %m %c %D %d %e %j %k %h %i %p %r %T %s %f %U %u %V %v %a %W %w %X %x %Y %y!123 %%xyz %z"},
			"abcSep September 09 9 3rd 03 3 247 0 12 59 AM 12:59:59 AM 00:59:59 59 123456 35 35 35 35 Sat Saturday 6 2016 2016 2016 16!123 %xyz z"},
		{[]string{"2012-10-01 00:00:00",
			"%b %M %m %c %D %d %e %j %k %H %i %p %r %T %s %f %v %x %Y %y %%"},
			"Oct October 10 10 1st 01 1 275 0 00 00 AM 12:00:00 AM 00:00:00 00 000000 40 2012 2012 12 %"},
	}
	dtblDate := tblToDtbl(tblDate)
	for i, t := range dtblDate {
		fc := funcs[ast.DateFormat]
		f, err := fc.getFunction(datumsToConstants(t["Input"]), s.ctx)
		c.Assert(err, IsNil)
		v, err := f.eval(nil)
		c.Assert(err, IsNil)
		c.Assert(v, testutil.DatumEquals, t["Expect"][0], Commentf("no.%d \nobtain:%v \nexpect:%v\n", i,
			v.GetValue(), t["Expect"][0].GetValue()))
	}
}

func (s *testEvaluatorSuite) TestClock(c *C) {
	defer testleak.AfterTest(c)()
	// test hour, minute, second, micro second

	tbl := []struct {
		Input       string
		Hour        int64
		Minute      int64
		Second      int64
		MicroSecond int64
		Time        string
	}{
		{"10:10:10.123456", 10, 10, 10, 123456, "10:10:10.123456"},
		{"11:11:11.11", 11, 11, 11, 110000, "11:11:11.11"},
		{"2010-10-10 11:11:11.11", 11, 11, 11, 110000, "11:11:11.11"},
	}

	dtbl := tblToDtbl(tbl)
	for _, t := range dtbl {
		fc := funcs[ast.Hour]
		f, err := fc.getFunction(datumsToConstants(t["Input"]), s.ctx)
		c.Assert(err, IsNil)
		v, err := f.eval(nil)
		c.Assert(err, IsNil)
		c.Assert(v, testutil.DatumEquals, t["Hour"][0])

		fc = funcs[ast.Minute]
		f, err = fc.getFunction(datumsToConstants(t["Input"]), s.ctx)
		c.Assert(err, IsNil)
		v, err = f.eval(nil)
		c.Assert(err, IsNil)
		c.Assert(v, testutil.DatumEquals, t["Minute"][0])

		fc = funcs[ast.Second]
		f, err = fc.getFunction(datumsToConstants(t["Input"]), s.ctx)
		c.Assert(err, IsNil)
		v, err = f.eval(nil)
		c.Assert(err, IsNil)
		c.Assert(v, testutil.DatumEquals, t["Second"][0])

		fc = funcs[ast.MicroSecond]
		f, err = fc.getFunction(datumsToConstants(t["Input"]), s.ctx)
		c.Assert(err, IsNil)
		v, err = f.eval(nil)
		c.Assert(err, IsNil)
		c.Assert(v, testutil.DatumEquals, t["MicroSecond"][0])

		fc = funcs[ast.Time]
		f, err = fc.getFunction(datumsToConstants(t["Input"]), s.ctx)
		c.Assert(err, IsNil)
		v, err = f.eval(nil)
		c.Assert(err, IsNil)
		c.Assert(v, testutil.DatumEquals, t["Time"][0])
	}

	// nil
	fc := funcs[ast.Hour]
	f, err := fc.getFunction(datumsToConstants(types.MakeDatums(nil)), s.ctx)
	c.Assert(err, IsNil)
	v, err := f.eval(nil)
	c.Assert(err, IsNil)
	c.Assert(v.Kind(), Equals, types.KindNull)

	fc = funcs[ast.Minute]
	f, err = fc.getFunction(datumsToConstants(types.MakeDatums(nil)), s.ctx)
	c.Assert(err, IsNil)
	v, err = f.eval(nil)
	c.Assert(err, IsNil)
	c.Assert(v.Kind(), Equals, types.KindNull)

	fc = funcs[ast.Second]
	f, err = fc.getFunction(datumsToConstants(types.MakeDatums(nil)), s.ctx)
	c.Assert(err, IsNil)
	v, err = f.eval(nil)
	c.Assert(err, IsNil)
	c.Assert(v.Kind(), Equals, types.KindNull)

	fc = funcs[ast.MicroSecond]
	f, err = fc.getFunction(datumsToConstants(types.MakeDatums(nil)), s.ctx)
	c.Assert(err, IsNil)
	v, err = f.eval(nil)
	c.Assert(err, IsNil)
	c.Assert(v.Kind(), Equals, types.KindNull)

	fc = funcs[ast.Time]
	f, err = fc.getFunction(datumsToConstants(types.MakeDatums(nil)), s.ctx)
	c.Assert(err, IsNil)
	v, err = f.eval(nil)
	c.Assert(err, IsNil)
	c.Assert(v.Kind(), Equals, types.KindNull)

	// test error
	errTbl := []string{
		"2011-11-11T10:10:10.11",
		"2011-11-11 10:10:10.11.12",
	}

	for _, t := range errTbl {
		td := types.MakeDatums(t)
		fc := funcs[ast.Hour]
		f, err := fc.getFunction(datumsToConstants(td), s.ctx)
		c.Assert(err, IsNil)
		_, err = f.eval(nil)
		c.Assert(err, NotNil)

		fc = funcs[ast.Minute]
		f, err = fc.getFunction(datumsToConstants(td), s.ctx)
		c.Assert(err, IsNil)
		_, err = f.eval(nil)
		c.Assert(err, NotNil)

		fc = funcs[ast.Second]
		f, err = fc.getFunction(datumsToConstants(td), s.ctx)
		c.Assert(err, IsNil)
		_, err = f.eval(nil)
		c.Assert(err, NotNil)

		fc = funcs[ast.MicroSecond]
		f, err = fc.getFunction(datumsToConstants(td), s.ctx)
		c.Assert(err, IsNil)
		_, err = f.eval(nil)
		c.Assert(err, NotNil)

		fc = funcs[ast.Time]
		f, err = fc.getFunction(datumsToConstants(td), s.ctx)
		c.Assert(err, IsNil)
		_, err = f.eval(nil)
		c.Assert(err, NotNil)
	}
}

func (s *testEvaluatorSuite) TestNowAndUTCTimestamp(c *C) {
	defer testleak.AfterTest(c)()

	gotime := func(t types.Time, l *time.Location) time.Time {
		tt, err := t.Time.GoTime(l)
		c.Assert(err, IsNil)
		return tt
	}

	for _, x := range []struct {
		fc  functionClass
		now func() time.Time
	}{
		{funcs[ast.Now], func() time.Time { return time.Now() }},
		{funcs[ast.UTCTimestamp], func() time.Time { return time.Now().UTC() }},
	} {
		f, err := x.fc.getFunction(datumsToConstants(nil), s.ctx)
		c.Assert(err, IsNil)
		v, err := f.eval(nil)
		ts := x.now()
		c.Assert(err, IsNil)
		t := v.GetMysqlTime()
		// we canot use a constant value to check timestamp funcs, so here
		// just to check the fractional seconds part and the time delta.
		c.Assert(strings.Contains(t.String(), "."), IsFalse)
		c.Assert(ts.Sub(gotime(t, ts.Location())), LessEqual, time.Second)

		f, err = x.fc.getFunction(datumsToConstants(types.MakeDatums(6)), s.ctx)
		c.Assert(err, IsNil)
		v, err = f.eval(nil)
		ts = x.now()
		c.Assert(err, IsNil)
		t = v.GetMysqlTime()
		c.Assert(strings.Contains(t.String(), "."), IsTrue)
		c.Assert(ts.Sub(gotime(t, ts.Location())), LessEqual, time.Millisecond)

		f, err = x.fc.getFunction(datumsToConstants(types.MakeDatums(8)), s.ctx)
		c.Assert(err, IsNil)
		_, err = f.eval(nil)
		c.Assert(err, NotNil)

		f, err = x.fc.getFunction(datumsToConstants(types.MakeDatums(-2)), s.ctx)
		c.Assert(err, IsNil)
		_, err = f.eval(nil)
		c.Assert(err, NotNil)
	}
}

func (s *testEvaluatorSuite) TestSysDate(c *C) {
	defer testleak.AfterTest(c)()
	fc := funcs[ast.Sysdate]
	f, err := fc.getFunction(datumsToConstants(nil), s.ctx)
	c.Assert(err, IsNil)
	v, err := f.eval(nil)
	last := time.Now()
	c.Assert(err, IsNil)
	n := v.GetMysqlTime()
	c.Assert(n.String(), GreaterEqual, last.Format(types.TimeFormat))

	f, err = fc.getFunction(datumsToConstants(types.MakeDatums(6)), s.ctx)
	c.Assert(err, IsNil)
	v, err = f.eval(nil)
	c.Assert(err, IsNil)
	n = v.GetMysqlTime()
	c.Assert(n.String(), GreaterEqual, last.Format(types.TimeFormat))

	f, err = fc.getFunction(datumsToConstants(types.MakeDatums(-2)), s.ctx)
	c.Assert(err, IsNil)
	_, err = f.eval(nil)
	c.Assert(err, NotNil)
}

func (s *testEvaluatorSuite) TestFromUnixTime(c *C) {
	defer testleak.AfterTest(c)()

	tbl := []struct {
		isDecimal      bool
		integralPart   int64
		fractionalPart int64
		decimal        float64
		format         string
		ansLen         int
	}{
		{false, 1451606400, 0, 0, "", 19},
		{true, 1451606400, 123456000, 1451606400.123456, "", 26},
		{true, 1451606400, 999999000, 1451606400.999999, "", 26},
		{true, 1451606400, 999999900, 1451606400.9999999, "", 19},
		{false, 1451606400, 0, 0, "%Y %D %M %h:%i:%s %x", 19},
		{true, 1451606400, 123456000, 1451606400.123456, "%Y %D %M %h:%i:%s %x", 26},
		{true, 1451606400, 999999000, 1451606400.999999, "%Y %D %M %h:%i:%s %x", 26},
		{true, 1451606400, 999999900, 1451606400.9999999, "%Y %D %M %h:%i:%s %x", 19},
	}
	fc := funcs[ast.FromUnixTime]
	for _, t := range tbl {
		var timestamp types.Datum
		if !t.isDecimal {
			timestamp.SetInt64(t.integralPart)
		} else {
			timestamp.SetFloat64(t.decimal)
		}
		// result of from_unixtime() is dependent on specific time zone.
		unixTime := time.Unix(t.integralPart, t.fractionalPart).Round(time.Microsecond).String()[:t.ansLen]
		if len(t.format) == 0 {
			f, err := fc.getFunction(datumsToConstants([]types.Datum{timestamp}), s.ctx)
			c.Assert(err, IsNil)
			v, err := f.eval(nil)
			c.Assert(err, IsNil)
			ans := v.GetMysqlTime()
			c.Assert(ans.String(), Equals, unixTime)
		} else {
			format := types.NewStringDatum(t.format)
			f, err := fc.getFunction(datumsToConstants([]types.Datum{timestamp, format}), s.ctx)
			c.Assert(err, IsNil)
			v, err := f.eval(nil)
			c.Assert(err, IsNil)
			result, err := builtinDateFormat([]types.Datum{types.NewStringDatum(unixTime), format}, s.ctx)
			c.Assert(err, IsNil)
			c.Assert(v.GetString(), Equals, result.GetString())
		}
	}

	f, err := fc.getFunction(datumsToConstants(types.MakeDatums(-12345)), s.ctx)
	c.Assert(err, IsNil)
	v, err := f.eval(nil)
	c.Assert(err, IsNil)
	c.Assert(v.Kind(), Equals, types.KindNull)

	f, err = fc.getFunction(datumsToConstants(types.MakeDatums(math.MaxInt32+1)), s.ctx)
	c.Assert(err, IsNil)
	_, err = f.eval(nil)
	c.Assert(err, IsNil)
	c.Assert(v.Kind(), Equals, types.KindNull)
}

func (s *testEvaluatorSuite) TestCurrentDate(c *C) {
	defer testleak.AfterTest(c)()
	last := time.Now()
	fc := funcs[ast.CurrentDate]
	f, err := fc.getFunction(datumsToConstants(nil), mock.NewContext())
	c.Assert(err, IsNil)
	v, err := f.eval(nil)
	c.Assert(err, IsNil)
	n := v.GetMysqlTime()
	c.Assert(n.String(), GreaterEqual, last.Format(types.DateFormat))
}

func (s *testEvaluatorSuite) TestCurrentTime(c *C) {
	defer testleak.AfterTest(c)()
	tfStr := "15:04:05"

	last := time.Now()
	fc := funcs[ast.CurrentTime]
	f, err := fc.getFunction(datumsToConstants(types.MakeDatums(nil)), s.ctx)
	c.Assert(err, IsNil)
	v, err := f.eval(nil)
	c.Assert(err, IsNil)
	n := v.GetMysqlDuration()
	c.Assert(n.String(), HasLen, 8)
	c.Assert(n.String(), GreaterEqual, last.Format(tfStr))

	f, err = fc.getFunction(datumsToConstants(types.MakeDatums(3)), s.ctx)
	c.Assert(err, IsNil)
	v, err = f.eval(nil)
	c.Assert(err, IsNil)
	n = v.GetMysqlDuration()
	c.Assert(n.String(), HasLen, 12)
	c.Assert(n.String(), GreaterEqual, last.Format(tfStr))

	f, err = fc.getFunction(datumsToConstants(types.MakeDatums(6)), s.ctx)
	c.Assert(err, IsNil)
	v, err = f.eval(nil)
	c.Assert(err, IsNil)
	n = v.GetMysqlDuration()
	c.Assert(n.String(), HasLen, 15)
	c.Assert(n.String(), GreaterEqual, last.Format(tfStr))

	f, err = fc.getFunction(datumsToConstants(types.MakeDatums(-1)), s.ctx)
	c.Assert(err, IsNil)
	_, err = f.eval(nil)
	c.Assert(err, NotNil)

	f, err = fc.getFunction(datumsToConstants(types.MakeDatums(7)), s.ctx)
	c.Assert(err, IsNil)
	_, err = f.eval(nil)
	c.Assert(err, NotNil)
}

func (s *testEvaluatorSuite) TestUTCDate(c *C) {
	defer testleak.AfterTest(c)()
	last := time.Now().UTC()
	fc := funcs[ast.UTCDate]
	f, err := fc.getFunction(datumsToConstants(nil), mock.NewContext())
	c.Assert(err, IsNil)
	v, err := f.eval(nil)
	c.Assert(err, IsNil)
	n := v.GetMysqlTime()
	c.Assert(n.String(), GreaterEqual, last.Format(types.DateFormat))
}

func (s *testEvaluatorSuite) TestStrToDate(c *C) {
	tests := []struct {
		Date    string
		Format  string
		Success bool
		Expect  time.Time
	}{
		{"20161122165022", "%Y%m%d%H%i%s", true, time.Date(2016, 11, 22, 16, 50, 22, 0, time.Local)},
		{"2016 11 22 16 50 22", "%Y%m%d%H%i%s", true, time.Date(2016, 11, 22, 16, 50, 22, 0, time.Local)},
		{"16-50-22 2016 11 22", "%H-%i-%s%Y%m%d", true, time.Date(2016, 11, 22, 16, 50, 22, 0, time.Local)},
		{"16-50 2016 11 22", "%H-%i-%s%Y%m%d", false, time.Time{}},
	}

	fc := funcs[ast.StrToDate]
	for _, test := range tests {
		date := types.NewStringDatum(test.Date)
		format := types.NewStringDatum(test.Format)
		f, err := fc.getFunction(datumsToConstants([]types.Datum{date, format}), s.ctx)
		c.Assert(err, IsNil)
		result, err := f.eval(nil)
		c.Assert(err, IsNil)
		if !test.Success {
			c.Assert(err, IsNil)
			c.Assert(result.IsNull(), IsTrue)
			continue
		}
		c.Assert(result.Kind(), Equals, types.KindMysqlTime)
		value := result.GetMysqlTime()
		t1, _ := value.Time.GoTime(time.Local)
		c.Assert(t1, Equals, test.Expect)
	}
}

func (s *testEvaluatorSuite) TestFromDays(c *C) {
	tests := []struct {
		day    int64
		expect string
	}{
		{-140, "0000-00-00"},   // mysql FROM_DAYS returns 0000-00-00 for any day <= 365.
		{140, "0000-00-00"},    // mysql FROM_DAYS returns 0000-00-00 for any day <= 365.
		{735000, "2012-05-12"}, // Leap year.
		{735030, "2012-06-11"},
		{735130, "2012-09-19"},
		{734909, "2012-02-11"},
		{734878, "2012-01-11"},
		{734927, "2012-02-29"},
		{734634, "2011-05-12"}, // Non Leap year.
		{734664, "2011-06-11"},
		{734764, "2011-09-19"},
		{734544, "2011-02-11"},
		{734513, "2011-01-11"},
	}

	fc := funcs[ast.FromDays]
	for _, test := range tests {
		t1 := types.NewIntDatum(test.day)

		f, err := fc.getFunction(datumsToConstants([]types.Datum{t1}), s.ctx)
		c.Assert(err, IsNil)
		result, err := f.eval(nil)

		c.Assert(err, IsNil)
		c.Assert(result.GetMysqlTime().String(), Equals, test.expect)
	}

	stringTests := []struct {
		day    string
		expect string
	}{
		{"z550z", "0000-00-00"},
		{"6500z", "0017-10-18"},
		{"440", "0001-03-16"},
	}

	for _, test := range stringTests {
		t1 := types.NewStringDatum(test.day)

		f, err := fc.getFunction(datumsToConstants([]types.Datum{t1}), s.ctx)
		c.Assert(err, IsNil)
		result, err := f.eval(nil)

		c.Assert(err, IsNil)
		c.Assert(result.GetMysqlTime().String(), Equals, test.expect)
	}
}

func (s *testEvaluatorSuite) TestDateDiff(c *C) {
	// Test cases from https://dev.mysql.com/doc/refman/5.7/en/date-and-time-functions.html#function_datediff
	tests := []struct {
		t1     string
		t2     string
		expect int64
	}{
		{"2004-05-21", "2004:01:02", 140},
		{"2004-04-21", "2000:01:02", 1571},
		{"2008-12-31 23:59:59.000001", "2008-12-30 01:01:01.000002", 1},
		{"1010-11-30 23:59:59", "2010-12-31", -365274},
		{"1010-11-30", "2210-11-01", -438262},
	}

	fc := funcs[ast.DateDiff]
	for _, test := range tests {
		t1 := types.NewStringDatum(test.t1)
		t2 := types.NewStringDatum(test.t2)

		f, err := fc.getFunction(datumsToConstants([]types.Datum{t1, t2}), s.ctx)
		c.Assert(err, IsNil)
		result, err := f.eval(nil)

		c.Assert(err, IsNil)
		c.Assert(result.GetInt64(), Equals, test.expect)
	}

	// Check if month is 0.
	t1 := types.NewStringDatum("2016-00-01")
	t2 := types.NewStringDatum("2016-01-13")

	f, err := fc.getFunction(datumsToConstants([]types.Datum{t1, t2}), s.ctx)
	c.Assert(err, IsNil)
	result, err := f.eval(nil)

	c.Assert(err, IsNil)
	c.Assert(result.IsNull(), Equals, true)

	f, err = fc.getFunction(datumsToConstants([]types.Datum{{}, types.NewStringDatum("2017-01-01")}), s.ctx)
	c.Assert(err, IsNil)
	d, err := f.eval(nil)
	c.Assert(err, IsNil)
	c.Assert(d.IsNull(), IsTrue)
}

func (s *testEvaluatorSuite) TestTimeDiff(c *C) {
	// Test cases from https://dev.mysql.com/doc/refman/5.7/en/date-and-time-functions.html#function_timediff
	tests := []struct {
		t1        string
		t2        string
		expectStr string
	}{
		{"2000:01:01 00:00:00", "2000:01:01 00:00:00.000001", "-00:00:00.000001"},
		{"2008-12-31 23:59:59.000001", "2008-12-30 01:01:01.000002", "46:58:57.999999"},
		{"2016-12-00 12:00:00", "2016-12-01 12:00:00", "-24:00:00.000000"},
	}
	fc := funcs[ast.TimeDiff]
	for _, test := range tests {
		t1 := types.NewStringDatum(test.t1)
		t2 := types.NewStringDatum(test.t2)
		f, err := fc.getFunction(datumsToConstants([]types.Datum{t1, t2}), s.ctx)
		c.Assert(err, IsNil)
		result, err := f.eval(nil)
		c.Assert(err, IsNil)
		c.Assert(result.GetMysqlDuration().String(), Equals, test.expectStr)
	}
	f, err := fc.getFunction(datumsToConstants([]types.Datum{{}, types.NewStringDatum("2017-01-01")}), s.ctx)
	c.Assert(err, IsNil)
	d, err := f.eval(nil)
	c.Assert(err, IsNil)
	c.Assert(d.IsNull(), IsTrue)
}

func (s *testEvaluatorSuite) TestWeek(c *C) {
	// Test cases from https://dev.mysql.com/doc/refman/5.7/en/date-and-time-functions.html#function_week
	tests := []struct {
		t      string
		mode   int64
		expect int64
	}{
		{"2008-02-20", 0, 7},
		{"2008-02-20", 1, 8},
		{"2008-12-31", 1, 53},
	}
	fc := funcs[ast.Week]
	for _, test := range tests {
		arg1 := types.NewStringDatum(test.t)
		arg2 := types.NewIntDatum(test.mode)
		f, err := fc.getFunction(datumsToConstants([]types.Datum{arg1, arg2}), s.ctx)
		c.Assert(err, IsNil)
		result, err := f.eval(nil)
		c.Assert(err, IsNil)
		c.Assert(result.GetInt64(), Equals, test.expect)
	}

}

func (s *testEvaluatorSuite) TestYearWeek(c *C) {
	// Test cases from https://dev.mysql.com/doc/refman/5.7/en/date-and-time-functions.html#function_yearweek
	tests := []struct {
		t      string
		mode   int64
		expect int64
	}{
		{"1987-01-01", 0, 198652},
		{"2000-01-01", 0, 199952},
	}
	fc := funcs[ast.YearWeek]
	for _, test := range tests {
		arg1 := types.NewStringDatum(test.t)
		arg2 := types.NewIntDatum(test.mode)
		f, err := fc.getFunction(datumsToConstants([]types.Datum{arg1, arg2}), s.ctx)
		c.Assert(err, IsNil)
		result, err := f.eval(nil)
		c.Assert(err, IsNil)
		c.Assert(result.GetInt64(), Equals, test.expect)
	}

	f, err := fc.getFunction(datumsToConstants(types.MakeDatums("2016-00-05")), s.ctx)
	c.Assert(err, IsNil)
	result, err := f.eval(nil)
	c.Assert(err, IsNil)
	c.Assert(result.IsNull(), IsTrue)
}

func (s *testEvaluatorSuite) TestTimestampDiff(c *C) {
	tests := []struct {
		unit   string
		t1     string
		t2     string
		expect int64
	}{
		{"MONTH", "2003-02-01", "2003-05-01", 3},
		{"YEAR", "2002-05-01", "2001-01-01", -1},
		{"MINUTE", "2003-02-01", "2003-05-01 12:05:55", 128885},
	}

	fc := funcs[ast.TimestampDiff]
	for _, test := range tests {
		args := []types.Datum{
			types.NewStringDatum(test.unit),
			types.NewStringDatum(test.t1),
			types.NewStringDatum(test.t2),
		}
		f, err := fc.getFunction(datumsToConstants(args), s.ctx)
		c.Assert(err, IsNil)
		d, err := f.eval(nil)
		c.Assert(err, IsNil)
		c.Assert(d.GetInt64(), Equals, test.expect)
	}
	s.ctx.GetSessionVars().StmtCtx.IgnoreTruncate = true
	f, err := fc.getFunction(datumsToConstants([]types.Datum{types.NewStringDatum("DAY"),
		types.NewStringDatum("2017-01-00"),
		types.NewStringDatum("2017-01-01")}), s.ctx)
	c.Assert(err, IsNil)
	d, err := f.eval(nil)
	c.Assert(d.Kind(), Equals, types.KindNull)

	f, err = fc.getFunction(datumsToConstants([]types.Datum{types.NewStringDatum("DAY"),
		{}, types.NewStringDatum("2017-01-01")}), s.ctx)
	c.Assert(err, IsNil)
	d, err = f.eval(nil)
	c.Assert(err, IsNil)
	c.Assert(d.IsNull(), IsTrue)
}

func (s *testEvaluatorSuite) TestUnixTimestamp(c *C) {
	fc := funcs[ast.UnixTimestamp]
	f, err := fc.getFunction(nil, s.ctx)
	c.Assert(err, IsNil)
	d, err := f.eval(nil)
	c.Assert(err, IsNil)
	c.Assert(d.GetInt64()-time.Now().Unix(), GreaterEqual, int64(-1))
	c.Assert(d.GetInt64()-time.Now().Unix(), LessEqual, int64(1))

	// Test case for https://github.com/pingcap/tidb/issues/2496
	// select unix_timestamp(now());
	n, err := builtinNow(nil, s.ctx)
	c.Assert(err, IsNil)
	args := []types.Datum{n}
	f, err = fc.getFunction(datumsToConstants(args), s.ctx)
	c.Assert(err, IsNil)
	d, err = f.eval(nil)
	c.Assert(err, IsNil)
	c.Assert(d.GetInt64()-time.Now().Unix(), GreaterEqual, int64(-1))
	c.Assert(d.GetInt64()-time.Now().Unix(), LessEqual, int64(1))

	// Test case for https://github.com/pingcap/tidb/issues/2852
	// select UNIX_TIMESTAMP(null);
	args = []types.Datum{types.NewDatum(nil)}
	f, err = fc.getFunction(datumsToConstants(args), s.ctx)
	c.Assert(err, IsNil)
	d, err = f.eval(nil)
	c.Assert(err, IsNil)
	c.Assert(d.IsNull(), Equals, true)

	// Set the time_zone variable, because UnixTimestamp() result depends on it.
	s.ctx.GetSessionVars().TimeZone = time.UTC
	tests := []struct {
		input  types.Datum
		expect string
	}{
		{types.NewIntDatum(20151113102019), "1447410019"},
		{types.NewStringDatum("2015-11-13 10:20:19"), "1447410019"},
		{types.NewStringDatum("2015-11-13 10:20:19.012"), "1447410019.012"},
		{types.NewStringDatum("2017-00-02"), "0"},
	}

	for _, test := range tests {
		f, err := fc.getFunction(datumsToConstants([]types.Datum{test.input}), s.ctx)
		c.Assert(err, IsNil)
		d, err := f.eval(nil)
		c.Assert(err, IsNil)
		str, err := d.ToString()
		c.Assert(err, IsNil)
		c.Assert(str, Equals, test.expect)
	}
}

func (s *testEvaluatorSuite) TestDateArithFuncs(c *C) {
	defer testleak.AfterTest(c)()

	date := []string{"2016-12-31", "2017-01-01"}
	fcAdd := funcs[ast.DateAdd]
	fcSub := funcs[ast.DateSub]

	args := types.MakeDatums(date[0], 1, "DAY")
	f, err := fcAdd.getFunction(datumsToConstants(args), s.ctx)
	c.Assert(err, IsNil)
	v, err := f.eval(nil)
	c.Assert(err, IsNil)
	c.Assert(v.GetMysqlTime().String(), Equals, date[1])

	args = types.MakeDatums(date[1], 1, "DAY")
	f, err = fcSub.getFunction(datumsToConstants(args), s.ctx)
	c.Assert(err, IsNil)
	v, err = f.eval(nil)
	c.Assert(err, IsNil)
	c.Assert(v.GetMysqlTime().String(), Equals, date[0])

	args = types.MakeDatums(date[0], nil, "DAY")
	f, err = fcAdd.getFunction(datumsToConstants(args), s.ctx)
	c.Assert(err, IsNil)
	v, err = f.eval(nil)
	c.Assert(err, IsNil)
	c.Assert(v.IsNull(), IsTrue)

	args = types.MakeDatums(date[1], nil, "DAY")
	f, err = fcSub.getFunction(datumsToConstants(args), s.ctx)
	c.Assert(err, IsNil)
	v, err = f.eval(nil)
	c.Assert(err, IsNil)
	c.Assert(v.IsNull(), IsTrue)
}

func (s *testEvaluatorSuite) TestTimestamp(c *C) {
	tests := []struct {
		t      []types.Datum
		expect string
	}{
		// one argument
		{[]types.Datum{types.NewStringDatum("2017-01-18")}, "2017-01-18 00:00:00"},
		{[]types.Datum{types.NewStringDatum("20170118")}, "2017-01-18 00:00:00"},
		{[]types.Datum{types.NewStringDatum("170118")}, "2017-01-18 00:00:00"},
		{[]types.Datum{types.NewStringDatum("20170118123056")}, "2017-01-18 12:30:56"},
		{[]types.Datum{types.NewStringDatum("2017-01-18 12:30:56")}, "2017-01-18 12:30:56"},
		{[]types.Datum{types.NewIntDatum(170118)}, "2017-01-18 00:00:00"},
		{[]types.Datum{types.NewFloat64Datum(20170118)}, "2017-01-18 00:00:00"},
		{[]types.Datum{types.NewStringDatum("20170118123050.999")}, "2017-01-18 12:30:50.999"},
		{[]types.Datum{types.NewStringDatum("20170118123050.1234567")}, "2017-01-18 12:30:50.123457"},

		// two arguments
		{[]types.Datum{types.NewStringDatum("2017-01-18"), types.NewStringDatum("12:30:59")}, "2017-01-18 12:30:59"},
		{[]types.Datum{types.NewStringDatum("2017-01-18"), types.NewStringDatum("12:30:59")}, "2017-01-18 12:30:59"},
		{[]types.Datum{types.NewStringDatum("2017-01-18 01:01:01"), types.NewStringDatum("12:30:50")}, "2017-01-18 13:31:51"},
		{[]types.Datum{types.NewStringDatum("2017-01-18 01:01:01"), types.NewStringDatum("838:59:59")}, "2017-02-22 00:01:00"},

		// TODO: the following test cases exists precision problems.
		//{[]types.Datum{types.NewFloat64Datum(20170118123950.123)}, "2017-01-18 12:30:50.123"},
		//{[]types.Datum{types.NewFloat64Datum(20170118123950.999)}, "2017-01-18 12:30:50.999"},
		//{[]types.Datum{types.NewFloat32Datum(float32(20170118123950.999))}, "2017-01-18 12:30:50.699"},

		// TODO: the following test cases will cause time format error.
		//{[]types.Datum{types.NewFloat64Datum(20170118.999)}, "2017-01-18 00:00:00.000"},
		//{[]types.Datum{types.NewStringDatum("11111111111")}, "2011-11-11 11:11:01"},

	}
	fc := funcs[ast.Timestamp]
	for _, test := range tests {
		f, err := fc.getFunction(datumsToConstants(test.t), s.ctx)
		c.Assert(err, IsNil)
		d, err := f.eval(nil)
		c.Assert(err, IsNil)
		result, _ := d.ToString()
		c.Assert(result, Equals, test.expect)
	}

	nilDatum := types.NewDatum(nil)
	f, err := fc.getFunction(datumsToConstants([]types.Datum{nilDatum}), s.ctx)
	c.Assert(err, IsNil)
	d, err := f.eval(nil)
	c.Assert(err, IsNil)
	c.Assert(d.Kind(), Equals, types.KindNull)
}

func (s *testEvaluatorSuite) TestMakeTime(c *C) {
	defer testleak.AfterTest(c)()
	tbl := []struct {
		Args []interface{}
		Want interface{}
	}{
		{[]interface{}{12, 15, 30}, "12:15:30"},
		{[]interface{}{25, 15, 30}, "25:15:30"},
		{[]interface{}{-25, 15, 30}, "-25:15:30"},
		{[]interface{}{12, -15, 30}, nil},
		{[]interface{}{12, 15, -30}, nil},

		{[]interface{}{12, 15, "30.10"}, "12:15:30.100000"},
		{[]interface{}{12, 15, "30.00"}, "12:15:30.000000"},
		{[]interface{}{12, 15, 30.0000001}, "12:15:30.000000"},
		{[]interface{}{12, 15, 30.0000005}, "12:15:30.000001"},
		{[]interface{}{"12", "15", 30.1}, "12:15:30.1"},

		{[]interface{}{0, 58.4, 0}, "00:58:00"},
		{[]interface{}{0, "58.4", 0}, "00:58:00"},
		{[]interface{}{0, 58.5, 1}, "00:59:01"},
		{[]interface{}{0, "58.5", 1}, "00:58:01"},
		{[]interface{}{0, 59.5, 1}, nil},
		{[]interface{}{0, "59.5", 1}, "00:59:01"},
		{[]interface{}{0, 1, 59.1}, "00:01:59.1"},
		{[]interface{}{0, 1, "59.1"}, "00:01:59.100000"},
		{[]interface{}{0, 1, 59.5}, "00:01:59.5"},
		{[]interface{}{0, 1, "59.5"}, "00:01:59.500000"},
		{[]interface{}{23.5, 1, 10}, "24:01:10"},
		{[]interface{}{"23.5", 1, 10}, "23:01:10"},

		{[]interface{}{0, 0, 0}, "00:00:00"},
		{[]interface{}{"", "", ""}, "00:00:00.000000"},
		{[]interface{}{"h", "m", "s"}, "00:00:00.000000"},

		{[]interface{}{837, 59, 59.1}, "837:59:59.1"},
		{[]interface{}{838, 59, 59.1}, "838:59:59.0"},
		{[]interface{}{-838, 59, 59.1}, "-838:59:59.0"},
		{[]interface{}{1000, 1, 1}, "838:59:59"},
		{[]interface{}{-1000, 1, 1.23}, "-838:59:59.00"},
		{[]interface{}{1000, 59.1, 1}, "838:59:59"},
		{[]interface{}{1000, 59.5, 1}, nil},
		{[]interface{}{1000, 1, 59.1}, "838:59:59.0"},
		{[]interface{}{1000, 1, 59.5}, "838:59:59.0"},

		{[]interface{}{12, 15, 60}, nil},
		{[]interface{}{12, 15, "60"}, nil},
		{[]interface{}{12, 60, 0}, nil},
		{[]interface{}{12, "60", 0}, nil},

		{[]interface{}{12, 15, nil}, nil},
		{[]interface{}{12, nil, 0}, nil},
		{[]interface{}{nil, 15, 0}, nil},
		{[]interface{}{nil, nil, nil}, nil},
	}

	Dtbl := tblToDtbl(tbl)
	maketime := funcs[ast.MakeTime]
	for idx, t := range Dtbl {
		f, err := maketime.getFunction(datumsToConstants(t["Args"]), s.ctx)
		c.Assert(err, IsNil)
		got, err := f.eval(nil)
		c.Assert(err, IsNil)
		if t["Want"][0].Kind() == types.KindNull {
			c.Assert(got.Kind(), Equals, types.KindNull, Commentf("[%v] - args:%v", idx, t["Args"]))
		} else {
			want, err := t["Want"][0].ToString()
			c.Assert(err, IsNil)
			c.Assert(got.GetMysqlDuration().String(), Equals, want, Commentf("[%v] - args:%v", idx, t["Args"]))
		}
	}
}

func (s *testEvaluatorSuite) TestQuarter(c *C) {
	tests := []struct {
		t      string
		expect int64
	}{
		// Test case from https://dev.mysql.com/doc/refman/5.7/en/date-and-time-functions.html#function_quarter
		{"2008-04-01", 2},
		// Test case for boundary values
		{"2008-01-01", 1},
		{"2008-03-31", 1},
		{"2008-06-30", 2},
		{"2008-07-01", 3},
		{"2008-09-30", 3},
		{"2008-10-01", 4},
		{"2008-12-31", 4},
		// Test case for month 0
		{"2008-00-01", 0},
	}
	fc := funcs["quarter"]
	for _, test := range tests {
		arg := types.NewStringDatum(test.t)
		f, err := fc.getFunction(datumsToConstants([]types.Datum{arg}), s.ctx)
		c.Assert(err, IsNil)
		result, err := f.eval(nil)
		c.Assert(err, IsNil)
		c.Assert(result.GetInt64(), Equals, test.expect)
	}

	// test invalid input
	argInvalid := types.NewStringDatum("2008-13-01")
	f, err := fc.getFunction(datumsToConstants([]types.Datum{argInvalid}), s.ctx)
	c.Assert(err, IsNil)
	result, err := f.eval(nil)
	c.Assert(result.IsNull(), IsTrue)
}

func (s *testEvaluatorSuite) TestGetFormat(c *C) {
	tests := []struct {
		unit     string
		location string
		expect   string
	}{
		{"DATE", "USA", "%m.%d.%Y"},
		{"DATE", "JIS", "%Y-%m-%d"},
		{"DATE", "ISO", "%Y-%m-%d"},
		{"DATE", "EUR", "%d.%m.%Y"},
		{"DATE", "INTERNAL", "%Y%m%d"},

		{"DATETIME", "USA", "%Y-%m-%d %H.%i.%s"},
		{"DATETIME", "JIS", "%Y-%m-%d %H:%i:%s"},
		{"DATETIME", "ISO", "%Y-%m-%d %H:%i:%s"},
		{"DATETIME", "EUR", "%Y-%m-%d %H.%i.%s"},
		{"DATETIME", "INTERNAL", "%Y%m%d%H%i%s"},

		{"TIME", "USA", "%h:%i:%s %p"},
		{"TIME", "JIS", "%H:%i:%s"},
		{"TIME", "ISO", "%H:%i:%s"},
		{"TIME", "EUR", "%H.%i.%s"},
		{"TIME", "INTERNAL", "%H%i%s"},
	}

	fc := funcs[ast.GetFormat]
	for _, test := range tests {
		t := []types.Datum{types.NewStringDatum(test.unit), types.NewStringDatum(test.location)}
		f, err := fc.getFunction(datumsToConstants(t), s.ctx)
		c.Assert(err, IsNil)
		d, err := f.eval(nil)
		c.Assert(err, IsNil)
		result, _ := d.ToString()
		c.Assert(result, Equals, test.expect)
	}
}

<<<<<<< HEAD
func (s *testEvaluatorSuite) TestToSeconds(c *C) {
=======
func (s *testEvaluatorSuite) TestToDays(c *C) {
>>>>>>> 445116a4
	tests := []struct {
		param  interface{}
		expect int64
	}{
<<<<<<< HEAD
		{950501, 62966505600},
		{"2009-11-29", 63426672000},
		{"2009-11-29 13:43:32", 63426721412},
		{"09-11-29 13:43:32", 63426721412},
		{"99-11-29 13:43:32", 63111102212},
	}

	fc := funcs[ast.ToSeconds]
=======
		{950501, 728779},
		{"2007-10-07", 733321},
		{"2008-10-07", 733687},
		{"08-10-07", 733687},
		{"0000-01-01", 1},
		{"2007-10-07 00:00:59", 733321},
	}

	fc := funcs[ast.ToDays]
>>>>>>> 445116a4
	for _, test := range tests {
		t := []types.Datum{types.NewDatum(test.param)}
		f, err := fc.getFunction(datumsToConstants(t), s.ctx)
		c.Assert(err, IsNil)
		d, err := f.eval(nil)
		c.Assert(err, IsNil)
		c.Assert(d.GetInt64(), Equals, test.expect)
	}

	testsNull := []interface{}{
		"0000-00-00",
		"1992-13-00",
		"2007-10-07 23:59:61",
		123456789}

	for _, i := range testsNull {
		t := []types.Datum{types.NewDatum(i)}
		f, err := fc.getFunction(datumsToConstants(t), s.ctx)
		c.Assert(err, IsNil)
		d, err := f.eval(nil)
		c.Assert(err, IsNil)
		c.Assert(d.IsNull(), IsTrue)
	}
<<<<<<< HEAD
=======
}

func (s *testEvaluatorSuite) TestTimestampAdd(c *C) {
	tests := []struct {
		unit     string
		interval int64
		date     interface{}
		expect   string
	}{
		{"MINUTE", 1, "2003-01-02", "2003-01-02 00:01:00"},
		{"WEEK", 1, "2003-01-02 23:59:59", "2003-01-09 23:59:59"},
		{"MICROSECOND", 1, 950501, "1995-05-01 00:00:00.000001"},
	}

	fc := funcs[ast.TimestampAdd]
	for _, test := range tests {
		t := []types.Datum{types.NewStringDatum(test.unit), types.NewIntDatum(test.interval), types.NewDatum(test.date)}
		f, err := fc.getFunction(datumsToConstants(t), s.ctx)
		c.Assert(err, IsNil)
		d, err := f.eval(nil)
		c.Assert(err, IsNil)
		result, _ := d.ToString()
		c.Assert(result, Equals, test.expect)
	}
>>>>>>> 445116a4
}<|MERGE_RESOLUTION|>--- conflicted
+++ resolved
@@ -1160,16 +1160,11 @@
 	}
 }
 
-<<<<<<< HEAD
 func (s *testEvaluatorSuite) TestToSeconds(c *C) {
-=======
-func (s *testEvaluatorSuite) TestToDays(c *C) {
->>>>>>> 445116a4
 	tests := []struct {
 		param  interface{}
 		expect int64
 	}{
-<<<<<<< HEAD
 		{950501, 62966505600},
 		{"2009-11-29", 63426672000},
 		{"2009-11-29 13:43:32", 63426721412},
@@ -1178,7 +1173,36 @@
 	}
 
 	fc := funcs[ast.ToSeconds]
-=======
+  	for _, test := range tests {
+		t := []types.Datum{types.NewDatum(test.param)}
+		f, err := fc.getFunction(datumsToConstants(t), s.ctx)
+		c.Assert(err, IsNil)
+		d, err := f.eval(nil)
+		c.Assert(err, IsNil)
+		c.Assert(d.GetInt64(), Equals, test.expect)
+	}
+
+	testsNull := []interface{}{
+		"0000-00-00",
+		"1992-13-00",
+		"2007-10-07 23:59:61",
+		123456789}
+
+	for _, i := range testsNull {
+		t := []types.Datum{types.NewDatum(i)}
+		f, err := fc.getFunction(datumsToConstants(t), s.ctx)
+		c.Assert(err, IsNil)
+		d, err := f.eval(nil)
+		c.Assert(err, IsNil)
+		c.Assert(d.IsNull(), IsTrue)
+	}
+}
+
+func (s *testEvaluatorSuite) TestToDays(c *C) {
+	tests := []struct {
+		param  interface{}
+		expect int64
+	}{
 		{950501, 728779},
 		{"2007-10-07", 733321},
 		{"2008-10-07", 733687},
@@ -1188,7 +1212,6 @@
 	}
 
 	fc := funcs[ast.ToDays]
->>>>>>> 445116a4
 	for _, test := range tests {
 		t := []types.Datum{types.NewDatum(test.param)}
 		f, err := fc.getFunction(datumsToConstants(t), s.ctx)
@@ -1212,8 +1235,6 @@
 		c.Assert(err, IsNil)
 		c.Assert(d.IsNull(), IsTrue)
 	}
-<<<<<<< HEAD
-=======
 }
 
 func (s *testEvaluatorSuite) TestTimestampAdd(c *C) {
@@ -1238,5 +1259,4 @@
 		result, _ := d.ToString()
 		c.Assert(result, Equals, test.expect)
 	}
->>>>>>> 445116a4
 }