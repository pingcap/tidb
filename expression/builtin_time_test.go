// Copyright 2015 PingCAP, Inc.
//
// Licensed under the Apache License, Version 2.0 (the "License");
// you may not use this file except in compliance with the License.
// You may obtain a copy of the License at
//
//     http://www.apache.org/licenses/LICENSE-2.0
//
// Unless required by applicable law or agreed to in writing, software
// distributed under the License is distributed on an "AS IS" BASIS,
// See the License for the specific language governing permissions and
// limitations under the License.

package expression

import (
	"math"
	"strings"
	"time"

	. "github.com/pingcap/check"
	"github.com/pingcap/tidb/ast"
	"github.com/pingcap/tidb/util/mock"
	"github.com/pingcap/tidb/util/testleak"
	"github.com/pingcap/tidb/util/testutil"
	"github.com/pingcap/tidb/util/types"
)

func (s *testEvaluatorSuite) TestDate(c *C) {
	defer testleak.AfterTest(c)()
	tblDate := []struct {
		Input  interface{}
		Expect interface{}
	}{
		{"2011-11-11", "2011-11-11"},
		{nil, nil},
		{"2011-11-11 10:10:10", "2011-11-11"},
	}
	dtblDate := tblToDtbl(tblDate)
	for _, t := range dtblDate {
		fc := funcs[ast.Date]
		f, err := fc.getFunction(datumsToConstants(t["Input"]), s.ctx)
		c.Assert(err, IsNil)
		v, err := f.eval(nil)
		c.Assert(err, IsNil)
		c.Assert(v, testutil.DatumEquals, t["Expect"][0])
	}

	// test year, month and day
	tbl := []struct {
		Input      string
		Year       int64
		Month      int64
		MonthName  string
		DayOfMonth int64
		DayOfWeek  int64
		DayOfYear  int64
		WeekDay    int64
		DayName    string
		Week       int64
		WeekOfYear int64
		YearWeek   int64
	}{
		{"2000-01-01", 2000, 1, "January", 1, 7, 1, 5, "Saturday", 0, 52, 199952},
		{"2011-11-11", 2011, 11, "November", 11, 6, 315, 4, "Friday", 45, 45, 201145},
		{"0000-01-01", int64(0), 1, "January", 1, 7, 1, 5, "Saturday", 1, 52, 1},
	}

	dtbl := tblToDtbl(tbl)
	for ith, t := range dtbl {
		fc := funcs[ast.Year]
		f, err := fc.getFunction(datumsToConstants(t["Input"]), s.ctx)
		c.Assert(err, IsNil)
		v, err := f.eval(nil)
		c.Assert(err, IsNil)
		c.Assert(v, testutil.DatumEquals, t["Year"][0])

		fc = funcs[ast.Month]
		f, err = fc.getFunction(datumsToConstants(t["Input"]), s.ctx)
		c.Assert(err, IsNil)
		v, err = f.eval(nil)
		c.Assert(err, IsNil)
		c.Assert(v, testutil.DatumEquals, t["Month"][0])

		fc = funcs[ast.MonthName]
		f, err = fc.getFunction(datumsToConstants(t["Input"]), s.ctx)
		c.Assert(err, IsNil)
		v, err = f.eval(nil)
		c.Assert(err, IsNil)
		c.Assert(v, testutil.DatumEquals, t["MonthName"][0])

		fc = funcs[ast.DayOfMonth]
		f, err = fc.getFunction(datumsToConstants(t["Input"]), s.ctx)
		c.Assert(err, IsNil)
		v, err = f.eval(nil)
		c.Assert(err, IsNil)
		c.Assert(v, testutil.DatumEquals, t["DayOfMonth"][0])

		fc = funcs[ast.DayOfWeek]
		f, err = fc.getFunction(datumsToConstants(t["Input"]), s.ctx)
		c.Assert(err, IsNil)
		v, err = f.eval(nil)
		c.Assert(err, IsNil)
		c.Assert(v, testutil.DatumEquals, t["DayOfWeek"][0])

		fc = funcs[ast.DayOfYear]
		f, err = fc.getFunction(datumsToConstants(t["Input"]), s.ctx)
		c.Assert(err, IsNil)
		v, err = f.eval(nil)
		c.Assert(err, IsNil)
		c.Assert(v, testutil.DatumEquals, t["DayOfYear"][0])

		fc = funcs[ast.Weekday]
		f, err = fc.getFunction(datumsToConstants(t["Input"]), s.ctx)
		c.Assert(err, IsNil)
		v, err = f.eval(nil)
		c.Assert(err, IsNil)
		c.Assert(v, testutil.DatumEquals, t["WeekDay"][0])

		fc = funcs[ast.DayName]
		f, err = fc.getFunction(datumsToConstants(t["Input"]), s.ctx)
		c.Assert(err, IsNil)
		v, err = f.eval(nil)
		c.Assert(err, IsNil)
		c.Assert(v, testutil.DatumEquals, t["DayName"][0])

		fc = funcs[ast.Week]
		f, err = fc.getFunction(datumsToConstants(t["Input"]), s.ctx)
		c.Assert(err, IsNil)
		v, err = f.eval(nil)
		c.Assert(err, IsNil)
		c.Assert(v, testutil.DatumEquals, t["Week"][0], Commentf("no.%d", ith))

		fc = funcs[ast.WeekOfYear]
		f, err = fc.getFunction(datumsToConstants(t["Input"]), s.ctx)
		c.Assert(err, IsNil)
		v, err = f.eval(nil)
		c.Assert(err, IsNil)
		c.Assert(v, testutil.DatumEquals, t["WeekOfYear"][0])

		fc = funcs[ast.YearWeek]
		f, err = fc.getFunction(datumsToConstants(t["Input"]), s.ctx)
		c.Assert(err, IsNil)
		v, err = f.eval(nil)
		c.Assert(err, IsNil)
		c.Assert(v, testutil.DatumEquals, t["YearWeek"][0], Commentf("no.%d", ith))
	}

	// test nil
	tblNil := []struct {
		Input      interface{}
		Year       interface{}
		Month      interface{}
		MonthName  interface{}
		DayOfMonth interface{}
		DayOfWeek  interface{}
		DayOfYear  interface{}
		WeekDay    interface{}
		DayName    interface{}
		Week       interface{}
		WeekOfYear interface{}
		YearWeek   interface{}
	}{
		{nil, nil, nil, nil, nil, nil, nil, nil, nil, nil, nil, nil},
		{"0000-00-00", int64(0), int64(0), nil, int64(0), nil, nil, nil, nil, nil, nil, nil},
	}

	dtblNil := tblToDtbl(tblNil)
	for _, t := range dtblNil {
		fc := funcs[ast.Year]
		f, err := fc.getFunction(datumsToConstants(t["Input"]), s.ctx)
		c.Assert(err, IsNil)
		v, err := f.eval(nil)
		c.Assert(err, IsNil)
		c.Assert(v, testutil.DatumEquals, t["Year"][0])

		fc = funcs[ast.Month]
		f, err = fc.getFunction(datumsToConstants(t["Input"]), s.ctx)
		c.Assert(err, IsNil)
		v, err = f.eval(nil)
		c.Assert(err, IsNil)
		c.Assert(v, testutil.DatumEquals, t["Month"][0])

		fc = funcs[ast.MonthName]
		f, err = fc.getFunction(datumsToConstants(t["Input"]), s.ctx)
		c.Assert(err, IsNil)
		v, err = f.eval(nil)
		c.Assert(err, IsNil)
		c.Assert(v, testutil.DatumEquals, t["MonthName"][0])

		fc = funcs[ast.DayOfMonth]
		f, err = fc.getFunction(datumsToConstants(t["Input"]), s.ctx)
		c.Assert(err, IsNil)
		v, err = f.eval(nil)
		c.Assert(err, IsNil)
		c.Assert(v, testutil.DatumEquals, t["DayOfMonth"][0])

		fc = funcs[ast.DayOfWeek]
		f, err = fc.getFunction(datumsToConstants(t["Input"]), s.ctx)
		c.Assert(err, IsNil)
		v, err = f.eval(nil)
		c.Assert(err, IsNil)
		c.Assert(v, testutil.DatumEquals, t["DayOfWeek"][0])

		fc = funcs[ast.DayOfYear]
		f, err = fc.getFunction(datumsToConstants(t["Input"]), s.ctx)
		c.Assert(err, IsNil)
		v, err = f.eval(nil)
		c.Assert(err, IsNil)
		c.Assert(v, testutil.DatumEquals, t["DayOfYear"][0])

		fc = funcs[ast.Weekday]
		f, err = fc.getFunction(datumsToConstants(t["Input"]), s.ctx)
		c.Assert(err, IsNil)
		v, err = f.eval(nil)
		c.Assert(err, IsNil)
		c.Assert(v, testutil.DatumEquals, t["WeekDay"][0])

		fc = funcs[ast.DayName]
		f, err = fc.getFunction(datumsToConstants(t["Input"]), s.ctx)
		c.Assert(err, IsNil)
		v, err = f.eval(nil)
		c.Assert(err, IsNil)
		c.Assert(v, testutil.DatumEquals, t["DayName"][0])

		fc = funcs[ast.Week]
		f, err = fc.getFunction(datumsToConstants(t["Input"]), s.ctx)
		c.Assert(err, IsNil)
		v, err = f.eval(nil)
		c.Assert(err, IsNil)
		c.Assert(v, testutil.DatumEquals, t["Week"][0])

		fc = funcs[ast.WeekOfYear]
		f, err = fc.getFunction(datumsToConstants(t["Input"]), s.ctx)
		c.Assert(err, IsNil)
		v, err = f.eval(nil)
		c.Assert(err, IsNil)
		c.Assert(v, testutil.DatumEquals, t["WeekOfYear"][0])

		fc = funcs[ast.YearWeek]
		f, err = fc.getFunction(datumsToConstants(t["Input"]), s.ctx)
		c.Assert(err, IsNil)
		v, err = f.eval(nil)
		c.Assert(err, IsNil)
		c.Assert(v, testutil.DatumEquals, t["YearWeek"][0])
	}
}

func (s *testEvaluatorSuite) TestDateFormat(c *C) {
	defer testleak.AfterTest(c)()

	// Test case for https://github.com/pingcap/tidb/issues/2908
	// SELECT DATE_FORMAT(null,'%Y-%M-%D')
	args := []types.Datum{types.NewDatum(nil), types.NewStringDatum("%Y-%M-%D")}
	fc := funcs[ast.DateFormat]
	f, err := fc.getFunction(datumsToConstants(args), s.ctx)
	c.Assert(err, IsNil)
	v, err := f.eval(nil)
	c.Assert(err, IsNil)
	c.Assert(v.IsNull(), Equals, true)

	tblDate := []struct {
		Input  []string
		Expect interface{}
	}{
		{[]string{"2010-01-07 23:12:34.12345",
			"%b %M %m %c %D %d %e %j %k %h %i %p %r %T %s %f %U %u %V %v %a %W %w %X %x %Y %y %%"},
			"Jan January 01 1 7th 07 7 007 23 11 12 PM 11:12:34 PM 23:12:34 34 123450 01 01 01 01 Thu Thursday 4 2010 2010 2010 10 %"},
		{[]string{"2012-12-21 23:12:34.123456",
			"%b %M %m %c %D %d %e %j %k %h %i %p %r %T %s %f %U %u %V %v %a %W %w %X %x %Y %y %%"},
			"Dec December 12 12 21st 21 21 356 23 11 12 PM 11:12:34 PM 23:12:34 34 123456 51 51 51 51 Fri Friday 5 2012 2012 2012 12 %"},
		{[]string{"0000-01-01 00:00:00.123456",
			// Functions week() and yearweek() don't support multi mode,
			// so the result of "%U %u %V %Y" is different from MySQL.
			"%b %M %m %c %D %d %e %j %k %h %i %p %r %T %s %f %v %x %Y %y %%"},
			"Jan January 01 1 1st 01 1 001 0 12 00 AM 12:00:00 AM 00:00:00 00 123456 52 4294967295 0000 00 %"},
		{[]string{"2016-09-3 00:59:59.123456",
			"abc%b %M %m %c %D %d %e %j %k %h %i %p %r %T %s %f %U %u %V %v %a %W %w %X %x %Y %y!123 %%xyz %z"},
			"abcSep September 09 9 3rd 03 3 247 0 12 59 AM 12:59:59 AM 00:59:59 59 123456 35 35 35 35 Sat Saturday 6 2016 2016 2016 16!123 %xyz z"},
		{[]string{"2012-10-01 00:00:00",
			"%b %M %m %c %D %d %e %j %k %H %i %p %r %T %s %f %v %x %Y %y %%"},
			"Oct October 10 10 1st 01 1 275 0 00 00 AM 12:00:00 AM 00:00:00 00 000000 40 2012 2012 12 %"},
	}
	dtblDate := tblToDtbl(tblDate)
	for i, t := range dtblDate {
		fc := funcs[ast.DateFormat]
		f, err := fc.getFunction(datumsToConstants(t["Input"]), s.ctx)
		c.Assert(err, IsNil)
		v, err := f.eval(nil)
		c.Assert(err, IsNil)
		c.Assert(v, testutil.DatumEquals, t["Expect"][0], Commentf("no.%d \nobtain:%v \nexpect:%v\n", i,
			v.GetValue(), t["Expect"][0].GetValue()))
	}
}

func (s *testEvaluatorSuite) TestClock(c *C) {
	defer testleak.AfterTest(c)()
	// test hour, minute, second, micro second

	tbl := []struct {
		Input       string
		Hour        int64
		Minute      int64
		Second      int64
		MicroSecond int64
		Time        string
	}{
		{"10:10:10.123456", 10, 10, 10, 123456, "10:10:10.123456"},
		{"11:11:11.11", 11, 11, 11, 110000, "11:11:11.11"},
		{"2010-10-10 11:11:11.11", 11, 11, 11, 110000, "11:11:11.11"},
	}

	dtbl := tblToDtbl(tbl)
	for _, t := range dtbl {
		fc := funcs[ast.Hour]
		f, err := fc.getFunction(datumsToConstants(t["Input"]), s.ctx)
		c.Assert(err, IsNil)
		v, err := f.eval(nil)
		c.Assert(err, IsNil)
		c.Assert(v, testutil.DatumEquals, t["Hour"][0])

		fc = funcs[ast.Minute]
		f, err = fc.getFunction(datumsToConstants(t["Input"]), s.ctx)
		c.Assert(err, IsNil)
		v, err = f.eval(nil)
		c.Assert(err, IsNil)
		c.Assert(v, testutil.DatumEquals, t["Minute"][0])

		fc = funcs[ast.Second]
		f, err = fc.getFunction(datumsToConstants(t["Input"]), s.ctx)
		c.Assert(err, IsNil)
		v, err = f.eval(nil)
		c.Assert(err, IsNil)
		c.Assert(v, testutil.DatumEquals, t["Second"][0])

		fc = funcs[ast.MicroSecond]
		f, err = fc.getFunction(datumsToConstants(t["Input"]), s.ctx)
		c.Assert(err, IsNil)
		v, err = f.eval(nil)
		c.Assert(err, IsNil)
		c.Assert(v, testutil.DatumEquals, t["MicroSecond"][0])

		fc = funcs[ast.Time]
		f, err = fc.getFunction(datumsToConstants(t["Input"]), s.ctx)
		c.Assert(err, IsNil)
		v, err = f.eval(nil)
		c.Assert(err, IsNil)
		c.Assert(v, testutil.DatumEquals, t["Time"][0])
	}

	// nil
	fc := funcs[ast.Hour]
	f, err := fc.getFunction(datumsToConstants(types.MakeDatums(nil)), s.ctx)
	c.Assert(err, IsNil)
	v, err := f.eval(nil)
	c.Assert(err, IsNil)
	c.Assert(v.Kind(), Equals, types.KindNull)

	fc = funcs[ast.Minute]
	f, err = fc.getFunction(datumsToConstants(types.MakeDatums(nil)), s.ctx)
	c.Assert(err, IsNil)
	v, err = f.eval(nil)
	c.Assert(err, IsNil)
	c.Assert(v.Kind(), Equals, types.KindNull)

	fc = funcs[ast.Second]
	f, err = fc.getFunction(datumsToConstants(types.MakeDatums(nil)), s.ctx)
	c.Assert(err, IsNil)
	v, err = f.eval(nil)
	c.Assert(err, IsNil)
	c.Assert(v.Kind(), Equals, types.KindNull)

	fc = funcs[ast.MicroSecond]
	f, err = fc.getFunction(datumsToConstants(types.MakeDatums(nil)), s.ctx)
	c.Assert(err, IsNil)
	v, err = f.eval(nil)
	c.Assert(err, IsNil)
	c.Assert(v.Kind(), Equals, types.KindNull)

	fc = funcs[ast.Time]
	f, err = fc.getFunction(datumsToConstants(types.MakeDatums(nil)), s.ctx)
	c.Assert(err, IsNil)
	v, err = f.eval(nil)
	c.Assert(err, IsNil)
	c.Assert(v.Kind(), Equals, types.KindNull)

	// test error
	errTbl := []string{
		"2011-11-11T10:10:10.11",
		"2011-11-11 10:10:10.11.12",
	}

	for _, t := range errTbl {
		td := types.MakeDatums(t)
		fc := funcs[ast.Hour]
		f, err := fc.getFunction(datumsToConstants(td), s.ctx)
		c.Assert(err, IsNil)
		_, err = f.eval(nil)
		c.Assert(err, NotNil)

		fc = funcs[ast.Minute]
		f, err = fc.getFunction(datumsToConstants(td), s.ctx)
		c.Assert(err, IsNil)
		_, err = f.eval(nil)
		c.Assert(err, NotNil)

		fc = funcs[ast.Second]
		f, err = fc.getFunction(datumsToConstants(td), s.ctx)
		c.Assert(err, IsNil)
		_, err = f.eval(nil)
		c.Assert(err, NotNil)

		fc = funcs[ast.MicroSecond]
		f, err = fc.getFunction(datumsToConstants(td), s.ctx)
		c.Assert(err, IsNil)
		_, err = f.eval(nil)
		c.Assert(err, NotNil)

		fc = funcs[ast.Time]
		f, err = fc.getFunction(datumsToConstants(td), s.ctx)
		c.Assert(err, IsNil)
		_, err = f.eval(nil)
		c.Assert(err, NotNil)
	}
}

func (s *testEvaluatorSuite) TestNowAndUTCTimestamp(c *C) {
	defer testleak.AfterTest(c)()

	gotime := func(t types.Time, l *time.Location) time.Time {
		tt, err := t.Time.GoTime(l)
		c.Assert(err, IsNil)
		return tt
	}

	for _, x := range []struct {
		fc  functionClass
		now func() time.Time
	}{
		{funcs[ast.Now], func() time.Time { return time.Now() }},
		{funcs[ast.UTCTimestamp], func() time.Time { return time.Now().UTC() }},
	} {
		f, err := x.fc.getFunction(datumsToConstants(nil), s.ctx)
		c.Assert(err, IsNil)
		v, err := f.eval(nil)
		ts := x.now()
		c.Assert(err, IsNil)
		t := v.GetMysqlTime()
		// we canot use a constant value to check timestamp funcs, so here
		// just to check the fractional seconds part and the time delta.
		c.Assert(strings.Contains(t.String(), "."), IsFalse)
		c.Assert(ts.Sub(gotime(t, ts.Location())), LessEqual, time.Second)

		f, err = x.fc.getFunction(datumsToConstants(types.MakeDatums(6)), s.ctx)
		c.Assert(err, IsNil)
		v, err = f.eval(nil)
		ts = x.now()
		c.Assert(err, IsNil)
		t = v.GetMysqlTime()
		c.Assert(strings.Contains(t.String(), "."), IsTrue)
		c.Assert(ts.Sub(gotime(t, ts.Location())), LessEqual, time.Millisecond)

		f, err = x.fc.getFunction(datumsToConstants(types.MakeDatums(8)), s.ctx)
		c.Assert(err, IsNil)
		_, err = f.eval(nil)
		c.Assert(err, NotNil)

		f, err = x.fc.getFunction(datumsToConstants(types.MakeDatums(-2)), s.ctx)
		c.Assert(err, IsNil)
		_, err = f.eval(nil)
		c.Assert(err, NotNil)
	}
}

func (s *testEvaluatorSuite) TestSysDate(c *C) {
	defer testleak.AfterTest(c)()
	fc := funcs[ast.Sysdate]
	f, err := fc.getFunction(datumsToConstants(nil), s.ctx)
	c.Assert(err, IsNil)
	v, err := f.eval(nil)
	last := time.Now()
	c.Assert(err, IsNil)
	n := v.GetMysqlTime()
	c.Assert(n.String(), GreaterEqual, last.Format(types.TimeFormat))

	f, err = fc.getFunction(datumsToConstants(types.MakeDatums(6)), s.ctx)
	c.Assert(err, IsNil)
	v, err = f.eval(nil)
	c.Assert(err, IsNil)
	n = v.GetMysqlTime()
	c.Assert(n.String(), GreaterEqual, last.Format(types.TimeFormat))

	f, err = fc.getFunction(datumsToConstants(types.MakeDatums(-2)), s.ctx)
	c.Assert(err, IsNil)
	_, err = f.eval(nil)
	c.Assert(err, NotNil)
}

func (s *testEvaluatorSuite) TestFromUnixTime(c *C) {
	defer testleak.AfterTest(c)()

	tbl := []struct {
		isDecimal      bool
		integralPart   int64
		fractionalPart int64
		decimal        float64
		format         string
		ansLen         int
	}{
		{false, 1451606400, 0, 0, "", 19},
		{true, 1451606400, 123456000, 1451606400.123456, "", 26},
		{true, 1451606400, 999999000, 1451606400.999999, "", 26},
		{true, 1451606400, 999999900, 1451606400.9999999, "", 19},
		{false, 1451606400, 0, 0, "%Y %D %M %h:%i:%s %x", 19},
		{true, 1451606400, 123456000, 1451606400.123456, "%Y %D %M %h:%i:%s %x", 26},
		{true, 1451606400, 999999000, 1451606400.999999, "%Y %D %M %h:%i:%s %x", 26},
		{true, 1451606400, 999999900, 1451606400.9999999, "%Y %D %M %h:%i:%s %x", 19},
	}
	fc := funcs[ast.FromUnixTime]
	for _, t := range tbl {
		var timestamp types.Datum
		if !t.isDecimal {
			timestamp.SetInt64(t.integralPart)
		} else {
			timestamp.SetFloat64(t.decimal)
		}
		// result of from_unixtime() is dependent on specific time zone.
		unixTime := time.Unix(t.integralPart, t.fractionalPart).Round(time.Microsecond).String()[:t.ansLen]
		if len(t.format) == 0 {
			f, err := fc.getFunction(datumsToConstants([]types.Datum{timestamp}), s.ctx)
			c.Assert(err, IsNil)
			v, err := f.eval(nil)
			c.Assert(err, IsNil)
			ans := v.GetMysqlTime()
			c.Assert(ans.String(), Equals, unixTime)
		} else {
			format := types.NewStringDatum(t.format)
			f, err := fc.getFunction(datumsToConstants([]types.Datum{timestamp, format}), s.ctx)
			c.Assert(err, IsNil)
			v, err := f.eval(nil)
			c.Assert(err, IsNil)
			result, err := builtinDateFormat([]types.Datum{types.NewStringDatum(unixTime), format}, s.ctx)
			c.Assert(err, IsNil)
			c.Assert(v.GetString(), Equals, result.GetString())
		}
	}

	f, err := fc.getFunction(datumsToConstants(types.MakeDatums(-12345)), s.ctx)
	c.Assert(err, IsNil)
	v, err := f.eval(nil)
	c.Assert(err, IsNil)
	c.Assert(v.Kind(), Equals, types.KindNull)

	f, err = fc.getFunction(datumsToConstants(types.MakeDatums(math.MaxInt32+1)), s.ctx)
	c.Assert(err, IsNil)
	_, err = f.eval(nil)
	c.Assert(err, IsNil)
	c.Assert(v.Kind(), Equals, types.KindNull)
}

func (s *testEvaluatorSuite) TestCurrentDate(c *C) {
	defer testleak.AfterTest(c)()
	last := time.Now()
	fc := funcs[ast.CurrentDate]
	f, err := fc.getFunction(datumsToConstants(nil), mock.NewContext())
	c.Assert(err, IsNil)
	v, err := f.eval(nil)
	c.Assert(err, IsNil)
	n := v.GetMysqlTime()
	c.Assert(n.String(), GreaterEqual, last.Format(types.DateFormat))
}

func (s *testEvaluatorSuite) TestCurrentTime(c *C) {
	defer testleak.AfterTest(c)()
	tfStr := "15:04:05"

	last := time.Now()
	fc := funcs[ast.CurrentTime]
	f, err := fc.getFunction(datumsToConstants(types.MakeDatums(nil)), s.ctx)
	c.Assert(err, IsNil)
	v, err := f.eval(nil)
	c.Assert(err, IsNil)
	n := v.GetMysqlDuration()
	c.Assert(n.String(), HasLen, 8)
	c.Assert(n.String(), GreaterEqual, last.Format(tfStr))

	f, err = fc.getFunction(datumsToConstants(types.MakeDatums(3)), s.ctx)
	c.Assert(err, IsNil)
	v, err = f.eval(nil)
	c.Assert(err, IsNil)
	n = v.GetMysqlDuration()
	c.Assert(n.String(), HasLen, 12)
	c.Assert(n.String(), GreaterEqual, last.Format(tfStr))

	f, err = fc.getFunction(datumsToConstants(types.MakeDatums(6)), s.ctx)
	c.Assert(err, IsNil)
	v, err = f.eval(nil)
	c.Assert(err, IsNil)
	n = v.GetMysqlDuration()
	c.Assert(n.String(), HasLen, 15)
	c.Assert(n.String(), GreaterEqual, last.Format(tfStr))

	f, err = fc.getFunction(datumsToConstants(types.MakeDatums(-1)), s.ctx)
	c.Assert(err, IsNil)
	_, err = f.eval(nil)
	c.Assert(err, NotNil)

	f, err = fc.getFunction(datumsToConstants(types.MakeDatums(7)), s.ctx)
	c.Assert(err, IsNil)
	_, err = f.eval(nil)
	c.Assert(err, NotNil)
}

func (s *testEvaluatorSuite) TestUTCDate(c *C) {
	defer testleak.AfterTest(c)()
	last := time.Now().UTC()
	fc := funcs[ast.UTCDate]
	f, err := fc.getFunction(datumsToConstants(nil), mock.NewContext())
	c.Assert(err, IsNil)
	v, err := f.eval(nil)
	c.Assert(err, IsNil)
	n := v.GetMysqlTime()
	c.Assert(n.String(), GreaterEqual, last.Format(types.DateFormat))
}

func (s *testEvaluatorSuite) TestStrToDate(c *C) {
	tests := []struct {
		Date    string
		Format  string
		Success bool
		Expect  time.Time
	}{
		{"20161122165022", "%Y%m%d%H%i%s", true, time.Date(2016, 11, 22, 16, 50, 22, 0, time.Local)},
		{"2016 11 22 16 50 22", "%Y%m%d%H%i%s", true, time.Date(2016, 11, 22, 16, 50, 22, 0, time.Local)},
		{"16-50-22 2016 11 22", "%H-%i-%s%Y%m%d", true, time.Date(2016, 11, 22, 16, 50, 22, 0, time.Local)},
		{"16-50 2016 11 22", "%H-%i-%s%Y%m%d", false, time.Time{}},
	}

	fc := funcs[ast.StrToDate]
	for _, test := range tests {
		date := types.NewStringDatum(test.Date)
		format := types.NewStringDatum(test.Format)
		f, err := fc.getFunction(datumsToConstants([]types.Datum{date, format}), s.ctx)
		c.Assert(err, IsNil)
		result, err := f.eval(nil)
		c.Assert(err, IsNil)
		if !test.Success {
			c.Assert(err, IsNil)
			c.Assert(result.IsNull(), IsTrue)
			continue
		}
		c.Assert(result.Kind(), Equals, types.KindMysqlTime)
		value := result.GetMysqlTime()
		t1, _ := value.Time.GoTime(time.Local)
		c.Assert(t1, Equals, test.Expect)
	}
}

func (s *testEvaluatorSuite) TestFromDays(c *C) {
	tests := []struct {
		day    int64
		expect string
	}{
		{-140, "0000-00-00"},   // mysql FROM_DAYS returns 0000-00-00 for any day <= 365.
		{140, "0000-00-00"},    // mysql FROM_DAYS returns 0000-00-00 for any day <= 365.
		{735000, "2012-05-12"}, // Leap year.
		{735030, "2012-06-11"},
		{735130, "2012-09-19"},
		{734909, "2012-02-11"},
		{734878, "2012-01-11"},
		{734927, "2012-02-29"},
		{734634, "2011-05-12"}, // Non Leap year.
		{734664, "2011-06-11"},
		{734764, "2011-09-19"},
		{734544, "2011-02-11"},
		{734513, "2011-01-11"},
	}

	fc := funcs[ast.FromDays]
	for _, test := range tests {
		t1 := types.NewIntDatum(test.day)

		f, err := fc.getFunction(datumsToConstants([]types.Datum{t1}), s.ctx)
		c.Assert(err, IsNil)
		result, err := f.eval(nil)

		c.Assert(err, IsNil)
		c.Assert(result.GetMysqlTime().String(), Equals, test.expect)
	}

	stringTests := []struct {
		day    string
		expect string
	}{
		{"z550z", "0000-00-00"},
		{"6500z", "0017-10-18"},
		{"440", "0001-03-16"},
	}

	for _, test := range stringTests {
		t1 := types.NewStringDatum(test.day)

		f, err := fc.getFunction(datumsToConstants([]types.Datum{t1}), s.ctx)
		c.Assert(err, IsNil)
		result, err := f.eval(nil)

		c.Assert(err, IsNil)
		c.Assert(result.GetMysqlTime().String(), Equals, test.expect)
	}
}

func (s *testEvaluatorSuite) TestDateDiff(c *C) {
	// Test cases from https://dev.mysql.com/doc/refman/5.7/en/date-and-time-functions.html#function_datediff
	tests := []struct {
		t1     string
		t2     string
		expect int64
	}{
		{"2004-05-21", "2004:01:02", 140},
		{"2004-04-21", "2000:01:02", 1571},
		{"2008-12-31 23:59:59.000001", "2008-12-30 01:01:01.000002", 1},
		{"1010-11-30 23:59:59", "2010-12-31", -365274},
		{"1010-11-30", "2210-11-01", -438262},
	}

	fc := funcs[ast.DateDiff]
	for _, test := range tests {
		t1 := types.NewStringDatum(test.t1)
		t2 := types.NewStringDatum(test.t2)

		f, err := fc.getFunction(datumsToConstants([]types.Datum{t1, t2}), s.ctx)
		c.Assert(err, IsNil)
		result, err := f.eval(nil)

		c.Assert(err, IsNil)
		c.Assert(result.GetInt64(), Equals, test.expect)
	}

	// Check if month is 0.
	t1 := types.NewStringDatum("2016-00-01")
	t2 := types.NewStringDatum("2016-01-13")

	f, err := fc.getFunction(datumsToConstants([]types.Datum{t1, t2}), s.ctx)
	c.Assert(err, IsNil)
	result, err := f.eval(nil)

	c.Assert(err, IsNil)
	c.Assert(result.IsNull(), Equals, true)

	f, err = fc.getFunction(datumsToConstants([]types.Datum{{}, types.NewStringDatum("2017-01-01")}), s.ctx)
	c.Assert(err, IsNil)
	d, err := f.eval(nil)
	c.Assert(err, IsNil)
	c.Assert(d.IsNull(), IsTrue)
}

func (s *testEvaluatorSuite) TestTimeDiff(c *C) {
	// Test cases from https://dev.mysql.com/doc/refman/5.7/en/date-and-time-functions.html#function_timediff
	tests := []struct {
		t1        string
		t2        string
		expectStr string
	}{
		{"2000:01:01 00:00:00", "2000:01:01 00:00:00.000001", "-00:00:00.000001"},
		{"2008-12-31 23:59:59.000001", "2008-12-30 01:01:01.000002", "46:58:57.999999"},
		{"2016-12-00 12:00:00", "2016-12-01 12:00:00", "-24:00:00.000000"},
	}
	fc := funcs[ast.TimeDiff]
	for _, test := range tests {
		t1 := types.NewStringDatum(test.t1)
		t2 := types.NewStringDatum(test.t2)
		f, err := fc.getFunction(datumsToConstants([]types.Datum{t1, t2}), s.ctx)
		c.Assert(err, IsNil)
		result, err := f.eval(nil)
		c.Assert(err, IsNil)
		c.Assert(result.GetMysqlDuration().String(), Equals, test.expectStr)
	}
	f, err := fc.getFunction(datumsToConstants([]types.Datum{{}, types.NewStringDatum("2017-01-01")}), s.ctx)
	c.Assert(err, IsNil)
	d, err := f.eval(nil)
	c.Assert(err, IsNil)
	c.Assert(d.IsNull(), IsTrue)
}

func (s *testEvaluatorSuite) TestWeek(c *C) {
	// Test cases from https://dev.mysql.com/doc/refman/5.7/en/date-and-time-functions.html#function_week
	tests := []struct {
		t      string
		mode   int64
		expect int64
	}{
		{"2008-02-20", 0, 7},
		{"2008-02-20", 1, 8},
		{"2008-12-31", 1, 53},
	}
	fc := funcs[ast.Week]
	for _, test := range tests {
		arg1 := types.NewStringDatum(test.t)
		arg2 := types.NewIntDatum(test.mode)
		f, err := fc.getFunction(datumsToConstants([]types.Datum{arg1, arg2}), s.ctx)
		c.Assert(err, IsNil)
		result, err := f.eval(nil)
		c.Assert(err, IsNil)
		c.Assert(result.GetInt64(), Equals, test.expect)
	}

}

func (s *testEvaluatorSuite) TestYearWeek(c *C) {
	// Test cases from https://dev.mysql.com/doc/refman/5.7/en/date-and-time-functions.html#function_yearweek
	tests := []struct {
		t      string
		mode   int64
		expect int64
	}{
		{"1987-01-01", 0, 198652},
		{"2000-01-01", 0, 199952},
	}
	fc := funcs[ast.YearWeek]
	for _, test := range tests {
		arg1 := types.NewStringDatum(test.t)
		arg2 := types.NewIntDatum(test.mode)
		f, err := fc.getFunction(datumsToConstants([]types.Datum{arg1, arg2}), s.ctx)
		c.Assert(err, IsNil)
		result, err := f.eval(nil)
		c.Assert(err, IsNil)
		c.Assert(result.GetInt64(), Equals, test.expect)
	}

	f, err := fc.getFunction(datumsToConstants(types.MakeDatums("2016-00-05")), s.ctx)
	c.Assert(err, IsNil)
	result, err := f.eval(nil)
	c.Assert(err, IsNil)
	c.Assert(result.IsNull(), IsTrue)
}

func (s *testEvaluatorSuite) TestTimestampDiff(c *C) {
	tests := []struct {
		unit   string
		t1     string
		t2     string
		expect int64
	}{
		{"MONTH", "2003-02-01", "2003-05-01", 3},
		{"YEAR", "2002-05-01", "2001-01-01", -1},
		{"MINUTE", "2003-02-01", "2003-05-01 12:05:55", 128885},
	}

	fc := funcs[ast.TimestampDiff]
	for _, test := range tests {
		args := []types.Datum{
			types.NewStringDatum(test.unit),
			types.NewStringDatum(test.t1),
			types.NewStringDatum(test.t2),
		}
		f, err := fc.getFunction(datumsToConstants(args), s.ctx)
		c.Assert(err, IsNil)
		d, err := f.eval(nil)
		c.Assert(err, IsNil)
		c.Assert(d.GetInt64(), Equals, test.expect)
	}
	s.ctx.GetSessionVars().StmtCtx.IgnoreTruncate = true
	f, err := fc.getFunction(datumsToConstants([]types.Datum{types.NewStringDatum("DAY"),
		types.NewStringDatum("2017-01-00"),
		types.NewStringDatum("2017-01-01")}), s.ctx)
	c.Assert(err, IsNil)
	d, err := f.eval(nil)
	c.Assert(d.Kind(), Equals, types.KindNull)

	f, err = fc.getFunction(datumsToConstants([]types.Datum{types.NewStringDatum("DAY"),
		{}, types.NewStringDatum("2017-01-01")}), s.ctx)
	c.Assert(err, IsNil)
	d, err = f.eval(nil)
	c.Assert(err, IsNil)
	c.Assert(d.IsNull(), IsTrue)
}

func (s *testEvaluatorSuite) TestUnixTimestamp(c *C) {
	fc := funcs[ast.UnixTimestamp]
	f, err := fc.getFunction(nil, s.ctx)
	c.Assert(err, IsNil)
	d, err := f.eval(nil)
	c.Assert(err, IsNil)
	c.Assert(d.GetInt64()-time.Now().Unix(), GreaterEqual, int64(-1))
	c.Assert(d.GetInt64()-time.Now().Unix(), LessEqual, int64(1))

	// Test case for https://github.com/pingcap/tidb/issues/2496
	// select unix_timestamp(now());
	n, err := builtinNow(nil, s.ctx)
	c.Assert(err, IsNil)
	args := []types.Datum{n}
	f, err = fc.getFunction(datumsToConstants(args), s.ctx)
	c.Assert(err, IsNil)
	d, err = f.eval(nil)
	c.Assert(err, IsNil)
	c.Assert(d.GetInt64()-time.Now().Unix(), GreaterEqual, int64(-1))
	c.Assert(d.GetInt64()-time.Now().Unix(), LessEqual, int64(1))

	// Test case for https://github.com/pingcap/tidb/issues/2852
	// select UNIX_TIMESTAMP(null);
	args = []types.Datum{types.NewDatum(nil)}
	f, err = fc.getFunction(datumsToConstants(args), s.ctx)
	c.Assert(err, IsNil)
	d, err = f.eval(nil)
	c.Assert(err, IsNil)
	c.Assert(d.IsNull(), Equals, true)

	// Set the time_zone variable, because UnixTimestamp() result depends on it.
	s.ctx.GetSessionVars().TimeZone = time.UTC
	tests := []struct {
		input  types.Datum
		expect string
	}{
		{types.NewIntDatum(20151113102019), "1447410019"},
		{types.NewStringDatum("2015-11-13 10:20:19"), "1447410019"},
		{types.NewStringDatum("2015-11-13 10:20:19.012"), "1447410019.012"},
		{types.NewStringDatum("2017-00-02"), "0"},
	}

	for _, test := range tests {
		f, err := fc.getFunction(datumsToConstants([]types.Datum{test.input}), s.ctx)
		c.Assert(err, IsNil)
		d, err := f.eval(nil)
		c.Assert(err, IsNil)
		str, err := d.ToString()
		c.Assert(err, IsNil)
		c.Assert(str, Equals, test.expect)
	}
}

func (s *testEvaluatorSuite) TestDateArithFuncs(c *C) {
	defer testleak.AfterTest(c)()

	date := []string{"2016-12-31", "2017-01-01"}
	fcAdd := funcs[ast.DateAdd]
	fcSub := funcs[ast.DateSub]

	args := types.MakeDatums(date[0], 1, "DAY")
	f, err := fcAdd.getFunction(datumsToConstants(args), s.ctx)
	c.Assert(err, IsNil)
	v, err := f.eval(nil)
	c.Assert(err, IsNil)
	c.Assert(v.GetMysqlTime().String(), Equals, date[1])

	args = types.MakeDatums(date[1], 1, "DAY")
	f, err = fcSub.getFunction(datumsToConstants(args), s.ctx)
	c.Assert(err, IsNil)
	v, err = f.eval(nil)
	c.Assert(err, IsNil)
	c.Assert(v.GetMysqlTime().String(), Equals, date[0])

	args = types.MakeDatums(date[0], nil, "DAY")
	f, err = fcAdd.getFunction(datumsToConstants(args), s.ctx)
	c.Assert(err, IsNil)
	v, err = f.eval(nil)
	c.Assert(err, IsNil)
	c.Assert(v.IsNull(), IsTrue)

	args = types.MakeDatums(date[1], nil, "DAY")
	f, err = fcSub.getFunction(datumsToConstants(args), s.ctx)
	c.Assert(err, IsNil)
	v, err = f.eval(nil)
	c.Assert(err, IsNil)
	c.Assert(v.IsNull(), IsTrue)
}

func (s *testEvaluatorSuite) TestTimestamp(c *C) {
	tests := []struct {
		t      []types.Datum
		expect string
	}{
		// one argument
		{[]types.Datum{types.NewStringDatum("2017-01-18")}, "2017-01-18 00:00:00"},
		{[]types.Datum{types.NewStringDatum("20170118")}, "2017-01-18 00:00:00"},
		{[]types.Datum{types.NewStringDatum("170118")}, "2017-01-18 00:00:00"},
		{[]types.Datum{types.NewStringDatum("20170118123056")}, "2017-01-18 12:30:56"},
		{[]types.Datum{types.NewStringDatum("2017-01-18 12:30:56")}, "2017-01-18 12:30:56"},
		{[]types.Datum{types.NewIntDatum(170118)}, "2017-01-18 00:00:00"},
		{[]types.Datum{types.NewFloat64Datum(20170118)}, "2017-01-18 00:00:00"},
		{[]types.Datum{types.NewStringDatum("20170118123050.999")}, "2017-01-18 12:30:50.999"},
		{[]types.Datum{types.NewStringDatum("20170118123050.1234567")}, "2017-01-18 12:30:50.123457"},

		// two arguments
		{[]types.Datum{types.NewStringDatum("2017-01-18"), types.NewStringDatum("12:30:59")}, "2017-01-18 12:30:59"},
		{[]types.Datum{types.NewStringDatum("2017-01-18"), types.NewStringDatum("12:30:59")}, "2017-01-18 12:30:59"},
		{[]types.Datum{types.NewStringDatum("2017-01-18 01:01:01"), types.NewStringDatum("12:30:50")}, "2017-01-18 13:31:51"},
		{[]types.Datum{types.NewStringDatum("2017-01-18 01:01:01"), types.NewStringDatum("838:59:59")}, "2017-02-22 00:01:00"},

		// TODO: the following test cases exists precision problems.
		//{[]types.Datum{types.NewFloat64Datum(20170118123950.123)}, "2017-01-18 12:30:50.123"},
		//{[]types.Datum{types.NewFloat64Datum(20170118123950.999)}, "2017-01-18 12:30:50.999"},
		//{[]types.Datum{types.NewFloat32Datum(float32(20170118123950.999))}, "2017-01-18 12:30:50.699"},

		// TODO: the following test cases will cause time format error.
		//{[]types.Datum{types.NewFloat64Datum(20170118.999)}, "2017-01-18 00:00:00.000"},
		//{[]types.Datum{types.NewStringDatum("11111111111")}, "2011-11-11 11:11:01"},

	}
	fc := funcs[ast.Timestamp]
	for _, test := range tests {
		f, err := fc.getFunction(datumsToConstants(test.t), s.ctx)
		c.Assert(err, IsNil)
		d, err := f.eval(nil)
		c.Assert(err, IsNil)
		result, _ := d.ToString()
		c.Assert(result, Equals, test.expect)
	}

	nilDatum := types.NewDatum(nil)
	f, err := fc.getFunction(datumsToConstants([]types.Datum{nilDatum}), s.ctx)
	c.Assert(err, IsNil)
	d, err := f.eval(nil)
	c.Assert(err, IsNil)
	c.Assert(d.Kind(), Equals, types.KindNull)
}

<<<<<<< HEAD
func (s *testEvaluatorSuite) TestMakeTime(c *C) {
	defer testleak.AfterTest(c)()
	tbl := []struct {
		Args []interface{}
		Want interface{}
	}{
		{[]interface{}{12, 15, 30}, "12:15:30"},
		{[]interface{}{25, 15, 30}, "25:15:30"},
		{[]interface{}{-25, 15, 30}, "-25:15:30"},
		{[]interface{}{12, -15, 30}, nil},
		{[]interface{}{12, 15, -30}, nil},

		{[]interface{}{12, 15, "30.10"}, "12:15:30.100000"},
		{[]interface{}{12, 15, "30.00"}, "12:15:30.000000"},
		{[]interface{}{12, 15, 30.0000001}, "12:15:30.000000"},
		{[]interface{}{12, 15, 30.0000005}, "12:15:30.000001"},
		{[]interface{}{"12", "15", 30.1}, "12:15:30.1"},

		{[]interface{}{0, 58.4, 0}, "00:58:00"},
		{[]interface{}{0, "58.4", 0}, "00:58:00"},
		{[]interface{}{0, 58.5, 1}, "00:59:01"},
		{[]interface{}{0, "58.5", 1}, "00:58:01"},
		{[]interface{}{0, 59.5, 1}, nil},
		{[]interface{}{0, "59.5", 1}, "00:59:01"},
		{[]interface{}{0, 1, 59.1}, "00:01:59.1"},
		{[]interface{}{0, 1, "59.1"}, "00:01:59.100000"},
		{[]interface{}{0, 1, 59.5}, "00:01:59.5"},
		{[]interface{}{0, 1, "59.5"}, "00:01:59.500000"},
		{[]interface{}{23.5, 1, 10}, "24:01:10"},
		{[]interface{}{"23.5", 1, 10}, "23:01:10"},

		{[]interface{}{0, 0, 0}, "00:00:00"},
		{[]interface{}{"", "", ""}, "00:00:00.000000"},
		{[]interface{}{"h", "m", "s"}, "00:00:00.000000"},

		{[]interface{}{837, 59, 59.1}, "837:59:59.1"},
		{[]interface{}{838, 59, 59.1}, "838:59:59.0"},
		{[]interface{}{-838, 59, 59.1}, "-838:59:59.0"},
		{[]interface{}{1000, 1, 1}, "838:59:59"},
		{[]interface{}{-1000, 1, 1.23}, "-838:59:59.00"},
		{[]interface{}{1000, 59.1, 1}, "838:59:59"},
		{[]interface{}{1000, 59.5, 1}, nil},
		{[]interface{}{1000, 1, 59.1}, "838:59:59.0"},
		{[]interface{}{1000, 1, 59.5}, "838:59:59.0"},

		{[]interface{}{12, 15, 60}, nil},
		{[]interface{}{12, 15, "60"}, nil},
		{[]interface{}{12, 60, 0}, nil},
		{[]interface{}{12, "60", 0}, nil},

		{[]interface{}{12, 15, nil}, nil},
		{[]interface{}{12, nil, 0}, nil},
		{[]interface{}{nil, 15, 0}, nil},
		{[]interface{}{nil, nil, nil}, nil},
	}

	Dtbl := tblToDtbl(tbl)
	maketime := funcs[ast.MakeTime]
	for idx, t := range Dtbl {
		f, err := maketime.getFunction(datumsToConstants(t["Args"]), s.ctx)
		c.Assert(err, IsNil)
		got, err := f.eval(nil)
		c.Assert(err, IsNil)
		if t["Want"][0].Kind() == types.KindNull {
			c.Assert(got.Kind(), Equals, types.KindNull, Commentf("[%v] - args:%v", idx, t["Args"]))
		} else {
			want, err := t["Want"][0].ToString()
			c.Assert(err, IsNil)
			c.Assert(got.GetMysqlDuration().String(), Equals, want, Commentf("[%v] - args:%v", idx, t["Args"]))
		}
	}
=======
func (s *testEvaluatorSuite) TestQuarter(c *C) {
	tests := []struct {
		t      string
		expect int64
	}{
		// Test case from https://dev.mysql.com/doc/refman/5.7/en/date-and-time-functions.html#function_quarter
		{"2008-04-01", 2},
		// Test case for boundary values
		{"2008-01-01", 1},
		{"2008-03-31", 1},
		{"2008-06-30", 2},
		{"2008-07-01", 3},
		{"2008-09-30", 3},
		{"2008-10-01", 4},
		{"2008-12-31", 4},
		// Test case for month 0
		{"2008-00-01", 0},
	}
	fc := funcs["quarter"]
	for _, test := range tests {
		arg := types.NewStringDatum(test.t)
		f, err := fc.getFunction(datumsToConstants([]types.Datum{arg}), s.ctx)
		c.Assert(err, IsNil)
		result, err := f.eval(nil)
		c.Assert(err, IsNil)
		c.Assert(result.GetInt64(), Equals, test.expect)
	}

	// test invalid input
	argInvalid := types.NewStringDatum("2008-13-01")
	f, err := fc.getFunction(datumsToConstants([]types.Datum{argInvalid}), s.ctx)
	c.Assert(err, IsNil)
	result, err := f.eval(nil)
	c.Assert(result.IsNull(), IsTrue)
>>>>>>> d1a8cd4d
}<|MERGE_RESOLUTION|>--- conflicted
+++ resolved
@@ -1014,7 +1014,6 @@
 	c.Assert(d.Kind(), Equals, types.KindNull)
 }
 
-<<<<<<< HEAD
 func (s *testEvaluatorSuite) TestMakeTime(c *C) {
 	defer testleak.AfterTest(c)()
 	tbl := []struct {
@@ -1086,7 +1085,8 @@
 			c.Assert(got.GetMysqlDuration().String(), Equals, want, Commentf("[%v] - args:%v", idx, t["Args"]))
 		}
 	}
-=======
+}
+
 func (s *testEvaluatorSuite) TestQuarter(c *C) {
 	tests := []struct {
 		t      string
@@ -1121,5 +1121,4 @@
 	c.Assert(err, IsNil)
 	result, err := f.eval(nil)
 	c.Assert(result.IsNull(), IsTrue)
->>>>>>> d1a8cd4d
 }