// Copyright 2015 PingCAP, Inc.
//
// Licensed under the Apache License, Version 2.0 (the "License");
// you may not use this file except in compliance with the License.
// You may obtain a copy of the License at
//
//     http://www.apache.org/licenses/LICENSE-2.0
//
// Unless required by applicable law or agreed to in writing, software
// distributed under the License is distributed on an "AS IS" BASIS,
// See the License for the specific language governing permissions and
// limitations under the License.

package expression

import (
	"math"
	"strings"
	"time"

	. "github.com/pingcap/check"
	"github.com/pingcap/tidb/ast"
	"github.com/pingcap/tidb/util/mock"
	"github.com/pingcap/tidb/util/testleak"
	"github.com/pingcap/tidb/util/testutil"
	"github.com/pingcap/tidb/util/types"
)

func (s *testEvaluatorSuite) TestDate(c *C) {
	defer testleak.AfterTest(c)()
	tblDate := []struct {
		Input  interface{}
		Expect interface{}
	}{
		{"2011-11-11", "2011-11-11"},
		{nil, nil},
		{"2011-11-11 10:10:10", "2011-11-11"},
	}
	dtblDate := tblToDtbl(tblDate)
	for _, t := range dtblDate {
		fc := funcs[ast.Date]
		f, err := fc.getFunction(datumsToConstants(t["Input"]), s.ctx)
		c.Assert(err, IsNil)
		v, err := f.eval(nil)
		c.Assert(err, IsNil)
		c.Assert(v, testutil.DatumEquals, t["Expect"][0])
	}

	// test year, month and day
	tbl := []struct {
		Input      string
		Year       int64
		Month      int64
		MonthName  string
		DayOfMonth int64
		DayOfWeek  int64
		DayOfYear  int64
		WeekDay    int64
		DayName    string
		Week       int64
		WeekOfYear int64
		YearWeek   int64
	}{
		{"2000-01-01", 2000, 1, "January", 1, 7, 1, 5, "Saturday", 0, 52, 199952},
		{"2011-11-11", 2011, 11, "November", 11, 6, 315, 4, "Friday", 45, 45, 201145},
		{"0000-01-01", int64(0), 1, "January", 1, 7, 1, 5, "Saturday", 1, 52, 1},
	}

	dtbl := tblToDtbl(tbl)
	for ith, t := range dtbl {
		fc := funcs[ast.Year]
		f, err := fc.getFunction(datumsToConstants(t["Input"]), s.ctx)
		c.Assert(err, IsNil)
		v, err := f.eval(nil)
		c.Assert(err, IsNil)
		c.Assert(v, testutil.DatumEquals, t["Year"][0])

		fc = funcs[ast.Month]
		f, err = fc.getFunction(datumsToConstants(t["Input"]), s.ctx)
		c.Assert(err, IsNil)
		v, err = f.eval(nil)
		c.Assert(err, IsNil)
		c.Assert(v, testutil.DatumEquals, t["Month"][0])

		fc = funcs[ast.MonthName]
		f, err = fc.getFunction(datumsToConstants(t["Input"]), s.ctx)
		c.Assert(err, IsNil)
		v, err = f.eval(nil)
		c.Assert(err, IsNil)
		c.Assert(v, testutil.DatumEquals, t["MonthName"][0])

		fc = funcs[ast.DayOfMonth]
		f, err = fc.getFunction(datumsToConstants(t["Input"]), s.ctx)
		c.Assert(err, IsNil)
		v, err = f.eval(nil)
		c.Assert(err, IsNil)
		c.Assert(v, testutil.DatumEquals, t["DayOfMonth"][0])

		fc = funcs[ast.DayOfWeek]
		f, err = fc.getFunction(datumsToConstants(t["Input"]), s.ctx)
		c.Assert(err, IsNil)
		v, err = f.eval(nil)
		c.Assert(err, IsNil)
		c.Assert(v, testutil.DatumEquals, t["DayOfWeek"][0])

		fc = funcs[ast.DayOfYear]
		f, err = fc.getFunction(datumsToConstants(t["Input"]), s.ctx)
		c.Assert(err, IsNil)
		v, err = f.eval(nil)
		c.Assert(err, IsNil)
		c.Assert(v, testutil.DatumEquals, t["DayOfYear"][0])

		fc = funcs[ast.Weekday]
		f, err = fc.getFunction(datumsToConstants(t["Input"]), s.ctx)
		c.Assert(err, IsNil)
		v, err = f.eval(nil)
		c.Assert(err, IsNil)
		c.Assert(v, testutil.DatumEquals, t["WeekDay"][0])

		fc = funcs[ast.DayName]
		f, err = fc.getFunction(datumsToConstants(t["Input"]), s.ctx)
		c.Assert(err, IsNil)
		v, err = f.eval(nil)
		c.Assert(err, IsNil)
		c.Assert(v, testutil.DatumEquals, t["DayName"][0])

		fc = funcs[ast.Week]
		f, err = fc.getFunction(datumsToConstants(t["Input"]), s.ctx)
		c.Assert(err, IsNil)
		v, err = f.eval(nil)
		c.Assert(err, IsNil)
		c.Assert(v, testutil.DatumEquals, t["Week"][0], Commentf("no.%d", ith))

		fc = funcs[ast.WeekOfYear]
		f, err = fc.getFunction(datumsToConstants(t["Input"]), s.ctx)
		c.Assert(err, IsNil)
		v, err = f.eval(nil)
		c.Assert(err, IsNil)
		c.Assert(v, testutil.DatumEquals, t["WeekOfYear"][0])

		fc = funcs[ast.YearWeek]
		f, err = fc.getFunction(datumsToConstants(t["Input"]), s.ctx)
		c.Assert(err, IsNil)
		v, err = f.eval(nil)
		c.Assert(err, IsNil)
		c.Assert(v, testutil.DatumEquals, t["YearWeek"][0], Commentf("no.%d", ith))
	}

	// test nil
	tblNil := []struct {
		Input      interface{}
		Year       interface{}
		Month      interface{}
		MonthName  interface{}
		DayOfMonth interface{}
		DayOfWeek  interface{}
		DayOfYear  interface{}
		WeekDay    interface{}
		DayName    interface{}
		Week       interface{}
		WeekOfYear interface{}
		YearWeek   interface{}
	}{
		{nil, nil, nil, nil, nil, nil, nil, nil, nil, nil, nil, nil},
		{"0000-00-00", int64(0), int64(0), nil, int64(0), nil, nil, nil, nil, nil, nil, nil},
	}

	dtblNil := tblToDtbl(tblNil)
	for _, t := range dtblNil {
		fc := funcs[ast.Year]
		f, err := fc.getFunction(datumsToConstants(t["Input"]), s.ctx)
		c.Assert(err, IsNil)
		v, err := f.eval(nil)
		c.Assert(err, IsNil)
		c.Assert(v, testutil.DatumEquals, t["Year"][0])

		fc = funcs[ast.Month]
		f, err = fc.getFunction(datumsToConstants(t["Input"]), s.ctx)
		c.Assert(err, IsNil)
		v, err = f.eval(nil)
		c.Assert(err, IsNil)
		c.Assert(v, testutil.DatumEquals, t["Month"][0])

		fc = funcs[ast.MonthName]
		f, err = fc.getFunction(datumsToConstants(t["Input"]), s.ctx)
		c.Assert(err, IsNil)
		v, err = f.eval(nil)
		c.Assert(err, IsNil)
		c.Assert(v, testutil.DatumEquals, t["MonthName"][0])

		fc = funcs[ast.DayOfMonth]
		f, err = fc.getFunction(datumsToConstants(t["Input"]), s.ctx)
		c.Assert(err, IsNil)
		v, err = f.eval(nil)
		c.Assert(err, IsNil)
		c.Assert(v, testutil.DatumEquals, t["DayOfMonth"][0])

		fc = funcs[ast.DayOfWeek]
		f, err = fc.getFunction(datumsToConstants(t["Input"]), s.ctx)
		c.Assert(err, IsNil)
		v, err = f.eval(nil)
		c.Assert(err, IsNil)
		c.Assert(v, testutil.DatumEquals, t["DayOfWeek"][0])

		fc = funcs[ast.DayOfYear]
		f, err = fc.getFunction(datumsToConstants(t["Input"]), s.ctx)
		c.Assert(err, IsNil)
		v, err = f.eval(nil)
		c.Assert(err, IsNil)
		c.Assert(v, testutil.DatumEquals, t["DayOfYear"][0])

		fc = funcs[ast.Weekday]
		f, err = fc.getFunction(datumsToConstants(t["Input"]), s.ctx)
		c.Assert(err, IsNil)
		v, err = f.eval(nil)
		c.Assert(err, IsNil)
		c.Assert(v, testutil.DatumEquals, t["WeekDay"][0])

		fc = funcs[ast.DayName]
		f, err = fc.getFunction(datumsToConstants(t["Input"]), s.ctx)
		c.Assert(err, IsNil)
		v, err = f.eval(nil)
		c.Assert(err, IsNil)
		c.Assert(v, testutil.DatumEquals, t["DayName"][0])

		fc = funcs[ast.Week]
		f, err = fc.getFunction(datumsToConstants(t["Input"]), s.ctx)
		c.Assert(err, IsNil)
		v, err = f.eval(nil)
		c.Assert(err, IsNil)
		c.Assert(v, testutil.DatumEquals, t["Week"][0])

		fc = funcs[ast.WeekOfYear]
		f, err = fc.getFunction(datumsToConstants(t["Input"]), s.ctx)
		c.Assert(err, IsNil)
		v, err = f.eval(nil)
		c.Assert(err, IsNil)
		c.Assert(v, testutil.DatumEquals, t["WeekOfYear"][0])

		fc = funcs[ast.YearWeek]
		f, err = fc.getFunction(datumsToConstants(t["Input"]), s.ctx)
		c.Assert(err, IsNil)
		v, err = f.eval(nil)
		c.Assert(err, IsNil)
		c.Assert(v, testutil.DatumEquals, t["YearWeek"][0])
	}
}

func (s *testEvaluatorSuite) TestDateFormat(c *C) {
	defer testleak.AfterTest(c)()

	// Test case for https://github.com/pingcap/tidb/issues/2908
	// SELECT DATE_FORMAT(null,'%Y-%M-%D')
	args := []types.Datum{types.NewDatum(nil), types.NewStringDatum("%Y-%M-%D")}
	fc := funcs[ast.DateFormat]
	f, err := fc.getFunction(datumsToConstants(args), s.ctx)
	c.Assert(err, IsNil)
	v, err := f.eval(nil)
	c.Assert(err, IsNil)
	c.Assert(v.IsNull(), Equals, true)

	tblDate := []struct {
		Input  []string
		Expect interface{}
	}{
		{[]string{"2010-01-07 23:12:34.12345",
			"%b %M %m %c %D %d %e %j %k %h %i %p %r %T %s %f %U %u %V %v %a %W %w %X %x %Y %y %%"},
			"Jan January 01 1 7th 07 7 007 23 11 12 PM 11:12:34 PM 23:12:34 34 123450 01 01 01 01 Thu Thursday 4 2010 2010 2010 10 %"},
		{[]string{"2012-12-21 23:12:34.123456",
			"%b %M %m %c %D %d %e %j %k %h %i %p %r %T %s %f %U %u %V %v %a %W %w %X %x %Y %y %%"},
			"Dec December 12 12 21st 21 21 356 23 11 12 PM 11:12:34 PM 23:12:34 34 123456 51 51 51 51 Fri Friday 5 2012 2012 2012 12 %"},
		{[]string{"0000-01-01 00:00:00.123456",
			// Functions week() and yearweek() don't support multi mode,
			// so the result of "%U %u %V %Y" is different from MySQL.
			"%b %M %m %c %D %d %e %j %k %h %i %p %r %T %s %f %v %x %Y %y %%"},
			"Jan January 01 1 1st 01 1 001 0 12 00 AM 12:00:00 AM 00:00:00 00 123456 52 4294967295 0000 00 %"},
		{[]string{"2016-09-3 00:59:59.123456",
			"abc%b %M %m %c %D %d %e %j %k %h %i %p %r %T %s %f %U %u %V %v %a %W %w %X %x %Y %y!123 %%xyz %z"},
			"abcSep September 09 9 3rd 03 3 247 0 12 59 AM 12:59:59 AM 00:59:59 59 123456 35 35 35 35 Sat Saturday 6 2016 2016 2016 16!123 %xyz z"},
		{[]string{"2012-10-01 00:00:00",
			"%b %M %m %c %D %d %e %j %k %H %i %p %r %T %s %f %v %x %Y %y %%"},
			"Oct October 10 10 1st 01 1 275 0 00 00 AM 12:00:00 AM 00:00:00 00 000000 40 2012 2012 12 %"},
	}
	dtblDate := tblToDtbl(tblDate)
	for i, t := range dtblDate {
		fc := funcs[ast.DateFormat]
		f, err := fc.getFunction(datumsToConstants(t["Input"]), s.ctx)
		c.Assert(err, IsNil)
		v, err := f.eval(nil)
		c.Assert(err, IsNil)
		c.Assert(v, testutil.DatumEquals, t["Expect"][0], Commentf("no.%d \nobtain:%v \nexpect:%v\n", i,
			v.GetValue(), t["Expect"][0].GetValue()))
	}
}

func (s *testEvaluatorSuite) TestClock(c *C) {
	defer testleak.AfterTest(c)()
	// test hour, minute, second, micro second

	tbl := []struct {
		Input       string
		Hour        int64
		Minute      int64
		Second      int64
		MicroSecond int64
		Time        string
	}{
		{"10:10:10.123456", 10, 10, 10, 123456, "10:10:10.123456"},
		{"11:11:11.11", 11, 11, 11, 110000, "11:11:11.11"},
		{"2010-10-10 11:11:11.11", 11, 11, 11, 110000, "11:11:11.11"},
	}

	dtbl := tblToDtbl(tbl)
	for _, t := range dtbl {
		fc := funcs[ast.Hour]
		f, err := fc.getFunction(datumsToConstants(t["Input"]), s.ctx)
		c.Assert(err, IsNil)
		v, err := f.eval(nil)
		c.Assert(err, IsNil)
		c.Assert(v, testutil.DatumEquals, t["Hour"][0])

		fc = funcs[ast.Minute]
		f, err = fc.getFunction(datumsToConstants(t["Input"]), s.ctx)
		c.Assert(err, IsNil)
		v, err = f.eval(nil)
		c.Assert(err, IsNil)
		c.Assert(v, testutil.DatumEquals, t["Minute"][0])

		fc = funcs[ast.Second]
		f, err = fc.getFunction(datumsToConstants(t["Input"]), s.ctx)
		c.Assert(err, IsNil)
		v, err = f.eval(nil)
		c.Assert(err, IsNil)
		c.Assert(v, testutil.DatumEquals, t["Second"][0])

		fc = funcs[ast.MicroSecond]
		f, err = fc.getFunction(datumsToConstants(t["Input"]), s.ctx)
		c.Assert(err, IsNil)
		v, err = f.eval(nil)
		c.Assert(err, IsNil)
		c.Assert(v, testutil.DatumEquals, t["MicroSecond"][0])

		fc = funcs[ast.Time]
		f, err = fc.getFunction(datumsToConstants(t["Input"]), s.ctx)
		c.Assert(err, IsNil)
		v, err = f.eval(nil)
		c.Assert(err, IsNil)
		c.Assert(v, testutil.DatumEquals, t["Time"][0])
	}

	// nil
	fc := funcs[ast.Hour]
	f, err := fc.getFunction(datumsToConstants(types.MakeDatums(nil)), s.ctx)
	c.Assert(err, IsNil)
	v, err := f.eval(nil)
	c.Assert(err, IsNil)
	c.Assert(v.Kind(), Equals, types.KindNull)

	fc = funcs[ast.Minute]
	f, err = fc.getFunction(datumsToConstants(types.MakeDatums(nil)), s.ctx)
	c.Assert(err, IsNil)
	v, err = f.eval(nil)
	c.Assert(err, IsNil)
	c.Assert(v.Kind(), Equals, types.KindNull)

	fc = funcs[ast.Second]
	f, err = fc.getFunction(datumsToConstants(types.MakeDatums(nil)), s.ctx)
	c.Assert(err, IsNil)
	v, err = f.eval(nil)
	c.Assert(err, IsNil)
	c.Assert(v.Kind(), Equals, types.KindNull)

	fc = funcs[ast.MicroSecond]
	f, err = fc.getFunction(datumsToConstants(types.MakeDatums(nil)), s.ctx)
	c.Assert(err, IsNil)
	v, err = f.eval(nil)
	c.Assert(err, IsNil)
	c.Assert(v.Kind(), Equals, types.KindNull)

	fc = funcs[ast.Time]
	f, err = fc.getFunction(datumsToConstants(types.MakeDatums(nil)), s.ctx)
	c.Assert(err, IsNil)
	v, err = f.eval(nil)
	c.Assert(err, IsNil)
	c.Assert(v.Kind(), Equals, types.KindNull)

	// test error
	errTbl := []string{
		"2011-11-11T10:10:10.11",
		"2011-11-11 10:10:10.11.12",
	}

	for _, t := range errTbl {
		td := types.MakeDatums(t)
		fc := funcs[ast.Hour]
		f, err := fc.getFunction(datumsToConstants(td), s.ctx)
		c.Assert(err, IsNil)
		_, err = f.eval(nil)
		c.Assert(err, NotNil)

		fc = funcs[ast.Minute]
		f, err = fc.getFunction(datumsToConstants(td), s.ctx)
		c.Assert(err, IsNil)
		_, err = f.eval(nil)
		c.Assert(err, NotNil)

		fc = funcs[ast.Second]
		f, err = fc.getFunction(datumsToConstants(td), s.ctx)
		c.Assert(err, IsNil)
		_, err = f.eval(nil)
		c.Assert(err, NotNil)

		fc = funcs[ast.MicroSecond]
		f, err = fc.getFunction(datumsToConstants(td), s.ctx)
		c.Assert(err, IsNil)
		_, err = f.eval(nil)
		c.Assert(err, NotNil)

		fc = funcs[ast.Time]
		f, err = fc.getFunction(datumsToConstants(td), s.ctx)
		c.Assert(err, IsNil)
		_, err = f.eval(nil)
		c.Assert(err, NotNil)
	}
}

func (s *testEvaluatorSuite) TestNowAndUTCTimestamp(c *C) {
	defer testleak.AfterTest(c)()

	gotime := func(t types.Time, l *time.Location) time.Time {
		tt, err := t.Time.GoTime(l)
		c.Assert(err, IsNil)
		return tt
	}

	for _, x := range []struct {
		fc  functionClass
		now func() time.Time
	}{
		{funcs[ast.Now], func() time.Time { return time.Now() }},
		{funcs[ast.UTCTimestamp], func() time.Time { return time.Now().UTC() }},
	} {
		f, err := x.fc.getFunction(datumsToConstants(nil), s.ctx)
		c.Assert(err, IsNil)
		v, err := f.eval(nil)
		ts := x.now()
		c.Assert(err, IsNil)
		t := v.GetMysqlTime()
		// we canot use a constant value to check timestamp funcs, so here
		// just to check the fractional seconds part and the time delta.
		c.Assert(strings.Contains(t.String(), "."), IsFalse)
		c.Assert(ts.Sub(gotime(t, ts.Location())), LessEqual, time.Second)

		f, err = x.fc.getFunction(datumsToConstants(types.MakeDatums(6)), s.ctx)
		c.Assert(err, IsNil)
		v, err = f.eval(nil)
		ts = x.now()
		c.Assert(err, IsNil)
		t = v.GetMysqlTime()
		c.Assert(strings.Contains(t.String(), "."), IsTrue)
		c.Assert(ts.Sub(gotime(t, ts.Location())), LessEqual, time.Millisecond)

		f, err = x.fc.getFunction(datumsToConstants(types.MakeDatums(8)), s.ctx)
		c.Assert(err, IsNil)
		_, err = f.eval(nil)
		c.Assert(err, NotNil)

		f, err = x.fc.getFunction(datumsToConstants(types.MakeDatums(-2)), s.ctx)
		c.Assert(err, IsNil)
		_, err = f.eval(nil)
		c.Assert(err, NotNil)
	}
}

func (s *testEvaluatorSuite) TestSysDate(c *C) {
	defer testleak.AfterTest(c)()
	fc := funcs[ast.Sysdate]
	f, err := fc.getFunction(datumsToConstants(nil), s.ctx)
	c.Assert(err, IsNil)
	v, err := f.eval(nil)
	last := time.Now()
	c.Assert(err, IsNil)
	n := v.GetMysqlTime()
	c.Assert(n.String(), GreaterEqual, last.Format(types.TimeFormat))

	f, err = fc.getFunction(datumsToConstants(types.MakeDatums(6)), s.ctx)
	c.Assert(err, IsNil)
	v, err = f.eval(nil)
	c.Assert(err, IsNil)
	n = v.GetMysqlTime()
	c.Assert(n.String(), GreaterEqual, last.Format(types.TimeFormat))

	f, err = fc.getFunction(datumsToConstants(types.MakeDatums(-2)), s.ctx)
	c.Assert(err, IsNil)
	_, err = f.eval(nil)
	c.Assert(err, NotNil)
}

func (s *testEvaluatorSuite) TestFromUnixTime(c *C) {
	defer testleak.AfterTest(c)()

	tbl := []struct {
		isDecimal      bool
		integralPart   int64
		fractionalPart int64
		decimal        float64
		format         string
		ansLen         int
	}{
		{false, 1451606400, 0, 0, "", 19},
		{true, 1451606400, 123456000, 1451606400.123456, "", 26},
		{true, 1451606400, 999999000, 1451606400.999999, "", 26},
		{true, 1451606400, 999999900, 1451606400.9999999, "", 19},
		{false, 1451606400, 0, 0, "%Y %D %M %h:%i:%s %x", 19},
		{true, 1451606400, 123456000, 1451606400.123456, "%Y %D %M %h:%i:%s %x", 26},
		{true, 1451606400, 999999000, 1451606400.999999, "%Y %D %M %h:%i:%s %x", 26},
		{true, 1451606400, 999999900, 1451606400.9999999, "%Y %D %M %h:%i:%s %x", 19},
	}
	fc := funcs[ast.FromUnixTime]
	for _, t := range tbl {
		var timestamp types.Datum
		if !t.isDecimal {
			timestamp.SetInt64(t.integralPart)
		} else {
			timestamp.SetFloat64(t.decimal)
		}
		// result of from_unixtime() is dependent on specific time zone.
		unixTime := time.Unix(t.integralPart, t.fractionalPart).Round(time.Microsecond).String()[:t.ansLen]
		if len(t.format) == 0 {
			f, err := fc.getFunction(datumsToConstants([]types.Datum{timestamp}), s.ctx)
			c.Assert(err, IsNil)
			v, err := f.eval(nil)
			c.Assert(err, IsNil)
			ans := v.GetMysqlTime()
			c.Assert(ans.String(), Equals, unixTime)
		} else {
			format := types.NewStringDatum(t.format)
			f, err := fc.getFunction(datumsToConstants([]types.Datum{timestamp, format}), s.ctx)
			c.Assert(err, IsNil)
			v, err := f.eval(nil)
			c.Assert(err, IsNil)
			result, err := builtinDateFormat([]types.Datum{types.NewStringDatum(unixTime), format}, s.ctx)
			c.Assert(err, IsNil)
			c.Assert(v.GetString(), Equals, result.GetString())
		}
	}

	f, err := fc.getFunction(datumsToConstants(types.MakeDatums(-12345)), s.ctx)
	c.Assert(err, IsNil)
	v, err := f.eval(nil)
	c.Assert(err, IsNil)
	c.Assert(v.Kind(), Equals, types.KindNull)

	f, err = fc.getFunction(datumsToConstants(types.MakeDatums(math.MaxInt32+1)), s.ctx)
	c.Assert(err, IsNil)
	_, err = f.eval(nil)
	c.Assert(err, IsNil)
	c.Assert(v.Kind(), Equals, types.KindNull)
}

func (s *testEvaluatorSuite) TestCurrentDate(c *C) {
	defer testleak.AfterTest(c)()
	last := time.Now()
	fc := funcs[ast.CurrentDate]
	f, err := fc.getFunction(datumsToConstants(nil), mock.NewContext())
	c.Assert(err, IsNil)
	v, err := f.eval(nil)
	c.Assert(err, IsNil)
	n := v.GetMysqlTime()
	c.Assert(n.String(), GreaterEqual, last.Format(types.DateFormat))
}

func (s *testEvaluatorSuite) TestCurrentTime(c *C) {
	defer testleak.AfterTest(c)()
	tfStr := "15:04:05"

	last := time.Now()
	fc := funcs[ast.CurrentTime]
	f, err := fc.getFunction(datumsToConstants(types.MakeDatums(nil)), s.ctx)
	c.Assert(err, IsNil)
	v, err := f.eval(nil)
	c.Assert(err, IsNil)
	n := v.GetMysqlDuration()
	c.Assert(n.String(), HasLen, 8)
	c.Assert(n.String(), GreaterEqual, last.Format(tfStr))

	f, err = fc.getFunction(datumsToConstants(types.MakeDatums(3)), s.ctx)
	c.Assert(err, IsNil)
	v, err = f.eval(nil)
	c.Assert(err, IsNil)
	n = v.GetMysqlDuration()
	c.Assert(n.String(), HasLen, 12)
	c.Assert(n.String(), GreaterEqual, last.Format(tfStr))

	f, err = fc.getFunction(datumsToConstants(types.MakeDatums(6)), s.ctx)
	c.Assert(err, IsNil)
	v, err = f.eval(nil)
	c.Assert(err, IsNil)
	n = v.GetMysqlDuration()
	c.Assert(n.String(), HasLen, 15)
	c.Assert(n.String(), GreaterEqual, last.Format(tfStr))

	f, err = fc.getFunction(datumsToConstants(types.MakeDatums(-1)), s.ctx)
	c.Assert(err, IsNil)
	_, err = f.eval(nil)
	c.Assert(err, NotNil)

	f, err = fc.getFunction(datumsToConstants(types.MakeDatums(7)), s.ctx)
	c.Assert(err, IsNil)
	_, err = f.eval(nil)
	c.Assert(err, NotNil)
}

func (s *testEvaluatorSuite) TestUTCDate(c *C) {
	defer testleak.AfterTest(c)()
	last := time.Now().UTC()
	fc := funcs[ast.UTCDate]
	f, err := fc.getFunction(datumsToConstants(nil), mock.NewContext())
	c.Assert(err, IsNil)
	v, err := f.eval(nil)
	c.Assert(err, IsNil)
	n := v.GetMysqlTime()
	c.Assert(n.String(), GreaterEqual, last.Format(types.DateFormat))
}

func (s *testEvaluatorSuite) TestStrToDate(c *C) {
	tests := []struct {
		Date    string
		Format  string
		Success bool
		Expect  time.Time
	}{
		{"20161122165022", "%Y%m%d%H%i%s", true, time.Date(2016, 11, 22, 16, 50, 22, 0, time.Local)},
		{"2016 11 22 16 50 22", "%Y%m%d%H%i%s", true, time.Date(2016, 11, 22, 16, 50, 22, 0, time.Local)},
		{"16-50-22 2016 11 22", "%H-%i-%s%Y%m%d", true, time.Date(2016, 11, 22, 16, 50, 22, 0, time.Local)},
		{"16-50 2016 11 22", "%H-%i-%s%Y%m%d", false, time.Time{}},
	}

	fc := funcs[ast.StrToDate]
	for _, test := range tests {
		date := types.NewStringDatum(test.Date)
		format := types.NewStringDatum(test.Format)
		f, err := fc.getFunction(datumsToConstants([]types.Datum{date, format}), s.ctx)
		c.Assert(err, IsNil)
		result, err := f.eval(nil)
		c.Assert(err, IsNil)
		if !test.Success {
			c.Assert(err, IsNil)
			c.Assert(result.IsNull(), IsTrue)
			continue
		}
		c.Assert(result.Kind(), Equals, types.KindMysqlTime)
		value := result.GetMysqlTime()
		t1, _ := value.Time.GoTime(time.Local)
		c.Assert(t1, Equals, test.Expect)
	}
}

func (s *testEvaluatorSuite) TestFromDays(c *C) {
	tests := []struct {
		day    int64
		expect string
	}{
		{-140, "0000-00-00"},   // mysql FROM_DAYS returns 0000-00-00 for any day <= 365.
		{140, "0000-00-00"},    // mysql FROM_DAYS returns 0000-00-00 for any day <= 365.
		{735000, "2012-05-12"}, // Leap year.
		{735030, "2012-06-11"},
		{735130, "2012-09-19"},
		{734909, "2012-02-11"},
		{734878, "2012-01-11"},
		{734927, "2012-02-29"},
		{734634, "2011-05-12"}, // Non Leap year.
		{734664, "2011-06-11"},
		{734764, "2011-09-19"},
		{734544, "2011-02-11"},
		{734513, "2011-01-11"},
	}

	fc := funcs[ast.FromDays]
	for _, test := range tests {
		t1 := types.NewIntDatum(test.day)

		f, err := fc.getFunction(datumsToConstants([]types.Datum{t1}), s.ctx)
		c.Assert(err, IsNil)
		result, err := f.eval(nil)

		c.Assert(err, IsNil)
		c.Assert(result.GetMysqlTime().String(), Equals, test.expect)
	}

	stringTests := []struct {
		day    string
		expect string
	}{
		{"z550z", "0000-00-00"},
		{"6500z", "0017-10-18"},
		{"440", "0001-03-16"},
	}

	for _, test := range stringTests {
		t1 := types.NewStringDatum(test.day)

		f, err := fc.getFunction(datumsToConstants([]types.Datum{t1}), s.ctx)
		c.Assert(err, IsNil)
		result, err := f.eval(nil)

		c.Assert(err, IsNil)
		c.Assert(result.GetMysqlTime().String(), Equals, test.expect)
	}
}

func (s *testEvaluatorSuite) TestDateDiff(c *C) {
	// Test cases from https://dev.mysql.com/doc/refman/5.7/en/date-and-time-functions.html#function_datediff
	tests := []struct {
		t1     string
		t2     string
		expect int64
	}{
		{"2004-05-21", "2004:01:02", 140},
		{"2004-04-21", "2000:01:02", 1571},
		{"2008-12-31 23:59:59.000001", "2008-12-30 01:01:01.000002", 1},
		{"1010-11-30 23:59:59", "2010-12-31", -365274},
		{"1010-11-30", "2210-11-01", -438262},
	}

	fc := funcs[ast.DateDiff]
	for _, test := range tests {
		t1 := types.NewStringDatum(test.t1)
		t2 := types.NewStringDatum(test.t2)

		f, err := fc.getFunction(datumsToConstants([]types.Datum{t1, t2}), s.ctx)
		c.Assert(err, IsNil)
		result, err := f.eval(nil)

		c.Assert(err, IsNil)
		c.Assert(result.GetInt64(), Equals, test.expect)
	}

	// Check if month is 0.
	t1 := types.NewStringDatum("2016-00-01")
	t2 := types.NewStringDatum("2016-01-13")

	f, err := fc.getFunction(datumsToConstants([]types.Datum{t1, t2}), s.ctx)
	c.Assert(err, IsNil)
	result, err := f.eval(nil)

	c.Assert(err, IsNil)
	c.Assert(result.IsNull(), Equals, true)

	f, err = fc.getFunction(datumsToConstants([]types.Datum{{}, types.NewStringDatum("2017-01-01")}), s.ctx)
	c.Assert(err, IsNil)
	d, err := f.eval(nil)
	c.Assert(err, IsNil)
	c.Assert(d.IsNull(), IsTrue)
}

func (s *testEvaluatorSuite) TestTimeDiff(c *C) {
	// Test cases from https://dev.mysql.com/doc/refman/5.7/en/date-and-time-functions.html#function_timediff
	tests := []struct {
		t1        string
		t2        string
		expectStr string
	}{
		{"2000:01:01 00:00:00", "2000:01:01 00:00:00.000001", "-00:00:00.000001"},
		{"2008-12-31 23:59:59.000001", "2008-12-30 01:01:01.000002", "46:58:57.999999"},
		{"2016-12-00 12:00:00", "2016-12-01 12:00:00", "-24:00:00.000000"},
	}
	fc := funcs[ast.TimeDiff]
	for _, test := range tests {
		t1 := types.NewStringDatum(test.t1)
		t2 := types.NewStringDatum(test.t2)
		f, err := fc.getFunction(datumsToConstants([]types.Datum{t1, t2}), s.ctx)
		c.Assert(err, IsNil)
		result, err := f.eval(nil)
		c.Assert(err, IsNil)
		c.Assert(result.GetMysqlDuration().String(), Equals, test.expectStr)
	}
	f, err := fc.getFunction(datumsToConstants([]types.Datum{{}, types.NewStringDatum("2017-01-01")}), s.ctx)
	c.Assert(err, IsNil)
	d, err := f.eval(nil)
	c.Assert(err, IsNil)
	c.Assert(d.IsNull(), IsTrue)
}

func (s *testEvaluatorSuite) TestWeek(c *C) {
	// Test cases from https://dev.mysql.com/doc/refman/5.7/en/date-and-time-functions.html#function_week
	tests := []struct {
		t      string
		mode   int64
		expect int64
	}{
		{"2008-02-20", 0, 7},
		{"2008-02-20", 1, 8},
		{"2008-12-31", 1, 53},
	}
	fc := funcs[ast.Week]
	for _, test := range tests {
		arg1 := types.NewStringDatum(test.t)
		arg2 := types.NewIntDatum(test.mode)
		f, err := fc.getFunction(datumsToConstants([]types.Datum{arg1, arg2}), s.ctx)
		c.Assert(err, IsNil)
		result, err := f.eval(nil)
		c.Assert(err, IsNil)
		c.Assert(result.GetInt64(), Equals, test.expect)
	}

}

func (s *testEvaluatorSuite) TestYearWeek(c *C) {
	// Test cases from https://dev.mysql.com/doc/refman/5.7/en/date-and-time-functions.html#function_yearweek
	tests := []struct {
		t      string
		mode   int64
		expect int64
	}{
		{"1987-01-01", 0, 198652},
		{"2000-01-01", 0, 199952},
	}
	fc := funcs[ast.YearWeek]
	for _, test := range tests {
		arg1 := types.NewStringDatum(test.t)
		arg2 := types.NewIntDatum(test.mode)
		f, err := fc.getFunction(datumsToConstants([]types.Datum{arg1, arg2}), s.ctx)
		c.Assert(err, IsNil)
		result, err := f.eval(nil)
		c.Assert(err, IsNil)
		c.Assert(result.GetInt64(), Equals, test.expect)
	}

	f, err := fc.getFunction(datumsToConstants(types.MakeDatums("2016-00-05")), s.ctx)
	c.Assert(err, IsNil)
	result, err := f.eval(nil)
	c.Assert(err, IsNil)
	c.Assert(result.IsNull(), IsTrue)
}

func (s *testEvaluatorSuite) TestTimestampDiff(c *C) {
	tests := []struct {
		unit   string
		t1     string
		t2     string
		expect int64
	}{
		{"MONTH", "2003-02-01", "2003-05-01", 3},
		{"YEAR", "2002-05-01", "2001-01-01", -1},
		{"MINUTE", "2003-02-01", "2003-05-01 12:05:55", 128885},
	}

	fc := funcs[ast.TimestampDiff]
	for _, test := range tests {
		args := []types.Datum{
			types.NewStringDatum(test.unit),
			types.NewStringDatum(test.t1),
			types.NewStringDatum(test.t2),
		}
		f, err := fc.getFunction(datumsToConstants(args), s.ctx)
		c.Assert(err, IsNil)
		d, err := f.eval(nil)
		c.Assert(err, IsNil)
		c.Assert(d.GetInt64(), Equals, test.expect)
	}
	s.ctx.GetSessionVars().StmtCtx.IgnoreTruncate = true
	f, err := fc.getFunction(datumsToConstants([]types.Datum{types.NewStringDatum("DAY"),
		types.NewStringDatum("2017-01-00"),
		types.NewStringDatum("2017-01-01")}), s.ctx)
	c.Assert(err, IsNil)
	d, err := f.eval(nil)
	c.Assert(d.Kind(), Equals, types.KindNull)

	f, err = fc.getFunction(datumsToConstants([]types.Datum{types.NewStringDatum("DAY"),
		{}, types.NewStringDatum("2017-01-01")}), s.ctx)
	c.Assert(err, IsNil)
	d, err = f.eval(nil)
	c.Assert(err, IsNil)
	c.Assert(d.IsNull(), IsTrue)
}

func (s *testEvaluatorSuite) TestUnixTimestamp(c *C) {
	fc := funcs[ast.UnixTimestamp]
	f, err := fc.getFunction(nil, s.ctx)
	c.Assert(err, IsNil)
	d, err := f.eval(nil)
	c.Assert(err, IsNil)
	c.Assert(d.GetInt64()-time.Now().Unix(), GreaterEqual, int64(-1))
	c.Assert(d.GetInt64()-time.Now().Unix(), LessEqual, int64(1))

	// Test case for https://github.com/pingcap/tidb/issues/2496
	// select unix_timestamp(now());
	n, err := builtinNow(nil, s.ctx)
	c.Assert(err, IsNil)
	args := []types.Datum{n}
	f, err = fc.getFunction(datumsToConstants(args), s.ctx)
	c.Assert(err, IsNil)
	d, err = f.eval(nil)
	c.Assert(err, IsNil)
	c.Assert(d.GetInt64()-time.Now().Unix(), GreaterEqual, int64(-1))
	c.Assert(d.GetInt64()-time.Now().Unix(), LessEqual, int64(1))

	// Test case for https://github.com/pingcap/tidb/issues/2852
	// select UNIX_TIMESTAMP(null);
	args = []types.Datum{types.NewDatum(nil)}
	f, err = fc.getFunction(datumsToConstants(args), s.ctx)
	c.Assert(err, IsNil)
	d, err = f.eval(nil)
	c.Assert(err, IsNil)
	c.Assert(d.IsNull(), Equals, true)

	// Set the time_zone variable, because UnixTimestamp() result depends on it.
	s.ctx.GetSessionVars().TimeZone = time.UTC
	tests := []struct {
		input  types.Datum
		expect string
	}{
		{types.NewIntDatum(20151113102019), "1447410019"},
		{types.NewStringDatum("2015-11-13 10:20:19"), "1447410019"},
		{types.NewStringDatum("2015-11-13 10:20:19.012"), "1447410019.012"},
		{types.NewStringDatum("2017-00-02"), "0"},
	}

	for _, test := range tests {
		f, err := fc.getFunction(datumsToConstants([]types.Datum{test.input}), s.ctx)
		c.Assert(err, IsNil)
		d, err := f.eval(nil)
		c.Assert(err, IsNil)
		str, err := d.ToString()
		c.Assert(err, IsNil)
		c.Assert(str, Equals, test.expect)
	}
}

func (s *testEvaluatorSuite) TestDateArithFuncs(c *C) {
	defer testleak.AfterTest(c)()

	date := []string{"2016-12-31", "2017-01-01"}
	fcAdd := funcs[ast.DateAdd]
	fcSub := funcs[ast.DateSub]

	args := types.MakeDatums(date[0], 1, "DAY")
	f, err := fcAdd.getFunction(datumsToConstants(args), s.ctx)
	c.Assert(err, IsNil)
	v, err := f.eval(nil)
	c.Assert(err, IsNil)
	c.Assert(v.GetMysqlTime().String(), Equals, date[1])

	args = types.MakeDatums(date[1], 1, "DAY")
	f, err = fcSub.getFunction(datumsToConstants(args), s.ctx)
	c.Assert(err, IsNil)
	v, err = f.eval(nil)
	c.Assert(err, IsNil)
	c.Assert(v.GetMysqlTime().String(), Equals, date[0])

	args = types.MakeDatums(date[0], nil, "DAY")
	f, err = fcAdd.getFunction(datumsToConstants(args), s.ctx)
	c.Assert(err, IsNil)
	v, err = f.eval(nil)
	c.Assert(err, IsNil)
	c.Assert(v.IsNull(), IsTrue)

	args = types.MakeDatums(date[1], nil, "DAY")
	f, err = fcSub.getFunction(datumsToConstants(args), s.ctx)
	c.Assert(err, IsNil)
	v, err = f.eval(nil)
	c.Assert(err, IsNil)
	c.Assert(v.IsNull(), IsTrue)
}

func (s *testEvaluatorSuite) TestTimestamp(c *C) {
	tests := []struct {
		t      []types.Datum
		expect string
	}{
		// one argument
		{[]types.Datum{types.NewStringDatum("2017-01-18")}, "2017-01-18 00:00:00"},
		{[]types.Datum{types.NewStringDatum("20170118")}, "2017-01-18 00:00:00"},
		{[]types.Datum{types.NewStringDatum("170118")}, "2017-01-18 00:00:00"},
		{[]types.Datum{types.NewStringDatum("20170118123056")}, "2017-01-18 12:30:56"},
		{[]types.Datum{types.NewStringDatum("2017-01-18 12:30:56")}, "2017-01-18 12:30:56"},
		{[]types.Datum{types.NewIntDatum(170118)}, "2017-01-18 00:00:00"},
		{[]types.Datum{types.NewFloat64Datum(20170118)}, "2017-01-18 00:00:00"},
		{[]types.Datum{types.NewStringDatum("20170118123050.999")}, "2017-01-18 12:30:50.999"},
		{[]types.Datum{types.NewStringDatum("20170118123050.1234567")}, "2017-01-18 12:30:50.123457"},

		// two arguments
		{[]types.Datum{types.NewStringDatum("2017-01-18"), types.NewStringDatum("12:30:59")}, "2017-01-18 12:30:59"},
		{[]types.Datum{types.NewStringDatum("2017-01-18"), types.NewStringDatum("12:30:59")}, "2017-01-18 12:30:59"},
		{[]types.Datum{types.NewStringDatum("2017-01-18 01:01:01"), types.NewStringDatum("12:30:50")}, "2017-01-18 13:31:51"},
		{[]types.Datum{types.NewStringDatum("2017-01-18 01:01:01"), types.NewStringDatum("838:59:59")}, "2017-02-22 00:01:00"},

		// TODO: the following test cases exists precision problems.
		//{[]types.Datum{types.NewFloat64Datum(20170118123950.123)}, "2017-01-18 12:30:50.123"},
		//{[]types.Datum{types.NewFloat64Datum(20170118123950.999)}, "2017-01-18 12:30:50.999"},
		//{[]types.Datum{types.NewFloat32Datum(float32(20170118123950.999))}, "2017-01-18 12:30:50.699"},

		// TODO: the following test cases will cause time format error.
		//{[]types.Datum{types.NewFloat64Datum(20170118.999)}, "2017-01-18 00:00:00.000"},
		//{[]types.Datum{types.NewStringDatum("11111111111")}, "2011-11-11 11:11:01"},

	}
	fc := funcs[ast.Timestamp]
	for _, test := range tests {
		f, err := fc.getFunction(datumsToConstants(test.t), s.ctx)
		c.Assert(err, IsNil)
		d, err := f.eval(nil)
		c.Assert(err, IsNil)
		result, _ := d.ToString()
		c.Assert(result, Equals, test.expect)
	}

	nilDatum := types.NewDatum(nil)
	f, err := fc.getFunction(datumsToConstants([]types.Datum{nilDatum}), s.ctx)
	c.Assert(err, IsNil)
	d, err := f.eval(nil)
	c.Assert(err, IsNil)
	c.Assert(d.Kind(), Equals, types.KindNull)
}

func (s *testEvaluatorSuite) TestMakeTime(c *C) {
	defer testleak.AfterTest(c)()
	tbl := []struct {
		Args []interface{}
		Want interface{}
	}{
		{[]interface{}{12, 15, 30}, "12:15:30"},
		{[]interface{}{25, 15, 30}, "25:15:30"},
		{[]interface{}{-25, 15, 30}, "-25:15:30"},
		{[]interface{}{12, -15, 30}, nil},
		{[]interface{}{12, 15, -30}, nil},

		{[]interface{}{12, 15, "30.10"}, "12:15:30.100000"},
		{[]interface{}{12, 15, "30.00"}, "12:15:30.000000"},
		{[]interface{}{12, 15, 30.0000001}, "12:15:30.000000"},
		{[]interface{}{12, 15, 30.0000005}, "12:15:30.000001"},
		{[]interface{}{"12", "15", 30.1}, "12:15:30.1"},

		{[]interface{}{0, 58.4, 0}, "00:58:00"},
		{[]interface{}{0, "58.4", 0}, "00:58:00"},
		{[]interface{}{0, 58.5, 1}, "00:59:01"},
		{[]interface{}{0, "58.5", 1}, "00:58:01"},
		{[]interface{}{0, 59.5, 1}, nil},
		{[]interface{}{0, "59.5", 1}, "00:59:01"},
		{[]interface{}{0, 1, 59.1}, "00:01:59.1"},
		{[]interface{}{0, 1, "59.1"}, "00:01:59.100000"},
		{[]interface{}{0, 1, 59.5}, "00:01:59.5"},
		{[]interface{}{0, 1, "59.5"}, "00:01:59.500000"},
		{[]interface{}{23.5, 1, 10}, "24:01:10"},
		{[]interface{}{"23.5", 1, 10}, "23:01:10"},

		{[]interface{}{0, 0, 0}, "00:00:00"},
		{[]interface{}{"", "", ""}, "00:00:00.000000"},
		{[]interface{}{"h", "m", "s"}, "00:00:00.000000"},

		{[]interface{}{837, 59, 59.1}, "837:59:59.1"},
		{[]interface{}{838, 59, 59.1}, "838:59:59.0"},
		{[]interface{}{-838, 59, 59.1}, "-838:59:59.0"},
		{[]interface{}{1000, 1, 1}, "838:59:59"},
		{[]interface{}{-1000, 1, 1.23}, "-838:59:59.00"},
		{[]interface{}{1000, 59.1, 1}, "838:59:59"},
		{[]interface{}{1000, 59.5, 1}, nil},
		{[]interface{}{1000, 1, 59.1}, "838:59:59.0"},
		{[]interface{}{1000, 1, 59.5}, "838:59:59.0"},

		{[]interface{}{12, 15, 60}, nil},
		{[]interface{}{12, 15, "60"}, nil},
		{[]interface{}{12, 60, 0}, nil},
		{[]interface{}{12, "60", 0}, nil},

		{[]interface{}{12, 15, nil}, nil},
		{[]interface{}{12, nil, 0}, nil},
		{[]interface{}{nil, 15, 0}, nil},
		{[]interface{}{nil, nil, nil}, nil},
	}

	Dtbl := tblToDtbl(tbl)
	maketime := funcs[ast.MakeTime]
	for idx, t := range Dtbl {
		f, err := maketime.getFunction(datumsToConstants(t["Args"]), s.ctx)
		c.Assert(err, IsNil)
		got, err := f.eval(nil)
		c.Assert(err, IsNil)
		if t["Want"][0].Kind() == types.KindNull {
			c.Assert(got.Kind(), Equals, types.KindNull, Commentf("[%v] - args:%v", idx, t["Args"]))
		} else {
			want, err := t["Want"][0].ToString()
			c.Assert(err, IsNil)
			c.Assert(got.GetMysqlDuration().String(), Equals, want, Commentf("[%v] - args:%v", idx, t["Args"]))
		}
	}
}

func (s *testEvaluatorSuite) TestQuarter(c *C) {
	tests := []struct {
		t      string
		expect int64
	}{
		// Test case from https://dev.mysql.com/doc/refman/5.7/en/date-and-time-functions.html#function_quarter
		{"2008-04-01", 2},
		// Test case for boundary values
		{"2008-01-01", 1},
		{"2008-03-31", 1},
		{"2008-06-30", 2},
		{"2008-07-01", 3},
		{"2008-09-30", 3},
		{"2008-10-01", 4},
		{"2008-12-31", 4},
		// Test case for month 0
		{"2008-00-01", 0},
	}
	fc := funcs["quarter"]
	for _, test := range tests {
		arg := types.NewStringDatum(test.t)
		f, err := fc.getFunction(datumsToConstants([]types.Datum{arg}), s.ctx)
		c.Assert(err, IsNil)
		result, err := f.eval(nil)
		c.Assert(err, IsNil)
		c.Assert(result.GetInt64(), Equals, test.expect)
	}

	// test invalid input
	argInvalid := types.NewStringDatum("2008-13-01")
	f, err := fc.getFunction(datumsToConstants([]types.Datum{argInvalid}), s.ctx)
	c.Assert(err, IsNil)
	result, err := f.eval(nil)
	c.Assert(result.IsNull(), IsTrue)
}

func (s *testEvaluatorSuite) TestGetFormat(c *C) {
	tests := []struct {
		unit     string
		location string
		expect   string
	}{
		{"DATE", "USA", "%m.%d.%Y"},
		{"DATE", "JIS", "%Y-%m-%d"},
		{"DATE", "ISO", "%Y-%m-%d"},
		{"DATE", "EUR", "%d.%m.%Y"},
		{"DATE", "INTERNAL", "%Y%m%d"},

		{"DATETIME", "USA", "%Y-%m-%d %H.%i.%s"},
		{"DATETIME", "JIS", "%Y-%m-%d %H:%i:%s"},
		{"DATETIME", "ISO", "%Y-%m-%d %H:%i:%s"},
		{"DATETIME", "EUR", "%Y-%m-%d %H.%i.%s"},
		{"DATETIME", "INTERNAL", "%Y%m%d%H%i%s"},

		{"TIME", "USA", "%h:%i:%s %p"},
		{"TIME", "JIS", "%H:%i:%s"},
		{"TIME", "ISO", "%H:%i:%s"},
		{"TIME", "EUR", "%H.%i.%s"},
		{"TIME", "INTERNAL", "%H%i%s"},
	}

	fc := funcs[ast.GetFormat]
	for _, test := range tests {
		t := []types.Datum{types.NewStringDatum(test.unit), types.NewStringDatum(test.location)}
		f, err := fc.getFunction(datumsToConstants(t), s.ctx)
		c.Assert(err, IsNil)
		d, err := f.eval(nil)
		c.Assert(err, IsNil)
		result, _ := d.ToString()
		c.Assert(result, Equals, test.expect)
	}
}
<<<<<<< HEAD

func (s *testEvaluatorSuite) TestToDays(c *C) {
	tests := []struct {
		param  interface{}
		expect int64
	}{
		{950501, 728779},
		{"2007-10-07", 733321},
		{"2008-10-07", 733687},
		{"08-10-07", 733687},
		{"0000-01-01", 1},
		{"2007-10-07 00:00:59", 733321},
	}

	fc := funcs[ast.ToDays]
	for _, test := range tests {
		t := []types.Datum{types.NewDatum(test.param)}
		f, err := fc.getFunction(datumsToConstants(t), s.ctx)
		c.Assert(err, IsNil)
		d, err := f.eval(nil)
		c.Assert(err, IsNil)
		c.Assert(d.GetInt64(), Equals, test.expect)
	}

	testsNull := []interface{}{
		"0000-00-00",
		"1992-13-00",
		"2007-10-07 23:59:61",
		123456789}

	for _, i := range testsNull {
		t := []types.Datum{types.NewDatum(i)}
=======
func (s *testEvaluatorSuite) TestTimestampAdd(c *C) {
	tests := []struct {
		unit     string
		interval int64
		date     interface{}
		expect   string
	}{
		{"MINUTE", 1, "2003-01-02", "2003-01-02 00:01:00"},
		{"WEEK", 1, "2003-01-02 23:59:59", "2003-01-09 23:59:59"},
		{"MICROSECOND", 1, 950501, "1995-05-01 00:00:00.000001"},
	}

	fc := funcs[ast.TimestampAdd]
	for _, test := range tests {
		t := []types.Datum{types.NewStringDatum(test.unit), types.NewIntDatum(test.interval), types.NewDatum(test.date)}
>>>>>>> 3d21df2f
		f, err := fc.getFunction(datumsToConstants(t), s.ctx)
		c.Assert(err, IsNil)
		d, err := f.eval(nil)
		c.Assert(err, IsNil)
<<<<<<< HEAD
		c.Assert(d.IsNull(), IsTrue)
=======
		result, _ := d.ToString()
		c.Assert(result, Equals, test.expect)
>>>>>>> 3d21df2f
	}
}<|MERGE_RESOLUTION|>--- conflicted
+++ resolved
@@ -1159,7 +1159,6 @@
 		c.Assert(result, Equals, test.expect)
 	}
 }
-<<<<<<< HEAD
 
 func (s *testEvaluatorSuite) TestToDays(c *C) {
 	tests := []struct {
@@ -1192,7 +1191,14 @@
 
 	for _, i := range testsNull {
 		t := []types.Datum{types.NewDatum(i)}
-=======
+		f, err := fc.getFunction(datumsToConstants(t), s.ctx)
+		c.Assert(err, IsNil)
+		d, err := f.eval(nil)
+		c.Assert(err, IsNil)
+		c.Assert(d.IsNull(), IsTrue)
+	}
+}
+
 func (s *testEvaluatorSuite) TestTimestampAdd(c *C) {
 	tests := []struct {
 		unit     string
@@ -1208,16 +1214,11 @@
 	fc := funcs[ast.TimestampAdd]
 	for _, test := range tests {
 		t := []types.Datum{types.NewStringDatum(test.unit), types.NewIntDatum(test.interval), types.NewDatum(test.date)}
->>>>>>> 3d21df2f
 		f, err := fc.getFunction(datumsToConstants(t), s.ctx)
 		c.Assert(err, IsNil)
 		d, err := f.eval(nil)
 		c.Assert(err, IsNil)
-<<<<<<< HEAD
-		c.Assert(d.IsNull(), IsTrue)
-=======
 		result, _ := d.ToString()
 		c.Assert(result, Equals, test.expect)
->>>>>>> 3d21df2f
 	}
 }