--- conflicted
+++ resolved
@@ -1014,21 +1014,6 @@
 	c.Assert(d.Kind(), Equals, types.KindNull)
 }
 
-<<<<<<< HEAD
-func (s *testEvaluatorSuite) TestSecToTime(c *C) {
-	// Test cases from https://dev.mysql.com/doc/refman/5.7/en/date-and-time-functions.html#function_sec-to-time
-	tests := []struct {
-		param  interface{}
-		expect string
-	}{
-		{2378, "00:39:38"},
-		{3864000, "838:59:59"},
-		{-3864000, "-838:59:59"},
-		{86401.4, "24:00:01"},
-		{86401.5, "24:00:02"},
-	}
-	fc := funcs[ast.SecToTime]
-=======
 func (s *testEvaluatorSuite) TestMakeTime(c *C) {
 	defer testleak.AfterTest(c)()
 	tbl := []struct {
@@ -1189,15 +1174,12 @@
 	}
 
 	fc := funcs[ast.ToDays]
->>>>>>> d88fdecb
 	for _, test := range tests {
 		t := []types.Datum{types.NewDatum(test.param)}
 		f, err := fc.getFunction(datumsToConstants(t), s.ctx)
 		c.Assert(err, IsNil)
 		d, err := f.eval(nil)
 		c.Assert(err, IsNil)
-<<<<<<< HEAD
-=======
 		c.Assert(d.GetInt64(), Equals, test.expect)
 	}
 
@@ -1236,8 +1218,31 @@
 		c.Assert(err, IsNil)
 		d, err := f.eval(nil)
 		c.Assert(err, IsNil)
->>>>>>> d88fdecb
 		result, _ := d.ToString()
 		c.Assert(result, Equals, test.expect)
 	}
+}
+
+func (s *testEvaluatorSuite) TestSecToTime(c *C) {
+	// Test cases from https://dev.mysql.com/doc/refman/5.7/en/date-and-time-functions.html#function_sec-to-time
+	tests := []struct {
+		param  interface{}
+		expect string
+	}{
+		{2378, "00:39:38"},
+		{3864000, "838:59:59"},
+		{-3864000, "-838:59:59"},
+		{86401.4, "24:00:01"},
+		{86401.5, "24:00:02"},
+	}
+	fc := funcs[ast.SecToTime]
+  for _, test := range tests {
+		t := []types.Datum{types.NewDatum(test.param)}
+		f, err := fc.getFunction(datumsToConstants(t), s.ctx)
+		c.Assert(err, IsNil)
+		d, err := f.eval(nil)
+		c.Assert(err, IsNil)
+		result, _ := d.ToString()
+		c.Assert(result, Equals, test.expect)
+	}
 }