--- conflicted
+++ resolved
@@ -1014,43 +1014,6 @@
 	c.Assert(d.Kind(), Equals, types.KindNull)
 }
 
-<<<<<<< HEAD
-func (s *testEvaluatorSuite) TestGetFormat(c *C) {
-	tests := []struct {
-		unit     string
-		location string
-		expect   string
-	}{
-		{"DATE", "USA", "%m.%d.%Y"},
-		{"DATE", "JIS", "%Y-%m-%d"},
-		{"DATE", "ISO", "%Y-%m-%d"},
-		{"DATE", "EUR", "%d.%m.%Y"},
-		{"DATE", "INTERNAL", "%Y%m%d"},
-
-		{"DATETIME", "USA", "%Y-%m-%d %H.%i.%s"},
-		{"DATETIME", "JIS", "%Y-%m-%d %H:%i:%s"},
-		{"DATETIME", "ISO", "%Y-%m-%d %H:%i:%s"},
-		{"DATETIME", "EUR", "%Y-%m-%d %H.%i.%s"},
-		{"DATETIME", "INTERNAL", "%Y%m%d%H%i%s"},
-
-		{"TIME", "USA", "%h:%i:%s %p"},
-		{"TIME", "JIS", "%H:%i:%s"},
-		{"TIME", "ISO", "%H:%i:%s"},
-		{"TIME", "EUR", "%H.%i.%s"},
-		{"TIME", "INTERNAL", "%H%i%s"},
-	}
-
-	fc := funcs[ast.GetFormat]
-	for _, test := range tests {
-		t := []types.Datum{types.NewStringDatum(test.unit), types.NewStringDatum(test.location)}
-		f, err := fc.getFunction(datumsToConstants(t), s.ctx)
-		c.Assert(err, IsNil)
-		d, err := f.eval(nil)
-		c.Assert(err, IsNil)
-		result, _ := d.ToString()
-		c.Assert(result, Equals, test.expect)
-	}
-=======
 func (s *testEvaluatorSuite) TestMakeTime(c *C) {
 	defer testleak.AfterTest(c)()
 	tbl := []struct {
@@ -1158,5 +1121,41 @@
 	c.Assert(err, IsNil)
 	result, err := f.eval(nil)
 	c.Assert(result.IsNull(), IsTrue)
->>>>>>> a89879d6
+}
+
+func (s *testEvaluatorSuite) TestGetFormat(c *C) {
+	tests := []struct {
+		unit     string
+		location string
+		expect   string
+	}{
+		{"DATE", "USA", "%m.%d.%Y"},
+		{"DATE", "JIS", "%Y-%m-%d"},
+		{"DATE", "ISO", "%Y-%m-%d"},
+		{"DATE", "EUR", "%d.%m.%Y"},
+		{"DATE", "INTERNAL", "%Y%m%d"},
+
+		{"DATETIME", "USA", "%Y-%m-%d %H.%i.%s"},
+		{"DATETIME", "JIS", "%Y-%m-%d %H:%i:%s"},
+		{"DATETIME", "ISO", "%Y-%m-%d %H:%i:%s"},
+		{"DATETIME", "EUR", "%Y-%m-%d %H.%i.%s"},
+		{"DATETIME", "INTERNAL", "%Y%m%d%H%i%s"},
+
+		{"TIME", "USA", "%h:%i:%s %p"},
+		{"TIME", "JIS", "%H:%i:%s"},
+		{"TIME", "ISO", "%H:%i:%s"},
+		{"TIME", "EUR", "%H.%i.%s"},
+		{"TIME", "INTERNAL", "%H%i%s"},
+	}
+
+	fc := funcs[ast.GetFormat]
+	for _, test := range tests {
+		t := []types.Datum{types.NewStringDatum(test.unit), types.NewStringDatum(test.location)}
+		f, err := fc.getFunction(datumsToConstants(t), s.ctx)
+		c.Assert(err, IsNil)
+		d, err := f.eval(nil)
+		c.Assert(err, IsNil)
+		result, _ := d.ToString()
+		c.Assert(result, Equals, test.expect)
+	}
 }