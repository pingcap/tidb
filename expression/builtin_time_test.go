// Copyright 2015 PingCAP, Inc.
//
// Licensed under the Apache License, Version 2.0 (the "License");
// you may not use this file except in compliance with the License.
// You may obtain a copy of the License at
//
//     http://www.apache.org/licenses/LICENSE-2.0
//
// Unless required by applicable law or agreed to in writing, software
// distributed under the License is distributed on an "AS IS" BASIS,
// See the License for the specific language governing permissions and
// limitations under the License.

package expression

import (
	"math"
	"strings"
	"time"

	. "github.com/pingcap/check"
	"github.com/pingcap/tidb/ast"
	"github.com/pingcap/tidb/util/mock"
	"github.com/pingcap/tidb/util/testleak"
	"github.com/pingcap/tidb/util/testutil"
	"github.com/pingcap/tidb/util/types"
	"fmt"
)

func (s *testEvaluatorSuite) TestDate(c *C) {
	defer testleak.AfterTest(c)()
	tblDate := []struct {
		Input  interface{}
		Expect interface{}
	}{
		{"2011-11-11", "2011-11-11"},
		{nil, nil},
		{"2011-11-11 10:10:10", "2011-11-11"},
	}
	dtblDate := tblToDtbl(tblDate)
	for _, t := range dtblDate {
		fc := funcs[ast.Date]
		f, err := fc.getFunction(datumsToConstants(t["Input"]), s.ctx)
		c.Assert(err, IsNil)
		v, err := f.eval(nil)
		c.Assert(err, IsNil)
		c.Assert(v, testutil.DatumEquals, t["Expect"][0])
	}

	// test year, month and day
	tbl := []struct {
		Input      string
		Year       int64
		Month      int64
		MonthName  string
		DayOfMonth int64
		DayOfWeek  int64
		DayOfYear  int64
		WeekDay    int64
		DayName    string
		Week       int64
		WeekOfYear int64
		YearWeek   int64
	}{
		{"2000-01-01", 2000, 1, "January", 1, 7, 1, 5, "Saturday", 0, 52, 199952},
		{"2011-11-11", 2011, 11, "November", 11, 6, 315, 4, "Friday", 45, 45, 201145},
		{"0000-01-01", int64(0), 1, "January", 1, 7, 1, 5, "Saturday", 1, 52, 1},
	}

	dtbl := tblToDtbl(tbl)
	for ith, t := range dtbl {
		fc := funcs[ast.Year]
		f, err := fc.getFunction(datumsToConstants(t["Input"]), s.ctx)
		c.Assert(err, IsNil)
		v, err := f.eval(nil)
		c.Assert(err, IsNil)
		c.Assert(v, testutil.DatumEquals, t["Year"][0])

		fc = funcs[ast.Month]
		f, err = fc.getFunction(datumsToConstants(t["Input"]), s.ctx)
		c.Assert(err, IsNil)
		v, err = f.eval(nil)
		c.Assert(err, IsNil)
		c.Assert(v, testutil.DatumEquals, t["Month"][0])

		fc = funcs[ast.MonthName]
		f, err = fc.getFunction(datumsToConstants(t["Input"]), s.ctx)
		c.Assert(err, IsNil)
		v, err = f.eval(nil)
		c.Assert(err, IsNil)
		c.Assert(v, testutil.DatumEquals, t["MonthName"][0])

		fc = funcs[ast.DayOfMonth]
		f, err = fc.getFunction(datumsToConstants(t["Input"]), s.ctx)
		c.Assert(err, IsNil)
		v, err = f.eval(nil)
		c.Assert(err, IsNil)
		c.Assert(v, testutil.DatumEquals, t["DayOfMonth"][0])

		fc = funcs[ast.DayOfWeek]
		f, err = fc.getFunction(datumsToConstants(t["Input"]), s.ctx)
		c.Assert(err, IsNil)
		v, err = f.eval(nil)
		c.Assert(err, IsNil)
		c.Assert(v, testutil.DatumEquals, t["DayOfWeek"][0])

		fc = funcs[ast.DayOfYear]
		f, err = fc.getFunction(datumsToConstants(t["Input"]), s.ctx)
		c.Assert(err, IsNil)
		v, err = f.eval(nil)
		c.Assert(err, IsNil)
		c.Assert(v, testutil.DatumEquals, t["DayOfYear"][0])

		fc = funcs[ast.Weekday]
		f, err = fc.getFunction(datumsToConstants(t["Input"]), s.ctx)
		c.Assert(err, IsNil)
		v, err = f.eval(nil)
		c.Assert(err, IsNil)
		c.Assert(v, testutil.DatumEquals, t["WeekDay"][0])

		fc = funcs[ast.DayName]
		f, err = fc.getFunction(datumsToConstants(t["Input"]), s.ctx)
		c.Assert(err, IsNil)
		v, err = f.eval(nil)
		c.Assert(err, IsNil)
		c.Assert(v, testutil.DatumEquals, t["DayName"][0])

		fc = funcs[ast.Week]
		f, err = fc.getFunction(datumsToConstants(t["Input"]), s.ctx)
		c.Assert(err, IsNil)
		v, err = f.eval(nil)
		c.Assert(err, IsNil)
		c.Assert(v, testutil.DatumEquals, t["Week"][0], Commentf("no.%d", ith))

		fc = funcs[ast.WeekOfYear]
		f, err = fc.getFunction(datumsToConstants(t["Input"]), s.ctx)
		c.Assert(err, IsNil)
		v, err = f.eval(nil)
		c.Assert(err, IsNil)
		c.Assert(v, testutil.DatumEquals, t["WeekOfYear"][0])

		fc = funcs[ast.YearWeek]
		f, err = fc.getFunction(datumsToConstants(t["Input"]), s.ctx)
		c.Assert(err, IsNil)
		v, err = f.eval(nil)
		c.Assert(err, IsNil)
		c.Assert(v, testutil.DatumEquals, t["YearWeek"][0], Commentf("no.%d", ith))
	}

	// test nil
	tblNil := []struct {
		Input      interface{}
		Year       interface{}
		Month      interface{}
		MonthName  interface{}
		DayOfMonth interface{}
		DayOfWeek  interface{}
		DayOfYear  interface{}
		WeekDay    interface{}
		DayName    interface{}
		Week       interface{}
		WeekOfYear interface{}
		YearWeek   interface{}
	}{
		{nil, nil, nil, nil, nil, nil, nil, nil, nil, nil, nil, nil},
		{"0000-00-00", int64(0), int64(0), nil, int64(0), nil, nil, nil, nil, nil, nil, nil},
	}

	dtblNil := tblToDtbl(tblNil)
	for _, t := range dtblNil {
		fc := funcs[ast.Year]
		f, err := fc.getFunction(datumsToConstants(t["Input"]), s.ctx)
		c.Assert(err, IsNil)
		v, err := f.eval(nil)
		c.Assert(err, IsNil)
		c.Assert(v, testutil.DatumEquals, t["Year"][0])

		fc = funcs[ast.Month]
		f, err = fc.getFunction(datumsToConstants(t["Input"]), s.ctx)
		c.Assert(err, IsNil)
		v, err = f.eval(nil)
		c.Assert(err, IsNil)
		c.Assert(v, testutil.DatumEquals, t["Month"][0])

		fc = funcs[ast.MonthName]
		f, err = fc.getFunction(datumsToConstants(t["Input"]), s.ctx)
		c.Assert(err, IsNil)
		v, err = f.eval(nil)
		c.Assert(err, IsNil)
		c.Assert(v, testutil.DatumEquals, t["MonthName"][0])

		fc = funcs[ast.DayOfMonth]
		f, err = fc.getFunction(datumsToConstants(t["Input"]), s.ctx)
		c.Assert(err, IsNil)
		v, err = f.eval(nil)
		c.Assert(err, IsNil)
		c.Assert(v, testutil.DatumEquals, t["DayOfMonth"][0])

		fc = funcs[ast.DayOfWeek]
		f, err = fc.getFunction(datumsToConstants(t["Input"]), s.ctx)
		c.Assert(err, IsNil)
		v, err = f.eval(nil)
		c.Assert(err, IsNil)
		c.Assert(v, testutil.DatumEquals, t["DayOfWeek"][0])

		fc = funcs[ast.DayOfYear]
		f, err = fc.getFunction(datumsToConstants(t["Input"]), s.ctx)
		c.Assert(err, IsNil)
		v, err = f.eval(nil)
		c.Assert(err, IsNil)
		c.Assert(v, testutil.DatumEquals, t["DayOfYear"][0])

		fc = funcs[ast.Weekday]
		f, err = fc.getFunction(datumsToConstants(t["Input"]), s.ctx)
		c.Assert(err, IsNil)
		v, err = f.eval(nil)
		c.Assert(err, IsNil)
		c.Assert(v, testutil.DatumEquals, t["WeekDay"][0])

		fc = funcs[ast.DayName]
		f, err = fc.getFunction(datumsToConstants(t["Input"]), s.ctx)
		c.Assert(err, IsNil)
		v, err = f.eval(nil)
		c.Assert(err, IsNil)
		c.Assert(v, testutil.DatumEquals, t["DayName"][0])

		fc = funcs[ast.Week]
		f, err = fc.getFunction(datumsToConstants(t["Input"]), s.ctx)
		c.Assert(err, IsNil)
		v, err = f.eval(nil)
		c.Assert(err, IsNil)
		c.Assert(v, testutil.DatumEquals, t["Week"][0])

		fc = funcs[ast.WeekOfYear]
		f, err = fc.getFunction(datumsToConstants(t["Input"]), s.ctx)
		c.Assert(err, IsNil)
		v, err = f.eval(nil)
		c.Assert(err, IsNil)
		c.Assert(v, testutil.DatumEquals, t["WeekOfYear"][0])

		fc = funcs[ast.YearWeek]
		f, err = fc.getFunction(datumsToConstants(t["Input"]), s.ctx)
		c.Assert(err, IsNil)
		v, err = f.eval(nil)
		c.Assert(err, IsNil)
		c.Assert(v, testutil.DatumEquals, t["YearWeek"][0])
	}
}

func (s *testEvaluatorSuite) TestDateFormat(c *C) {
	defer testleak.AfterTest(c)()

	// Test case for https://github.com/pingcap/tidb/issues/2908
	// SELECT DATE_FORMAT(null,'%Y-%M-%D')
	args := []types.Datum{types.NewDatum(nil), types.NewStringDatum("%Y-%M-%D")}
	fc := funcs[ast.DateFormat]
	f, err := fc.getFunction(datumsToConstants(args), s.ctx)
	c.Assert(err, IsNil)
	v, err := f.eval(nil)
	c.Assert(err, IsNil)
	c.Assert(v.IsNull(), Equals, true)

	tblDate := []struct {
		Input  []string
		Expect interface{}
	}{
		{[]string{"2010-01-07 23:12:34.12345",
			"%b %M %m %c %D %d %e %j %k %h %i %p %r %T %s %f %U %u %V %v %a %W %w %X %x %Y %y %%"},
			"Jan January 01 1 7th 07 7 007 23 11 12 PM 11:12:34 PM 23:12:34 34 123450 01 01 01 01 Thu Thursday 4 2010 2010 2010 10 %"},
		{[]string{"2012-12-21 23:12:34.123456",
			"%b %M %m %c %D %d %e %j %k %h %i %p %r %T %s %f %U %u %V %v %a %W %w %X %x %Y %y %%"},
			"Dec December 12 12 21st 21 21 356 23 11 12 PM 11:12:34 PM 23:12:34 34 123456 51 51 51 51 Fri Friday 5 2012 2012 2012 12 %"},
		{[]string{"0000-01-01 00:00:00.123456",
			// Functions week() and yearweek() don't support multi mode,
			// so the result of "%U %u %V %Y" is different from MySQL.
			"%b %M %m %c %D %d %e %j %k %h %i %p %r %T %s %f %v %x %Y %y %%"},
			"Jan January 01 1 1st 01 1 001 0 12 00 AM 12:00:00 AM 00:00:00 00 123456 52 4294967295 0000 00 %"},
		{[]string{"2016-09-3 00:59:59.123456",
			"abc%b %M %m %c %D %d %e %j %k %h %i %p %r %T %s %f %U %u %V %v %a %W %w %X %x %Y %y!123 %%xyz %z"},
			"abcSep September 09 9 3rd 03 3 247 0 12 59 AM 12:59:59 AM 00:59:59 59 123456 35 35 35 35 Sat Saturday 6 2016 2016 2016 16!123 %xyz z"},
		{[]string{"2012-10-01 00:00:00",
			"%b %M %m %c %D %d %e %j %k %H %i %p %r %T %s %f %v %x %Y %y %%"},
			"Oct October 10 10 1st 01 1 275 0 00 00 AM 12:00:00 AM 00:00:00 00 000000 40 2012 2012 12 %"},
	}
	dtblDate := tblToDtbl(tblDate)
	for i, t := range dtblDate {
		fc := funcs[ast.DateFormat]
		f, err := fc.getFunction(datumsToConstants(t["Input"]), s.ctx)
		c.Assert(err, IsNil)
		v, err := f.eval(nil)
		c.Assert(err, IsNil)
		c.Assert(v, testutil.DatumEquals, t["Expect"][0], Commentf("no.%d \nobtain:%v \nexpect:%v\n", i,
			v.GetValue(), t["Expect"][0].GetValue()))
	}
}

func (s *testEvaluatorSuite) TestClock(c *C) {
	defer testleak.AfterTest(c)()
	// test hour, minute, second, micro second

	tbl := []struct {
		Input       string
		Hour        int64
		Minute      int64
		Second      int64
		MicroSecond int64
		Time        string
	}{
		{"10:10:10.123456", 10, 10, 10, 123456, "10:10:10.123456"},
		{"11:11:11.11", 11, 11, 11, 110000, "11:11:11.11"},
		{"2010-10-10 11:11:11.11", 11, 11, 11, 110000, "11:11:11.11"},
	}

	dtbl := tblToDtbl(tbl)
	for _, t := range dtbl {
		fc := funcs[ast.Hour]
		f, err := fc.getFunction(datumsToConstants(t["Input"]), s.ctx)
		c.Assert(err, IsNil)
		v, err := f.eval(nil)
		c.Assert(err, IsNil)
		c.Assert(v, testutil.DatumEquals, t["Hour"][0])

		fc = funcs[ast.Minute]
		f, err = fc.getFunction(datumsToConstants(t["Input"]), s.ctx)
		c.Assert(err, IsNil)
		v, err = f.eval(nil)
		c.Assert(err, IsNil)
		c.Assert(v, testutil.DatumEquals, t["Minute"][0])

		fc = funcs[ast.Second]
		f, err = fc.getFunction(datumsToConstants(t["Input"]), s.ctx)
		c.Assert(err, IsNil)
		v, err = f.eval(nil)
		c.Assert(err, IsNil)
		c.Assert(v, testutil.DatumEquals, t["Second"][0])

		fc = funcs[ast.MicroSecond]
		f, err = fc.getFunction(datumsToConstants(t["Input"]), s.ctx)
		c.Assert(err, IsNil)
		v, err = f.eval(nil)
		c.Assert(err, IsNil)
		c.Assert(v, testutil.DatumEquals, t["MicroSecond"][0])

		fc = funcs[ast.Time]
		f, err = fc.getFunction(datumsToConstants(t["Input"]), s.ctx)
		c.Assert(err, IsNil)
		v, err = f.eval(nil)
		c.Assert(err, IsNil)
		c.Assert(v, testutil.DatumEquals, t["Time"][0])
	}

	// nil
	fc := funcs[ast.Hour]
	f, err := fc.getFunction(datumsToConstants(types.MakeDatums(nil)), s.ctx)
	c.Assert(err, IsNil)
	v, err := f.eval(nil)
	c.Assert(err, IsNil)
	c.Assert(v.Kind(), Equals, types.KindNull)

	fc = funcs[ast.Minute]
	f, err = fc.getFunction(datumsToConstants(types.MakeDatums(nil)), s.ctx)
	c.Assert(err, IsNil)
	v, err = f.eval(nil)
	c.Assert(err, IsNil)
	c.Assert(v.Kind(), Equals, types.KindNull)

	fc = funcs[ast.Second]
	f, err = fc.getFunction(datumsToConstants(types.MakeDatums(nil)), s.ctx)
	c.Assert(err, IsNil)
	v, err = f.eval(nil)
	c.Assert(err, IsNil)
	c.Assert(v.Kind(), Equals, types.KindNull)

	fc = funcs[ast.MicroSecond]
	f, err = fc.getFunction(datumsToConstants(types.MakeDatums(nil)), s.ctx)
	c.Assert(err, IsNil)
	v, err = f.eval(nil)
	c.Assert(err, IsNil)
	c.Assert(v.Kind(), Equals, types.KindNull)

	fc = funcs[ast.Time]
	f, err = fc.getFunction(datumsToConstants(types.MakeDatums(nil)), s.ctx)
	c.Assert(err, IsNil)
	v, err = f.eval(nil)
	c.Assert(err, IsNil)
	c.Assert(v.Kind(), Equals, types.KindNull)

	// test error
	errTbl := []string{
		"2011-11-11T10:10:10.11",
		"2011-11-11 10:10:10.11.12",
	}

	for _, t := range errTbl {
		td := types.MakeDatums(t)
		fc := funcs[ast.Hour]
		f, err := fc.getFunction(datumsToConstants(td), s.ctx)
		c.Assert(err, IsNil)
		_, err = f.eval(nil)
		c.Assert(err, NotNil)

		fc = funcs[ast.Minute]
		f, err = fc.getFunction(datumsToConstants(td), s.ctx)
		c.Assert(err, IsNil)
		_, err = f.eval(nil)
		c.Assert(err, NotNil)

		fc = funcs[ast.Second]
		f, err = fc.getFunction(datumsToConstants(td), s.ctx)
		c.Assert(err, IsNil)
		_, err = f.eval(nil)
		c.Assert(err, NotNil)

		fc = funcs[ast.MicroSecond]
		f, err = fc.getFunction(datumsToConstants(td), s.ctx)
		c.Assert(err, IsNil)
		_, err = f.eval(nil)
		c.Assert(err, NotNil)

		fc = funcs[ast.Time]
		f, err = fc.getFunction(datumsToConstants(td), s.ctx)
		c.Assert(err, IsNil)
		_, err = f.eval(nil)
		c.Assert(err, NotNil)
	}
}

func (s *testEvaluatorSuite) TestNowAndUTCTimestamp(c *C) {
	defer testleak.AfterTest(c)()

	gotime := func(t types.Time, l *time.Location) time.Time {
		tt, err := t.Time.GoTime(l)
		c.Assert(err, IsNil)
		return tt
	}

	for _, x := range []struct {
		fc  functionClass
		now func() time.Time
	}{
		{funcs[ast.Now], func() time.Time { return time.Now() }},
		{funcs[ast.UTCTimestamp], func() time.Time { return time.Now().UTC() }},
	} {
		f, err := x.fc.getFunction(datumsToConstants(nil), s.ctx)
		c.Assert(err, IsNil)
		v, err := f.eval(nil)
		ts := x.now()
		c.Assert(err, IsNil)
		t := v.GetMysqlTime()
		// we canot use a constant value to check timestamp funcs, so here
		// just to check the fractional seconds part and the time delta.
		c.Assert(strings.Contains(t.String(), "."), IsFalse)
		c.Assert(ts.Sub(gotime(t, ts.Location())), LessEqual, time.Second)

		f, err = x.fc.getFunction(datumsToConstants(types.MakeDatums(6)), s.ctx)
		c.Assert(err, IsNil)
		v, err = f.eval(nil)
		ts = x.now()
		c.Assert(err, IsNil)
		t = v.GetMysqlTime()
		c.Assert(strings.Contains(t.String(), "."), IsTrue)
		c.Assert(ts.Sub(gotime(t, ts.Location())), LessEqual, time.Millisecond)

		f, err = x.fc.getFunction(datumsToConstants(types.MakeDatums(8)), s.ctx)
		c.Assert(err, IsNil)
		_, err = f.eval(nil)
		c.Assert(err, NotNil)

		f, err = x.fc.getFunction(datumsToConstants(types.MakeDatums(-2)), s.ctx)
		c.Assert(err, IsNil)
		_, err = f.eval(nil)
		c.Assert(err, NotNil)
	}
}

func (s *testEvaluatorSuite) TestSysDate(c *C) {
	defer testleak.AfterTest(c)()
	fc := funcs[ast.Sysdate]
	f, err := fc.getFunction(datumsToConstants(nil), s.ctx)
	c.Assert(err, IsNil)
	v, err := f.eval(nil)
	last := time.Now()
	c.Assert(err, IsNil)
	n := v.GetMysqlTime()
	c.Assert(n.String(), GreaterEqual, last.Format(types.TimeFormat))

	f, err = fc.getFunction(datumsToConstants(types.MakeDatums(6)), s.ctx)
	c.Assert(err, IsNil)
	v, err = f.eval(nil)
	c.Assert(err, IsNil)
	n = v.GetMysqlTime()
	c.Assert(n.String(), GreaterEqual, last.Format(types.TimeFormat))

	f, err = fc.getFunction(datumsToConstants(types.MakeDatums(-2)), s.ctx)
	c.Assert(err, IsNil)
	_, err = f.eval(nil)
	c.Assert(err, NotNil)
}

func (s *testEvaluatorSuite) TestFromUnixTime(c *C) {
	defer testleak.AfterTest(c)()

	tbl := []struct {
		isDecimal      bool
		integralPart   int64
		fractionalPart int64
		decimal        float64
		format         string
		ansLen         int
	}{
		{false, 1451606400, 0, 0, "", 19},
		{true, 1451606400, 123456000, 1451606400.123456, "", 26},
		{true, 1451606400, 999999000, 1451606400.999999, "", 26},
		{true, 1451606400, 999999900, 1451606400.9999999, "", 19},
		{false, 1451606400, 0, 0, "%Y %D %M %h:%i:%s %x", 19},
		{true, 1451606400, 123456000, 1451606400.123456, "%Y %D %M %h:%i:%s %x", 26},
		{true, 1451606400, 999999000, 1451606400.999999, "%Y %D %M %h:%i:%s %x", 26},
		{true, 1451606400, 999999900, 1451606400.9999999, "%Y %D %M %h:%i:%s %x", 19},
	}
	fc := funcs[ast.FromUnixTime]
	for _, t := range tbl {
		var timestamp types.Datum
		if !t.isDecimal {
			timestamp.SetInt64(t.integralPart)
		} else {
			timestamp.SetFloat64(t.decimal)
		}
		// result of from_unixtime() is dependent on specific time zone.
		unixTime := time.Unix(t.integralPart, t.fractionalPart).Round(time.Microsecond).String()[:t.ansLen]
		if len(t.format) == 0 {
			f, err := fc.getFunction(datumsToConstants([]types.Datum{timestamp}), s.ctx)
			c.Assert(err, IsNil)
			v, err := f.eval(nil)
			c.Assert(err, IsNil)
			ans := v.GetMysqlTime()
			c.Assert(ans.String(), Equals, unixTime)
		} else {
			format := types.NewStringDatum(t.format)
			f, err := fc.getFunction(datumsToConstants([]types.Datum{timestamp, format}), s.ctx)
			c.Assert(err, IsNil)
			v, err := f.eval(nil)
			c.Assert(err, IsNil)
			result, err := builtinDateFormat([]types.Datum{types.NewStringDatum(unixTime), format}, s.ctx)
			c.Assert(err, IsNil)
			c.Assert(v.GetString(), Equals, result.GetString())
		}
	}

	f, err := fc.getFunction(datumsToConstants(types.MakeDatums(-12345)), s.ctx)
	c.Assert(err, IsNil)
	v, err := f.eval(nil)
	c.Assert(err, IsNil)
	c.Assert(v.Kind(), Equals, types.KindNull)

	f, err = fc.getFunction(datumsToConstants(types.MakeDatums(math.MaxInt32+1)), s.ctx)
	c.Assert(err, IsNil)
	_, err = f.eval(nil)
	c.Assert(err, IsNil)
	c.Assert(v.Kind(), Equals, types.KindNull)
}

func (s *testEvaluatorSuite) TestCurrentDate(c *C) {
	defer testleak.AfterTest(c)()
	last := time.Now()
	fc := funcs[ast.CurrentDate]
	f, err := fc.getFunction(datumsToConstants(nil), mock.NewContext())
	c.Assert(err, IsNil)
	v, err := f.eval(nil)
	c.Assert(err, IsNil)
	n := v.GetMysqlTime()
	c.Assert(n.String(), GreaterEqual, last.Format(types.DateFormat))
}

func (s *testEvaluatorSuite) TestCurrentTime(c *C) {
	defer testleak.AfterTest(c)()
	tfStr := "15:04:05"

	last := time.Now()
	fc := funcs[ast.CurrentTime]
	f, err := fc.getFunction(datumsToConstants(types.MakeDatums(nil)), s.ctx)
	c.Assert(err, IsNil)
	v, err := f.eval(nil)
	c.Assert(err, IsNil)
	n := v.GetMysqlDuration()
	c.Assert(n.String(), HasLen, 8)
	c.Assert(n.String(), GreaterEqual, last.Format(tfStr))

	f, err = fc.getFunction(datumsToConstants(types.MakeDatums(3)), s.ctx)
	c.Assert(err, IsNil)
	v, err = f.eval(nil)
	c.Assert(err, IsNil)
	n = v.GetMysqlDuration()
	c.Assert(n.String(), HasLen, 12)
	c.Assert(n.String(), GreaterEqual, last.Format(tfStr))

	f, err = fc.getFunction(datumsToConstants(types.MakeDatums(6)), s.ctx)
	c.Assert(err, IsNil)
	v, err = f.eval(nil)
	c.Assert(err, IsNil)
	n = v.GetMysqlDuration()
	c.Assert(n.String(), HasLen, 15)
	c.Assert(n.String(), GreaterEqual, last.Format(tfStr))

	f, err = fc.getFunction(datumsToConstants(types.MakeDatums(-1)), s.ctx)
	c.Assert(err, IsNil)
	_, err = f.eval(nil)
	c.Assert(err, NotNil)

	f, err = fc.getFunction(datumsToConstants(types.MakeDatums(7)), s.ctx)
	c.Assert(err, IsNil)
	_, err = f.eval(nil)
	c.Assert(err, NotNil)
}

func (s *testEvaluatorSuite) TestUTCDate(c *C) {
	defer testleak.AfterTest(c)()
	last := time.Now().UTC()
	fc := funcs[ast.UTCDate]
	f, err := fc.getFunction(datumsToConstants(nil), mock.NewContext())
	c.Assert(err, IsNil)
	v, err := f.eval(nil)
	c.Assert(err, IsNil)
	n := v.GetMysqlTime()
	c.Assert(n.String(), GreaterEqual, last.Format(types.DateFormat))
}

func (s *testEvaluatorSuite) TestStrToDate(c *C) {
	tests := []struct {
		Date    string
		Format  string
		Success bool
		Expect  time.Time
	}{
		{"20161122165022", "%Y%m%d%H%i%s", true, time.Date(2016, 11, 22, 16, 50, 22, 0, time.Local)},
		{"2016 11 22 16 50 22", "%Y%m%d%H%i%s", true, time.Date(2016, 11, 22, 16, 50, 22, 0, time.Local)},
		{"16-50-22 2016 11 22", "%H-%i-%s%Y%m%d", true, time.Date(2016, 11, 22, 16, 50, 22, 0, time.Local)},
		{"16-50 2016 11 22", "%H-%i-%s%Y%m%d", false, time.Time{}},
	}

	fc := funcs[ast.StrToDate]
	for _, test := range tests {
		date := types.NewStringDatum(test.Date)
		format := types.NewStringDatum(test.Format)
		f, err := fc.getFunction(datumsToConstants([]types.Datum{date, format}), s.ctx)
		c.Assert(err, IsNil)
		result, err := f.eval(nil)
		c.Assert(err, IsNil)
		if !test.Success {
			c.Assert(err, IsNil)
			c.Assert(result.IsNull(), IsTrue)
			continue
		}
		c.Assert(result.Kind(), Equals, types.KindMysqlTime)
		value := result.GetMysqlTime()
		t1, _ := value.Time.GoTime(time.Local)
		c.Assert(t1, Equals, test.Expect)
	}
}

func (s *testEvaluatorSuite) TestFromDays(c *C) {
	tests := []struct {
		day    int64
		expect string
	}{
		{-140, "0000-00-00"},   // mysql FROM_DAYS returns 0000-00-00 for any day <= 365.
		{140, "0000-00-00"},    // mysql FROM_DAYS returns 0000-00-00 for any day <= 365.
		{735000, "2012-05-12"}, // Leap year.
		{735030, "2012-06-11"},
		{735130, "2012-09-19"},
		{734909, "2012-02-11"},
		{734878, "2012-01-11"},
		{734927, "2012-02-29"},
		{734634, "2011-05-12"}, // Non Leap year.
		{734664, "2011-06-11"},
		{734764, "2011-09-19"},
		{734544, "2011-02-11"},
		{734513, "2011-01-11"},
	}

	fc := funcs[ast.FromDays]
	for _, test := range tests {
		t1 := types.NewIntDatum(test.day)

		f, err := fc.getFunction(datumsToConstants([]types.Datum{t1}), s.ctx)
		c.Assert(err, IsNil)
		result, err := f.eval(nil)

		c.Assert(err, IsNil)
		c.Assert(result.GetMysqlTime().String(), Equals, test.expect)
	}

	stringTests := []struct {
		day    string
		expect string
	}{
		{"z550z", "0000-00-00"},
		{"6500z", "0017-10-18"},
		{"440", "0001-03-16"},
	}

	for _, test := range stringTests {
		t1 := types.NewStringDatum(test.day)

		f, err := fc.getFunction(datumsToConstants([]types.Datum{t1}), s.ctx)
		c.Assert(err, IsNil)
		result, err := f.eval(nil)

		c.Assert(err, IsNil)
		c.Assert(result.GetMysqlTime().String(), Equals, test.expect)
	}
}

func (s *testEvaluatorSuite) TestDateDiff(c *C) {
	// Test cases from https://dev.mysql.com/doc/refman/5.7/en/date-and-time-functions.html#function_datediff
	tests := []struct {
		t1     string
		t2     string
		expect int64
	}{
		{"2004-05-21", "2004:01:02", 140},
		{"2004-04-21", "2000:01:02", 1571},
		{"2008-12-31 23:59:59.000001", "2008-12-30 01:01:01.000002", 1},
		{"1010-11-30 23:59:59", "2010-12-31", -365274},
		{"1010-11-30", "2210-11-01", -438262},
	}

	fc := funcs[ast.DateDiff]
	for _, test := range tests {
		t1 := types.NewStringDatum(test.t1)
		t2 := types.NewStringDatum(test.t2)

		f, err := fc.getFunction(datumsToConstants([]types.Datum{t1, t2}), s.ctx)
		c.Assert(err, IsNil)
		result, err := f.eval(nil)

		c.Assert(err, IsNil)
		c.Assert(result.GetInt64(), Equals, test.expect)
	}

	// Check if month is 0.
	t1 := types.NewStringDatum("2016-00-01")
	t2 := types.NewStringDatum("2016-01-13")

	f, err := fc.getFunction(datumsToConstants([]types.Datum{t1, t2}), s.ctx)
	c.Assert(err, IsNil)
	result, err := f.eval(nil)

	c.Assert(err, IsNil)
	c.Assert(result.IsNull(), Equals, true)

	f, err = fc.getFunction(datumsToConstants([]types.Datum{{}, types.NewStringDatum("2017-01-01")}), s.ctx)
	c.Assert(err, IsNil)
	d, err := f.eval(nil)
	c.Assert(err, IsNil)
	c.Assert(d.IsNull(), IsTrue)
}

func (s *testEvaluatorSuite) TestTimeDiff(c *C) {
	// Test cases from https://dev.mysql.com/doc/refman/5.7/en/date-and-time-functions.html#function_timediff
	tests := []struct {
		t1        string
		t2        string
		expectStr string
	}{
		{"2000:01:01 00:00:00", "2000:01:01 00:00:00.000001", "-00:00:00.000001"},
		{"2008-12-31 23:59:59.000001", "2008-12-30 01:01:01.000002", "46:58:57.999999"},
		{"2016-12-00 12:00:00", "2016-12-01 12:00:00", "-24:00:00.000000"},
	}
	fc := funcs[ast.TimeDiff]
	for _, test := range tests {
		t1 := types.NewStringDatum(test.t1)
		t2 := types.NewStringDatum(test.t2)
		f, err := fc.getFunction(datumsToConstants([]types.Datum{t1, t2}), s.ctx)
		c.Assert(err, IsNil)
		result, err := f.eval(nil)
		c.Assert(err, IsNil)
		c.Assert(result.GetMysqlDuration().String(), Equals, test.expectStr)
	}
	f, err := fc.getFunction(datumsToConstants([]types.Datum{{}, types.NewStringDatum("2017-01-01")}), s.ctx)
	c.Assert(err, IsNil)
	d, err := f.eval(nil)
	c.Assert(err, IsNil)
	c.Assert(d.IsNull(), IsTrue)
}

func (s *testEvaluatorSuite) TestWeek(c *C) {
	// Test cases from https://dev.mysql.com/doc/refman/5.7/en/date-and-time-functions.html#function_week
	tests := []struct {
		t      string
		mode   int64
		expect int64
	}{
		{"2008-02-20", 0, 7},
		{"2008-02-20", 1, 8},
		{"2008-12-31", 1, 53},
	}
	fc := funcs[ast.Week]
	for _, test := range tests {
		arg1 := types.NewStringDatum(test.t)
		arg2 := types.NewIntDatum(test.mode)
		f, err := fc.getFunction(datumsToConstants([]types.Datum{arg1, arg2}), s.ctx)
		c.Assert(err, IsNil)
		result, err := f.eval(nil)
		c.Assert(err, IsNil)
		c.Assert(result.GetInt64(), Equals, test.expect)
	}

}

func (s *testEvaluatorSuite) TestYearWeek(c *C) {
	// Test cases from https://dev.mysql.com/doc/refman/5.7/en/date-and-time-functions.html#function_yearweek
	tests := []struct {
		t      string
		mode   int64
		expect int64
	}{
		{"1987-01-01", 0, 198652},
		{"2000-01-01", 0, 199952},
	}
	fc := funcs[ast.YearWeek]
	for _, test := range tests {
		arg1 := types.NewStringDatum(test.t)
		arg2 := types.NewIntDatum(test.mode)
		f, err := fc.getFunction(datumsToConstants([]types.Datum{arg1, arg2}), s.ctx)
		c.Assert(err, IsNil)
		result, err := f.eval(nil)
		c.Assert(err, IsNil)
		c.Assert(result.GetInt64(), Equals, test.expect)
	}

	f, err := fc.getFunction(datumsToConstants(types.MakeDatums("2016-00-05")), s.ctx)
	c.Assert(err, IsNil)
	result, err := f.eval(nil)
	c.Assert(err, IsNil)
	c.Assert(result.IsNull(), IsTrue)
}

func (s *testEvaluatorSuite) TestTimestampDiff(c *C) {
	tests := []struct {
		unit   string
		t1     string
		t2     string
		expect int64
	}{
		{"MONTH", "2003-02-01", "2003-05-01", 3},
		{"YEAR", "2002-05-01", "2001-01-01", -1},
		{"MINUTE", "2003-02-01", "2003-05-01 12:05:55", 128885},
	}

	fc := funcs[ast.TimestampDiff]
	for _, test := range tests {
		args := []types.Datum{
			types.NewStringDatum(test.unit),
			types.NewStringDatum(test.t1),
			types.NewStringDatum(test.t2),
		}
		f, err := fc.getFunction(datumsToConstants(args), s.ctx)
		c.Assert(err, IsNil)
		d, err := f.eval(nil)
		c.Assert(err, IsNil)
		c.Assert(d.GetInt64(), Equals, test.expect)
	}
	s.ctx.GetSessionVars().StmtCtx.IgnoreTruncate = true
	f, err := fc.getFunction(datumsToConstants([]types.Datum{types.NewStringDatum("DAY"),
		types.NewStringDatum("2017-01-00"),
		types.NewStringDatum("2017-01-01")}), s.ctx)
	c.Assert(err, IsNil)
	d, err := f.eval(nil)
	c.Assert(d.Kind(), Equals, types.KindNull)

	f, err = fc.getFunction(datumsToConstants([]types.Datum{types.NewStringDatum("DAY"),
		{}, types.NewStringDatum("2017-01-01")}), s.ctx)
	c.Assert(err, IsNil)
	d, err = f.eval(nil)
	c.Assert(err, IsNil)
	c.Assert(d.IsNull(), IsTrue)
}

func (s *testEvaluatorSuite) TestUnixTimestamp(c *C) {
	fc := funcs[ast.UnixTimestamp]
	f, err := fc.getFunction(nil, s.ctx)
	c.Assert(err, IsNil)
	d, err := f.eval(nil)
	c.Assert(err, IsNil)
	c.Assert(d.GetInt64()-time.Now().Unix(), GreaterEqual, int64(-1))
	c.Assert(d.GetInt64()-time.Now().Unix(), LessEqual, int64(1))

	// Test case for https://github.com/pingcap/tidb/issues/2496
	// select unix_timestamp(now());
	n, err := builtinNow(nil, s.ctx)
	c.Assert(err, IsNil)
	args := []types.Datum{n}
	f, err = fc.getFunction(datumsToConstants(args), s.ctx)
	c.Assert(err, IsNil)
	d, err = f.eval(nil)
	c.Assert(err, IsNil)
	c.Assert(d.GetInt64()-time.Now().Unix(), GreaterEqual, int64(-1))
	c.Assert(d.GetInt64()-time.Now().Unix(), LessEqual, int64(1))

	// Test case for https://github.com/pingcap/tidb/issues/2852
	// select UNIX_TIMESTAMP(null);
	args = []types.Datum{types.NewDatum(nil)}
	f, err = fc.getFunction(datumsToConstants(args), s.ctx)
	c.Assert(err, IsNil)
	d, err = f.eval(nil)
	c.Assert(err, IsNil)
	c.Assert(d.IsNull(), Equals, true)

	// Set the time_zone variable, because UnixTimestamp() result depends on it.
	s.ctx.GetSessionVars().TimeZone = time.UTC
	tests := []struct {
		input  types.Datum
		expect string
	}{
		{types.NewIntDatum(20151113102019), "1447410019"},
		{types.NewStringDatum("2015-11-13 10:20:19"), "1447410019"},
		{types.NewStringDatum("2015-11-13 10:20:19.012"), "1447410019.012"},
		{types.NewStringDatum("2017-00-02"), "0"},
	}

	for _, test := range tests {
		f, err := fc.getFunction(datumsToConstants([]types.Datum{test.input}), s.ctx)
		c.Assert(err, IsNil)
		d, err := f.eval(nil)
		c.Assert(err, IsNil)
		str, err := d.ToString()
		c.Assert(err, IsNil)
		c.Assert(str, Equals, test.expect)
	}
}

func (s *testEvaluatorSuite) TestDateArithFuncs(c *C) {
	defer testleak.AfterTest(c)()

	date := []string{"2016-12-31", "2017-01-01"}
	fcAdd := funcs[ast.DateAdd]
	fcSub := funcs[ast.DateSub]

	args := types.MakeDatums(date[0], 1, "DAY")
	f, err := fcAdd.getFunction(datumsToConstants(args), s.ctx)
	c.Assert(err, IsNil)
	v, err := f.eval(nil)
	c.Assert(err, IsNil)
	c.Assert(v.GetMysqlTime().String(), Equals, date[1])

	args = types.MakeDatums(date[1], 1, "DAY")
	f, err = fcSub.getFunction(datumsToConstants(args), s.ctx)
	c.Assert(err, IsNil)
	v, err = f.eval(nil)
	c.Assert(err, IsNil)
	c.Assert(v.GetMysqlTime().String(), Equals, date[0])

	args = types.MakeDatums(date[0], nil, "DAY")
	f, err = fcAdd.getFunction(datumsToConstants(args), s.ctx)
	c.Assert(err, IsNil)
	v, err = f.eval(nil)
	c.Assert(err, IsNil)
	c.Assert(v.IsNull(), IsTrue)

	args = types.MakeDatums(date[1], nil, "DAY")
	f, err = fcSub.getFunction(datumsToConstants(args), s.ctx)
	c.Assert(err, IsNil)
	v, err = f.eval(nil)
	c.Assert(err, IsNil)
	c.Assert(v.IsNull(), IsTrue)
}

func (s *testEvaluatorSuite) TestTimestamp(c *C) {
	tests := []struct {
		t      []types.Datum
		expect string
	}{
		// one argument
		{[]types.Datum{types.NewStringDatum("2017-01-18")}, "2017-01-18 00:00:00"},
		{[]types.Datum{types.NewStringDatum("20170118")}, "2017-01-18 00:00:00"},
		{[]types.Datum{types.NewStringDatum("170118")}, "2017-01-18 00:00:00"},
		{[]types.Datum{types.NewStringDatum("20170118123056")}, "2017-01-18 12:30:56"},
		{[]types.Datum{types.NewStringDatum("2017-01-18 12:30:56")}, "2017-01-18 12:30:56"},
		{[]types.Datum{types.NewIntDatum(170118)}, "2017-01-18 00:00:00"},
		{[]types.Datum{types.NewFloat64Datum(20170118)}, "2017-01-18 00:00:00"},
		{[]types.Datum{types.NewStringDatum("20170118123050.999")}, "2017-01-18 12:30:50.999"},
		{[]types.Datum{types.NewStringDatum("20170118123050.1234567")}, "2017-01-18 12:30:50.123457"},

		// two arguments
		{[]types.Datum{types.NewStringDatum("2017-01-18"), types.NewStringDatum("12:30:59")}, "2017-01-18 12:30:59"},
		{[]types.Datum{types.NewStringDatum("2017-01-18"), types.NewStringDatum("12:30:59")}, "2017-01-18 12:30:59"},
		{[]types.Datum{types.NewStringDatum("2017-01-18 01:01:01"), types.NewStringDatum("12:30:50")}, "2017-01-18 13:31:51"},
		{[]types.Datum{types.NewStringDatum("2017-01-18 01:01:01"), types.NewStringDatum("838:59:59")}, "2017-02-22 00:01:00"},

		// TODO: the following test cases exists precision problems.
		//{[]types.Datum{types.NewFloat64Datum(20170118123950.123)}, "2017-01-18 12:30:50.123"},
		//{[]types.Datum{types.NewFloat64Datum(20170118123950.999)}, "2017-01-18 12:30:50.999"},
		//{[]types.Datum{types.NewFloat32Datum(float32(20170118123950.999))}, "2017-01-18 12:30:50.699"},

		// TODO: the following test cases will cause time format error.
		//{[]types.Datum{types.NewFloat64Datum(20170118.999)}, "2017-01-18 00:00:00.000"},
		//{[]types.Datum{types.NewStringDatum("11111111111")}, "2011-11-11 11:11:01"},

	}
	fc := funcs[ast.Timestamp]
	for _, test := range tests {
		f, err := fc.getFunction(datumsToConstants(test.t), s.ctx)
		c.Assert(err, IsNil)
		d, err := f.eval(nil)
		c.Assert(err, IsNil)
		result, _ := d.ToString()
		c.Assert(result, Equals, test.expect)
	}

	nilDatum := types.NewDatum(nil)
	f, err := fc.getFunction(datumsToConstants([]types.Datum{nilDatum}), s.ctx)
	c.Assert(err, IsNil)
	d, err := f.eval(nil)
	c.Assert(err, IsNil)
	c.Assert(d.Kind(), Equals, types.KindNull)
}

<<<<<<< HEAD
func (s *testEvaluatorSuite) TestTimeArithFuncFactory(c *C) {
	defer testleak.AfterTest(c)()

	testsDateTimeStrings := []struct {
		t1        string
		t2        string
		expectAdd string
		expectSub string
	}{
		{"2007-12-31 23:59:59.999999", "23:59:59.999999", "2008-01-01 23:59:59.999998", "2007-12-31 00:00:00"},
		{"9207-12-31 23:59:59.1", "-120:44:33", "9207-12-26 23:15:26.100000", "9208-01-06 00:44:32.100000"},
		{"9207-12-31 23:59:59", "120:44:33.1", "9208-01-06 00:44:32.100000", "9207-12-26 23:15:25.900000"},
	}

	testsDurationStrings := []struct {
		t1        string
		t2        string
		expectAdd string
		expectSub string
	}{
		{"23:59:59.999999", "22:59:59.999999", "46:59:59.999998", "01:00:00"},
		{"22 23:59:59.999999", "-9 22:59:59.999999", "313:00:00", "790:59:59.999998"},
		{"-22 23:59:59.999999", "-19 22:59:59.999999", "-838:59:59", "-73:00:00"},
		{"22 23:59:59.999999", "19 22:59:59.999999", "838:59:59", "73:00:00"},
	}

	timeAdd := timeArithFuncFactory(ast.TimeArithAdd)
	timeSub := timeArithFuncFactory(ast.TimeArithSub)

	for _, test := range testsDateTimeStrings {
		t1 := types.NewStringDatum(test.t1)
		t2 := types.NewStringDatum(test.t2)
		result1, err := timeAdd([]types.Datum{t1, t2}, s.ctx)
		c.Assert(err, IsNil)

		result2, err := timeSub([]types.Datum{t1, t2}, s.ctx)
		c.Assert(err, IsNil)

		c.Assert(result1.GetMysqlTime().String(), Equals, test.expectAdd)
		c.Assert(result2.GetMysqlTime().String(), Equals, test.expectSub)
	}

	for _, test := range testsDurationStrings {
		t1 := types.NewStringDatum(test.t1)
		t2 := types.NewStringDatum(test.t2)

		result1, err := timeAdd([]types.Datum{t1, t2}, s.ctx)
		c.Assert(err, IsNil)

		result2, err := timeSub([]types.Datum{t1, t2}, s.ctx)
		c.Assert(err, IsNil)

		c.Assert(result1.GetMysqlDuration().String(), Equals, test.expectAdd)
		c.Assert(result2.GetMysqlDuration().String(), Equals, test.expectSub)
	}
=======
func (s *testEvaluatorSuite) TestMakeTime(c *C) {
	defer testleak.AfterTest(c)()
	tbl := []struct {
		Args []interface{}
		Want interface{}
	}{
		{[]interface{}{12, 15, 30}, "12:15:30"},
		{[]interface{}{25, 15, 30}, "25:15:30"},
		{[]interface{}{-25, 15, 30}, "-25:15:30"},
		{[]interface{}{12, -15, 30}, nil},
		{[]interface{}{12, 15, -30}, nil},

		{[]interface{}{12, 15, "30.10"}, "12:15:30.100000"},
		{[]interface{}{12, 15, "30.00"}, "12:15:30.000000"},
		{[]interface{}{12, 15, 30.0000001}, "12:15:30.000000"},
		{[]interface{}{12, 15, 30.0000005}, "12:15:30.000001"},
		{[]interface{}{"12", "15", 30.1}, "12:15:30.1"},

		{[]interface{}{0, 58.4, 0}, "00:58:00"},
		{[]interface{}{0, "58.4", 0}, "00:58:00"},
		{[]interface{}{0, 58.5, 1}, "00:59:01"},
		{[]interface{}{0, "58.5", 1}, "00:58:01"},
		{[]interface{}{0, 59.5, 1}, nil},
		{[]interface{}{0, "59.5", 1}, "00:59:01"},
		{[]interface{}{0, 1, 59.1}, "00:01:59.1"},
		{[]interface{}{0, 1, "59.1"}, "00:01:59.100000"},
		{[]interface{}{0, 1, 59.5}, "00:01:59.5"},
		{[]interface{}{0, 1, "59.5"}, "00:01:59.500000"},
		{[]interface{}{23.5, 1, 10}, "24:01:10"},
		{[]interface{}{"23.5", 1, 10}, "23:01:10"},

		{[]interface{}{0, 0, 0}, "00:00:00"},
		{[]interface{}{"", "", ""}, "00:00:00.000000"},
		{[]interface{}{"h", "m", "s"}, "00:00:00.000000"},

		{[]interface{}{837, 59, 59.1}, "837:59:59.1"},
		{[]interface{}{838, 59, 59.1}, "838:59:59.0"},
		{[]interface{}{-838, 59, 59.1}, "-838:59:59.0"},
		{[]interface{}{1000, 1, 1}, "838:59:59"},
		{[]interface{}{-1000, 1, 1.23}, "-838:59:59.00"},
		{[]interface{}{1000, 59.1, 1}, "838:59:59"},
		{[]interface{}{1000, 59.5, 1}, nil},
		{[]interface{}{1000, 1, 59.1}, "838:59:59.0"},
		{[]interface{}{1000, 1, 59.5}, "838:59:59.0"},

		{[]interface{}{12, 15, 60}, nil},
		{[]interface{}{12, 15, "60"}, nil},
		{[]interface{}{12, 60, 0}, nil},
		{[]interface{}{12, "60", 0}, nil},

		{[]interface{}{12, 15, nil}, nil},
		{[]interface{}{12, nil, 0}, nil},
		{[]interface{}{nil, 15, 0}, nil},
		{[]interface{}{nil, nil, nil}, nil},
	}

	Dtbl := tblToDtbl(tbl)
	maketime := funcs[ast.MakeTime]
	for idx, t := range Dtbl {
		f, err := maketime.getFunction(datumsToConstants(t["Args"]), s.ctx)
		c.Assert(err, IsNil)
		got, err := f.eval(nil)
		c.Assert(err, IsNil)
		if t["Want"][0].Kind() == types.KindNull {
			c.Assert(got.Kind(), Equals, types.KindNull, Commentf("[%v] - args:%v", idx, t["Args"]))
		} else {
			want, err := t["Want"][0].ToString()
			c.Assert(err, IsNil)
			c.Assert(got.GetMysqlDuration().String(), Equals, want, Commentf("[%v] - args:%v", idx, t["Args"]))
		}
	}
}

func (s *testEvaluatorSuite) TestQuarter(c *C) {
	tests := []struct {
		t      string
		expect int64
	}{
		// Test case from https://dev.mysql.com/doc/refman/5.7/en/date-and-time-functions.html#function_quarter
		{"2008-04-01", 2},
		// Test case for boundary values
		{"2008-01-01", 1},
		{"2008-03-31", 1},
		{"2008-06-30", 2},
		{"2008-07-01", 3},
		{"2008-09-30", 3},
		{"2008-10-01", 4},
		{"2008-12-31", 4},
		// Test case for month 0
		{"2008-00-01", 0},
	}
	fc := funcs["quarter"]
	for _, test := range tests {
		arg := types.NewStringDatum(test.t)
		f, err := fc.getFunction(datumsToConstants([]types.Datum{arg}), s.ctx)
		c.Assert(err, IsNil)
		result, err := f.eval(nil)
		c.Assert(err, IsNil)
		c.Assert(result.GetInt64(), Equals, test.expect)
	}

	// test invalid input
	argInvalid := types.NewStringDatum("2008-13-01")
	f, err := fc.getFunction(datumsToConstants([]types.Datum{argInvalid}), s.ctx)
	c.Assert(err, IsNil)
	result, err := f.eval(nil)
	c.Assert(result.IsNull(), IsTrue)
>>>>>>> a89879d6
}<|MERGE_RESOLUTION|>--- conflicted
+++ resolved
@@ -24,7 +24,6 @@
 	"github.com/pingcap/tidb/util/testleak"
 	"github.com/pingcap/tidb/util/testutil"
 	"github.com/pingcap/tidb/util/types"
-	"fmt"
 )
 
 func (s *testEvaluatorSuite) TestDate(c *C) {
@@ -1015,7 +1014,6 @@
 	c.Assert(d.Kind(), Equals, types.KindNull)
 }
 
-<<<<<<< HEAD
 func (s *testEvaluatorSuite) TestTimeArithFuncFactory(c *C) {
 	defer testleak.AfterTest(c)()
 
@@ -1071,7 +1069,8 @@
 		c.Assert(result1.GetMysqlDuration().String(), Equals, test.expectAdd)
 		c.Assert(result2.GetMysqlDuration().String(), Equals, test.expectSub)
 	}
-=======
+}
+
 func (s *testEvaluatorSuite) TestMakeTime(c *C) {
 	defer testleak.AfterTest(c)()
 	tbl := []struct {
@@ -1179,5 +1178,4 @@
 	c.Assert(err, IsNil)
 	result, err := f.eval(nil)
 	c.Assert(result.IsNull(), IsTrue)
->>>>>>> a89879d6
 }