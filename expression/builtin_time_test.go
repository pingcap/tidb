--- conflicted
+++ resolved
@@ -1268,15 +1268,9 @@
 	c.Assert(d.GetInt64()-time.Now().Unix(), GreaterEqual, int64(-1))
 	c.Assert(d.GetInt64()-time.Now().Unix(), LessEqual, int64(1))
 
-<<<<<<< HEAD
 	// https://github.com/pingcap/tidb/issues/2496
 	// Test UNIX_TIMESTAMP(NOW()).
-	n, err := builtinNow(nil, s.ctx)
-=======
-	// Test case for https://github.com/pingcap/tidb/issues/2496
-	// select unix_timestamp(now());
 	now, isNull, err := evalNowWithFsp(s.ctx, 0)
->>>>>>> 8f91590a
 	c.Assert(err, IsNil)
 	c.Assert(isNull, IsFalse)
 	n := types.Datum{}
