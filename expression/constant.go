--- conflicted
+++ resolved
@@ -286,11 +286,7 @@
 }
 
 // Equal implements Expression interface.
-<<<<<<< HEAD
-func (c *Constant) Equal(ctx context.Context, b Expression) bool {
-=======
-func (c *Constant) Equal(b Expression, ctx sessionctx.Context) bool {
->>>>>>> c227248c
+func (c *Constant) Equal(ctx sessionctx.Context, b Expression) bool {
 	y, ok := b.(*Constant)
 	if !ok {
 		return false
