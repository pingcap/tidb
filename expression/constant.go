--- conflicted
+++ resolved
@@ -223,19 +223,12 @@
 	if !lazy {
 		dt = c.Value
 	}
-<<<<<<< HEAD
-	if c.Value.Kind() == types.KindBinaryLiteral {
-		val, err := c.Value.GetBinaryLiteral().ToInt(ctx.GetSessionVars().StmtCtx)
+	if c.GetType().Tp == mysql.TypeNull || dt.IsNull() {
+		return 0, true, nil
+	} else if dt.Kind() == types.KindBinaryLiteral {
+		val, err := dt.GetBinaryLiteral().ToInt(ctx.GetSessionVars().StmtCtx)
 		return int64(val), err != nil, errors.Trace(err)
-	} else if c.GetType().Hybrid() || c.Value.Kind() == types.KindString {
-		res, err := c.Value.ToInt64(ctx.GetSessionVars().StmtCtx)
-		return res, err != nil, err
-=======
-	if c.GetType().Tp == mysql.TypeNull || dt.IsNull() {
-		return 0, true, nil
->>>>>>> 4afffd12
-	}
-	if c.GetType().Hybrid() || dt.Kind() == types.KindBinaryLiteral || dt.Kind() == types.KindString {
+	} else if c.GetType().Hybrid() || dt.Kind() == types.KindString {
 		res, err := dt.ToInt64(ctx.GetSessionVars().StmtCtx)
 		return res, false, err
 	}
