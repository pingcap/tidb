// Copyright 2019 PingCAP, Inc.
//
// Licensed under the Apache License, Version 2.0 (the "License");
// you may not use this file except in compliance with the License.
// You may obtain a copy of the License at
//
//     http://www.apache.org/licenses/LICENSE-2.0
//
// Unless required by applicable law or agreed to in writing, software
// distributed under the License is distributed on an "AS IS" BASIS,
// See the License for the specific language governing permissions and
// limitations under the License.

package expression

import (
	"github.com/pingcap/errors"
	"github.com/pingcap/parser/mysql"
	"github.com/pingcap/tidb/types"
	"github.com/pingcap/tidb/util/chunk"
)

// vecEvalDecimal evals a builtinGreatestDecimalSig.
// See http://dev.mysql.com/doc/refman/5.7/en/comparison-operators.html#function_greatest
func (b *builtinGreatestDecimalSig) vecEvalDecimal(input *chunk.Chunk, result *chunk.Column) error {
	n := input.NumRows()
	buf, err := b.bufAllocator.get(types.ETDecimal, n)
	if err != nil {
		return err
	}
	defer b.bufAllocator.put(buf)
	if err := b.args[0].VecEvalDecimal(b.ctx, input, result); err != nil {
		return err
	}

	d64s := result.Decimals()
	for j := 1; j < len(b.args); j++ {
		if err := b.args[j].VecEvalDecimal(b.ctx, input, buf); err != nil {
			return err
		}
		for i := 0; i < n; i++ {
			if result.IsNull(i) {
				continue
			} else if buf.IsNull(i) {
				result.SetNull(i, true)
				continue
			}
			v := buf.GetDecimal(i)
			if v.Compare(&d64s[i]) > 0 {
				d64s[i] = *v
			}
		}
	}
	return nil
}

func (b *builtinGreatestDecimalSig) vectorized() bool {
	return true
}

func (b *builtinLeastDecimalSig) vecEvalDecimal(input *chunk.Chunk, result *chunk.Column) error {
	n := input.NumRows()
	buf, err := b.bufAllocator.get(types.ETDecimal, n)
	if err != nil {
		return err
	}
	defer b.bufAllocator.put(buf)
	if err := b.args[0].VecEvalDecimal(b.ctx, input, result); err != nil {
		return err
	}

	d64s := result.Decimals()
	for j := 1; j < len(b.args); j++ {
		if err := b.args[j].VecEvalDecimal(b.ctx, input, buf); err != nil {
			return err
		}

		result.MergeNulls(buf)
		for i := 0; i < n; i++ {
			if result.IsNull(i) {
				continue
			}
			v := buf.GetDecimal(i)
			if v.Compare(&d64s[i]) < 0 {
				d64s[i] = *v
			}
		}
	}
	return nil
}

func (b *builtinLeastDecimalSig) vectorized() bool {
	return true
}

func (b *builtinLeastIntSig) vecEvalInt(input *chunk.Chunk, result *chunk.Column) error {
	n := input.NumRows()
	buf, err := b.bufAllocator.get(types.ETInt, n)
	if err != nil {
		return err
	}
	defer b.bufAllocator.put(buf)
	if err := b.args[0].VecEvalInt(b.ctx, input, result); err != nil {
		return err
	}

	i64s := result.Int64s()
	for j := 1; j < len(b.args); j++ {
		if err := b.args[j].VecEvalInt(b.ctx, input, buf); err != nil {
			return err
		}

		result.MergeNulls(buf)
		for i := 0; i < n; i++ {
			if result.IsNull(i) {
				continue
			}
			v := buf.GetInt64(i)
			if v < i64s[i] {
				i64s[i] = v
			}
		}
	}
	return nil
}

func (b *builtinLeastIntSig) vectorized() bool {
	return true
}

func (b *builtinGreatestIntSig) vecEvalInt(input *chunk.Chunk, result *chunk.Column) error {
	n := input.NumRows()
	buf, err := b.bufAllocator.get(types.ETInt, n)
	if err != nil {
		return err
	}
	defer b.bufAllocator.put(buf)
	if err := b.args[0].VecEvalInt(b.ctx, input, result); err != nil {
		return err
	}

	i64s := result.Int64s()
	for j := 1; j < len(b.args); j++ {
		if err := b.args[j].VecEvalInt(b.ctx, input, buf); err != nil {
			return err
		}

		result.MergeNulls(buf)
		v := buf.Int64s()
		for i := 0; i < n; i++ {
			if result.IsNull(i) {
				continue
			}
			if v[i] > i64s[i] {
				i64s[i] = v[i]
			}
		}
	}
	return nil
}

func (b *builtinGreatestIntSig) vectorized() bool {
	return true
}

func (b *builtinGEIntSig) vectorized() bool {
	return false
}

func (b *builtinGEIntSig) vecEvalInt(input *chunk.Chunk, result *chunk.Column) error {
	return errors.Errorf("not implemented")
}

func (b *builtinLeastRealSig) vectorized() bool {
	return true
}

func (b *builtinLeastRealSig) vecEvalReal(input *chunk.Chunk, result *chunk.Column) error {
	n := input.NumRows()
	buf, err := b.bufAllocator.get(types.ETReal, n)
	if err != nil {
		return err
	}
	defer b.bufAllocator.put(buf)
	if err := b.args[0].VecEvalReal(b.ctx, input, result); err != nil {
		return err
	}

	f64s := result.Float64s()
	for j := 1; j < len(b.args); j++ {
		if err := b.args[j].VecEvalReal(b.ctx, input, buf); err != nil {
			return err
		}

		result.MergeNulls(buf)
		v := buf.Float64s()
		for i := 0; i < n; i++ {
			if result.IsNull(i) {
				continue
			}
			if v[i] < f64s[i] {
				f64s[i] = v[i]
			}
		}
	}
	return nil
}

func (b *builtinLeastStringSig) vectorized() bool {
	return true
}

func (b *builtinLeastStringSig) vecEvalString(input *chunk.Chunk, result *chunk.Column) error {
	if err := b.args[0].VecEvalString(b.ctx, input, result); err != nil {
		return err
	}

	n := input.NumRows()
	buf1, err := b.bufAllocator.get(types.ETString, n)
	if err != nil {
		return err
	}
	defer b.bufAllocator.put(buf1)

	buf2, err := b.bufAllocator.get(types.ETString, n)
	if err != nil {
		return err
	}
	defer b.bufAllocator.put(buf2)

	src := result
	arg := buf1
	dst := buf2
	for j := 1; j < len(b.args); j++ {
		if err := b.args[j].VecEvalString(b.ctx, input, arg); err != nil {
			return err
		}
		for i := 0; i < n; i++ {
			if src.IsNull(i) || arg.IsNull(i) {
				dst.AppendNull()
				continue
			}
			srcStr := src.GetString(i)
			argStr := arg.GetString(i)
			if types.CompareString(srcStr, argStr) < 0 {
				dst.AppendString(srcStr)
			} else {
				dst.AppendString(argStr)
			}
		}
		src, dst = dst, src
		arg.ReserveString(n)
		dst.ReserveString(n)
	}
	if len(b.args)%2 == 0 {
		src.CopyConstruct(result)
	}
	return nil
}

func (b *builtinEQIntSig) vectorized() bool {
	return true
}

func (b *builtinEQIntSig) vecEvalInt(input *chunk.Chunk, result *chunk.Column) error {
	n := input.NumRows()
	var err error
	var buf0, buf1 *chunk.Column
	buf0, err = b.bufAllocator.get(types.ETInt, n)
	if err != nil {
		return err
	}
	defer b.bufAllocator.put(buf0)
	if err := b.args[0].VecEvalInt(b.ctx, input, buf0); err != nil {
		return err
	}
	buf1, err = b.bufAllocator.get(types.ETInt, n)
	if err != nil {
		return err
	}
	defer b.bufAllocator.put(buf1)
	if err := b.args[1].VecEvalInt(b.ctx, input, buf1); err != nil {
		return err
	}

	result.ResizeInt64(n, false)
	vecCompareInt(mysql.HasUnsignedFlag(b.args[0].GetType().Flag), mysql.HasUnsignedFlag(b.args[1].GetType().Flag), buf0, buf1, result)
	result.MergeNulls(buf0, buf1)
	vecResOfEQ(result.Int64s())
	return nil
}

func (b *builtinNEIntSig) vectorized() bool {
	return true
}

func (b *builtinNEIntSig) vecEvalInt(input *chunk.Chunk, result *chunk.Column) error {
	n := input.NumRows()
	var err error
	var buf0, buf1 *chunk.Column
	buf0, err = b.bufAllocator.get(types.ETInt, n)
	if err != nil {
		return err
	}
	defer b.bufAllocator.put(buf0)
	if err := b.args[0].VecEvalInt(b.ctx, input, buf0); err != nil {
		return err
	}
	buf1, err = b.bufAllocator.get(types.ETInt, n)
	if err != nil {
		return err
	}
	defer b.bufAllocator.put(buf1)
	if err := b.args[1].VecEvalInt(b.ctx, input, buf1); err != nil {
		return err
	}

	result.ResizeInt64(n, false)
	vecCompareInt(mysql.HasUnsignedFlag(b.args[0].GetType().Flag), mysql.HasUnsignedFlag(b.args[1].GetType().Flag), buf0, buf1, result)
	result.MergeNulls(buf0, buf1)
	vecResOfNE(result.Int64s())
	return nil
}

func (b *builtinGTIntSig) vectorized() bool {
	return true
}

func (b *builtinGTIntSig) vecEvalInt(input *chunk.Chunk, result *chunk.Column) error {
	n := input.NumRows()
	var err error
	var buf0, buf1 *chunk.Column
	buf0, err = b.bufAllocator.get(types.ETInt, n)
	if err != nil {
		return err
	}
	defer b.bufAllocator.put(buf0)
	if err := b.args[0].VecEvalInt(b.ctx, input, buf0); err != nil {
		return err
	}
	buf1, err = b.bufAllocator.get(types.ETInt, n)
	if err != nil {
		return err
	}
	defer b.bufAllocator.put(buf1)
	if err := b.args[1].VecEvalInt(b.ctx, input, buf1); err != nil {
		return err
	}

	result.ResizeInt64(n, false)
	vecCompareInt(mysql.HasUnsignedFlag(b.args[0].GetType().Flag), mysql.HasUnsignedFlag(b.args[1].GetType().Flag), buf0, buf1, result)
	result.MergeNulls(buf0, buf1)
	vecResOfGT(result.Int64s())
	return nil
}

func (b *builtinCoalesceDurationSig) vectorized() bool {
	return false
}

func (b *builtinCoalesceDurationSig) vecEvalDuration(input *chunk.Chunk, result *chunk.Column) error {
	return errors.Errorf("not implemented")
}

func (b *builtinNullEQIntSig) vectorized() bool {
	return false
}

func (b *builtinNullEQIntSig) vecEvalInt(input *chunk.Chunk, result *chunk.Column) error {
	return errors.Errorf("not implemented")
}

func (b *builtinCoalesceRealSig) vectorized() bool {
	return false
}

func (b *builtinCoalesceRealSig) vecEvalReal(input *chunk.Chunk, result *chunk.Column) error {
	return errors.Errorf("not implemented")
}

func (b *builtinCoalesceStringSig) vectorized() bool {
	return false
}

func (b *builtinCoalesceStringSig) vecEvalString(input *chunk.Chunk, result *chunk.Column) error {
	return errors.Errorf("not implemented")
}

func (b *builtinIntervalIntSig) vectorized() bool {
	return true
}

func (b *builtinIntervalIntSig) vecEvalInt(input *chunk.Chunk, result *chunk.Column) error {
	var err error
	if err = b.args[0].VecEvalInt(b.ctx, input, result); err != nil {
		return err
	}
	i64s := result.Int64s()
	var idx int
	for i, v := range i64s {
		if result.IsNull(i) {
			result.SetNull(i, false)
			i64s[i] = -1
			continue
		}
		idx, err = b.binSearch(v, mysql.HasUnsignedFlag(b.args[0].GetType().Flag), b.args[1:], input.GetRow(i))
		if err != nil {
			return err
		}
		i64s[i] = int64(idx)
	}
	return nil
}

func (b *builtinIntervalRealSig) vectorized() bool {
	return true
}

func (b *builtinIntervalRealSig) vecEvalInt(input *chunk.Chunk, result *chunk.Column) error {
	n := input.NumRows()
	buf, err := b.bufAllocator.get(types.ETReal, n)
	if err != nil {
		return err
	}
	defer b.bufAllocator.put(buf)
	if err = b.args[0].VecEvalReal(b.ctx, input, buf); err != nil {
		return err
	}

	f64s := buf.Float64s()
	result.ResizeInt64(n, false)
	res := result.Int64s()
	var idx int
	for i := 0; i < n; i++ {
		if buf.IsNull(i) {
			res[i] = -1
			continue
		}
		idx, err = b.binSearch(f64s[i], b.args[1:], input.GetRow(i))
		if err != nil {
			return err
		}
		res[i] = int64(idx)
	}
	return nil
}

func (b *builtinLEIntSig) vectorized() bool {
	return true
}

func (b *builtinLEIntSig) vecEvalInt(input *chunk.Chunk, result *chunk.Column) error {
	n := input.NumRows()
	var err error
	var buf0, buf1 *chunk.Column
	buf0, err = b.bufAllocator.get(types.ETInt, n)
	if err != nil {
		return err
	}
	defer b.bufAllocator.put(buf0)
	if err := b.args[0].VecEvalInt(b.ctx, input, buf0); err != nil {
		return err
	}
	buf1, err = b.bufAllocator.get(types.ETInt, n)
	if err != nil {
		return err
	}
	defer b.bufAllocator.put(buf1)
	if err := b.args[1].VecEvalInt(b.ctx, input, buf1); err != nil {
		return err
	}

	result.ResizeInt64(n, false)
	vecCompareInt(mysql.HasUnsignedFlag(b.args[0].GetType().Flag), mysql.HasUnsignedFlag(b.args[1].GetType().Flag), buf0, buf1, result)
	result.MergeNulls(buf0, buf1)
	vecResOfLE(result.Int64s())
	return nil
}

func (b *builtinCoalesceDecimalSig) vectorized() bool {
	return false
}

func (b *builtinCoalesceDecimalSig) vecEvalDecimal(input *chunk.Chunk, result *chunk.Column) error {
	return errors.Errorf("not implemented")
}

func (b *builtinLTIntSig) vectorized() bool {
	return true
}

func (b *builtinLTIntSig) vecEvalInt(input *chunk.Chunk, result *chunk.Column) error {
	n := input.NumRows()
	var err error
	var buf0, buf1 *chunk.Column
	buf0, err = b.bufAllocator.get(types.ETInt, n)
	if err != nil {
		return err
	}
	defer b.bufAllocator.put(buf0)
	if err := b.args[0].VecEvalInt(b.ctx, input, buf0); err != nil {
		return err
	}
	buf1, err = b.bufAllocator.get(types.ETInt, n)
	if err != nil {
		return err
	}
	defer b.bufAllocator.put(buf1)
	if err := b.args[1].VecEvalInt(b.ctx, input, buf1); err != nil {
		return err
	}

	result.ResizeInt64(n, false)
	vecCompareInt(mysql.HasUnsignedFlag(b.args[0].GetType().Flag), mysql.HasUnsignedFlag(b.args[1].GetType().Flag), buf0, buf1, result)
	result.MergeNulls(buf0, buf1)
	vecResOfLT(result.Int64s())
	return nil
}

func vecResOfLT(res []int64) {
	n := len(res)
	for i := 0; i < n; i++ {
		if res[i] < 0 {
			res[i] = 1
		} else {
			res[i] = 0
		}
	}
}

<<<<<<< HEAD
func vecResOfNE(res []int64) {
	n := len(res)
	for i := 0; i < n; i++ {
		if res[i] != 0 {
=======
func vecResOfEQ(res []int64) {
	n := len(res)
	for i := 0; i < n; i++ {
		if res[i] == 0 {
			res[i] = 1
		} else {
			res[i] = 0
		}
	}
}

func vecResOfLE(res []int64) {
	n := len(res)
	for i := 0; i < n; i++ {
		if res[i] <= 0 {
			res[i] = 1
		} else {
			res[i] = 0
		}
	}
}

func vecResOfGT(res []int64) {
	n := len(res)
	for i := 0; i < n; i++ {
		if res[i] > 0 {
>>>>>>> 170836c8
			res[i] = 1
		} else {
			res[i] = 0
		}
	}
}

//vecCompareInt is vectorized CompareInt()
func vecCompareInt(isUnsigned0, isUnsigned1 bool, largs, rargs, result *chunk.Column) {
	switch {
	case isUnsigned0 && isUnsigned1:
		types.VecCompareUU(largs.Uint64s(), rargs.Uint64s(), result.Int64s())
	case isUnsigned0 && !isUnsigned1:
		types.VecCompareUI(largs.Uint64s(), rargs.Int64s(), result.Int64s())
	case !isUnsigned0 && isUnsigned1:
		types.VecCompareIU(largs.Int64s(), rargs.Uint64s(), result.Int64s())
	case !isUnsigned0 && !isUnsigned1:
		types.VecCompareII(largs.Int64s(), rargs.Int64s(), result.Int64s())
	}
}

func (b *builtinCoalesceIntSig) vectorized() bool {
	return false
}

func (b *builtinCoalesceIntSig) vecEvalInt(input *chunk.Chunk, result *chunk.Column) error {
	return errors.Errorf("not implemented")
}

func (b *builtinGreatestTimeSig) vectorized() bool {
	return false
}

func (b *builtinGreatestTimeSig) vecEvalString(input *chunk.Chunk, result *chunk.Column) error {
	return errors.Errorf("not implemented")
}

func (b *builtinCoalesceTimeSig) vectorized() bool {
	return false
}

func (b *builtinCoalesceTimeSig) vecEvalTime(input *chunk.Chunk, result *chunk.Column) error {
	return errors.Errorf("not implemented")
}

func (b *builtinCoalesceJSONSig) vectorized() bool {
	return false
}

func (b *builtinCoalesceJSONSig) vecEvalJSON(input *chunk.Chunk, result *chunk.Column) error {
	return errors.Errorf("not implemented")
}

func (b *builtinGreatestRealSig) vectorized() bool {
	return true
}

func (b *builtinGreatestRealSig) vecEvalReal(input *chunk.Chunk, result *chunk.Column) error {
	n := input.NumRows()
	buf, err := b.bufAllocator.get(types.ETReal, n)
	if err != nil {
		return err
	}
	defer b.bufAllocator.put(buf)
	if err := b.args[0].VecEvalReal(b.ctx, input, result); err != nil {
		return err
	}

	f64s := result.Float64s()
	for j := 1; j < len(b.args); j++ {
		if err := b.args[j].VecEvalReal(b.ctx, input, buf); err != nil {
			return err
		}

		result.MergeNulls(buf)
		v := buf.Float64s()
		for i := 0; i < n; i++ {
			if result.IsNull(i) {
				continue
			}
			if v[i] > f64s[i] {
				f64s[i] = v[i]
			}
		}
	}
	return nil
}

func (b *builtinLeastTimeSig) vectorized() bool {
	return false
}

func (b *builtinLeastTimeSig) vecEvalString(input *chunk.Chunk, result *chunk.Column) error {
	return errors.Errorf("not implemented")
}

func (b *builtinGreatestStringSig) vectorized() bool {
	return true
}

func (b *builtinGreatestStringSig) vecEvalString(input *chunk.Chunk, result *chunk.Column) error {
	if err := b.args[0].VecEvalString(b.ctx, input, result); err != nil {
		return err
	}

	n := input.NumRows()
	buf1, err := b.bufAllocator.get(types.ETString, n)
	if err != nil {
		return err
	}
	defer b.bufAllocator.put(buf1)
	buf2, err := b.bufAllocator.get(types.ETString, n)
	if err != nil {
		return err
	}
	defer b.bufAllocator.put(buf2)

	src := result
	arg := buf1
	dst := buf2
	for j := 1; j < len(b.args); j++ {
		if err := b.args[j].VecEvalString(b.ctx, input, arg); err != nil {
			return err
		}
		for i := 0; i < n; i++ {
			if src.IsNull(i) || arg.IsNull(i) {
				dst.AppendNull()
				continue
			}
			srcStr := src.GetString(i)
			argStr := arg.GetString(i)
			if types.CompareString(srcStr, argStr) > 0 {
				dst.AppendString(srcStr)
			} else {
				dst.AppendString(argStr)
			}
		}
		src, dst = dst, src
		arg.ReserveString(n)
		dst.ReserveString(n)
	}
	if len(b.args)%2 == 0 {
		src.CopyConstruct(result)
	}
	return nil
}<|MERGE_RESOLUTION|>--- conflicted
+++ resolved
@@ -528,12 +528,17 @@
 	}
 }
 
-<<<<<<< HEAD
 func vecResOfNE(res []int64) {
 	n := len(res)
 	for i := 0; i < n; i++ {
 		if res[i] != 0 {
-=======
+      res[i] = 1
+		} else {
+			res[i] = 0
+		}
+	}
+}
+
 func vecResOfEQ(res []int64) {
 	n := len(res)
 	for i := 0; i < n; i++ {
@@ -560,7 +565,6 @@
 	n := len(res)
 	for i := 0; i < n; i++ {
 		if res[i] > 0 {
->>>>>>> 170836c8
 			res[i] = 1
 		} else {
 			res[i] = 0
