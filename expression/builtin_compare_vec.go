// Copyright 2019 PingCAP, Inc.
//
// Licensed under the Apache License, Version 2.0 (the "License");
// you may not use this file except in compliance with the License.
// You may obtain a copy of the License at
//
//     http://www.apache.org/licenses/LICENSE-2.0
//
// Unless required by applicable law or agreed to in writing, software
// distributed under the License is distributed on an "AS IS" BASIS,
// See the License for the specific language governing permissions and
// limitations under the License.

package expression

import (
	"github.com/pingcap/errors"
	"github.com/pingcap/parser/mysql"
	"github.com/pingcap/tidb/types"
	"github.com/pingcap/tidb/util/chunk"
)

// vecEvalDecimal evals a builtinGreatestDecimalSig.
// See http://dev.mysql.com/doc/refman/5.7/en/comparison-operators.html#function_greatest
func (b *builtinGreatestDecimalSig) vecEvalDecimal(input *chunk.Chunk, result *chunk.Column) error {
	n := input.NumRows()
	buf, err := b.bufAllocator.get(types.ETDecimal, n)
	if err != nil {
		return err
	}
	defer b.bufAllocator.put(buf)
	if err := b.args[0].VecEvalDecimal(b.ctx, input, result); err != nil {
		return err
	}

	d64s := result.Decimals()
	for j := 1; j < len(b.args); j++ {
		if err := b.args[j].VecEvalDecimal(b.ctx, input, buf); err != nil {
			return err
		}
		for i := 0; i < n; i++ {
			if result.IsNull(i) {
				continue
			} else if buf.IsNull(i) {
				result.SetNull(i, true)
				continue
			}
			v := buf.GetDecimal(i)
			if v.Compare(&d64s[i]) > 0 {
				d64s[i] = *v
			}
		}
	}
	return nil
}

func (b *builtinGreatestDecimalSig) vectorized() bool {
	return true
}

func (b *builtinLeastDecimalSig) vecEvalDecimal(input *chunk.Chunk, result *chunk.Column) error {
	n := input.NumRows()
	buf, err := b.bufAllocator.get(types.ETDecimal, n)
	if err != nil {
		return err
	}
	defer b.bufAllocator.put(buf)
	if err := b.args[0].VecEvalDecimal(b.ctx, input, result); err != nil {
		return err
	}

	d64s := result.Decimals()
	for j := 1; j < len(b.args); j++ {
		if err := b.args[j].VecEvalDecimal(b.ctx, input, buf); err != nil {
			return err
		}

		result.MergeNulls(buf)
		for i := 0; i < n; i++ {
			if result.IsNull(i) {
				continue
			}
			v := buf.GetDecimal(i)
			if v.Compare(&d64s[i]) < 0 {
				d64s[i] = *v
			}
		}
	}
	return nil
}

func (b *builtinLeastDecimalSig) vectorized() bool {
	return true
}

func (b *builtinLeastIntSig) vecEvalInt(input *chunk.Chunk, result *chunk.Column) error {
	n := input.NumRows()
	buf, err := b.bufAllocator.get(types.ETInt, n)
	if err != nil {
		return err
	}
	defer b.bufAllocator.put(buf)
	if err := b.args[0].VecEvalInt(b.ctx, input, result); err != nil {
		return err
	}

	i64s := result.Int64s()
	for j := 1; j < len(b.args); j++ {
		if err := b.args[j].VecEvalInt(b.ctx, input, buf); err != nil {
			return err
		}

		result.MergeNulls(buf)
		for i := 0; i < n; i++ {
			if result.IsNull(i) {
				continue
			}
			v := buf.GetInt64(i)
			if v < i64s[i] {
				i64s[i] = v
			}
		}
	}
	return nil
}

func (b *builtinLeastIntSig) vectorized() bool {
	return true
}

func (b *builtinGreatestIntSig) vecEvalInt(input *chunk.Chunk, result *chunk.Column) error {
	n := input.NumRows()
	buf, err := b.bufAllocator.get(types.ETInt, n)
	if err != nil {
		return err
	}
	defer b.bufAllocator.put(buf)
	if err := b.args[0].VecEvalInt(b.ctx, input, result); err != nil {
		return err
	}

	i64s := result.Int64s()
	for j := 1; j < len(b.args); j++ {
		if err := b.args[j].VecEvalInt(b.ctx, input, buf); err != nil {
			return err
		}

		result.MergeNulls(buf)
		v := buf.Int64s()
		for i := 0; i < n; i++ {
			if result.IsNull(i) {
				continue
			}
			if v[i] > i64s[i] {
				i64s[i] = v[i]
			}
		}
	}
	return nil
}

func (b *builtinGreatestIntSig) vectorized() bool {
	return true
}

func (b *builtinGEIntSig) vectorized() bool {
	return false
}

func (b *builtinGEIntSig) vecEvalInt(input *chunk.Chunk, result *chunk.Column) error {
	return errors.Errorf("not implemented")
}

func (b *builtinLeastRealSig) vectorized() bool {
	return true
}

func (b *builtinLeastRealSig) vecEvalReal(input *chunk.Chunk, result *chunk.Column) error {
	n := input.NumRows()
	buf, err := b.bufAllocator.get(types.ETReal, n)
	if err != nil {
		return err
	}
	defer b.bufAllocator.put(buf)
	if err := b.args[0].VecEvalReal(b.ctx, input, result); err != nil {
		return err
	}

	f64s := result.Float64s()
	for j := 1; j < len(b.args); j++ {
		if err := b.args[j].VecEvalReal(b.ctx, input, buf); err != nil {
			return err
		}

		result.MergeNulls(buf)
		v := buf.Float64s()
		for i := 0; i < n; i++ {
			if result.IsNull(i) {
				continue
			}
			if v[i] < f64s[i] {
				f64s[i] = v[i]
			}
		}
	}
	return nil
}

func (b *builtinLeastStringSig) vectorized() bool {
	return true
}

func (b *builtinLeastStringSig) vecEvalString(input *chunk.Chunk, result *chunk.Column) error {
	if err := b.args[0].VecEvalString(b.ctx, input, result); err != nil {
		return err
	}

	n := input.NumRows()
	buf1, err := b.bufAllocator.get(types.ETString, n)
	if err != nil {
		return err
	}
	defer b.bufAllocator.put(buf1)

	buf2, err := b.bufAllocator.get(types.ETString, n)
	if err != nil {
		return err
	}
	defer b.bufAllocator.put(buf2)

	src := result
	arg := buf1
	dst := buf2
	for j := 1; j < len(b.args); j++ {
		if err := b.args[j].VecEvalString(b.ctx, input, arg); err != nil {
			return err
		}
		for i := 0; i < n; i++ {
			if src.IsNull(i) || arg.IsNull(i) {
				dst.AppendNull()
				continue
			}
			srcStr := src.GetString(i)
			argStr := arg.GetString(i)
			if types.CompareString(srcStr, argStr) < 0 {
				dst.AppendString(srcStr)
			} else {
				dst.AppendString(argStr)
			}
		}
		src, dst = dst, src
		arg.ReserveString(n)
		dst.ReserveString(n)
	}
	if len(b.args)%2 == 0 {
		src.CopyConstruct(result)
	}
	return nil
}

func (b *builtinEQIntSig) vectorized() bool {
	return false
}

func (b *builtinEQIntSig) vecEvalInt(input *chunk.Chunk, result *chunk.Column) error {
	return errors.Errorf("not implemented")
}

func (b *builtinNEIntSig) vectorized() bool {
	return false
}

func (b *builtinNEIntSig) vecEvalInt(input *chunk.Chunk, result *chunk.Column) error {
	return errors.Errorf("not implemented")
}

func (b *builtinGTIntSig) vectorized() bool {
	return true
}

func (b *builtinGTIntSig) vecEvalInt(input *chunk.Chunk, result *chunk.Column) error {
	n := input.NumRows()
	var err error
	var buf0, buf1 *chunk.Column
	buf0, err = b.bufAllocator.get(types.ETInt, n)
	if err != nil {
		return err
	}
	defer b.bufAllocator.put(buf0)
	if err := b.args[0].VecEvalInt(b.ctx, input, buf0); err != nil {
		return err
	}
	buf1, err = b.bufAllocator.get(types.ETInt, n)
	if err != nil {
		return err
	}
	defer b.bufAllocator.put(buf1)
	if err := b.args[1].VecEvalInt(b.ctx, input, buf1); err != nil {
		return err
	}

	result.ResizeInt64(n, false)
	vecCompareInt(mysql.HasUnsignedFlag(b.args[0].GetType().Flag), mysql.HasUnsignedFlag(b.args[1].GetType().Flag), buf0, buf1, result)
	result.MergeNulls(buf0, buf1)
	vecResOfGT(result.Int64s())
	return nil
}

func (b *builtinCoalesceDurationSig) vectorized() bool {
	return false
}

func (b *builtinCoalesceDurationSig) vecEvalDuration(input *chunk.Chunk, result *chunk.Column) error {
	return errors.Errorf("not implemented")
}

func (b *builtinNullEQIntSig) vectorized() bool {
	return false
}

func (b *builtinNullEQIntSig) vecEvalInt(input *chunk.Chunk, result *chunk.Column) error {
	return errors.Errorf("not implemented")
}

func (b *builtinCoalesceRealSig) vectorized() bool {
	return false
}

func (b *builtinCoalesceRealSig) vecEvalReal(input *chunk.Chunk, result *chunk.Column) error {
	return errors.Errorf("not implemented")
}

func (b *builtinCoalesceStringSig) vectorized() bool {
	return false
}

func (b *builtinCoalesceStringSig) vecEvalString(input *chunk.Chunk, result *chunk.Column) error {
	return errors.Errorf("not implemented")
}

func (b *builtinIntervalIntSig) vectorized() bool {
	return true
}

func (b *builtinIntervalIntSig) vecEvalInt(input *chunk.Chunk, result *chunk.Column) error {
	var err error
	if err = b.args[0].VecEvalInt(b.ctx, input, result); err != nil {
		return err
	}
	i64s := result.Int64s()
	var idx int
	for i, v := range i64s {
		if result.IsNull(i) {
			result.SetNull(i, false)
			i64s[i] = -1
			continue
		}
		idx, err = b.binSearch(v, mysql.HasUnsignedFlag(b.args[0].GetType().Flag), b.args[1:], input.GetRow(i))
		if err != nil {
			return err
		}
		i64s[i] = int64(idx)
	}
	return nil
}

func (b *builtinIntervalRealSig) vectorized() bool {
	return true
}

func (b *builtinIntervalRealSig) vecEvalInt(input *chunk.Chunk, result *chunk.Column) error {
	n := input.NumRows()
	buf, err := b.bufAllocator.get(types.ETReal, n)
	if err != nil {
		return err
	}
	defer b.bufAllocator.put(buf)
	if err = b.args[0].VecEvalReal(b.ctx, input, buf); err != nil {
		return err
	}

	f64s := buf.Float64s()
	result.ResizeInt64(n, false)
	res := result.Int64s()
	var idx int
	for i := 0; i < n; i++ {
		if buf.IsNull(i) {
			res[i] = -1
			continue
		}
		idx, err = b.binSearch(f64s[i], b.args[1:], input.GetRow(i))
		if err != nil {
			return err
		}
		res[i] = int64(idx)
	}
	return nil
}

func (b *builtinLEIntSig) vectorized() bool {
	return true
}

func (b *builtinLEIntSig) vecEvalInt(input *chunk.Chunk, result *chunk.Column) error {
	n := input.NumRows()
	var err error
	var buf0, buf1 *chunk.Column
	buf0, err = b.bufAllocator.get(types.ETInt, n)
	if err != nil {
		return err
	}
	defer b.bufAllocator.put(buf0)
	if err := b.args[0].VecEvalInt(b.ctx, input, buf0); err != nil {
		return err
	}
	buf1, err = b.bufAllocator.get(types.ETInt, n)
	if err != nil {
		return err
	}
	defer b.bufAllocator.put(buf1)
	if err := b.args[1].VecEvalInt(b.ctx, input, buf1); err != nil {
		return err
	}

	result.ResizeInt64(n, false)
	vecCompareInt(mysql.HasUnsignedFlag(b.args[0].GetType().Flag), mysql.HasUnsignedFlag(b.args[1].GetType().Flag), buf0, buf1, result)
	result.MergeNulls(buf0, buf1)
	vecResOfLE(result.Int64s())
	return nil
}

func (b *builtinCoalesceDecimalSig) vectorized() bool {
	return false
}

func (b *builtinCoalesceDecimalSig) vecEvalDecimal(input *chunk.Chunk, result *chunk.Column) error {
	return errors.Errorf("not implemented")
}

func (b *builtinLTIntSig) vectorized() bool {
	return true
}

func (b *builtinLTIntSig) vecEvalInt(input *chunk.Chunk, result *chunk.Column) error {
	n := input.NumRows()
	var err error
	var buf0, buf1 *chunk.Column
	buf0, err = b.bufAllocator.get(types.ETInt, n)
	if err != nil {
		return err
	}
	defer b.bufAllocator.put(buf0)
	if err := b.args[0].VecEvalInt(b.ctx, input, buf0); err != nil {
		return err
	}
	buf1, err = b.bufAllocator.get(types.ETInt, n)
	if err != nil {
		return err
	}
	defer b.bufAllocator.put(buf1)
	if err := b.args[1].VecEvalInt(b.ctx, input, buf1); err != nil {
		return err
	}

	result.ResizeInt64(n, false)
	vecCompareInt(mysql.HasUnsignedFlag(b.args[0].GetType().Flag), mysql.HasUnsignedFlag(b.args[1].GetType().Flag), buf0, buf1, result)
	result.MergeNulls(buf0, buf1)
	vecResOfLT(result.Int64s())
	return nil
}

func vecResOfLT(res []int64) {
	n := len(res)
	for i := 0; i < n; i++ {
		if res[i] < 0 {
			res[i] = 1
		} else {
			res[i] = 0
		}
	}
}

<<<<<<< HEAD
func vecResOfLE(res []int64) {
	n := len(res)
	for i := 0; i < n; i++ {
		if res[i] <= 0 {
=======
func vecResOfGT(res []int64) {
	n := len(res)
	for i := 0; i < n; i++ {
		if res[i] > 0 {
>>>>>>> 089895a5
			res[i] = 1
		} else {
			res[i] = 0
		}
	}
}

//vecCompareInt is vectorized CompareInt()
func vecCompareInt(isUnsigned0, isUnsigned1 bool, largs, rargs, result *chunk.Column) {
	switch {
	case isUnsigned0 && isUnsigned1:
		types.VecCompareUU(largs.Uint64s(), rargs.Uint64s(), result.Int64s())
	case isUnsigned0 && !isUnsigned1:
		types.VecCompareUI(largs.Uint64s(), rargs.Int64s(), result.Int64s())
	case !isUnsigned0 && isUnsigned1:
		types.VecCompareIU(largs.Int64s(), rargs.Uint64s(), result.Int64s())
	case !isUnsigned0 && !isUnsigned1:
		types.VecCompareII(largs.Int64s(), rargs.Int64s(), result.Int64s())
	}
}

func (b *builtinCoalesceIntSig) vectorized() bool {
	return false
}

func (b *builtinCoalesceIntSig) vecEvalInt(input *chunk.Chunk, result *chunk.Column) error {
	return errors.Errorf("not implemented")
}

func (b *builtinGreatestTimeSig) vectorized() bool {
	return false
}

func (b *builtinGreatestTimeSig) vecEvalString(input *chunk.Chunk, result *chunk.Column) error {
	return errors.Errorf("not implemented")
}

func (b *builtinCoalesceTimeSig) vectorized() bool {
	return false
}

func (b *builtinCoalesceTimeSig) vecEvalTime(input *chunk.Chunk, result *chunk.Column) error {
	return errors.Errorf("not implemented")
}

func (b *builtinCoalesceJSONSig) vectorized() bool {
	return false
}

func (b *builtinCoalesceJSONSig) vecEvalJSON(input *chunk.Chunk, result *chunk.Column) error {
	return errors.Errorf("not implemented")
}

func (b *builtinGreatestRealSig) vectorized() bool {
	return true
}

func (b *builtinGreatestRealSig) vecEvalReal(input *chunk.Chunk, result *chunk.Column) error {
	n := input.NumRows()
	buf, err := b.bufAllocator.get(types.ETReal, n)
	if err != nil {
		return err
	}
	defer b.bufAllocator.put(buf)
	if err := b.args[0].VecEvalReal(b.ctx, input, result); err != nil {
		return err
	}

	f64s := result.Float64s()
	for j := 1; j < len(b.args); j++ {
		if err := b.args[j].VecEvalReal(b.ctx, input, buf); err != nil {
			return err
		}

		result.MergeNulls(buf)
		v := buf.Float64s()
		for i := 0; i < n; i++ {
			if result.IsNull(i) {
				continue
			}
			if v[i] > f64s[i] {
				f64s[i] = v[i]
			}
		}
	}
	return nil
}

func (b *builtinLeastTimeSig) vectorized() bool {
	return false
}

func (b *builtinLeastTimeSig) vecEvalString(input *chunk.Chunk, result *chunk.Column) error {
	return errors.Errorf("not implemented")
}

func (b *builtinGreatestStringSig) vectorized() bool {
	return true
}

func (b *builtinGreatestStringSig) vecEvalString(input *chunk.Chunk, result *chunk.Column) error {
	if err := b.args[0].VecEvalString(b.ctx, input, result); err != nil {
		return err
	}

	n := input.NumRows()
	buf1, err := b.bufAllocator.get(types.ETString, n)
	if err != nil {
		return err
	}
	defer b.bufAllocator.put(buf1)
	buf2, err := b.bufAllocator.get(types.ETString, n)
	if err != nil {
		return err
	}
	defer b.bufAllocator.put(buf2)

	src := result
	arg := buf1
	dst := buf2
	for j := 1; j < len(b.args); j++ {
		if err := b.args[j].VecEvalString(b.ctx, input, arg); err != nil {
			return err
		}
		for i := 0; i < n; i++ {
			if src.IsNull(i) || arg.IsNull(i) {
				dst.AppendNull()
				continue
			}
			srcStr := src.GetString(i)
			argStr := arg.GetString(i)
			if types.CompareString(srcStr, argStr) > 0 {
				dst.AppendString(srcStr)
			} else {
				dst.AppendString(argStr)
			}
		}
		src, dst = dst, src
		arg.ReserveString(n)
		dst.ReserveString(n)
	}
	if len(b.args)%2 == 0 {
		src.CopyConstruct(result)
	}
	return nil
}<|MERGE_RESOLUTION|>--- conflicted
+++ resolved
@@ -480,17 +480,21 @@
 	}
 }
 
-<<<<<<< HEAD
 func vecResOfLE(res []int64) {
 	n := len(res)
 	for i := 0; i < n; i++ {
 		if res[i] <= 0 {
-=======
+			res[i] = 1
+		} else {
+			res[i] = 0
+		}
+	}
+}
+
 func vecResOfGT(res []int64) {
 	n := len(res)
 	for i := 0; i < n; i++ {
 		if res[i] > 0 {
->>>>>>> 089895a5
 			res[i] = 1
 		} else {
 			res[i] = 0
