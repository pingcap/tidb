// Copyright 2019 PingCAP, Inc.
//
// Licensed under the Apache License, Version 2.0 (the "License");
// you may not use this file except in compliance with the License.
// You may obtain a copy of the License at
//
//     http://www.apache.org/licenses/LICENSE-2.0
//
// Unless required by applicable law or agreed to in writing, software
// distributed under the License is distributed on an "AS IS" BASIS,
// See the License for the specific language governing permissions and
// limitations under the License.

package expression

import (
	"github.com/pingcap/errors"
	"github.com/pingcap/parser/mysql"
	"github.com/pingcap/tidb/types"
	"github.com/pingcap/tidb/util/chunk"
)

// vecEvalDecimal evals a builtinGreatestDecimalSig.
// See http://dev.mysql.com/doc/refman/5.7/en/comparison-operators.html#function_greatest
func (b *builtinGreatestDecimalSig) vecEvalDecimal(input *chunk.Chunk, result *chunk.Column) error {
	n := input.NumRows()
	buf, err := b.bufAllocator.get(types.ETDecimal, n)
	if err != nil {
		return err
	}
	defer b.bufAllocator.put(buf)
	if err := b.args[0].VecEvalDecimal(b.ctx, input, result); err != nil {
		return err
	}

	d64s := result.Decimals()
	for j := 1; j < len(b.args); j++ {
		if err := b.args[j].VecEvalDecimal(b.ctx, input, buf); err != nil {
			return err
		}
		for i := 0; i < n; i++ {
			if result.IsNull(i) {
				continue
			} else if buf.IsNull(i) {
				result.SetNull(i, true)
				continue
			}
			v := buf.GetDecimal(i)
			if v.Compare(&d64s[i]) > 0 {
				d64s[i] = *v
			}
		}
	}
	return nil
}

func (b *builtinGreatestDecimalSig) vectorized() bool {
	return true
}

func (b *builtinLeastDecimalSig) vecEvalDecimal(input *chunk.Chunk, result *chunk.Column) error {
	n := input.NumRows()
	buf, err := b.bufAllocator.get(types.ETDecimal, n)
	if err != nil {
		return err
	}
	defer b.bufAllocator.put(buf)
	if err := b.args[0].VecEvalDecimal(b.ctx, input, result); err != nil {
		return err
	}

	d64s := result.Decimals()
	for j := 1; j < len(b.args); j++ {
		if err := b.args[j].VecEvalDecimal(b.ctx, input, buf); err != nil {
			return err
		}

		result.MergeNulls(buf)
		for i := 0; i < n; i++ {
			if result.IsNull(i) {
				continue
			}
			v := buf.GetDecimal(i)
			if v.Compare(&d64s[i]) < 0 {
				d64s[i] = *v
			}
		}
	}
	return nil
}

func (b *builtinLeastDecimalSig) vectorized() bool {
	return true
}

func (b *builtinLeastIntSig) vecEvalInt(input *chunk.Chunk, result *chunk.Column) error {
	n := input.NumRows()
	buf, err := b.bufAllocator.get(types.ETInt, n)
	if err != nil {
		return err
	}
	defer b.bufAllocator.put(buf)
	if err := b.args[0].VecEvalInt(b.ctx, input, result); err != nil {
		return err
	}

	i64s := result.Int64s()
	for j := 1; j < len(b.args); j++ {
		if err := b.args[j].VecEvalInt(b.ctx, input, buf); err != nil {
			return err
		}

		result.MergeNulls(buf)
		for i := 0; i < n; i++ {
			if result.IsNull(i) {
				continue
			}
			v := buf.GetInt64(i)
			if v < i64s[i] {
				i64s[i] = v
			}
		}
	}
	return nil
}

func (b *builtinLeastIntSig) vectorized() bool {
	return true
}

func (b *builtinGreatestIntSig) vecEvalInt(input *chunk.Chunk, result *chunk.Column) error {
	n := input.NumRows()
	buf, err := b.bufAllocator.get(types.ETInt, n)
	if err != nil {
		return err
	}
	defer b.bufAllocator.put(buf)
	if err := b.args[0].VecEvalInt(b.ctx, input, result); err != nil {
		return err
	}

	i64s := result.Int64s()
	for j := 1; j < len(b.args); j++ {
		if err := b.args[j].VecEvalInt(b.ctx, input, buf); err != nil {
			return err
		}

		result.MergeNulls(buf)
		v := buf.Int64s()
		for i := 0; i < n; i++ {
			if result.IsNull(i) {
				continue
			}
			if v[i] > i64s[i] {
				i64s[i] = v[i]
			}
		}
	}
	return nil
}

func (b *builtinGreatestIntSig) vectorized() bool {
	return true
}

func (b *builtinGEIntSig) vectorized() bool {
	return true
}

func (b *builtinGEIntSig) vecEvalInt(input *chunk.Chunk, result *chunk.Column) error {
	n := input.NumRows()
<<<<<<< HEAD
	buf0, err := b.bufAllocator.get(types.ETInt, n)
=======
	var err error
	var buf0, buf1 *chunk.Column
	buf0, err = b.bufAllocator.get(types.ETInt, n)
>>>>>>> 37257962
	if err != nil {
		return err
	}
	defer b.bufAllocator.put(buf0)
<<<<<<< HEAD
	if err := b.args[0].VecEvalInt(b.ctx, input, buf0); err != nil {
		return err
	}

	buf1, err := b.bufAllocator.get(types.ETInt, n)
=======
	if err = b.args[0].VecEvalInt(b.ctx, input, buf0); err != nil {
		return err
	}
	buf1, err = b.bufAllocator.get(types.ETInt, n)
>>>>>>> 37257962
	if err != nil {
		return err
	}
	defer b.bufAllocator.put(buf1)
<<<<<<< HEAD
	if err := b.args[1].VecEvalInt(b.ctx, input, buf1); err != nil {
=======
	if err = b.args[1].VecEvalInt(b.ctx, input, buf1); err != nil {
>>>>>>> 37257962
		return err
	}

	result.ResizeInt64(n, false)
<<<<<<< HEAD
	result.MergeNulls(buf0, buf1)
	i64s := result.Int64s()
	i64s0 := buf0.Int64s()
	i64s1 := buf1.Int64s()

	for i := 0; i < n; i++ {
		isNull0 := buf0.IsNull(i)
		isNull1 := buf1.IsNull(i)

		if isNull0 || isNull1 {
			if compareNull(isNull0, isNull1) >= 0 {
				i64s[i] = 1
			} else {
				i64s[i] = 0
			}
		} else {
			if types.CompareInt64(i64s0[i], i64s1[i]) >= 0 {
				i64s[i] = 1
			} else {
				i64s[i] = 0
			}
		}
	}
=======
	vecCompareInt(mysql.HasUnsignedFlag(b.args[0].GetType().Flag), mysql.HasUnsignedFlag(b.args[1].GetType().Flag), buf0, buf1, result)
	result.MergeNulls(buf0, buf1)
	vecResOfGE(result.Int64s())
>>>>>>> 37257962
	return nil
}

func (b *builtinLeastRealSig) vectorized() bool {
	return true
}

func (b *builtinLeastRealSig) vecEvalReal(input *chunk.Chunk, result *chunk.Column) error {
	n := input.NumRows()
	buf, err := b.bufAllocator.get(types.ETReal, n)
	if err != nil {
		return err
	}
	defer b.bufAllocator.put(buf)
	if err := b.args[0].VecEvalReal(b.ctx, input, result); err != nil {
		return err
	}

	f64s := result.Float64s()
	for j := 1; j < len(b.args); j++ {
		if err := b.args[j].VecEvalReal(b.ctx, input, buf); err != nil {
			return err
		}

		result.MergeNulls(buf)
		v := buf.Float64s()
		for i := 0; i < n; i++ {
			if result.IsNull(i) {
				continue
			}
			if v[i] < f64s[i] {
				f64s[i] = v[i]
			}
		}
	}
	return nil
}

func (b *builtinLeastStringSig) vectorized() bool {
	return true
}

func (b *builtinLeastStringSig) vecEvalString(input *chunk.Chunk, result *chunk.Column) error {
	if err := b.args[0].VecEvalString(b.ctx, input, result); err != nil {
		return err
	}

	n := input.NumRows()
	buf1, err := b.bufAllocator.get(types.ETString, n)
	if err != nil {
		return err
	}
	defer b.bufAllocator.put(buf1)

	buf2, err := b.bufAllocator.get(types.ETString, n)
	if err != nil {
		return err
	}
	defer b.bufAllocator.put(buf2)

	src := result
	arg := buf1
	dst := buf2
	for j := 1; j < len(b.args); j++ {
		if err := b.args[j].VecEvalString(b.ctx, input, arg); err != nil {
			return err
		}
		for i := 0; i < n; i++ {
			if src.IsNull(i) || arg.IsNull(i) {
				dst.AppendNull()
				continue
			}
			srcStr := src.GetString(i)
			argStr := arg.GetString(i)
			if types.CompareString(srcStr, argStr) < 0 {
				dst.AppendString(srcStr)
			} else {
				dst.AppendString(argStr)
			}
		}
		src, dst = dst, src
		arg.ReserveString(n)
		dst.ReserveString(n)
	}
	if len(b.args)%2 == 0 {
		src.CopyConstruct(result)
	}
	return nil
}

func (b *builtinEQIntSig) vectorized() bool {
	return true
}

func (b *builtinEQIntSig) vecEvalInt(input *chunk.Chunk, result *chunk.Column) error {
	n := input.NumRows()
	var err error
	var buf0, buf1 *chunk.Column
	buf0, err = b.bufAllocator.get(types.ETInt, n)
	if err != nil {
		return err
	}
	defer b.bufAllocator.put(buf0)
	if err := b.args[0].VecEvalInt(b.ctx, input, buf0); err != nil {
		return err
	}
	buf1, err = b.bufAllocator.get(types.ETInt, n)
	if err != nil {
		return err
	}
	defer b.bufAllocator.put(buf1)
	if err := b.args[1].VecEvalInt(b.ctx, input, buf1); err != nil {
		return err
	}

	result.ResizeInt64(n, false)
	vecCompareInt(mysql.HasUnsignedFlag(b.args[0].GetType().Flag), mysql.HasUnsignedFlag(b.args[1].GetType().Flag), buf0, buf1, result)
	result.MergeNulls(buf0, buf1)
	vecResOfEQ(result.Int64s())
	return nil
}

func (b *builtinNEIntSig) vectorized() bool {
	return true
}

func (b *builtinNEIntSig) vecEvalInt(input *chunk.Chunk, result *chunk.Column) error {
	n := input.NumRows()
	var err error
	var buf0, buf1 *chunk.Column
	buf0, err = b.bufAllocator.get(types.ETInt, n)
	if err != nil {
		return err
	}
	defer b.bufAllocator.put(buf0)
	if err := b.args[0].VecEvalInt(b.ctx, input, buf0); err != nil {
		return err
	}
	buf1, err = b.bufAllocator.get(types.ETInt, n)
	if err != nil {
		return err
	}
	defer b.bufAllocator.put(buf1)
	if err := b.args[1].VecEvalInt(b.ctx, input, buf1); err != nil {
		return err
	}

	result.ResizeInt64(n, false)
	vecCompareInt(mysql.HasUnsignedFlag(b.args[0].GetType().Flag), mysql.HasUnsignedFlag(b.args[1].GetType().Flag), buf0, buf1, result)
	result.MergeNulls(buf0, buf1)
	vecResOfNE(result.Int64s())
	return nil
}

func (b *builtinGTIntSig) vectorized() bool {
	return true
}

func (b *builtinGTIntSig) vecEvalInt(input *chunk.Chunk, result *chunk.Column) error {
	n := input.NumRows()
	var err error
	var buf0, buf1 *chunk.Column
	buf0, err = b.bufAllocator.get(types.ETInt, n)
	if err != nil {
		return err
	}
	defer b.bufAllocator.put(buf0)
	if err := b.args[0].VecEvalInt(b.ctx, input, buf0); err != nil {
		return err
	}
	buf1, err = b.bufAllocator.get(types.ETInt, n)
	if err != nil {
		return err
	}
	defer b.bufAllocator.put(buf1)
	if err := b.args[1].VecEvalInt(b.ctx, input, buf1); err != nil {
		return err
	}

	result.ResizeInt64(n, false)
	vecCompareInt(mysql.HasUnsignedFlag(b.args[0].GetType().Flag), mysql.HasUnsignedFlag(b.args[1].GetType().Flag), buf0, buf1, result)
	result.MergeNulls(buf0, buf1)
	vecResOfGT(result.Int64s())
	return nil
}

func (b *builtinNullEQIntSig) vectorized() bool {
	return false
}

func (b *builtinNullEQIntSig) vecEvalInt(input *chunk.Chunk, result *chunk.Column) error {
	return errors.Errorf("not implemented")
}

func (b *builtinIntervalIntSig) vectorized() bool {
	return true
}

func (b *builtinIntervalIntSig) vecEvalInt(input *chunk.Chunk, result *chunk.Column) error {
	var err error
	if err = b.args[0].VecEvalInt(b.ctx, input, result); err != nil {
		return err
	}
	i64s := result.Int64s()
	var idx int
	for i, v := range i64s {
		if result.IsNull(i) {
			result.SetNull(i, false)
			i64s[i] = -1
			continue
		}
		idx, err = b.binSearch(v, mysql.HasUnsignedFlag(b.args[0].GetType().Flag), b.args[1:], input.GetRow(i))
		if err != nil {
			return err
		}
		i64s[i] = int64(idx)
	}
	return nil
}

func (b *builtinIntervalRealSig) vectorized() bool {
	return true
}

func (b *builtinIntervalRealSig) vecEvalInt(input *chunk.Chunk, result *chunk.Column) error {
	n := input.NumRows()
	buf, err := b.bufAllocator.get(types.ETReal, n)
	if err != nil {
		return err
	}
	defer b.bufAllocator.put(buf)
	if err = b.args[0].VecEvalReal(b.ctx, input, buf); err != nil {
		return err
	}

	f64s := buf.Float64s()
	result.ResizeInt64(n, false)
	res := result.Int64s()
	var idx int
	for i := 0; i < n; i++ {
		if buf.IsNull(i) {
			res[i] = -1
			continue
		}
		idx, err = b.binSearch(f64s[i], b.args[1:], input.GetRow(i))
		if err != nil {
			return err
		}
		res[i] = int64(idx)
	}
	return nil
}

func (b *builtinLEIntSig) vectorized() bool {
	return true
}

func (b *builtinLEIntSig) vecEvalInt(input *chunk.Chunk, result *chunk.Column) error {
	n := input.NumRows()
	var err error
	var buf0, buf1 *chunk.Column
	buf0, err = b.bufAllocator.get(types.ETInt, n)
	if err != nil {
		return err
	}
	defer b.bufAllocator.put(buf0)
	if err := b.args[0].VecEvalInt(b.ctx, input, buf0); err != nil {
		return err
	}
	buf1, err = b.bufAllocator.get(types.ETInt, n)
	if err != nil {
		return err
	}
	defer b.bufAllocator.put(buf1)
	if err := b.args[1].VecEvalInt(b.ctx, input, buf1); err != nil {
		return err
	}

	result.ResizeInt64(n, false)
	vecCompareInt(mysql.HasUnsignedFlag(b.args[0].GetType().Flag), mysql.HasUnsignedFlag(b.args[1].GetType().Flag), buf0, buf1, result)
	result.MergeNulls(buf0, buf1)
	vecResOfLE(result.Int64s())
	return nil
}

func (b *builtinLTIntSig) vectorized() bool {
	return true
}

func (b *builtinLTIntSig) vecEvalInt(input *chunk.Chunk, result *chunk.Column) error {
	n := input.NumRows()
	var err error
	var buf0, buf1 *chunk.Column
	buf0, err = b.bufAllocator.get(types.ETInt, n)
	if err != nil {
		return err
	}
	defer b.bufAllocator.put(buf0)
	if err := b.args[0].VecEvalInt(b.ctx, input, buf0); err != nil {
		return err
	}
	buf1, err = b.bufAllocator.get(types.ETInt, n)
	if err != nil {
		return err
	}
	defer b.bufAllocator.put(buf1)
	if err := b.args[1].VecEvalInt(b.ctx, input, buf1); err != nil {
		return err
	}

	result.ResizeInt64(n, false)
	vecCompareInt(mysql.HasUnsignedFlag(b.args[0].GetType().Flag), mysql.HasUnsignedFlag(b.args[1].GetType().Flag), buf0, buf1, result)
	result.MergeNulls(buf0, buf1)
	vecResOfLT(result.Int64s())
	return nil
}

func vecResOfLT(res []int64) {
	n := len(res)
	for i := 0; i < n; i++ {
		if res[i] < 0 {
			res[i] = 1
		} else {
			res[i] = 0
		}
	}
}

func vecResOfNE(res []int64) {
	n := len(res)
	for i := 0; i < n; i++ {
		if res[i] != 0 {
			res[i] = 1
		} else {
			res[i] = 0
		}
	}
}

func vecResOfEQ(res []int64) {
	n := len(res)
	for i := 0; i < n; i++ {
		if res[i] == 0 {
			res[i] = 1
		} else {
			res[i] = 0
		}
	}
}

func vecResOfLE(res []int64) {
	n := len(res)
	for i := 0; i < n; i++ {
		if res[i] <= 0 {
			res[i] = 1
		} else {
			res[i] = 0
		}
	}
}

func vecResOfGT(res []int64) {
	n := len(res)
	for i := 0; i < n; i++ {
		if res[i] > 0 {
			res[i] = 1
		} else {
			res[i] = 0
		}
	}
}

func vecResOfGE(res []int64) {
	n := len(res)
	for i := 0; i < n; i++ {
		if res[i] >= 0 {
			res[i] = 1
		} else {
			res[i] = 0
		}
	}
}

//vecCompareInt is vectorized CompareInt()
func vecCompareInt(isUnsigned0, isUnsigned1 bool, largs, rargs, result *chunk.Column) {
	switch {
	case isUnsigned0 && isUnsigned1:
		types.VecCompareUU(largs.Uint64s(), rargs.Uint64s(), result.Int64s())
	case isUnsigned0 && !isUnsigned1:
		types.VecCompareUI(largs.Uint64s(), rargs.Int64s(), result.Int64s())
	case !isUnsigned0 && isUnsigned1:
		types.VecCompareIU(largs.Int64s(), rargs.Uint64s(), result.Int64s())
	case !isUnsigned0 && !isUnsigned1:
		types.VecCompareII(largs.Int64s(), rargs.Int64s(), result.Int64s())
	}
}

func (b *builtinGreatestTimeSig) vectorized() bool {
	return true
}

func (b *builtinGreatestTimeSig) vecEvalString(input *chunk.Chunk, result *chunk.Column) error {
	n := input.NumRows()
	dst, err := b.bufAllocator.get(types.ETTimestamp, n)
	if err != nil {
		return err
	}
	defer b.bufAllocator.put(dst)

	sc := b.ctx.GetSessionVars().StmtCtx
	dst.ResizeTime(n, false)
	dstTimes := dst.Times()
	for i := 0; i < n; i++ {
		dstTimes[i] = types.ZeroDatetime
	}
	var argTime types.Time
	for j := 0; j < len(b.args); j++ {
		if err := b.args[j].VecEvalString(b.ctx, input, result); err != nil {
			return err
		}
		for i := 0; i < n; i++ {
			if result.IsNull(i) || dst.IsNull(i) {
				dst.SetNull(i, true)
				continue
			}
			argTime, err = types.ParseDatetime(sc, result.GetString(i))
			if err != nil {
				if err = handleInvalidTimeError(b.ctx, err); err != nil {
					return err
				}
				continue
			}
			if argTime.Compare(dstTimes[i]) > 0 {
				dstTimes[i] = argTime
			}
		}
	}
	result.ReserveString(n)
	for i := 0; i < n; i++ {
		if dst.IsNull(i) {
			result.AppendNull()
		} else {
			result.AppendString(dstTimes[i].String())
		}
	}
	return nil
}

func (b *builtinGreatestRealSig) vectorized() bool {
	return true
}

func (b *builtinGreatestRealSig) vecEvalReal(input *chunk.Chunk, result *chunk.Column) error {
	n := input.NumRows()
	buf, err := b.bufAllocator.get(types.ETReal, n)
	if err != nil {
		return err
	}
	defer b.bufAllocator.put(buf)
	if err := b.args[0].VecEvalReal(b.ctx, input, result); err != nil {
		return err
	}

	f64s := result.Float64s()
	for j := 1; j < len(b.args); j++ {
		if err := b.args[j].VecEvalReal(b.ctx, input, buf); err != nil {
			return err
		}

		result.MergeNulls(buf)
		v := buf.Float64s()
		for i := 0; i < n; i++ {
			if result.IsNull(i) {
				continue
			}
			if v[i] > f64s[i] {
				f64s[i] = v[i]
			}
		}
	}
	return nil
}

func (b *builtinLeastTimeSig) vectorized() bool {
	return false
}

func (b *builtinLeastTimeSig) vecEvalString(input *chunk.Chunk, result *chunk.Column) error {
	return errors.Errorf("not implemented")
}

func (b *builtinGreatestStringSig) vectorized() bool {
	return true
}

func (b *builtinGreatestStringSig) vecEvalString(input *chunk.Chunk, result *chunk.Column) error {
	if err := b.args[0].VecEvalString(b.ctx, input, result); err != nil {
		return err
	}

	n := input.NumRows()
	buf1, err := b.bufAllocator.get(types.ETString, n)
	if err != nil {
		return err
	}
	defer b.bufAllocator.put(buf1)
	buf2, err := b.bufAllocator.get(types.ETString, n)
	if err != nil {
		return err
	}
	defer b.bufAllocator.put(buf2)

	src := result
	arg := buf1
	dst := buf2
	for j := 1; j < len(b.args); j++ {
		if err := b.args[j].VecEvalString(b.ctx, input, arg); err != nil {
			return err
		}
		for i := 0; i < n; i++ {
			if src.IsNull(i) || arg.IsNull(i) {
				dst.AppendNull()
				continue
			}
			srcStr := src.GetString(i)
			argStr := arg.GetString(i)
			if types.CompareString(srcStr, argStr) > 0 {
				dst.AppendString(srcStr)
			} else {
				dst.AppendString(argStr)
			}
		}
		src, dst = dst, src
		arg.ReserveString(n)
		dst.ReserveString(n)
	}
	if len(b.args)%2 == 0 {
		src.CopyConstruct(result)
	}
	return nil
}<|MERGE_RESOLUTION|>--- conflicted
+++ resolved
@@ -169,71 +169,29 @@
 
 func (b *builtinGEIntSig) vecEvalInt(input *chunk.Chunk, result *chunk.Column) error {
 	n := input.NumRows()
-<<<<<<< HEAD
-	buf0, err := b.bufAllocator.get(types.ETInt, n)
-=======
 	var err error
 	var buf0, buf1 *chunk.Column
 	buf0, err = b.bufAllocator.get(types.ETInt, n)
->>>>>>> 37257962
 	if err != nil {
 		return err
 	}
 	defer b.bufAllocator.put(buf0)
-<<<<<<< HEAD
-	if err := b.args[0].VecEvalInt(b.ctx, input, buf0); err != nil {
-		return err
-	}
-
-	buf1, err := b.bufAllocator.get(types.ETInt, n)
-=======
 	if err = b.args[0].VecEvalInt(b.ctx, input, buf0); err != nil {
 		return err
 	}
 	buf1, err = b.bufAllocator.get(types.ETInt, n)
->>>>>>> 37257962
 	if err != nil {
 		return err
 	}
 	defer b.bufAllocator.put(buf1)
-<<<<<<< HEAD
-	if err := b.args[1].VecEvalInt(b.ctx, input, buf1); err != nil {
-=======
 	if err = b.args[1].VecEvalInt(b.ctx, input, buf1); err != nil {
->>>>>>> 37257962
 		return err
 	}
 
 	result.ResizeInt64(n, false)
-<<<<<<< HEAD
-	result.MergeNulls(buf0, buf1)
-	i64s := result.Int64s()
-	i64s0 := buf0.Int64s()
-	i64s1 := buf1.Int64s()
-
-	for i := 0; i < n; i++ {
-		isNull0 := buf0.IsNull(i)
-		isNull1 := buf1.IsNull(i)
-
-		if isNull0 || isNull1 {
-			if compareNull(isNull0, isNull1) >= 0 {
-				i64s[i] = 1
-			} else {
-				i64s[i] = 0
-			}
-		} else {
-			if types.CompareInt64(i64s0[i], i64s1[i]) >= 0 {
-				i64s[i] = 1
-			} else {
-				i64s[i] = 0
-			}
-		}
-	}
-=======
 	vecCompareInt(mysql.HasUnsignedFlag(b.args[0].GetType().Flag), mysql.HasUnsignedFlag(b.args[1].GetType().Flag), buf0, buf1, result)
 	result.MergeNulls(buf0, buf1)
 	vecResOfGE(result.Int64s())
->>>>>>> 37257962
 	return nil
 }
 
