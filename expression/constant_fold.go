--- conflicted
+++ resolved
@@ -66,11 +66,7 @@
 			log.Warnf("fold constant %s: %s", expr.ExplainInfo(), err.Error())
 			return constArg, isDeferred
 		}
-<<<<<<< HEAD
 		if dt.IsNull() {
-=======
-		if isNull0 {
->>>>>>> f522de2e
 			return foldConstant(args[1])
 		}
 		return constArg, isDeferred
