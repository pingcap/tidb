// Copyright 2017 PingCAP, Inc.
//
// Licensed under the Apache License, Version 2.0 (the "License");
// you may not use this file except in compliance with the License.
// You may obtain a copy of the License at
//
//     http://www.apache.org/licenses/LICENSE-2.0
//
// Unless required by applicable law or agreed to in writing, software
// distributed under the License is distributed on an "AS IS" BASIS,
// See the License for the specific language governing permissions and
// limitations under the License.

package expression

import (
	"github.com/pingcap/tidb/mysql"
	"github.com/pingcap/tidb/sessionctx"
	"github.com/pingcap/tidb/terror"
	"github.com/pingcap/tidb/types"
)

// Error instances.
var (
	// All the exported errors are defined here:
	ErrIncorrectParameterCount = terror.ClassExpression.New(mysql.ErrWrongParamcountToNativeFct, mysql.MySQLErrName[mysql.ErrWrongParamcountToNativeFct])
	ErrDivisionByZero          = terror.ClassExpression.New(mysql.ErrDivisionByZero, mysql.MySQLErrName[mysql.ErrDivisionByZero])
	ErrRegexp                  = terror.ClassExpression.New(mysql.ErrRegexp, mysql.MySQLErrName[mysql.ErrRegexp])
	ErrOperandColumns          = terror.ClassExpression.New(mysql.ErrOperandColumns, mysql.MySQLErrName[mysql.ErrOperandColumns])

	// All the un-exported errors are defined here:
	errFunctionNotExists             = terror.ClassExpression.New(mysql.ErrSpDoesNotExist, mysql.MySQLErrName[mysql.ErrSpDoesNotExist])
	errZlibZData                     = terror.ClassTypes.New(mysql.ErrZlibZData, mysql.MySQLErrName[mysql.ErrZlibZData])
	errIncorrectArgs                 = terror.ClassExpression.New(mysql.ErrWrongArguments, mysql.MySQLErrName[mysql.ErrWrongArguments])
	errUnknownCharacterSet           = terror.ClassExpression.New(mysql.ErrUnknownCharacterSet, mysql.MySQLErrName[mysql.ErrUnknownCharacterSet])
	errDefaultValue                  = terror.ClassExpression.New(mysql.ErrInvalidDefault, "invalid default value")
	errDeprecatedSyntaxNoReplacement = terror.ClassExpression.New(mysql.ErrWarnDeprecatedSyntaxNoReplacement, mysql.MySQLErrName[mysql.ErrWarnDeprecatedSyntaxNoReplacement])
	errBadField                      = terror.ClassExpression.New(mysql.ErrBadField, mysql.MySQLErrName[mysql.ErrBadField])
<<<<<<< HEAD
	errWarnAllowedPacketOverflowed   = terror.ClassExpression.New(mysql.ErrWarnAllowedPacketOverflowed, mysql.MySQLErrName[mysql.ErrWarnAllowedPacketOverflowed])
=======
	ErrOperandColumns                = terror.ClassExpression.New(mysql.ErrOperandColumns, mysql.MySQLErrName[mysql.ErrOperandColumns])
	ErrCutValueGroupConcat           = terror.ClassExpression.New(mysql.ErrCutValueGroupConcat, mysql.MySQLErrName[mysql.ErrCutValueGroupConcat])
>>>>>>> 6dc3f943
)

func init() {
	expressionMySQLErrCodes := map[terror.ErrCode]uint16{
		mysql.ErrWrongParamcountToNativeFct:        mysql.ErrWrongParamcountToNativeFct,
		mysql.ErrDivisionByZero:                    mysql.ErrDivisionByZero,
		mysql.ErrSpDoesNotExist:                    mysql.ErrSpDoesNotExist,
		mysql.ErrZlibZData:                         mysql.ErrZlibZData,
		mysql.ErrWrongArguments:                    mysql.ErrWrongArguments,
		mysql.ErrUnknownCharacterSet:               mysql.ErrUnknownCharacterSet,
		mysql.ErrInvalidDefault:                    mysql.ErrInvalidDefault,
		mysql.ErrWarnDeprecatedSyntaxNoReplacement: mysql.ErrWarnDeprecatedSyntaxNoReplacement,
		mysql.ErrOperandColumns:                    mysql.ErrOperandColumns,
		mysql.ErrRegexp:                            mysql.ErrRegexp,
		mysql.ErrWarnAllowedPacketOverflowed:       mysql.ErrWarnAllowedPacketOverflowed,
	}
	terror.ErrClassToMySQLCodes[terror.ClassExpression] = expressionMySQLErrCodes
}

// handleInvalidTimeError reports error or warning depend on the context.
func handleInvalidTimeError(ctx sessionctx.Context, err error) error {
	if err == nil || !(terror.ErrorEqual(err, types.ErrInvalidTimeFormat) || types.ErrIncorrectDatetimeValue.Equal(err)) {
		return err
	}
	sc := ctx.GetSessionVars().StmtCtx
	if ctx.GetSessionVars().StrictSQLMode && (sc.InInsertStmt || sc.InUpdateOrDeleteStmt) {
		return err
	}
	sc.AppendWarning(err)
	return nil
}

// handleDivisionByZeroError reports error or warning depend on the context.
func handleDivisionByZeroError(ctx sessionctx.Context) error {
	sc := ctx.GetSessionVars().StmtCtx
	if sc.InInsertStmt || sc.InUpdateOrDeleteStmt {
		if !ctx.GetSessionVars().SQLMode.HasErrorForDivisionByZeroMode() {
			return nil
		}
		if ctx.GetSessionVars().StrictSQLMode && !sc.DividedByZeroAsWarning {
			return ErrDivisionByZero
		}
	}
	sc.AppendWarning(ErrDivisionByZero)
	return nil
}<|MERGE_RESOLUTION|>--- conflicted
+++ resolved
@@ -27,6 +27,7 @@
 	ErrDivisionByZero          = terror.ClassExpression.New(mysql.ErrDivisionByZero, mysql.MySQLErrName[mysql.ErrDivisionByZero])
 	ErrRegexp                  = terror.ClassExpression.New(mysql.ErrRegexp, mysql.MySQLErrName[mysql.ErrRegexp])
 	ErrOperandColumns          = terror.ClassExpression.New(mysql.ErrOperandColumns, mysql.MySQLErrName[mysql.ErrOperandColumns])
+	ErrCutValueGroupConcat     = terror.ClassExpression.New(mysql.ErrCutValueGroupConcat, mysql.MySQLErrName[mysql.ErrCutValueGroupConcat])
 
 	// All the un-exported errors are defined here:
 	errFunctionNotExists             = terror.ClassExpression.New(mysql.ErrSpDoesNotExist, mysql.MySQLErrName[mysql.ErrSpDoesNotExist])
@@ -36,12 +37,7 @@
 	errDefaultValue                  = terror.ClassExpression.New(mysql.ErrInvalidDefault, "invalid default value")
 	errDeprecatedSyntaxNoReplacement = terror.ClassExpression.New(mysql.ErrWarnDeprecatedSyntaxNoReplacement, mysql.MySQLErrName[mysql.ErrWarnDeprecatedSyntaxNoReplacement])
 	errBadField                      = terror.ClassExpression.New(mysql.ErrBadField, mysql.MySQLErrName[mysql.ErrBadField])
-<<<<<<< HEAD
 	errWarnAllowedPacketOverflowed   = terror.ClassExpression.New(mysql.ErrWarnAllowedPacketOverflowed, mysql.MySQLErrName[mysql.ErrWarnAllowedPacketOverflowed])
-=======
-	ErrOperandColumns                = terror.ClassExpression.New(mysql.ErrOperandColumns, mysql.MySQLErrName[mysql.ErrOperandColumns])
-	ErrCutValueGroupConcat           = terror.ClassExpression.New(mysql.ErrCutValueGroupConcat, mysql.MySQLErrName[mysql.ErrCutValueGroupConcat])
->>>>>>> 6dc3f943
 )
 
 func init() {
