--- conflicted
+++ resolved
@@ -38,12 +38,9 @@
 	ErrInternal                    = dbterror.ClassOptimizer.NewStd(mysql.ErrInternal)
 	ErrNoDB                        = dbterror.ClassOptimizer.NewStd(mysql.ErrNoDB)
 	ErrNotSupportedYet             = dbterror.ClassExpression.NewStd(mysql.ErrNotSupportedYet)
-<<<<<<< HEAD
-=======
 	ErrInvalidJSONForFuncIndex     = dbterror.ClassExpression.NewStd(mysql.ErrInvalidJSONValueForFuncIndex)
 	ErrDataOutOfRangeFuncIndex     = dbterror.ClassExpression.NewStd(mysql.ErrDataOutOfRangeFunctionalIndex)
 	ErrFuncIndexDataIsTooLong      = dbterror.ClassExpression.NewStd(mysql.ErrFunctionalIndexDataIsTooLong)
->>>>>>> f7de8bee
 
 	// All the un-exported errors are defined here:
 	errFunctionNotExists             = dbterror.ClassExpression.NewStd(mysql.ErrSpDoesNotExist)
