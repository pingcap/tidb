--- conflicted
+++ resolved
@@ -38,11 +38,8 @@
 	errDeprecatedSyntaxNoReplacement = terror.ClassExpression.New(mysql.ErrWarnDeprecatedSyntaxNoReplacement, mysql.MySQLErrName[mysql.ErrWarnDeprecatedSyntaxNoReplacement])
 	errBadField                      = terror.ClassExpression.New(mysql.ErrBadField, mysql.MySQLErrName[mysql.ErrBadField])
 	errWarnAllowedPacketOverflowed   = terror.ClassExpression.New(mysql.ErrWarnAllowedPacketOverflowed, mysql.MySQLErrName[mysql.ErrWarnAllowedPacketOverflowed])
-<<<<<<< HEAD
 	errWarnOptionIgnored             = terror.ClassExpression.New(mysql.WarnOptionIgnored, mysql.MySQLErrName[mysql.WarnOptionIgnored])
-=======
 	errTruncatedWrongValue           = terror.ClassExpression.New(mysql.ErrTruncatedWrongValue, mysql.MySQLErrName[mysql.ErrTruncatedWrongValue])
->>>>>>> 3d468b97
 )
 
 func init() {
