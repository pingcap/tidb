--- conflicted
+++ resolved
@@ -35,11 +35,8 @@
 				fsp:          1,
 			}},
 		},
-<<<<<<< HEAD
 		{retEvalType: types.ETString, childrenTypes: []types.EvalType{types.ETInt}},
-=======
 		{retEvalType: types.ETDecimal, childrenTypes: []types.EvalType{types.ETDatetime}},
->>>>>>> 31cf75ec
 	},
 }
 
