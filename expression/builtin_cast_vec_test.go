--- conflicted
+++ resolved
@@ -70,12 +70,9 @@
 				&timeStrGener{},
 				&dataStrGener{},
 			}},
-<<<<<<< HEAD
 		{retEvalType: types.ETDatetime, childrenTypes: []types.EvalType{types.ETDatetime}},
 		{retEvalType: types.ETTimestamp, childrenTypes: []types.EvalType{types.ETTimestamp}},
-=======
 		{retEvalType: types.ETDatetime, childrenTypes: []types.EvalType{types.ETDuration}},
->>>>>>> c7932476
 	},
 }
 
