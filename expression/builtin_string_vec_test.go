--- conflicted
+++ resolved
@@ -54,12 +54,6 @@
 	ast.ASCII: {
 		{retEvalType: types.ETInt, childrenTypes: []types.EvalType{types.ETString}, geners: []dataGenerator{&defaultGener{0.2, types.ETString}}},
 	},
-<<<<<<< HEAD
-	ast.Concat:         {},
-	ast.ConcatWS:       {},
-	ast.Convert:        {},
-	ast.Substring:      {
-=======
 	ast.Concat:   {},
 	ast.ConcatWS: {},
 	ast.Convert:  {},
@@ -69,16 +63,12 @@
 			childrenTypes: []types.EvalType{types.ETString, types.ETInt},
 			geners:        []dataGenerator{&randLenStrGener{0, 20}, &rangeInt64Gener{-25, 25}},
 		},
->>>>>>> ccbdfdc5
 		{
 			retEvalType:   types.ETString,
 			childrenTypes: []types.EvalType{types.ETString, types.ETInt, types.ETInt},
 			geners:        []dataGenerator{&randLenStrGener{0, 20}, &rangeInt64Gener{-25, 25}, &rangeInt64Gener{-25, 25}},
 		},
 	},
-<<<<<<< HEAD
-	ast.SubstringIndex: {},
-=======
 	ast.SubstringIndex: {
 		{
 			retEvalType:   types.ETString,
@@ -86,7 +76,6 @@
 			geners:        []dataGenerator{&randLenStrGener{0, 20}, &randLenStrGener{0, 2}, &rangeInt64Gener{-4, 4}},
 		},
 	},
->>>>>>> ccbdfdc5
 	ast.Locate: {
 		{
 			retEvalType:   types.ETInt,
