// Copyright 2019 PingCAP, Inc.
//
// Licensed under the Apache License, Version 2.0 (the "License");
// you may not use this file except in compliance with the License.
// You may obtain a copy of the License at
//
//     http://www.apache.org/licenses/LICENSE-2.0
//
// Unless required by applicable law or agreed to in writing, software
// distributed under the License is distributed on an "AS IS" BASIS,
// See the License for the specific language governing permissions and
// limitations under the License.

package expression

import (
	"math/rand"
	"testing"

	. "github.com/pingcap/check"
	"github.com/pingcap/parser/ast"
	"github.com/pingcap/parser/charset"
	"github.com/pingcap/parser/mysql"
	"github.com/pingcap/tidb/types"
)

type randSpaceStrGener struct {
	lenBegin int
	lenEnd   int
}

func (g *randSpaceStrGener) gen() interface{} {
	n := rand.Intn(g.lenEnd-g.lenBegin) + g.lenBegin
	buf := make([]byte, n)
	for i := range buf {
		x := rand.Intn(150)
		if x < 10 {
			buf[i] = byte('0' + x)
		} else if x-10 < 26 {
			buf[i] = byte('a' + x - 10)
		} else if x < 62 {
			buf[i] = byte('A' + x - 10 - 26)
		} else {
			buf[i] = byte(' ')
		}
	}
	return string(buf)
}

var vecBuiltinStringCases = map[string][]vecExprBenchCase{
	ast.Length: {
		{retEvalType: types.ETInt, childrenTypes: []types.EvalType{types.ETString}, geners: []dataGenerator{&defaultGener{0.2, types.ETString}}},
	},
	ast.ASCII: {
		{retEvalType: types.ETInt, childrenTypes: []types.EvalType{types.ETString}, geners: []dataGenerator{&defaultGener{0.2, types.ETString}}},
	},
	ast.Concat: {
		{retEvalType: types.ETString, childrenTypes: []types.EvalType{types.ETString, types.ETString, types.ETString}},
	},
	ast.ConcatWS: {},
	ast.Convert:  {},
	ast.Substring: {
		{
			retEvalType:   types.ETString,
			childrenTypes: []types.EvalType{types.ETString, types.ETInt},
			geners:        []dataGenerator{&randLenStrGener{0, 20}, &rangeInt64Gener{-25, 25}},
		},
		{
			retEvalType:   types.ETString,
			childrenTypes: []types.EvalType{types.ETString, types.ETInt, types.ETInt},
			geners:        []dataGenerator{&randLenStrGener{0, 20}, &rangeInt64Gener{-25, 25}, &rangeInt64Gener{-25, 25}},
		},
		{
			retEvalType:   types.ETString,
			childrenTypes: []types.EvalType{types.ETString, types.ETInt, types.ETInt},
			childrenFieldTypes: []*types.FieldType{{Tp: mysql.TypeString, Flag: mysql.BinaryFlag, Collate: charset.CollationBin},
				{Tp: mysql.TypeLonglong}, {Tp: mysql.TypeLonglong}},
			geners: []dataGenerator{&randLenStrGener{0, 20}, &rangeInt64Gener{-25, 25}, &rangeInt64Gener{-25, 25}},
		},
	},
	ast.SubstringIndex: {
		{
			retEvalType:   types.ETString,
			childrenTypes: []types.EvalType{types.ETString, types.ETString, types.ETInt},
			geners:        []dataGenerator{&randLenStrGener{0, 20}, &randLenStrGener{0, 2}, &rangeInt64Gener{-4, 4}},
		},
	},
	ast.Locate: {
		{
			retEvalType:   types.ETInt,
			childrenTypes: []types.EvalType{types.ETString, types.ETString},
			geners:        []dataGenerator{&randLenStrGener{0, 10}, &randLenStrGener{0, 20}},
		},
		{
			retEvalType:   types.ETInt,
			childrenTypes: []types.EvalType{types.ETString, types.ETString},
			geners:        []dataGenerator{&randLenStrGener{1, 2}, &randLenStrGener{0, 20}},
		},
		{
			retEvalType:   types.ETInt,
			childrenTypes: []types.EvalType{types.ETString, types.ETString, types.ETInt},
			geners:        []dataGenerator{&randLenStrGener{0, 10}, &randLenStrGener{0, 20}, &rangeInt64Gener{-10, 20}},
		},
		{
			retEvalType:   types.ETInt,
			childrenTypes: []types.EvalType{types.ETString, types.ETString, types.ETInt},
			geners:        []dataGenerator{&randLenStrGener{1, 2}, &randLenStrGener{0, 10}, &rangeInt64Gener{0, 8}},
		},
	},
	ast.Hex: {
		{retEvalType: types.ETString, childrenTypes: []types.EvalType{types.ETString}, geners: []dataGenerator{&randHexStrGener{10, 100}}},
		{retEvalType: types.ETString, childrenTypes: []types.EvalType{types.ETInt}},
	},
	ast.Unhex: {
		{retEvalType: types.ETString, childrenTypes: []types.EvalType{types.ETString}, geners: []dataGenerator{&randHexStrGener{10, 100}}},
	},
	ast.Trim: {
		{retEvalType: types.ETString, childrenTypes: []types.EvalType{types.ETString}, geners: []dataGenerator{&randSpaceStrGener{10, 100}}},
		{retEvalType: types.ETString, childrenTypes: []types.EvalType{types.ETString, types.ETString}, geners: []dataGenerator{&randLenStrGener{10, 20}, &randLenStrGener{5, 25}}},
	},
	ast.LTrim: {
		{retEvalType: types.ETString, childrenTypes: []types.EvalType{types.ETString}, geners: []dataGenerator{&randSpaceStrGener{10, 100}}},
	},
	ast.RTrim: {
		{retEvalType: types.ETString, childrenTypes: []types.EvalType{types.ETString}, geners: []dataGenerator{&randSpaceStrGener{10, 100}}},
	},
	ast.Lpad: {
		{
			retEvalType:   types.ETString,
			childrenTypes: []types.EvalType{types.ETString, types.ETInt, types.ETString},
			geners:        []dataGenerator{&randLenStrGener{0, 20}, &rangeInt64Gener{168435456, 368435456}, &randLenStrGener{0, 10}},
		},
		{
			retEvalType:   types.ETString,
			childrenTypes: []types.EvalType{types.ETString, types.ETInt, types.ETString},
			geners:        []dataGenerator{&defaultGener{0.2, types.ETString}, &defaultGener{0.2, types.ETInt}, &defaultGener{0.2, types.ETString}},
		},
	},
	ast.Rpad: {
		{
			retEvalType:   types.ETString,
			childrenTypes: []types.EvalType{types.ETString, types.ETInt, types.ETString},
			geners:        []dataGenerator{&randLenStrGener{0, 20}, &rangeInt64Gener{168435456, 368435456}, &randLenStrGener{0, 10}},
		},
		{
			retEvalType:   types.ETString,
			childrenTypes: []types.EvalType{types.ETString, types.ETInt, types.ETString},
			geners:        []dataGenerator{&defaultGener{0.2, types.ETString}, &defaultGener{0.2, types.ETInt}, &defaultGener{0.2, types.ETString}},
		},
		{
			retEvalType:        types.ETString,
			childrenTypes:      []types.EvalType{types.ETString, types.ETInt, types.ETString},
			childrenFieldTypes: []*types.FieldType{{Tp: mysql.TypeString, Flag: mysql.BinaryFlag, Collate: charset.CollationBin}},
			geners:             []dataGenerator{&randLenStrGener{0, 20}, &rangeInt64Gener{168435456, 368435456}, &randLenStrGener{0, 10}},
		},
		{
			retEvalType:        types.ETString,
			childrenTypes:      []types.EvalType{types.ETString, types.ETInt, types.ETString},
			childrenFieldTypes: []*types.FieldType{{Tp: mysql.TypeString, Flag: mysql.BinaryFlag, Collate: charset.CollationBin}},
			geners:             []dataGenerator{&defaultGener{0.2, types.ETString}, &defaultGener{0.2, types.ETInt}, &defaultGener{0.2, types.ETString}},
		},
	},
	ast.CharLength: {
		{retEvalType: types.ETInt, childrenTypes: []types.EvalType{types.ETString}},
	},
	ast.BitLength: {
		{retEvalType: types.ETInt, childrenTypes: []types.EvalType{types.ETString}},
	},
<<<<<<< HEAD
	ast.FindInSet: {
		{retEvalType: types.ETInt, childrenTypes: []types.EvalType{types.ETString, types.ETString}},
	},
	ast.Field:     {},
	ast.MakeSet:   {},
=======
	ast.FindInSet: {},
	ast.MakeSet: {
		{retEvalType: types.ETString, childrenTypes: []types.EvalType{types.ETInt, types.ETString, types.ETString, types.ETString, types.ETString, types.ETString, types.ETString, types.ETString, types.ETString}},
	},
>>>>>>> 3ca8661b
	ast.Oct: {
		{retEvalType: types.ETString, childrenTypes: []types.EvalType{types.ETInt}},
		{retEvalType: types.ETString, childrenTypes: []types.EvalType{types.ETString}, geners: []dataGenerator{&numStrGener{rangeInt64Gener{-10, 10}}}},
	},
	ast.Quote: {
		{retEvalType: types.ETString, childrenTypes: []types.EvalType{types.ETString}},
	},
	ast.Ord: {
		{retEvalType: types.ETInt, childrenTypes: []types.EvalType{types.ETString}},
	},
	ast.Bin: {
		{retEvalType: types.ETString, childrenTypes: []types.EvalType{types.ETInt}},
	},
	ast.ToBase64: {
		{retEvalType: types.ETString, childrenTypes: []types.EvalType{types.ETString}, geners: []dataGenerator{&randLenStrGener{0, 10}}},
	},
	ast.FromBase64: {
		{retEvalType: types.ETString, childrenTypes: []types.EvalType{types.ETString}, geners: []dataGenerator{&randLenStrGener{10, 100}}},
	},
	ast.ExportSet: {},
	ast.Repeat: {
		{retEvalType: types.ETString, childrenTypes: []types.EvalType{types.ETString, types.ETInt}, geners: []dataGenerator{&randLenStrGener{10, 20}, &rangeInt64Gener{-10, 10}}},
	},
	ast.Lower: {
		{retEvalType: types.ETString, childrenTypes: []types.EvalType{types.ETString}},
	},
	ast.IsNull: {
		{retEvalType: types.ETInt, childrenTypes: []types.EvalType{types.ETString}, geners: []dataGenerator{&randLenStrGener{10, 20}}},
		{retEvalType: types.ETInt, childrenTypes: []types.EvalType{types.ETString}, geners: []dataGenerator{&defaultGener{0.2, types.ETString}}},
	},
	ast.Upper: {
		{retEvalType: types.ETString, childrenTypes: []types.EvalType{types.ETString}},
	},
	ast.Right: {
		{retEvalType: types.ETString, childrenTypes: []types.EvalType{types.ETString, types.ETInt}},
		// need to add BinaryFlag for the Binary func
		{retEvalType: types.ETString, childrenTypes: []types.EvalType{types.ETString, types.ETInt},
			childrenFieldTypes: []*types.FieldType{{Tp: mysql.TypeString, Flag: mysql.BinaryFlag, Collate: charset.CollationBin},
				{Tp: mysql.TypeLonglong}},
			geners: []dataGenerator{
				&randLenStrGener{10, 20},
				&rangeInt64Gener{begin: -10, end: 20},
			},
		},
	},
	ast.Left: {
		{retEvalType: types.ETString, childrenTypes: []types.EvalType{types.ETString, types.ETInt}},
		// need to add BinaryFlag for the Binary func
		{retEvalType: types.ETString, childrenTypes: []types.EvalType{types.ETString, types.ETInt},
			childrenFieldTypes: []*types.FieldType{{Tp: mysql.TypeString, Flag: mysql.BinaryFlag, Collate: charset.CollationBin},
				{Tp: mysql.TypeLonglong}},
			geners: []dataGenerator{
				&randLenStrGener{10, 20},
				&rangeInt64Gener{begin: -10, end: 20},
			},
		},
	},
	ast.Space: {
		{retEvalType: types.ETString, childrenTypes: []types.EvalType{types.ETInt}, geners: []dataGenerator{&rangeInt64Gener{-10, 2000}}},
		{retEvalType: types.ETString, childrenTypes: []types.EvalType{types.ETInt}, geners: []dataGenerator{&rangeInt64Gener{5, 10}}},
	},
	ast.Reverse: {
		{retEvalType: types.ETString, childrenTypes: []types.EvalType{types.ETString}, geners: []dataGenerator{&randLenStrGener{10, 20}}},
		{retEvalType: types.ETString, childrenTypes: []types.EvalType{types.ETString}, geners: []dataGenerator{&defaultGener{0.2, types.ETString}}},
		// need to add BinaryFlag for the Binary func
		{retEvalType: types.ETString, childrenTypes: []types.EvalType{types.ETString},
			childrenFieldTypes: []*types.FieldType{{Tp: mysql.TypeString, Flag: mysql.BinaryFlag, Collate: charset.CollationBin}},
		},
	},
	ast.Replace: {
		{retEvalType: types.ETString, childrenTypes: []types.EvalType{types.ETString, types.ETString, types.ETString}, geners: []dataGenerator{&randLenStrGener{10, 20}, &randLenStrGener{0, 10}, &randLenStrGener{0, 10}}},
	},
	ast.InsertFunc: {
		{retEvalType: types.ETString, childrenTypes: []types.EvalType{types.ETString, types.ETInt, types.ETInt, types.ETString}, geners: []dataGenerator{&randLenStrGener{10, 20}, &rangeInt64Gener{-10, 20}, &rangeInt64Gener{0, 100}, &randLenStrGener{0, 10}}},
	},
	ast.Elt: {
		{retEvalType: types.ETString, childrenTypes: []types.EvalType{types.ETInt, types.ETString, types.ETString, types.ETString}, geners: []dataGenerator{&rangeInt64Gener{-1, 5}}},
	},
	ast.FromUnixTime: {
		{retEvalType: types.ETString, childrenTypes: []types.EvalType{types.ETDecimal, types.ETString},
			geners: []dataGenerator{
				gener{defaultGener{eType: types.ETDecimal, nullRation: 0.9}},
				&constStrGener{"%y-%m-%d"},
			},
		},
	},
}

func (s *testEvaluatorSuite) TestVectorizedBuiltinStringEvalOneVec(c *C) {
	testVectorizedEvalOneVec(c, vecBuiltinStringCases)
}

func (s *testEvaluatorSuite) TestVectorizedBuiltinStringFunc(c *C) {
	testVectorizedBuiltinFunc(c, vecBuiltinStringCases)
}

func BenchmarkVectorizedBuiltinStringEvalOneVec(b *testing.B) {
	benchmarkVectorizedEvalOneVec(b, vecBuiltinStringCases)
}

func BenchmarkVectorizedBuiltinStringFunc(b *testing.B) {
	benchmarkVectorizedBuiltinFunc(b, vecBuiltinStringCases)
}<|MERGE_RESOLUTION|>--- conflicted
+++ resolved
@@ -166,18 +166,10 @@
 	ast.BitLength: {
 		{retEvalType: types.ETInt, childrenTypes: []types.EvalType{types.ETString}},
 	},
-<<<<<<< HEAD
 	ast.FindInSet: {
 		{retEvalType: types.ETInt, childrenTypes: []types.EvalType{types.ETString, types.ETString}},
 	},
-	ast.Field:     {},
 	ast.MakeSet:   {},
-=======
-	ast.FindInSet: {},
-	ast.MakeSet: {
-		{retEvalType: types.ETString, childrenTypes: []types.EvalType{types.ETInt, types.ETString, types.ETString, types.ETString, types.ETString, types.ETString, types.ETString, types.ETString, types.ETString}},
-	},
->>>>>>> 3ca8661b
 	ast.Oct: {
 		{retEvalType: types.ETString, childrenTypes: []types.EvalType{types.ETInt}},
 		{retEvalType: types.ETString, childrenTypes: []types.EvalType{types.ETString}, geners: []dataGenerator{&numStrGener{rangeInt64Gener{-10, 10}}}},
