--- conflicted
+++ resolved
@@ -153,17 +153,12 @@
 		{retEvalType: types.ETString, childrenTypes: []types.EvalType{types.ETInt}},
 		{retEvalType: types.ETString, childrenTypes: []types.EvalType{types.ETString}, geners: []dataGenerator{&numStrGener{rangeInt64Gener{-10, 10}}}},
 	},
-<<<<<<< HEAD
-	ast.Ord: {},
 	ast.Quote: {
 		{retEvalType: types.ETString, childrenTypes: []types.EvalType{types.ETString}},
 	},
-=======
 	ast.Ord: {
 		{retEvalType: types.ETInt, childrenTypes: []types.EvalType{types.ETString}},
 	},
-	ast.Quote: {},
->>>>>>> bcad4640
 	ast.Bin: {
 		{retEvalType: types.ETString, childrenTypes: []types.EvalType{types.ETInt}},
 	},
