--- conflicted
+++ resolved
@@ -51,19 +51,13 @@
 	ast.Bin: {
 		{retEvalType: types.ETString, childrenTypes: []types.EvalType{types.ETInt}},
 	},
-<<<<<<< HEAD
-	ast.ToBase64: {},
+	ast.ToBase64: {
+		{retEvalType: types.ETString, childrenTypes: []types.EvalType{types.ETString}, geners: []dataGenerator{&randLenStrGener{0, 10}}},
+	},
 	ast.FromBase64: {
 		{retEvalType: types.ETString, childrenTypes: []types.EvalType{types.ETString}, geners: []dataGenerator{&randLenStrGener{10, 100}}},
 	},
 	ast.ExportSet: {},
-=======
-	ast.ToBase64: {
-		{retEvalType: types.ETString, childrenTypes: []types.EvalType{types.ETString}, geners: []dataGenerator{&randLenStrGener{0, 10}}},
-	},
-	ast.FromBase64: {},
-	ast.ExportSet:  {},
->>>>>>> 0127047d
 	ast.Repeat: {
 		{retEvalType: types.ETString, childrenTypes: []types.EvalType{types.ETString, types.ETInt}, geners: []dataGenerator{&randLenStrGener{10, 20}, &rangeInt64Gener{-10, 10}}},
 	},
