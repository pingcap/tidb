// Copyright 2016 PingCAP, Inc.
//
// Licensed under the Apache License, Version 2.0 (the "License");
// you may not use this file except in compliance with the License.
// You may obtain a copy of the License at
//
//     http://www.apache.org/licenses/LICENSE-2.0
//
// Unless required by applicable law or agreed to in writing, software
// distributed under the License is distributed on an "AS IS" BASIS,
// WITHOUT WARRANTIES OR CONDITIONS OF ANY KIND, either express or implied.
// See the License for the specific language governing permissions and
// limitations under the License.

package expression

import (
	"strings"
	"time"

	"github.com/pingcap/errors"
	"github.com/pingcap/tidb/parser/ast"
	"github.com/pingcap/tidb/parser/model"
	"github.com/pingcap/tidb/parser/mysql"
	"github.com/pingcap/tidb/sessionctx"
	"github.com/pingcap/tidb/types"
	"github.com/pingcap/tidb/util/chunk"
	"github.com/pingcap/tidb/util/collate"
	"github.com/pingcap/tidb/util/set"
	"github.com/pingcap/tidb/util/stringutil"
	"github.com/pingcap/tipb/go-tipb"
)

var (
	_ functionClass = &inFunctionClass{}
	_ functionClass = &rowFunctionClass{}
	_ functionClass = &setVarFunctionClass{}
	_ functionClass = &getIntVarFunctionClass{}
	_ functionClass = &getRealVarFunctionClass{}
	_ functionClass = &getDecimalVarFunctionClass{}
	_ functionClass = &getTimeVarFunctionClass{}
	_ functionClass = &getStringVarFunctionClass{}
	_ functionClass = &lockFunctionClass{}
	_ functionClass = &releaseLockFunctionClass{}
	_ functionClass = &valuesFunctionClass{}
	_ functionClass = &bitCountFunctionClass{}
	_ functionClass = &getParamFunctionClass{}
)

var (
	_ builtinFunc = &builtinSleepSig{}
	_ builtinFunc = &builtinInIntSig{}
	_ builtinFunc = &builtinInStringSig{}
	_ builtinFunc = &builtinInDecimalSig{}
	_ builtinFunc = &builtinInRealSig{}
	_ builtinFunc = &builtinInTimeSig{}
	_ builtinFunc = &builtinInDurationSig{}
	_ builtinFunc = &builtinInJSONSig{}
	_ builtinFunc = &builtinRowSig{}
	_ builtinFunc = &builtinSetStringVarSig{}
	_ builtinFunc = &builtinSetIntVarSig{}
	_ builtinFunc = &builtinSetRealVarSig{}
	_ builtinFunc = &builtinSetDecimalVarSig{}
	_ builtinFunc = &builtinGetStringVarSig{}
	_ builtinFunc = &builtinGetIntVarSig{}
	_ builtinFunc = &builtinGetRealVarSig{}
	_ builtinFunc = &builtinGetDecimalVarSig{}
	_ builtinFunc = &builtinGetTimeVarSig{}
	_ builtinFunc = &builtinLockSig{}
	_ builtinFunc = &builtinReleaseLockSig{}
	_ builtinFunc = &builtinValuesIntSig{}
	_ builtinFunc = &builtinValuesRealSig{}
	_ builtinFunc = &builtinValuesDecimalSig{}
	_ builtinFunc = &builtinValuesStringSig{}
	_ builtinFunc = &builtinValuesTimeSig{}
	_ builtinFunc = &builtinValuesDurationSig{}
	_ builtinFunc = &builtinValuesJSONSig{}
	_ builtinFunc = &builtinBitCountSig{}
	_ builtinFunc = &builtinGetParamStringSig{}
)

type inFunctionClass struct {
	baseFunctionClass
}

func (c *inFunctionClass) getFunction(ctx sessionctx.Context, args []Expression) (sig builtinFunc, err error) {
	args, err = c.verifyArgs(ctx, args)
	if err != nil {
		return nil, err
	}
	argTps := make([]types.EvalType, len(args))
	for i := range args {
		argTps[i] = args[0].GetType().EvalType()
	}
	bf, err := newBaseBuiltinFuncWithTp(ctx, c.funcName, args, types.ETInt, argTps...)
	if err != nil {
		return nil, err
	}
	for i := 1; i < len(args); i++ {
		DisableParseJSONFlag4Expr(args[i])
	}
	bf.tp.SetFlen(1)
	switch args[0].GetType().EvalType() {
	case types.ETInt:
		inInt := builtinInIntSig{baseInSig: baseInSig{baseBuiltinFunc: bf}}
		err := inInt.buildHashMapForConstArgs(ctx)
		if err != nil {
			return &inInt, err
		}
		sig = &inInt
		sig.setPbCode(tipb.ScalarFuncSig_InInt)
	case types.ETString:
		inStr := builtinInStringSig{baseInSig: baseInSig{baseBuiltinFunc: bf}}
		err := inStr.buildHashMapForConstArgs(ctx)
		if err != nil {
			return &inStr, err
		}
		sig = &inStr
		sig.setPbCode(tipb.ScalarFuncSig_InString)
	case types.ETReal:
		inReal := builtinInRealSig{baseInSig: baseInSig{baseBuiltinFunc: bf}}
		err := inReal.buildHashMapForConstArgs(ctx)
		if err != nil {
			return &inReal, err
		}
		sig = &inReal
		sig.setPbCode(tipb.ScalarFuncSig_InReal)
	case types.ETDecimal:
		inDecimal := builtinInDecimalSig{baseInSig: baseInSig{baseBuiltinFunc: bf}}
		err := inDecimal.buildHashMapForConstArgs(ctx)
		if err != nil {
			return &inDecimal, err
		}
		sig = &inDecimal
		sig.setPbCode(tipb.ScalarFuncSig_InDecimal)
	case types.ETDatetime, types.ETTimestamp:
		inTime := builtinInTimeSig{baseInSig: baseInSig{baseBuiltinFunc: bf}}
		err := inTime.buildHashMapForConstArgs(ctx)
		if err != nil {
			return &inTime, err
		}
		sig = &inTime
		sig.setPbCode(tipb.ScalarFuncSig_InTime)
	case types.ETDuration:
		inDuration := builtinInDurationSig{baseInSig: baseInSig{baseBuiltinFunc: bf}}
		err := inDuration.buildHashMapForConstArgs(ctx)
		if err != nil {
			return &inDuration, err
		}
		sig = &inDuration
		sig.setPbCode(tipb.ScalarFuncSig_InDuration)
	case types.ETJson:
		sig = &builtinInJSONSig{baseBuiltinFunc: bf}
		sig.setPbCode(tipb.ScalarFuncSig_InJson)
	}
	return sig, nil
}

func (c *inFunctionClass) verifyArgs(ctx sessionctx.Context, args []Expression) ([]Expression, error) {
	columnType := args[0].GetType()
	validatedArgs := make([]Expression, 0, len(args))
	for _, arg := range args {
		if constant, ok := arg.(*Constant); ok {
			switch {
			case columnType.GetType() == mysql.TypeBit && constant.Value.Kind() == types.KindInt64:
				if constant.Value.GetInt64() < 0 {
					if MaybeOverOptimized4PlanCache(ctx, args) {
<<<<<<< HEAD
						ctx.GetSessionVars().StmtCtx.SkipPlanCache = true
						ctx.GetSessionVars().StmtCtx.AppendWarning(errors.Errorf("skip plan-cache: Bit Column in (%v)", constant.Value.GetInt64()))
=======
						ctx.GetSessionVars().StmtCtx.SetSkipPlanCache(errors.Errorf("skip plan-cache: Bit Column in (%v)", constant.Value.GetInt64()))
>>>>>>> f7de8bee
					}
					continue
				}
			}
		}
		validatedArgs = append(validatedArgs, arg)
	}
	err := c.baseFunctionClass.verifyArgs(validatedArgs)
	return validatedArgs, err
}

// nolint:structcheck
type baseInSig struct {
	baseBuiltinFunc
	// nonConstArgsIdx stores the indices of non-constant args in the baseBuiltinFunc.args (the first arg is not included).
	// It works with builtinInXXXSig.hashset to accelerate 'eval'.
	nonConstArgsIdx []int
	hasNull         bool
}

// builtinInIntSig see https://dev.mysql.com/doc/refman/5.7/en/comparison-operators.html#function_in
type builtinInIntSig struct {
	baseInSig
	// the bool value in the map is used to identify whether the constant stored in key is signed or unsigned
	hashSet map[int64]bool
}

func (b *builtinInIntSig) buildHashMapForConstArgs(ctx sessionctx.Context) error {
	b.nonConstArgsIdx = make([]int, 0)
	b.hashSet = make(map[int64]bool, len(b.args)-1)
	for i := 1; i < len(b.args); i++ {
		if b.args[i].ConstItem(b.ctx.GetSessionVars().StmtCtx) {
			val, isNull, err := b.args[i].EvalInt(ctx, chunk.Row{})
			if err != nil {
				return err
			}
			if isNull {
				b.hasNull = true
				continue
			}
			b.hashSet[val] = mysql.HasUnsignedFlag(b.args[i].GetType().GetFlag())
		} else {
			b.nonConstArgsIdx = append(b.nonConstArgsIdx, i)
		}
	}
	return nil
}

func (b *builtinInIntSig) Clone() builtinFunc {
	newSig := &builtinInIntSig{}
	newSig.cloneFrom(&b.baseBuiltinFunc)
	newSig.nonConstArgsIdx = make([]int, len(b.nonConstArgsIdx))
	copy(newSig.nonConstArgsIdx, b.nonConstArgsIdx)
	newSig.hashSet = b.hashSet
	newSig.hasNull = b.hasNull
	return newSig
}

func (b *builtinInIntSig) evalInt(row chunk.Row) (int64, bool, error) {
	arg0, isNull0, err := b.args[0].EvalInt(b.ctx, row)
	if isNull0 || err != nil {
		return 0, isNull0, err
	}
	isUnsigned0 := mysql.HasUnsignedFlag(b.args[0].GetType().GetFlag())

	args := b.args[1:]
	if len(b.hashSet) != 0 {
		if isUnsigned, ok := b.hashSet[arg0]; ok {
			if (isUnsigned0 && isUnsigned) || (!isUnsigned0 && !isUnsigned) {
				return 1, false, nil
			}
			if arg0 >= 0 {
				return 1, false, nil
			}
		}
		args = make([]Expression, 0, len(b.nonConstArgsIdx))
		for _, i := range b.nonConstArgsIdx {
			args = append(args, b.args[i])
		}
	}

	hasNull := b.hasNull
	for _, arg := range args {
		evaledArg, isNull, err := arg.EvalInt(b.ctx, row)
		if err != nil {
			return 0, true, err
		}
		if isNull {
			hasNull = true
			continue
		}
		isUnsigned := mysql.HasUnsignedFlag(arg.GetType().GetFlag())
		if isUnsigned0 && isUnsigned {
			if evaledArg == arg0 {
				return 1, false, nil
			}
		} else if !isUnsigned0 && !isUnsigned {
			if evaledArg == arg0 {
				return 1, false, nil
			}
		} else if !isUnsigned0 && isUnsigned {
			if arg0 >= 0 && evaledArg == arg0 {
				return 1, false, nil
			}
		} else {
			if evaledArg >= 0 && evaledArg == arg0 {
				return 1, false, nil
			}
		}
	}
	return 0, hasNull, nil
}

// builtinInStringSig see https://dev.mysql.com/doc/refman/5.7/en/comparison-operators.html#function_in
type builtinInStringSig struct {
	baseInSig
	hashSet set.StringSet
}

func (b *builtinInStringSig) buildHashMapForConstArgs(ctx sessionctx.Context) error {
	b.nonConstArgsIdx = make([]int, 0)
	b.hashSet = set.NewStringSet()
	collator := collate.GetCollator(b.collation)
	for i := 1; i < len(b.args); i++ {
		if b.args[i].ConstItem(b.ctx.GetSessionVars().StmtCtx) {
			val, isNull, err := b.args[i].EvalString(ctx, chunk.Row{})
			if err != nil {
				return err
			}
			if isNull {
				b.hasNull = true
				continue
			}
			b.hashSet.Insert(string(collator.Key(val))) // should do memory copy here
		} else {
			b.nonConstArgsIdx = append(b.nonConstArgsIdx, i)
		}
	}

	return nil
}

func (b *builtinInStringSig) Clone() builtinFunc {
	newSig := &builtinInStringSig{}
	newSig.cloneFrom(&b.baseBuiltinFunc)
	newSig.nonConstArgsIdx = make([]int, len(b.nonConstArgsIdx))
	copy(newSig.nonConstArgsIdx, b.nonConstArgsIdx)
	newSig.hashSet = b.hashSet
	newSig.hasNull = b.hasNull
	return newSig
}

func (b *builtinInStringSig) evalInt(row chunk.Row) (int64, bool, error) {
	arg0, isNull0, err := b.args[0].EvalString(b.ctx, row)
	if isNull0 || err != nil {
		return 0, isNull0, err
	}

	args := b.args[1:]
	collator := collate.GetCollator(b.collation)
	if len(b.hashSet) != 0 {
		if b.hashSet.Exist(string(collator.Key(arg0))) {
			return 1, false, nil
		}
		args = make([]Expression, 0, len(b.nonConstArgsIdx))
		for _, i := range b.nonConstArgsIdx {
			args = append(args, b.args[i])
		}
	}

	hasNull := b.hasNull
	for _, arg := range args {
		evaledArg, isNull, err := arg.EvalString(b.ctx, row)
		if err != nil {
			return 0, true, err
		}
		if isNull {
			hasNull = true
			continue
		}
		if types.CompareString(arg0, evaledArg, b.collation) == 0 {
			return 1, false, nil
		}
	}
	return 0, hasNull, nil
}

// builtinInRealSig see https://dev.mysql.com/doc/refman/5.7/en/comparison-operators.html#function_in
type builtinInRealSig struct {
	baseInSig
	hashSet set.Float64Set
}

func (b *builtinInRealSig) buildHashMapForConstArgs(ctx sessionctx.Context) error {
	b.nonConstArgsIdx = make([]int, 0)
	b.hashSet = set.NewFloat64Set()
	for i := 1; i < len(b.args); i++ {
		if b.args[i].ConstItem(b.ctx.GetSessionVars().StmtCtx) {
			val, isNull, err := b.args[i].EvalReal(ctx, chunk.Row{})
			if err != nil {
				return err
			}
			if isNull {
				b.hasNull = true
				continue
			}
			b.hashSet.Insert(val)
		} else {
			b.nonConstArgsIdx = append(b.nonConstArgsIdx, i)
		}
	}

	return nil
}

func (b *builtinInRealSig) Clone() builtinFunc {
	newSig := &builtinInRealSig{}
	newSig.cloneFrom(&b.baseBuiltinFunc)
	newSig.nonConstArgsIdx = make([]int, len(b.nonConstArgsIdx))
	copy(newSig.nonConstArgsIdx, b.nonConstArgsIdx)
	newSig.hashSet = b.hashSet
	newSig.hasNull = b.hasNull
	return newSig
}

func (b *builtinInRealSig) evalInt(row chunk.Row) (int64, bool, error) {
	arg0, isNull0, err := b.args[0].EvalReal(b.ctx, row)
	if isNull0 || err != nil {
		return 0, isNull0, err
	}
	args := b.args[1:]
	if len(b.hashSet) != 0 {
		if b.hashSet.Exist(arg0) {
			return 1, false, nil
		}
		args = make([]Expression, 0, len(b.nonConstArgsIdx))
		for _, i := range b.nonConstArgsIdx {
			args = append(args, b.args[i])
		}
	}

	hasNull := b.hasNull
	for _, arg := range args {
		evaledArg, isNull, err := arg.EvalReal(b.ctx, row)
		if err != nil {
			return 0, true, err
		}
		if isNull {
			hasNull = true
			continue
		}
		if arg0 == evaledArg {
			return 1, false, nil
		}
	}
	return 0, hasNull, nil
}

// builtinInDecimalSig see https://dev.mysql.com/doc/refman/5.7/en/comparison-operators.html#function_in
type builtinInDecimalSig struct {
	baseInSig
	hashSet set.StringSet
}

func (b *builtinInDecimalSig) buildHashMapForConstArgs(ctx sessionctx.Context) error {
	b.nonConstArgsIdx = make([]int, 0)
	b.hashSet = set.NewStringSet()
	for i := 1; i < len(b.args); i++ {
		if b.args[i].ConstItem(b.ctx.GetSessionVars().StmtCtx) {
			val, isNull, err := b.args[i].EvalDecimal(ctx, chunk.Row{})
			if err != nil {
				return err
			}
			if isNull {
				b.hasNull = true
				continue
			}
			key, err := val.ToHashKey()
			if err != nil {
				return err
			}
			b.hashSet.Insert(string(key))
		} else {
			b.nonConstArgsIdx = append(b.nonConstArgsIdx, i)
		}
	}

	return nil
}

func (b *builtinInDecimalSig) Clone() builtinFunc {
	newSig := &builtinInDecimalSig{}
	newSig.cloneFrom(&b.baseBuiltinFunc)
	newSig.nonConstArgsIdx = make([]int, len(b.nonConstArgsIdx))
	copy(newSig.nonConstArgsIdx, b.nonConstArgsIdx)
	newSig.hashSet = b.hashSet
	newSig.hasNull = b.hasNull
	return newSig
}

func (b *builtinInDecimalSig) evalInt(row chunk.Row) (int64, bool, error) {
	arg0, isNull0, err := b.args[0].EvalDecimal(b.ctx, row)
	if isNull0 || err != nil {
		return 0, isNull0, err
	}

	args := b.args[1:]
	key, err := arg0.ToHashKey()
	if err != nil {
		return 0, true, err
	}
	if len(b.hashSet) != 0 {
		if b.hashSet.Exist(string(key)) {
			return 1, false, nil
		}
		args = make([]Expression, 0, len(b.nonConstArgsIdx))
		for _, i := range b.nonConstArgsIdx {
			args = append(args, b.args[i])
		}
	}

	hasNull := b.hasNull
	for _, arg := range args {
		evaledArg, isNull, err := arg.EvalDecimal(b.ctx, row)
		if err != nil {
			return 0, true, err
		}
		if isNull {
			hasNull = true
			continue
		}
		if arg0.Compare(evaledArg) == 0 {
			return 1, false, nil
		}
	}
	return 0, hasNull, nil
}

// builtinInTimeSig see https://dev.mysql.com/doc/refman/5.7/en/comparison-operators.html#function_in
type builtinInTimeSig struct {
	baseInSig
	hashSet map[types.CoreTime]struct{}
}

func (b *builtinInTimeSig) buildHashMapForConstArgs(ctx sessionctx.Context) error {
	b.nonConstArgsIdx = make([]int, 0)
	b.hashSet = make(map[types.CoreTime]struct{}, len(b.args)-1)
	for i := 1; i < len(b.args); i++ {
		if b.args[i].ConstItem(b.ctx.GetSessionVars().StmtCtx) {
			val, isNull, err := b.args[i].EvalTime(ctx, chunk.Row{})
			if err != nil {
				return err
			}
			if isNull {
				b.hasNull = true
				continue
			}
			b.hashSet[val.CoreTime()] = struct{}{}
		} else {
			b.nonConstArgsIdx = append(b.nonConstArgsIdx, i)
		}
	}

	return nil
}

func (b *builtinInTimeSig) Clone() builtinFunc {
	newSig := &builtinInTimeSig{}
	newSig.cloneFrom(&b.baseBuiltinFunc)
	newSig.nonConstArgsIdx = make([]int, len(b.nonConstArgsIdx))
	copy(newSig.nonConstArgsIdx, b.nonConstArgsIdx)
	newSig.hashSet = b.hashSet
	newSig.hasNull = b.hasNull
	return newSig
}

func (b *builtinInTimeSig) evalInt(row chunk.Row) (int64, bool, error) {
	arg0, isNull0, err := b.args[0].EvalTime(b.ctx, row)
	if isNull0 || err != nil {
		return 0, isNull0, err
	}
	args := b.args[1:]
	if len(b.hashSet) != 0 {
		if _, ok := b.hashSet[arg0.CoreTime()]; ok {
			return 1, false, nil
		}
		args = make([]Expression, 0, len(b.nonConstArgsIdx))
		for _, i := range b.nonConstArgsIdx {
			args = append(args, b.args[i])
		}
	}

	hasNull := b.hasNull
	for _, arg := range args {
		evaledArg, isNull, err := arg.EvalTime(b.ctx, row)
		if err != nil {
			return 0, true, err
		}
		if isNull {
			hasNull = true
			continue
		}
		if arg0.Compare(evaledArg) == 0 {
			return 1, false, nil
		}
	}
	return 0, hasNull, nil
}

// builtinInDurationSig see https://dev.mysql.com/doc/refman/5.7/en/comparison-operators.html#function_in
type builtinInDurationSig struct {
	baseInSig
	hashSet map[time.Duration]struct{}
}

func (b *builtinInDurationSig) buildHashMapForConstArgs(ctx sessionctx.Context) error {
	b.nonConstArgsIdx = make([]int, 0)
	b.hashSet = make(map[time.Duration]struct{}, len(b.args)-1)
	for i := 1; i < len(b.args); i++ {
		if b.args[i].ConstItem(b.ctx.GetSessionVars().StmtCtx) {
			val, isNull, err := b.args[i].EvalDuration(ctx, chunk.Row{})
			if err != nil {
				return err
			}
			if isNull {
				b.hasNull = true
				continue
			}
			b.hashSet[val.Duration] = struct{}{}
		} else {
			b.nonConstArgsIdx = append(b.nonConstArgsIdx, i)
		}
	}

	return nil
}

func (b *builtinInDurationSig) Clone() builtinFunc {
	newSig := &builtinInDurationSig{}
	newSig.cloneFrom(&b.baseBuiltinFunc)
	newSig.nonConstArgsIdx = make([]int, len(b.nonConstArgsIdx))
	copy(newSig.nonConstArgsIdx, b.nonConstArgsIdx)
	newSig.hashSet = b.hashSet
	newSig.hasNull = b.hasNull
	return newSig
}

func (b *builtinInDurationSig) evalInt(row chunk.Row) (int64, bool, error) {
	arg0, isNull0, err := b.args[0].EvalDuration(b.ctx, row)
	if isNull0 || err != nil {
		return 0, isNull0, err
	}
	args := b.args[1:]
	if len(b.hashSet) != 0 {
		if _, ok := b.hashSet[arg0.Duration]; ok {
			return 1, false, nil
		}
		args = make([]Expression, 0, len(b.nonConstArgsIdx))
		for _, i := range b.nonConstArgsIdx {
			args = append(args, b.args[i])
		}
	}

	hasNull := b.hasNull
	for _, arg := range args {
		evaledArg, isNull, err := arg.EvalDuration(b.ctx, row)
		if err != nil {
			return 0, true, err
		}
		if isNull {
			hasNull = true
			continue
		}
		if arg0.Compare(evaledArg) == 0 {
			return 1, false, nil
		}
	}
	return 0, hasNull, nil
}

// builtinInJSONSig see https://dev.mysql.com/doc/refman/5.7/en/comparison-operators.html#function_in
type builtinInJSONSig struct {
	baseBuiltinFunc
}

func (b *builtinInJSONSig) Clone() builtinFunc {
	newSig := &builtinInJSONSig{}
	newSig.cloneFrom(&b.baseBuiltinFunc)
	return newSig
}

func (b *builtinInJSONSig) evalInt(row chunk.Row) (int64, bool, error) {
	arg0, isNull0, err := b.args[0].EvalJSON(b.ctx, row)
	if isNull0 || err != nil {
		return 0, isNull0, err
	}
	var hasNull bool
	for _, arg := range b.args[1:] {
		evaledArg, isNull, err := arg.EvalJSON(b.ctx, row)
		if err != nil {
			return 0, true, err
		}
		if isNull {
			hasNull = true
			continue
		}
		result := types.CompareBinaryJSON(evaledArg, arg0)
		if result == 0 {
			return 1, false, nil
		}
	}
	return 0, hasNull, nil
}

type rowFunctionClass struct {
	baseFunctionClass
}

func (c *rowFunctionClass) getFunction(ctx sessionctx.Context, args []Expression) (sig builtinFunc, err error) {
	if err = c.verifyArgs(args); err != nil {
		return nil, err
	}
	argTps := make([]types.EvalType, len(args))
	for i := range argTps {
		argTps[i] = args[i].GetType().EvalType()
	}
	bf, err := newBaseBuiltinFuncWithTp(ctx, c.funcName, args, types.ETString, argTps...)
	if err != nil {
		return nil, err
	}
	sig = &builtinRowSig{bf}
	return sig, nil
}

type builtinRowSig struct {
	baseBuiltinFunc
}

func (b *builtinRowSig) Clone() builtinFunc {
	newSig := &builtinRowSig{}
	newSig.cloneFrom(&b.baseBuiltinFunc)
	return newSig
}

// evalString rowFunc should always be flattened in expression rewrite phrase.
func (b *builtinRowSig) evalString(row chunk.Row) (string, bool, error) {
	panic("builtinRowSig.evalString() should never be called.")
}

type setVarFunctionClass struct {
	baseFunctionClass
}

func (c *setVarFunctionClass) getFunction(ctx sessionctx.Context, args []Expression) (sig builtinFunc, err error) {
	if err = c.verifyArgs(args); err != nil {
		return nil, err
	}
	argTp := args[1].GetType().EvalType()
	if argTp == types.ETTimestamp || argTp == types.ETDuration || argTp == types.ETJson {
		argTp = types.ETString
	}
	bf, err := newBaseBuiltinFuncWithTp(ctx, c.funcName, args, argTp, types.ETString, argTp)
	if err != nil {
		return nil, err
	}
	bf.tp.SetFlenUnderLimit(args[1].GetType().GetFlen())
	switch argTp {
	case types.ETString:
		sig = &builtinSetStringVarSig{bf}
	case types.ETReal:
		sig = &builtinSetRealVarSig{bf}
	case types.ETDecimal:
		sig = &builtinSetDecimalVarSig{bf}
	case types.ETInt:
		sig = &builtinSetIntVarSig{bf}
	case types.ETDatetime:
		sig = &builtinSetTimeVarSig{bf}
	default:
		return nil, errors.Errorf("unexpected types.EvalType %v", argTp)
	}
	return sig, nil
}

type builtinSetStringVarSig struct {
	baseBuiltinFunc
}

func (b *builtinSetStringVarSig) Clone() builtinFunc {
	newSig := &builtinSetStringVarSig{}
	newSig.cloneFrom(&b.baseBuiltinFunc)
	return newSig
}

func (b *builtinSetStringVarSig) evalString(row chunk.Row) (res string, isNull bool, err error) {
	var varName string
	sessionVars := b.ctx.GetSessionVars()
	varName, isNull, err = b.args[0].EvalString(b.ctx, row)
	if isNull || err != nil {
		return "", isNull, err
	}
	datum, err := b.args[1].Eval(row)
	isNull = datum.IsNull()
	if isNull || err != nil {
		return "", isNull, err
	}
	res, err = datum.ToString()
	if err != nil {
		return "", isNull, err
	}
	sessionVars.SetStringUserVar(varName, stringutil.Copy(res), datum.Collation())
	return res, false, nil
}

type builtinSetRealVarSig struct {
	baseBuiltinFunc
}

func (b *builtinSetRealVarSig) Clone() builtinFunc {
	newSig := &builtinSetRealVarSig{}
	newSig.cloneFrom(&b.baseBuiltinFunc)
	return newSig
}

func (b *builtinSetRealVarSig) evalReal(row chunk.Row) (res float64, isNull bool, err error) {
	var varName string
	sessionVars := b.ctx.GetSessionVars()
	varName, isNull, err = b.args[0].EvalString(b.ctx, row)
	if isNull || err != nil {
		return 0, isNull, err
	}
	datum, err := b.args[1].Eval(row)
	isNull = datum.IsNull()
	if isNull || err != nil {
		return 0, isNull, err
	}
	res = datum.GetFloat64()
	varName = strings.ToLower(varName)
	sessionVars.SetUserVarVal(varName, datum)
	return res, false, nil
}

type builtinSetDecimalVarSig struct {
	baseBuiltinFunc
}

func (b *builtinSetDecimalVarSig) Clone() builtinFunc {
	newSig := &builtinSetDecimalVarSig{}
	newSig.cloneFrom(&b.baseBuiltinFunc)
	return newSig
}

func (b *builtinSetDecimalVarSig) evalDecimal(row chunk.Row) (*types.MyDecimal, bool, error) {
	sessionVars := b.ctx.GetSessionVars()
	varName, isNull, err := b.args[0].EvalString(b.ctx, row)
	if isNull || err != nil {
		return nil, isNull, err
	}
	datum, err := b.args[1].Eval(row)
	isNull = datum.IsNull()
	if isNull || err != nil {
		return nil, isNull, err
	}
	res := datum.GetMysqlDecimal()
	varName = strings.ToLower(varName)
	sessionVars.SetUserVarVal(varName, datum)
	return res, false, nil
}

type builtinSetIntVarSig struct {
	baseBuiltinFunc
}

func (b *builtinSetIntVarSig) Clone() builtinFunc {
	newSig := &builtinSetIntVarSig{}
	newSig.cloneFrom(&b.baseBuiltinFunc)
	return newSig
}

func (b *builtinSetIntVarSig) evalInt(row chunk.Row) (int64, bool, error) {
	sessionVars := b.ctx.GetSessionVars()
	varName, isNull, err := b.args[0].EvalString(b.ctx, row)
	if isNull || err != nil {
		return 0, isNull, err
	}
	datum, err := b.args[1].Eval(row)
	isNull = datum.IsNull()
	if isNull || err != nil {
		return 0, isNull, err
	}
	res := datum.GetInt64()
	varName = strings.ToLower(varName)
	sessionVars.SetUserVarVal(varName, datum)
	return res, false, nil
}

type builtinSetTimeVarSig struct {
	baseBuiltinFunc
}

func (b *builtinSetTimeVarSig) Clone() builtinFunc {
	newSig := &builtinSetTimeVarSig{}
	newSig.cloneFrom(&b.baseBuiltinFunc)
	return newSig
}

func (b *builtinSetTimeVarSig) evalTime(row chunk.Row) (types.Time, bool, error) {
	sessionVars := b.ctx.GetSessionVars()
	varName, isNull, err := b.args[0].EvalString(b.ctx, row)
	if isNull || err != nil {
		return types.ZeroTime, isNull, err
	}
	datum, err := b.args[1].Eval(row)
	if err != nil || datum.IsNull() {
		return types.ZeroTime, datum.IsNull(), handleInvalidTimeError(b.ctx, err)
	}
	res := datum.GetMysqlTime()
	varName = strings.ToLower(varName)
	sessionVars.SetUserVarVal(varName, datum)
	return res, false, nil
}

// BuildGetVarFunction builds a GetVar ScalarFunction from the Expression.
func BuildGetVarFunction(ctx sessionctx.Context, expr Expression, retType *types.FieldType) (Expression, error) {
	var fc functionClass
	switch retType.EvalType() {
	case types.ETInt:
		fc = &getIntVarFunctionClass{getVarFunctionClass{baseFunctionClass{ast.GetVar, 1, 1}, retType}}
	case types.ETDecimal:
		fc = &getDecimalVarFunctionClass{getVarFunctionClass{baseFunctionClass{ast.GetVar, 1, 1}, retType}}
	case types.ETReal:
		fc = &getRealVarFunctionClass{getVarFunctionClass{baseFunctionClass{ast.GetVar, 1, 1}, retType}}
	case types.ETDatetime:
		fc = &getTimeVarFunctionClass{getVarFunctionClass{baseFunctionClass{ast.GetVar, 1, 1}, retType}}
	default:
		fc = &getStringVarFunctionClass{getVarFunctionClass{baseFunctionClass{ast.GetVar, 1, 1}, retType}}
	}
	f, err := fc.getFunction(ctx, []Expression{expr})
	if err != nil {
		return nil, err
	}
	if builtinRetTp := f.getRetTp(); builtinRetTp.GetType() != mysql.TypeUnspecified || retType.GetType() == mysql.TypeUnspecified {
		retType = builtinRetTp
	}
	return &ScalarFunction{
		FuncName: model.NewCIStr(ast.GetVar),
		RetType:  retType,
		Function: f,
	}, nil
}

type getVarFunctionClass struct {
	baseFunctionClass

	tp *types.FieldType
}

type getStringVarFunctionClass struct {
	getVarFunctionClass
}

func (c *getStringVarFunctionClass) getFunction(ctx sessionctx.Context, args []Expression) (sig builtinFunc, err error) {
	if err = c.verifyArgs(args); err != nil {
		return nil, err
	}
	bf, err := newBaseBuiltinFuncWithTp(ctx, c.funcName, args, types.ETString, types.ETString)
	if err != nil {
		return nil, err
	}
	bf.tp.SetFlen(c.tp.GetFlen())
	if len(c.tp.GetCharset()) > 0 {
		bf.tp.SetCharset(c.tp.GetCharset())
		bf.tp.SetCollate(c.tp.GetCollate())
	}
	sig = &builtinGetStringVarSig{bf}
	return sig, nil
}

type builtinGetStringVarSig struct {
	baseBuiltinFunc
}

func (b *builtinGetStringVarSig) Clone() builtinFunc {
	newSig := &builtinGetStringVarSig{}
	newSig.cloneFrom(&b.baseBuiltinFunc)
	return newSig
}

func (b *builtinGetStringVarSig) evalString(row chunk.Row) (string, bool, error) {
	sessionVars := b.ctx.GetSessionVars()
	varName, isNull, err := b.args[0].EvalString(b.ctx, row)
	if isNull || err != nil {
		return "", isNull, err
	}
	varName = strings.ToLower(varName)
	if v, ok := sessionVars.GetUserVarVal(varName); ok {
		// We cannot use v.GetString() here, because the datum may be in KindMysqlTime, which
		// stores the data in datum.x.
		// This seems controversial with https://dev.mysql.com/doc/refman/8.0/en/user-variables.html:
		// > User variables can be assigned a value from a limited set of data types: integer, decimal,
		// > floating-point, binary or nonbinary string, or NULL value.
		// However, MySQL actually does support query like `set @p = now()`, so we should not assume the datum stored
		// must be of one of the following types: string, decimal, int, float.
		res, err := v.ToString()
		if err != nil {
			return "", false, err
		}
		return res, false, nil
	}
	return "", true, nil
}

type getIntVarFunctionClass struct {
	getVarFunctionClass
}

func (c *getIntVarFunctionClass) getFunction(ctx sessionctx.Context, args []Expression) (sig builtinFunc, err error) {
	if err = c.verifyArgs(args); err != nil {
		return nil, err
	}
	bf, err := newBaseBuiltinFuncWithTp(ctx, c.funcName, args, types.ETInt, types.ETString)
	if err != nil {
		return nil, err
	}
	bf.tp.SetFlen(c.tp.GetFlen())
	bf.tp.SetFlag(c.tp.GetFlag())
	sig = &builtinGetIntVarSig{bf}
	return sig, nil
}

type builtinGetIntVarSig struct {
	baseBuiltinFunc
}

func (b *builtinGetIntVarSig) Clone() builtinFunc {
	newSig := &builtinGetIntVarSig{}
	newSig.cloneFrom(&b.baseBuiltinFunc)
	return newSig
}

func (b *builtinGetIntVarSig) evalInt(row chunk.Row) (int64, bool, error) {
	sessionVars := b.ctx.GetSessionVars()
	varName, isNull, err := b.args[0].EvalString(b.ctx, row)
	if isNull || err != nil {
		return 0, isNull, err
	}
	varName = strings.ToLower(varName)
	if v, ok := sessionVars.GetUserVarVal(varName); ok {
		return v.GetInt64(), false, nil
	}
	return 0, true, nil
}

type getRealVarFunctionClass struct {
	getVarFunctionClass
}

func (c *getRealVarFunctionClass) getFunction(ctx sessionctx.Context, args []Expression) (sig builtinFunc, err error) {
	if err = c.verifyArgs(args); err != nil {
		return nil, err
	}
	bf, err := newBaseBuiltinFuncWithTp(ctx, c.funcName, args, types.ETReal, types.ETString)
	if err != nil {
		return nil, err
	}
	bf.tp.SetFlen(c.tp.GetFlen())
	sig = &builtinGetRealVarSig{bf}
	return sig, nil
}

type builtinGetRealVarSig struct {
	baseBuiltinFunc
}

func (b *builtinGetRealVarSig) Clone() builtinFunc {
	newSig := &builtinGetRealVarSig{}
	newSig.cloneFrom(&b.baseBuiltinFunc)
	return newSig
}

func (b *builtinGetRealVarSig) evalReal(row chunk.Row) (float64, bool, error) {
	sessionVars := b.ctx.GetSessionVars()
	varName, isNull, err := b.args[0].EvalString(b.ctx, row)
	if isNull || err != nil {
		return 0, isNull, err
	}
	varName = strings.ToLower(varName)
	if v, ok := sessionVars.GetUserVarVal(varName); ok {
		return v.GetFloat64(), false, nil
	}
	return 0, true, nil
}

type getDecimalVarFunctionClass struct {
	getVarFunctionClass
}

func (c *getDecimalVarFunctionClass) getFunction(ctx sessionctx.Context, args []Expression) (sig builtinFunc, err error) {
	if err = c.verifyArgs(args); err != nil {
		return nil, err
	}
	bf, err := newBaseBuiltinFuncWithTp(ctx, c.funcName, args, types.ETDecimal, types.ETString)
	if err != nil {
		return nil, err
	}
	bf.tp.SetFlenUnderLimit(c.tp.GetFlen())
	sig = &builtinGetDecimalVarSig{bf}
	return sig, nil
}

type builtinGetDecimalVarSig struct {
	baseBuiltinFunc
}

func (b *builtinGetDecimalVarSig) Clone() builtinFunc {
	newSig := &builtinGetDecimalVarSig{}
	newSig.cloneFrom(&b.baseBuiltinFunc)
	return newSig
}

func (b *builtinGetDecimalVarSig) evalDecimal(row chunk.Row) (*types.MyDecimal, bool, error) {
	sessionVars := b.ctx.GetSessionVars()
	varName, isNull, err := b.args[0].EvalString(b.ctx, row)
	if isNull || err != nil {
		return nil, isNull, err
	}
	varName = strings.ToLower(varName)
	if v, ok := sessionVars.GetUserVarVal(varName); ok {
		return v.GetMysqlDecimal(), false, nil
	}
	return nil, true, nil
}

type getTimeVarFunctionClass struct {
	getVarFunctionClass
}

func (c *getTimeVarFunctionClass) getFunction(ctx sessionctx.Context, args []Expression) (sig builtinFunc, err error) {
	if err = c.verifyArgs(args); err != nil {
		return nil, err
	}
	bf, err := newBaseBuiltinFuncWithTp(ctx, c.funcName, args, types.ETDatetime, types.ETString)
	if err != nil {
		return nil, err
	}
	if c.tp.GetType() == mysql.TypeDatetime {
		fsp := c.tp.GetFlen() - mysql.MaxDatetimeWidthNoFsp
		if fsp > 0 {
			fsp--
		}
		bf.setDecimalAndFlenForDatetime(fsp)
	} else {
		bf.setDecimalAndFlenForDate()
	}
	sig = &builtinGetTimeVarSig{bf}
	return sig, nil
}

type builtinGetTimeVarSig struct {
	baseBuiltinFunc
}

func (b *builtinGetTimeVarSig) Clone() builtinFunc {
	newSig := &builtinGetTimeVarSig{}
	newSig.cloneFrom(&b.baseBuiltinFunc)
	return newSig
}

func (b *builtinGetTimeVarSig) evalTime(row chunk.Row) (types.Time, bool, error) {
	sessionVars := b.ctx.GetSessionVars()
	varName, isNull, err := b.args[0].EvalString(b.ctx, row)
	if isNull || err != nil {
		return types.ZeroTime, isNull, err
	}
	varName = strings.ToLower(varName)
	if v, ok := sessionVars.GetUserVarVal(varName); ok {
		return v.GetMysqlTime(), false, nil
	}
	return types.ZeroTime, true, nil
}

type valuesFunctionClass struct {
	baseFunctionClass

	offset int
	tp     *types.FieldType
}

func (c *valuesFunctionClass) getFunction(ctx sessionctx.Context, args []Expression) (sig builtinFunc, err error) {
	if err = c.verifyArgs(args); err != nil {
		return nil, err
	}
	bf, err := newBaseBuiltinFunc(ctx, c.funcName, args, c.tp)
	if err != nil {
		return nil, err
	}
	switch c.tp.EvalType() {
	case types.ETInt:
		sig = &builtinValuesIntSig{bf, c.offset}
	case types.ETReal:
		sig = &builtinValuesRealSig{bf, c.offset}
	case types.ETDecimal:
		sig = &builtinValuesDecimalSig{bf, c.offset}
	case types.ETString:
		sig = &builtinValuesStringSig{bf, c.offset}
	case types.ETDatetime, types.ETTimestamp:
		sig = &builtinValuesTimeSig{bf, c.offset}
	case types.ETDuration:
		sig = &builtinValuesDurationSig{bf, c.offset}
	case types.ETJson:
		sig = &builtinValuesJSONSig{bf, c.offset}
	}
	return sig, nil
}

type builtinValuesIntSig struct {
	baseBuiltinFunc

	offset int
}

func (b *builtinValuesIntSig) Clone() builtinFunc {
	newSig := &builtinValuesIntSig{offset: b.offset}
	newSig.cloneFrom(&b.baseBuiltinFunc)
	return newSig
}

// evalInt evals a builtinValuesIntSig.
// See https://dev.mysql.com/doc/refman/5.7/en/miscellaneous-functions.html#function_values
func (b *builtinValuesIntSig) evalInt(_ chunk.Row) (int64, bool, error) {
	row := b.ctx.GetSessionVars().CurrInsertValues
	if row.IsEmpty() {
		return 0, true, nil
	}
	if b.offset < row.Len() {
		if row.IsNull(b.offset) {
			return 0, true, nil
		}
		// For BinaryLiteral, see issue #15310
		val := row.GetRaw(b.offset)
		if len(val) > 8 {
			return 0, true, errors.New("Session current insert values is too long")
		}
		if len(val) < 8 {
			var binary types.BinaryLiteral = val
			v, err := binary.ToInt(b.ctx.GetSessionVars().StmtCtx)
			if err != nil {
				return 0, true, errors.Trace(err)
			}
			return int64(v), false, nil
		}
		return row.GetInt64(b.offset), false, nil
	}
	return 0, true, errors.Errorf("Session current insert values len %d and column's offset %v don't match", row.Len(), b.offset)
}

type builtinValuesRealSig struct {
	baseBuiltinFunc

	offset int
}

func (b *builtinValuesRealSig) Clone() builtinFunc {
	newSig := &builtinValuesRealSig{offset: b.offset}
	newSig.cloneFrom(&b.baseBuiltinFunc)
	return newSig
}

// evalReal evals a builtinValuesRealSig.
// See https://dev.mysql.com/doc/refman/5.7/en/miscellaneous-functions.html#function_values
func (b *builtinValuesRealSig) evalReal(_ chunk.Row) (float64, bool, error) {
	row := b.ctx.GetSessionVars().CurrInsertValues
	if row.IsEmpty() {
		return 0, true, nil
	}
	if b.offset < row.Len() {
		if row.IsNull(b.offset) {
			return 0, true, nil
		}
		if b.getRetTp().GetType() == mysql.TypeFloat {
			return float64(row.GetFloat32(b.offset)), false, nil
		}
		return row.GetFloat64(b.offset), false, nil
	}
	return 0, true, errors.Errorf("Session current insert values len %d and column's offset %v don't match", row.Len(), b.offset)
}

type builtinValuesDecimalSig struct {
	baseBuiltinFunc

	offset int
}

func (b *builtinValuesDecimalSig) Clone() builtinFunc {
	newSig := &builtinValuesDecimalSig{offset: b.offset}
	newSig.cloneFrom(&b.baseBuiltinFunc)
	return newSig
}

// evalDecimal evals a builtinValuesDecimalSig.
// See https://dev.mysql.com/doc/refman/5.7/en/miscellaneous-functions.html#function_values
func (b *builtinValuesDecimalSig) evalDecimal(_ chunk.Row) (*types.MyDecimal, bool, error) {
	row := b.ctx.GetSessionVars().CurrInsertValues
	if row.IsEmpty() {
		return &types.MyDecimal{}, true, nil
	}
	if b.offset < row.Len() {
		if row.IsNull(b.offset) {
			return nil, true, nil
		}
		return row.GetMyDecimal(b.offset), false, nil
	}
	return nil, true, errors.Errorf("Session current insert values len %d and column's offset %v don't match", row.Len(), b.offset)
}

type builtinValuesStringSig struct {
	baseBuiltinFunc

	offset int
}

func (b *builtinValuesStringSig) Clone() builtinFunc {
	newSig := &builtinValuesStringSig{offset: b.offset}
	newSig.cloneFrom(&b.baseBuiltinFunc)
	return newSig
}

// evalString evals a builtinValuesStringSig.
// See https://dev.mysql.com/doc/refman/5.7/en/miscellaneous-functions.html#function_values
func (b *builtinValuesStringSig) evalString(_ chunk.Row) (string, bool, error) {
	row := b.ctx.GetSessionVars().CurrInsertValues
	if row.IsEmpty() {
		return "", true, nil
	}
	if b.offset >= row.Len() {
		return "", true, errors.Errorf("Session current insert values len %d and column's offset %v don't match", row.Len(), b.offset)
	}

	if row.IsNull(b.offset) {
		return "", true, nil
	}

	// Specially handle the ENUM/SET/BIT input value.
	if retType := b.getRetTp(); retType.Hybrid() {
		val := row.GetDatum(b.offset, retType)
		res, err := val.ToString()
		return res, err != nil, err
	}

	return row.GetString(b.offset), false, nil
}

type builtinValuesTimeSig struct {
	baseBuiltinFunc

	offset int
}

func (b *builtinValuesTimeSig) Clone() builtinFunc {
	newSig := &builtinValuesTimeSig{offset: b.offset}
	newSig.cloneFrom(&b.baseBuiltinFunc)
	return newSig
}

// evalTime evals a builtinValuesTimeSig.
// See https://dev.mysql.com/doc/refman/5.7/en/miscellaneous-functions.html#function_values
func (b *builtinValuesTimeSig) evalTime(_ chunk.Row) (types.Time, bool, error) {
	row := b.ctx.GetSessionVars().CurrInsertValues
	if row.IsEmpty() {
		return types.ZeroTime, true, nil
	}
	if b.offset < row.Len() {
		if row.IsNull(b.offset) {
			return types.ZeroTime, true, nil
		}
		return row.GetTime(b.offset), false, nil
	}
	return types.ZeroTime, true, errors.Errorf("Session current insert values len %d and column's offset %v don't match", row.Len(), b.offset)
}

type builtinValuesDurationSig struct {
	baseBuiltinFunc

	offset int
}

func (b *builtinValuesDurationSig) Clone() builtinFunc {
	newSig := &builtinValuesDurationSig{offset: b.offset}
	newSig.cloneFrom(&b.baseBuiltinFunc)
	return newSig
}

// evalDuration evals a builtinValuesDurationSig.
// See https://dev.mysql.com/doc/refman/5.7/en/miscellaneous-functions.html#function_values
func (b *builtinValuesDurationSig) evalDuration(_ chunk.Row) (types.Duration, bool, error) {
	row := b.ctx.GetSessionVars().CurrInsertValues
	if row.IsEmpty() {
		return types.Duration{}, true, nil
	}
	if b.offset < row.Len() {
		if row.IsNull(b.offset) {
			return types.Duration{}, true, nil
		}
		duration := row.GetDuration(b.offset, b.getRetTp().GetDecimal())
		return duration, false, nil
	}
	return types.Duration{}, true, errors.Errorf("Session current insert values len %d and column's offset %v don't match", row.Len(), b.offset)
}

type builtinValuesJSONSig struct {
	baseBuiltinFunc

	offset int
}

func (b *builtinValuesJSONSig) Clone() builtinFunc {
	newSig := &builtinValuesJSONSig{offset: b.offset}
	newSig.cloneFrom(&b.baseBuiltinFunc)
	return newSig
}

// evalJSON evals a builtinValuesJSONSig.
// See https://dev.mysql.com/doc/refman/5.7/en/miscellaneous-functions.html#function_values
func (b *builtinValuesJSONSig) evalJSON(_ chunk.Row) (types.BinaryJSON, bool, error) {
	row := b.ctx.GetSessionVars().CurrInsertValues
	if row.IsEmpty() {
		return types.BinaryJSON{}, true, nil
	}
	if b.offset < row.Len() {
		if row.IsNull(b.offset) {
			return types.BinaryJSON{}, true, nil
		}
		return row.GetJSON(b.offset), false, nil
	}
	return types.BinaryJSON{}, true, errors.Errorf("Session current insert values len %d and column's offset %v don't match", row.Len(), b.offset)
}

type bitCountFunctionClass struct {
	baseFunctionClass
}

func (c *bitCountFunctionClass) getFunction(ctx sessionctx.Context, args []Expression) (builtinFunc, error) {
	if err := c.verifyArgs(args); err != nil {
		return nil, err
	}
	bf, err := newBaseBuiltinFuncWithTp(ctx, c.funcName, args, types.ETInt, types.ETInt)
	if err != nil {
		return nil, err
	}
	bf.tp.SetFlen(2)
	sig := &builtinBitCountSig{bf}
	return sig, nil
}

type builtinBitCountSig struct {
	baseBuiltinFunc
}

func (b *builtinBitCountSig) Clone() builtinFunc {
	newSig := &builtinBitCountSig{}
	newSig.cloneFrom(&b.baseBuiltinFunc)
	return newSig
}

// evalInt evals BIT_COUNT(N).
// See https://dev.mysql.com/doc/refman/5.7/en/bit-functions.html#function_bit-count
func (b *builtinBitCountSig) evalInt(row chunk.Row) (int64, bool, error) {
	n, isNull, err := b.args[0].EvalInt(b.ctx, row)
	if err != nil || isNull {
		if err != nil && types.ErrOverflow.Equal(err) {
			return 64, false, nil
		}
		return 0, true, err
	}
	return bitCount(n), false, nil
}

// getParamFunctionClass for plan cache of prepared statements
type getParamFunctionClass struct {
	baseFunctionClass
}

// getFunction gets function
// TODO: more typed functions will be added when typed parameters are supported.
func (c *getParamFunctionClass) getFunction(ctx sessionctx.Context, args []Expression) (builtinFunc, error) {
	if err := c.verifyArgs(args); err != nil {
		return nil, err
	}
	bf, err := newBaseBuiltinFuncWithTp(ctx, c.funcName, args, types.ETString, types.ETInt)
	if err != nil {
		return nil, err
	}
	bf.tp.SetFlen(mysql.MaxFieldVarCharLength)
	sig := &builtinGetParamStringSig{bf}
	return sig, nil
}

type builtinGetParamStringSig struct {
	baseBuiltinFunc
}

func (b *builtinGetParamStringSig) Clone() builtinFunc {
	newSig := &builtinGetParamStringSig{}
	newSig.cloneFrom(&b.baseBuiltinFunc)
	return newSig
}

func (b *builtinGetParamStringSig) evalString(row chunk.Row) (string, bool, error) {
	sessionVars := b.ctx.GetSessionVars()
	idx, isNull, err := b.args[0].EvalInt(b.ctx, row)
	if isNull || err != nil {
		return "", isNull, err
	}
	v := sessionVars.PreparedParams[idx]

	str, err := v.ToString()
	if err != nil {
		return "", true, nil
	}
	return str, false, nil
}<|MERGE_RESOLUTION|>--- conflicted
+++ resolved
@@ -165,12 +165,7 @@
 			case columnType.GetType() == mysql.TypeBit && constant.Value.Kind() == types.KindInt64:
 				if constant.Value.GetInt64() < 0 {
 					if MaybeOverOptimized4PlanCache(ctx, args) {
-<<<<<<< HEAD
-						ctx.GetSessionVars().StmtCtx.SkipPlanCache = true
-						ctx.GetSessionVars().StmtCtx.AppendWarning(errors.Errorf("skip plan-cache: Bit Column in (%v)", constant.Value.GetInt64()))
-=======
 						ctx.GetSessionVars().StmtCtx.SetSkipPlanCache(errors.Errorf("skip plan-cache: Bit Column in (%v)", constant.Value.GetInt64()))
->>>>>>> f7de8bee
 					}
 					continue
 				}
