// Copyright 2019 PingCAP, Inc.
//
// Licensed under the Apache License, Version 2.0 (the "License");
// you may not use this file except in compliance with the License.
// You may obtain a copy of the License at
//
//     http://www.apache.org/licenses/LICENSE-2.0
//
// Unless required by applicable law or agreed to in writing, software
// distributed under the License is distributed on an "AS IS" BASIS,
// See the License for the specific language governing permissions and
// limitations under the License.

package expression

import (
	"testing"

	. "github.com/pingcap/check"
	"github.com/pingcap/parser/ast"
	"github.com/pingcap/tidb/types"
)

var vecBuiltinMathCases = map[string][]vecExprBenchCase{
	ast.Log10: {
		{types.ETReal, []types.EvalType{types.ETReal}, nil},
	},
	ast.Log2: {
		{types.ETReal, []types.EvalType{types.ETReal}, nil},
	},
	ast.Sqrt: {
		{types.ETReal, []types.EvalType{types.ETReal}, nil},
	},
	ast.Acos: {
		{types.ETReal, []types.EvalType{types.ETReal}, nil},
	},
	ast.Asin: {
		{types.ETReal, []types.EvalType{types.ETReal}, nil},
	},
	ast.Atan: {
		{types.ETReal, []types.EvalType{types.ETReal}, nil},
	},
	ast.Atan2: {
		{types.ETReal, []types.EvalType{types.ETReal, types.ETReal}, nil},
	},
	ast.Cos: {
		{types.ETReal, []types.EvalType{types.ETReal}, nil},
	},
<<<<<<< HEAD
	ast.Cot: {
=======
	ast.Sin: {
		{types.ETReal, []types.EvalType{types.ETReal}, nil},
	},
	ast.Tan: {
>>>>>>> 78692994
		{types.ETReal, []types.EvalType{types.ETReal}, nil},
	},
	ast.Abs: {
		{types.ETDecimal, []types.EvalType{types.ETDecimal}, nil},
	},
	ast.Round: {
		{types.ETDecimal, []types.EvalType{types.ETDecimal}, nil},
	},
}

func (s *testEvaluatorSuite) TestVectorizedBuiltinMathEvalOneVec(c *C) {
	testVectorizedEvalOneVec(c, vecBuiltinMathCases)
}

func (s *testEvaluatorSuite) TestVectorizedBuiltinMathFunc(c *C) {
	testVectorizedBuiltinFunc(c, vecBuiltinMathCases)
}

func BenchmarkVectorizedBuiltinMathEvalOneVec(b *testing.B) {
	benchmarkVectorizedEvalOneVec(b, vecBuiltinMathCases)
}

func BenchmarkVectorizedBuiltinMathFunc(b *testing.B) {
	benchmarkVectorizedBuiltinFunc(b, vecBuiltinMathCases)
}<|MERGE_RESOLUTION|>--- conflicted
+++ resolved
@@ -46,14 +46,13 @@
 	ast.Cos: {
 		{types.ETReal, []types.EvalType{types.ETReal}, nil},
 	},
-<<<<<<< HEAD
 	ast.Cot: {
-=======
+		{types.ETReal, []types.EvalType{types.ETReal}, nil},
+	},
 	ast.Sin: {
 		{types.ETReal, []types.EvalType{types.ETReal}, nil},
 	},
 	ast.Tan: {
->>>>>>> 78692994
 		{types.ETReal, []types.EvalType{types.ETReal}, nil},
 	},
 	ast.Abs: {
