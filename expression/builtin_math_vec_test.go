--- conflicted
+++ resolved
@@ -46,9 +46,9 @@
 	ast.Cos: {
 		{types.ETReal, []types.EvalType{types.ETReal}, nil},
 	},
-<<<<<<< HEAD
 	ast.Degrees: {
-=======
+		{types.ETReal, []types.EvalType{types.ETReal}, nil},
+	},
 	ast.Cot: {
 		{types.ETReal, []types.EvalType{types.ETReal}, nil},
 	},
@@ -56,7 +56,6 @@
 		{types.ETReal, []types.EvalType{types.ETReal}, nil},
 	},
 	ast.Tan: {
->>>>>>> a1a308bd
 		{types.ETReal, []types.EvalType{types.ETReal}, nil},
 	},
 	ast.Abs: {
