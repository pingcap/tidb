// Copyright 2019 PingCAP, Inc.
//
// Licensed under the Apache License, Version 2.0 (the "License");
// you may not use this file except in compliance with the License.
// You may obtain a copy of the License at
//
//     http://www.apache.org/licenses/LICENSE-2.0
//
// Unless required by applicable law or agreed to in writing, software
// distributed under the License is distributed on an "AS IS" BASIS,
// See the License for the specific language governing permissions and
// limitations under the License.

package expression

import (
	"testing"

	. "github.com/pingcap/check"
	"github.com/pingcap/parser/ast"
	"github.com/pingcap/tidb/types"
)

var vecBuiltinMathCases = map[string][]vecExprBenchCase{
	ast.Log10: {
		{types.ETReal, []types.EvalType{types.ETReal}, nil},
	},
	ast.Log2: {
		{types.ETReal, []types.EvalType{types.ETReal}, nil},
	},
	ast.Sqrt: {
		{types.ETReal, []types.EvalType{types.ETReal}, nil},
	},
	ast.Acos: {
		{types.ETReal, []types.EvalType{types.ETReal}, nil},
	},
	ast.Asin: {
		{types.ETReal, []types.EvalType{types.ETReal}, nil},
	},
	ast.Atan: {
		{types.ETReal, []types.EvalType{types.ETReal}, nil},
	},
	ast.Atan2: {
		{types.ETReal, []types.EvalType{types.ETReal, types.ETReal}, nil},
	},
	ast.Cos: {
		{types.ETReal, []types.EvalType{types.ETReal}, nil},
	},
<<<<<<< HEAD
	ast.Sin: {
=======
	ast.Tan: {
>>>>>>> 4a870831
		{types.ETReal, []types.EvalType{types.ETReal}, nil},
	},
	ast.Abs: {
		{types.ETDecimal, []types.EvalType{types.ETDecimal}, nil},
	},
	ast.Round: {
		{types.ETDecimal, []types.EvalType{types.ETDecimal}, nil},
	},
}

func (s *testEvaluatorSuite) TestVectorizedBuiltinMathEvalOneVec(c *C) {
	testVectorizedEvalOneVec(c, vecBuiltinMathCases)
}

func (s *testEvaluatorSuite) TestVectorizedBuiltinMathFunc(c *C) {
	testVectorizedBuiltinFunc(c, vecBuiltinMathCases)
}

func BenchmarkVectorizedBuiltinMathEvalOneVec(b *testing.B) {
	benchmarkVectorizedEvalOneVec(b, vecBuiltinMathCases)
}

func BenchmarkVectorizedBuiltinMathFunc(b *testing.B) {
	benchmarkVectorizedBuiltinFunc(b, vecBuiltinMathCases)
}<|MERGE_RESOLUTION|>--- conflicted
+++ resolved
@@ -46,11 +46,10 @@
 	ast.Cos: {
 		{types.ETReal, []types.EvalType{types.ETReal}, nil},
 	},
-<<<<<<< HEAD
-	ast.Sin: {
-=======
+  ast.Sin: {
+		{types.ETReal, []types.EvalType{types.ETReal}, nil},
+	},
 	ast.Tan: {
->>>>>>> 4a870831
 		{types.ETReal, []types.EvalType{types.ETReal}, nil},
 	},
 	ast.Abs: {
