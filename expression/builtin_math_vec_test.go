// Copyright 2019 PingCAP, Inc.
//
// Licensed under the Apache License, Version 2.0 (the "License");
// you may not use this file except in compliance with the License.
// You may obtain a copy of the License at
//
//     http://www.apache.org/licenses/LICENSE-2.0
//
// Unless required by applicable law or agreed to in writing, software
// distributed under the License is distributed on an "AS IS" BASIS,
// See the License for the specific language governing permissions and
// limitations under the License.

package expression

import (
	"testing"

	. "github.com/pingcap/check"
	"github.com/pingcap/parser/ast"
	"github.com/pingcap/tidb/types"
)

var vecBuiltinMathCases = map[string][]vecExprBenchCase{
	ast.Log10: {
		{types.ETReal, []types.EvalType{types.ETReal}, nil},
	},
	ast.Log2: {
		{types.ETReal, []types.EvalType{types.ETReal}, nil},
	},
	ast.Sqrt: {
		{types.ETReal, []types.EvalType{types.ETReal}, nil},
	},
	ast.Acos: {
		{types.ETReal, []types.EvalType{types.ETReal}, nil},
	},
	ast.Asin: {
		{types.ETReal, []types.EvalType{types.ETReal}, nil},
	},
	ast.Atan: {
		{types.ETReal, []types.EvalType{types.ETReal}, nil},
	},
	ast.Atan2: {
		{types.ETReal, []types.EvalType{types.ETReal, types.ETReal}, nil},
	},
	ast.Cos: {
		{types.ETReal, []types.EvalType{types.ETReal}, nil},
	},
	ast.Exp: {
		{types.ETReal, []types.EvalType{types.ETReal}, nil},
	},
	ast.Degrees: {
		{types.ETReal, []types.EvalType{types.ETReal}, nil},
	},
	ast.Cot: {
		{types.ETReal, []types.EvalType{types.ETReal}, nil},
	},
	ast.Radians: {
		{types.ETReal, []types.EvalType{types.ETReal}, nil},
	},
	ast.Sin: {
		{types.ETReal, []types.EvalType{types.ETReal}, nil},
	},
	ast.Tan: {
		{types.ETReal, []types.EvalType{types.ETReal}, nil},
	},
	ast.Abs: {
		{types.ETDecimal, []types.EvalType{types.ETDecimal}, nil},
<<<<<<< HEAD
		{types.ETReal, []types.EvalType{types.ETReal}, nil},
=======
		{types.ETInt, []types.EvalType{types.ETInt}, nil},
>>>>>>> 8cb488a9
	},
	ast.Round: {
		{types.ETDecimal, []types.EvalType{types.ETDecimal}, nil},
	},
	ast.Pow: {
		{types.ETReal, []types.EvalType{types.ETReal, types.ETReal}, []dataGenerator{&rangeRealGener{0, 10, 0.5}, &rangeRealGener{0, 100, 0.5}}},
	},
}

func (s *testEvaluatorSuite) TestVectorizedBuiltinMathEvalOneVec(c *C) {
	testVectorizedEvalOneVec(c, vecBuiltinMathCases)
}

func (s *testEvaluatorSuite) TestVectorizedBuiltinMathFunc(c *C) {
	testVectorizedBuiltinFunc(c, vecBuiltinMathCases)
}

func BenchmarkVectorizedBuiltinMathEvalOneVec(b *testing.B) {
	benchmarkVectorizedEvalOneVec(b, vecBuiltinMathCases)
}

func BenchmarkVectorizedBuiltinMathFunc(b *testing.B) {
	benchmarkVectorizedBuiltinFunc(b, vecBuiltinMathCases)
}<|MERGE_RESOLUTION|>--- conflicted
+++ resolved
@@ -66,11 +66,8 @@
 	},
 	ast.Abs: {
 		{types.ETDecimal, []types.EvalType{types.ETDecimal}, nil},
-<<<<<<< HEAD
 		{types.ETReal, []types.EvalType{types.ETReal}, nil},
-=======
 		{types.ETInt, []types.EvalType{types.ETInt}, nil},
->>>>>>> 8cb488a9
 	},
 	ast.Round: {
 		{types.ETDecimal, []types.EvalType{types.ETDecimal}, nil},
