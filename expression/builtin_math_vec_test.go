// Copyright 2019 PingCAP, Inc.
//
// Licensed under the Apache License, Version 2.0 (the "License");
// you may not use this file except in compliance with the License.
// You may obtain a copy of the License at
//
//     http://www.apache.org/licenses/LICENSE-2.0
//
// Unless required by applicable law or agreed to in writing, software
// distributed under the License is distributed on an "AS IS" BASIS,
// See the License for the specific language governing permissions and
// limitations under the License.

package expression

import (
	"testing"

	. "github.com/pingcap/check"
	"github.com/pingcap/parser/ast"
	"github.com/pingcap/tidb/types"
)

var vecBuiltinMathCases = map[string][]vecExprBenchCase{
	ast.Log: {
		{retEvalType: types.ETReal, childrenTypes: []types.EvalType{types.ETReal}},
	},
	ast.Log10: {
		{retEvalType: types.ETReal, childrenTypes: []types.EvalType{types.ETReal}},
	},
	ast.Log2: {
		{retEvalType: types.ETReal, childrenTypes: []types.EvalType{types.ETReal}},
	},
	ast.Sqrt: {
		{retEvalType: types.ETReal, childrenTypes: []types.EvalType{types.ETReal}},
	},
	ast.Acos: {
		{retEvalType: types.ETReal, childrenTypes: []types.EvalType{types.ETReal}},
	},
	ast.Asin: {
		{retEvalType: types.ETReal, childrenTypes: []types.EvalType{types.ETReal}},
	},
	ast.Atan: {
		{retEvalType: types.ETReal, childrenTypes: []types.EvalType{types.ETReal}},
	},
	ast.Atan2: {
		{retEvalType: types.ETReal, childrenTypes: []types.EvalType{types.ETReal, types.ETReal}},
	},
	ast.Cos: {
		{retEvalType: types.ETReal, childrenTypes: []types.EvalType{types.ETReal}},
	},
	ast.Exp: {
		{retEvalType: types.ETReal, childrenTypes: []types.EvalType{types.ETReal}},
	},
	ast.Degrees: {
		{retEvalType: types.ETReal, childrenTypes: []types.EvalType{types.ETReal}},
	},
	ast.Cot: {
		{retEvalType: types.ETReal, childrenTypes: []types.EvalType{types.ETReal}},
	},
	ast.Radians: {
		{retEvalType: types.ETReal, childrenTypes: []types.EvalType{types.ETReal}},
	},
	ast.Sin: {
		{retEvalType: types.ETReal, childrenTypes: []types.EvalType{types.ETReal}},
	},
	ast.Tan: {
		{retEvalType: types.ETReal, childrenTypes: []types.EvalType{types.ETReal}},
	},
	ast.Abs: {
		{retEvalType: types.ETDecimal, childrenTypes: []types.EvalType{types.ETDecimal}},
		{retEvalType: types.ETReal, childrenTypes: []types.EvalType{types.ETReal}},
		{retEvalType: types.ETInt, childrenTypes: []types.EvalType{types.ETInt}},
	},
	ast.Round: {
		{retEvalType: types.ETReal, childrenTypes: []types.EvalType{types.ETReal}},
		{retEvalType: types.ETReal, childrenTypes: []types.EvalType{types.ETReal, types.ETInt}, geners: []dataGenerator{nil, &rangeInt64Gener{-100, 100}}},
		{retEvalType: types.ETDecimal, childrenTypes: []types.EvalType{types.ETDecimal}},
		{retEvalType: types.ETInt, childrenTypes: []types.EvalType{types.ETInt}},
		{retEvalType: types.ETInt, childrenTypes: []types.EvalType{types.ETInt, types.ETInt}, geners: []dataGenerator{nil, &rangeInt64Gener{-100, 100}}},
	},
	ast.Pow: {
		{retEvalType: types.ETReal, childrenTypes: []types.EvalType{types.ETReal, types.ETReal}, geners: []dataGenerator{&rangeRealGener{0, 10, 0.5}, &rangeRealGener{0, 100, 0.5}}},
	},
<<<<<<< HEAD
	ast.Floor: {
=======
	ast.Ceil: {
>>>>>>> c15fdd2f
		{retEvalType: types.ETReal, childrenTypes: []types.EvalType{types.ETReal}, geners: nil},
	},
	ast.Truncate: {
		{retEvalType: types.ETReal, childrenTypes: []types.EvalType{types.ETReal, types.ETInt}, geners: []dataGenerator{nil, &rangeInt64Gener{-10, 10}}},
	},
}

func (s *testEvaluatorSuite) TestVectorizedBuiltinMathEvalOneVec(c *C) {
	testVectorizedEvalOneVec(c, vecBuiltinMathCases)
}

func (s *testEvaluatorSuite) TestVectorizedBuiltinMathFunc(c *C) {
	testVectorizedBuiltinFunc(c, vecBuiltinMathCases)
}

func BenchmarkVectorizedBuiltinMathEvalOneVec(b *testing.B) {
	benchmarkVectorizedEvalOneVec(b, vecBuiltinMathCases)
}

func BenchmarkVectorizedBuiltinMathFunc(b *testing.B) {
	benchmarkVectorizedBuiltinFunc(b, vecBuiltinMathCases)
}<|MERGE_RESOLUTION|>--- conflicted
+++ resolved
@@ -82,11 +82,10 @@
 	ast.Pow: {
 		{retEvalType: types.ETReal, childrenTypes: []types.EvalType{types.ETReal, types.ETReal}, geners: []dataGenerator{&rangeRealGener{0, 10, 0.5}, &rangeRealGener{0, 100, 0.5}}},
 	},
-<<<<<<< HEAD
 	ast.Floor: {
-=======
+		{retEvalType: types.ETReal, childrenTypes: []types.EvalType{types.ETReal}, geners: nil},
+	},
 	ast.Ceil: {
->>>>>>> c15fdd2f
 		{retEvalType: types.ETReal, childrenTypes: []types.EvalType{types.ETReal}, geners: nil},
 	},
 	ast.Truncate: {
