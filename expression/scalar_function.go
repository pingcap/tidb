--- conflicted
+++ resolved
@@ -149,11 +149,7 @@
 }
 
 // Equal implements Expression interface.
-<<<<<<< HEAD
-func (sf *ScalarFunction) Equal(ctx context.Context, e Expression) bool {
-=======
-func (sf *ScalarFunction) Equal(e Expression, ctx sessionctx.Context) bool {
->>>>>>> c227248c
+func (sf *ScalarFunction) Equal(ctx sessionctx.Context, e Expression) bool {
 	fun, ok := e.(*ScalarFunction)
 	if !ok {
 		return false
