// Copyright 2016 PingCAP, Inc.
//
// Licensed under the Apache License, Version 2.0 (the "License");
// you may not use this file except in compliance with the License.
// You may obtain a copy of the License at
//
//     http://www.apache.org/licenses/LICENSE-2.0
//
// Unless required by applicable law or agreed to in writing, software
// distributed under the License is distributed on an "AS IS" BASIS,
// See the License for the specific language governing permissions and
// limitations under the License.

package expression

import (
	"bytes"
	"fmt"

	"github.com/juju/errors"
	"github.com/pingcap/tidb/ast"
	"github.com/pingcap/tidb/context"
	"github.com/pingcap/tidb/model"
	"github.com/pingcap/tidb/mysql"
	"github.com/pingcap/tidb/sessionctx/variable"
	"github.com/pingcap/tidb/terror"
	"github.com/pingcap/tidb/util/codec"
	"github.com/pingcap/tidb/util/types"
)

// ScalarFunction is the function that returns a value.
type ScalarFunction struct {
	FuncName model.CIStr
	// RetType is the type that ScalarFunction returns.
	// TODO: Implement type inference here, now we use ast's return type temporarily.
	RetType  *types.FieldType
	Function builtinFunc
}

// GetArgs gets arguments of function.
func (sf *ScalarFunction) GetArgs() []Expression {
	return sf.Function.getArgs()
}

// GetCtx gets the context of function.
func (sf *ScalarFunction) GetCtx() context.Context {
	return sf.Function.getCtx()
}

// String implements fmt.Stringer interface.
func (sf *ScalarFunction) String() string {
	result := sf.FuncName.L + "("
	for i, arg := range sf.GetArgs() {
		result += arg.String()
		if i+1 != len(sf.GetArgs()) {
			result += ", "
		}
	}
	result += ")"
	return result
}

// MarshalJSON implements json.Marshaler interface.
func (sf *ScalarFunction) MarshalJSON() ([]byte, error) {
	buffer := bytes.NewBufferString(fmt.Sprintf("\"%s\"", sf))
	return buffer.Bytes(), nil
}

// NewFunction creates a new scalar function or constant.
func NewFunction(ctx context.Context, funcName string, retType *types.FieldType, args ...Expression) (Expression, error) {
	fc, ok := funcs[funcName]
	if !ok {
		return nil, errFunctionNotExists.GenByArgs(funcName)
	}
	funcArgs := make([]Expression, len(args))
	copy(funcArgs, args)
	f, err := fc.getFunction(funcArgs, ctx)
	if err != nil {
		return nil, errors.Trace(err)
	}
	if retType == nil {
		return nil, errors.Errorf("RetType cannot be nil for ScalarFunction.")
	}
	if builtinRetTp := f.getRetTp(); builtinRetTp.Tp != mysql.TypeUnspecified {
		retType = builtinRetTp
	}
	return &ScalarFunction{
		FuncName: model.NewCIStr(funcName),
		RetType:  retType,
		Function: f,
	}, nil
}

// ScalarFuncs2Exprs converts []*ScalarFunction to []Expression.
func ScalarFuncs2Exprs(funcs []*ScalarFunction) []Expression {
	result := make([]Expression, 0, len(funcs))
	for _, col := range funcs {
		result = append(result, col)
	}
	return result
}

// Clone implements Expression interface.
func (sf *ScalarFunction) Clone() Expression {
	newArgs := make([]Expression, 0, len(sf.GetArgs()))
	for _, arg := range sf.GetArgs() {
		newArgs = append(newArgs, arg.Clone())
	}
	switch sf.FuncName.L {
	case ast.Cast:
		newFunc, _ := buildCastFunction(sf.GetArgs()[0], sf.GetType(), sf.GetCtx())
		return newFunc
	case ast.Values:
		v := sf.Function.(*builtinValuesSig)
		return NewValuesFunc(v.offset, sf.GetType(), sf.GetCtx())
	}
	newFunc, _ := NewFunction(sf.GetCtx(), sf.FuncName.L, sf.RetType, newArgs...)
	return newFunc
}

// GetType implements Expression interface.
func (sf *ScalarFunction) GetType() *types.FieldType {
	return sf.RetType
}

// GetTypeClass implements Expression interface.
func (sf *ScalarFunction) GetTypeClass() types.TypeClass {
	return sf.RetType.ToClass()
}

// Equal implements Expression interface.
func (sf *ScalarFunction) Equal(e Expression, ctx context.Context) bool {
	fun, ok := e.(*ScalarFunction)
	if !ok {
		return false
	}
	if sf.FuncName.L != fun.FuncName.L {
		return false
	}
	return sf.Function.equal(fun.Function)
}

// IsCorrelated implements Expression interface.
func (sf *ScalarFunction) IsCorrelated() bool {
	for _, arg := range sf.GetArgs() {
		if arg.IsCorrelated() {
			return true
		}
	}
	return false
}

// Decorrelate implements Expression interface.
func (sf *ScalarFunction) Decorrelate(schema *Schema) Expression {
	for i, arg := range sf.GetArgs() {
		sf.GetArgs()[i] = arg.Decorrelate(schema)
	}
	return sf
}

func (sf *ScalarFunction) convertArgsToDecimal(sc *variable.StatementContext) error {
	ft := types.NewFieldType(mysql.TypeNewDecimal)
	for _, arg := range sf.GetArgs() {
		if constArg, ok := arg.(*Constant); ok {
			val, err := constArg.Value.ConvertTo(sc, ft)
			if err != nil {
				return err
			}
			constArg.Value = val
		}
	}

	return nil
}

// Eval implements Expression interface.
func (sf *ScalarFunction) Eval(row []types.Datum) (d types.Datum, err error) {
	sc := sf.GetCtx().GetSessionVars().StmtCtx
	if !TurnOnNewExprEval {
		d, err = sf.Function.eval(row)
		// TODO: fix #3762, maybe better way
		if err != nil && terror.ErrorEqual(err, types.ErrOverflow) && sf.GetTypeClass() == types.ClassInt &&
			sf.FuncName.L == ast.UnaryMinus && !sc.InUpdateOrDeleteStmt {
			err = sf.convertArgsToDecimal(sc)
			if err != nil {
				return d, errors.Trace(err)
			}
			d, err = sf.Function.eval(row)
			// change return type
<<<<<<< HEAD
			types.DefaultTypeForValue(d, sf.RetType)
=======
			decVal, _ := d.ToDecimal(sc)
			types.DefaultTypeForValue(decVal, sf.RetType)
>>>>>>> 1d153307
		}
		return
	}
	var (
		res    interface{}
		isNull bool
	)
	tp := sf.GetType()
	switch sf.GetTypeClass() {
	case types.ClassInt:
		var intRes int64
		intRes, isNull, err = sf.EvalInt(row, sc)

		if mysql.HasUnsignedFlag(tp.Flag) {
			res = uint64(intRes)
		} else {
			res = intRes
		}
	case types.ClassReal:
		res, isNull, err = sf.EvalReal(row, sc)
	case types.ClassDecimal:
		res, isNull, err = sf.EvalDecimal(row, sc)
	case types.ClassString:
		switch x := sf.GetType().Tp; x {
		case mysql.TypeDatetime, mysql.TypeDate, mysql.TypeTimestamp, mysql.TypeNewDate:
			res, isNull, err = sf.EvalTime(row, sc)
		case mysql.TypeDuration:
			res, isNull, err = sf.EvalDuration(row, sc)
		default:
			res, isNull, err = sf.EvalString(row, sc)
		}
	}

	if err != nil && terror.ErrorEqual(err, types.ErrOverflow) &&
		sf.FuncName.L == ast.UnaryMinus && !sc.InUpdateOrDeleteStmt {
		// TODO: fix #3762, overflow convert it to decimal
		err = sf.convertArgsToDecimal(sc)
		if err != nil {
			return d, errors.Trace(err)
		}
		res, isNull, err = sf.EvalDecimal(row, sc)
		types.DefaultTypeForValue(res, sf.RetType)
	}

	if isNull || err != nil {
		d.SetValue(nil)
		return d, errors.Trace(err)
	}
	d.SetValue(res)
	return
}

// EvalInt implements Expression interface.
func (sf *ScalarFunction) EvalInt(row []types.Datum, sc *variable.StatementContext) (int64, bool, error) {
	return sf.Function.evalInt(row)
}

// EvalReal implements Expression interface.
func (sf *ScalarFunction) EvalReal(row []types.Datum, sc *variable.StatementContext) (float64, bool, error) {
	return sf.Function.evalReal(row)
}

// EvalDecimal implements Expression interface.
func (sf *ScalarFunction) EvalDecimal(row []types.Datum, sc *variable.StatementContext) (*types.MyDecimal, bool, error) {
	return sf.Function.evalDecimal(row)
}

// EvalString implements Expression interface.
func (sf *ScalarFunction) EvalString(row []types.Datum, sc *variable.StatementContext) (string, bool, error) {
	return sf.Function.evalString(row)
}

// EvalTime implements Expression interface.
func (sf *ScalarFunction) EvalTime(row []types.Datum, sc *variable.StatementContext) (types.Time, bool, error) {
	return sf.Function.evalTime(row)
}

// EvalDuration implements Expression interface.
func (sf *ScalarFunction) EvalDuration(row []types.Datum, sc *variable.StatementContext) (types.Duration, bool, error) {
	return sf.Function.evalDuration(row)
}

// HashCode implements Expression interface.
func (sf *ScalarFunction) HashCode() []byte {
	var bytes []byte
	v := make([]types.Datum, 0, len(sf.GetArgs())+1)
	bytes, _ = codec.EncodeValue(bytes, types.NewStringDatum(sf.FuncName.L))
	v = append(v, types.NewBytesDatum(bytes))
	for _, arg := range sf.GetArgs() {
		v = append(v, types.NewBytesDatum(arg.HashCode()))
	}
	bytes = bytes[:0]
	bytes, _ = codec.EncodeValue(bytes, v...)
	return bytes
}

// ResolveIndices implements Expression interface.
func (sf *ScalarFunction) ResolveIndices(schema *Schema) {
	for _, arg := range sf.GetArgs() {
		arg.ResolveIndices(schema)
	}
}<|MERGE_RESOLUTION|>--- conflicted
+++ resolved
@@ -187,12 +187,8 @@
 			}
 			d, err = sf.Function.eval(row)
 			// change return type
-<<<<<<< HEAD
-			types.DefaultTypeForValue(d, sf.RetType)
-=======
 			decVal, _ := d.ToDecimal(sc)
 			types.DefaultTypeForValue(decVal, sf.RetType)
->>>>>>> 1d153307
 		}
 		return
 	}
