--- conflicted
+++ resolved
@@ -61,11 +61,6 @@
 	c.Assert(err, check.IsNil)
 	c.Assert(ret.Equal(ans1, ctx), check.IsTrue)
 	col1 := &Column{Index: 1}
-<<<<<<< HEAD
-	newCol, err := SubstituteCorCol2Constant(col1)
-	c.Assert(err, check.IsNil)
-	c.Assert(newCol.Equal(col1, ctx), check.IsTrue)
-=======
 	ret, err = SubstituteCorCol2Constant(col1)
 	c.Assert(err, check.IsNil)
 	ans2 := col1
@@ -92,5 +87,4 @@
 	orFunc2 := newFunction(ast.OrOr, andFunc2, neFunc)
 	ret := PushDownNot(notFunc, false, ctx)
 	c.Assert(ret.Equal(orFunc2, ctx), check.IsTrue)
->>>>>>> 665b137e
 }