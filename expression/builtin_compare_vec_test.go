// Copyright 2019 PingCAP, Inc.
//
// Licensed under the Apache License, Version 2.0 (the "License");
// you may not use this file except in compliance with the License.
// You may obtain a copy of the License at
//
//     http://www.apache.org/licenses/LICENSE-2.0
//
// Unless required by applicable law or agreed to in writing, software
// distributed under the License is distributed on an "AS IS" BASIS,
// See the License for the specific language governing permissions and
// limitations under the License.

package expression

import (
	"testing"

	. "github.com/pingcap/check"
	"github.com/pingcap/parser/ast"
	"github.com/pingcap/tidb/types"
)

var vecBuiltinCompareCases = map[string][]vecExprBenchCase{
	ast.NE:       {},
	ast.IsNull:   {},
	ast.LE:       {},
	ast.LT:       {},
	ast.Coalesce: {},
	ast.NullEQ: {
		{retEvalType: types.ETInt, childrenTypes: []types.EvalType{types.ETReal, types.ETReal}},
<<<<<<< HEAD
		{retEvalType: types.ETInt, childrenTypes: []types.EvalType{types.ETString, types.ETString}, geners: []dataGenerator{&randLenStrGener{10, 20}, &randLenStrGener{0, 20}}},
=======
		{retEvalType: types.ETInt, childrenTypes: []types.EvalType{types.ETDecimal, types.ETDecimal}, geners: []dataGenerator{
			gener{defaultGener{eType: types.ETDecimal, nullRation: 0.2}},
			gener{defaultGener{eType: types.ETDecimal, nullRation: 0.2}},
		}},
>>>>>>> 0237e021
	},
	ast.GT:   {},
	ast.EQ:   {},
	ast.GE:   {},
	ast.Date: {},
	ast.Greatest: {
		{retEvalType: types.ETDecimal, childrenTypes: []types.EvalType{types.ETDecimal, types.ETDecimal, types.ETDecimal}},
		{retEvalType: types.ETInt, childrenTypes: []types.EvalType{types.ETInt, types.ETInt, types.ETInt}},
		{retEvalType: types.ETReal, childrenTypes: []types.EvalType{types.ETReal, types.ETReal, types.ETReal}},
	},
	ast.Least: {
		{retEvalType: types.ETDecimal, childrenTypes: []types.EvalType{types.ETDecimal, types.ETDecimal, types.ETDecimal}},
		{retEvalType: types.ETInt, childrenTypes: []types.EvalType{types.ETInt, types.ETInt, types.ETInt}},
		{retEvalType: types.ETReal, childrenTypes: []types.EvalType{types.ETReal, types.ETReal, types.ETReal}},
	},
}

func (s *testEvaluatorSuite) TestVectorizedBuiltinCompareEvalOneVec(c *C) {
	testVectorizedEvalOneVec(c, vecBuiltinCompareCases)
}

func (s *testEvaluatorSuite) TestVectorizedBuiltinCompareFunc(c *C) {
	testVectorizedBuiltinFunc(c, vecBuiltinCompareCases)
}

func BenchmarkVectorizedBuiltinCompareEvalOneVec(b *testing.B) {
	benchmarkVectorizedEvalOneVec(b, vecBuiltinCompareCases)
}

func BenchmarkVectorizedBuiltinCompareFunc(b *testing.B) {
	benchmarkVectorizedBuiltinFunc(b, vecBuiltinCompareCases)
}<|MERGE_RESOLUTION|>--- conflicted
+++ resolved
@@ -29,14 +29,11 @@
 	ast.Coalesce: {},
 	ast.NullEQ: {
 		{retEvalType: types.ETInt, childrenTypes: []types.EvalType{types.ETReal, types.ETReal}},
-<<<<<<< HEAD
 		{retEvalType: types.ETInt, childrenTypes: []types.EvalType{types.ETString, types.ETString}, geners: []dataGenerator{&randLenStrGener{10, 20}, &randLenStrGener{0, 20}}},
-=======
 		{retEvalType: types.ETInt, childrenTypes: []types.EvalType{types.ETDecimal, types.ETDecimal}, geners: []dataGenerator{
 			gener{defaultGener{eType: types.ETDecimal, nullRation: 0.2}},
 			gener{defaultGener{eType: types.ETDecimal, nullRation: 0.2}},
 		}},
->>>>>>> 0237e021
 	},
 	ast.GT:   {},
 	ast.EQ:   {},
