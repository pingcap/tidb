--- conflicted
+++ resolved
@@ -117,12 +117,6 @@
 			},
 		},
 	},
-<<<<<<< HEAD
-	ast.GT:   {},
-	ast.EQ:   {},
-	ast.GE:   {{retEvalType: types.ETInt, childrenTypes: []types.EvalType{types.ETInt, types.ETInt}}},
-=======
->>>>>>> 37257962
 	ast.Date: {},
 	ast.Greatest: {
 		{retEvalType: types.ETDecimal, childrenTypes: []types.EvalType{types.ETDecimal, types.ETDecimal, types.ETDecimal}},
