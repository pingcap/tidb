// Copyright 2017 PingCAP, Inc.
//
// Licensed under the Apache License, Version 2.0 (the "License");
// you may not use this file except in compliance with the License.
// You may obtain a copy of the License at
//
//     http://www.apache.org/licenses/LICENSE-2.0
//
// Unless required by applicable law or agreed to in writing, software
// distributed under the License is distributed on an "AS IS" BASIS,
// See the License for the specific language governing permissions and
// limitations under the License.

// We implement 6 CastAsXXFunctionClass for `cast` built-in functions.
// XX means the return type of the `cast` built-in functions.
// XX contains the following 6 types:
// Int, Decimal, Real, String, Time, Duration.

// We implement 6 CastYYAsXXSig built-in function signatures for every CastAsXXFunctionClass.
// builtinCastXXAsYYSig takes a argument of type XX and returns a value of type YY.

package expression

import (
	"math"
	"strconv"
	"strings"

	"github.com/juju/errors"
	"github.com/pingcap/tidb/ast"
	"github.com/pingcap/tidb/context"
	"github.com/pingcap/tidb/model"
	"github.com/pingcap/tidb/mysql"
	"github.com/pingcap/tidb/terror"
	"github.com/pingcap/tidb/util/charset"
	"github.com/pingcap/tidb/util/types"
	"github.com/pingcap/tidb/util/types/json"
	"github.com/pingcap/tipb/go-tipb"
)

var (
	_ functionClass = &castAsIntFunctionClass{}
	_ functionClass = &castAsRealFunctionClass{}
	_ functionClass = &castAsStringFunctionClass{}
	_ functionClass = &castAsDecimalFunctionClass{}
	_ functionClass = &castAsTimeFunctionClass{}
	_ functionClass = &castAsDurationFunctionClass{}
	_ functionClass = &castAsJSONFunctionClass{}
)

var (
	_ builtinFunc = &builtinCastIntAsIntSig{}
	_ builtinFunc = &builtinCastIntAsRealSig{}
	_ builtinFunc = &builtinCastIntAsStringSig{}
	_ builtinFunc = &builtinCastIntAsDecimalSig{}
	_ builtinFunc = &builtinCastIntAsTimeSig{}
	_ builtinFunc = &builtinCastIntAsDurationSig{}
	_ builtinFunc = &builtinCastIntAsJSONSig{}

	_ builtinFunc = &builtinCastRealAsIntSig{}
	_ builtinFunc = &builtinCastRealAsRealSig{}
	_ builtinFunc = &builtinCastRealAsStringSig{}
	_ builtinFunc = &builtinCastRealAsDecimalSig{}
	_ builtinFunc = &builtinCastRealAsTimeSig{}
	_ builtinFunc = &builtinCastRealAsDurationSig{}
	_ builtinFunc = &builtinCastRealAsJSONSig{}

	_ builtinFunc = &builtinCastDecimalAsIntSig{}
	_ builtinFunc = &builtinCastDecimalAsRealSig{}
	_ builtinFunc = &builtinCastDecimalAsStringSig{}
	_ builtinFunc = &builtinCastDecimalAsDecimalSig{}
	_ builtinFunc = &builtinCastDecimalAsTimeSig{}
	_ builtinFunc = &builtinCastDecimalAsDurationSig{}
	_ builtinFunc = &builtinCastDecimalAsJSONSig{}

	_ builtinFunc = &builtinCastStringAsIntSig{}
	_ builtinFunc = &builtinCastStringAsRealSig{}
	_ builtinFunc = &builtinCastStringAsStringSig{}
	_ builtinFunc = &builtinCastStringAsDecimalSig{}
	_ builtinFunc = &builtinCastStringAsTimeSig{}
	_ builtinFunc = &builtinCastStringAsDurationSig{}
	_ builtinFunc = &builtinCastStringAsJSONSig{}

	_ builtinFunc = &builtinCastTimeAsIntSig{}
	_ builtinFunc = &builtinCastTimeAsRealSig{}
	_ builtinFunc = &builtinCastTimeAsStringSig{}
	_ builtinFunc = &builtinCastTimeAsDecimalSig{}
	_ builtinFunc = &builtinCastTimeAsTimeSig{}
	_ builtinFunc = &builtinCastTimeAsDurationSig{}
	_ builtinFunc = &builtinCastTimeAsJSONSig{}

	_ builtinFunc = &builtinCastDurationAsIntSig{}
	_ builtinFunc = &builtinCastDurationAsRealSig{}
	_ builtinFunc = &builtinCastDurationAsStringSig{}
	_ builtinFunc = &builtinCastDurationAsDecimalSig{}
	_ builtinFunc = &builtinCastDurationAsTimeSig{}
	_ builtinFunc = &builtinCastDurationAsDurationSig{}
	_ builtinFunc = &builtinCastDurationAsJSONSig{}

	_ builtinFunc = &builtinCastJSONAsIntSig{}
	_ builtinFunc = &builtinCastJSONAsRealSig{}
	_ builtinFunc = &builtinCastJSONAsStringSig{}
	_ builtinFunc = &builtinCastJSONAsDecimalSig{}
	_ builtinFunc = &builtinCastJSONAsTimeSig{}
	_ builtinFunc = &builtinCastJSONAsDurationSig{}
	_ builtinFunc = &builtinCastJSONAsJSONSig{}
)

type castAsIntFunctionClass struct {
	baseFunctionClass

	tp *types.FieldType
}

func (c *castAsIntFunctionClass) getFunction(ctx context.Context, args []Expression) (sig builtinFunc, err error) {
	if err := c.verifyArgs(args); err != nil {
		return nil, errors.Trace(err)
	}
	bf := newBaseBuiltinFunc(ctx, args)
	bf.tp = c.tp
	if IsHybridType(args[0]) {
		sig = &builtinCastIntAsIntSig{bf}
		sig.setPbCode(tipb.ScalarFuncSig_CastIntAsInt)
		return sig.setSelf(sig), nil
	}
	argTp := args[0].GetType().EvalType()
	switch argTp {
	case types.ETInt:
		sig = &builtinCastIntAsIntSig{bf}
		sig.setPbCode(tipb.ScalarFuncSig_CastIntAsInt)
	case types.ETReal:
		sig = &builtinCastRealAsIntSig{bf}
		sig.setPbCode(tipb.ScalarFuncSig_CastRealAsInt)
	case types.ETDecimal:
		sig = &builtinCastDecimalAsIntSig{bf}
		sig.setPbCode(tipb.ScalarFuncSig_CastDecimalAsInt)
	case types.ETDatetime, types.ETTimestamp:
		sig = &builtinCastTimeAsIntSig{bf}
		sig.setPbCode(tipb.ScalarFuncSig_CastTimeAsInt)
	case types.ETDuration:
		sig = &builtinCastDurationAsIntSig{bf}
		sig.setPbCode(tipb.ScalarFuncSig_CastDurationAsInt)
	case types.ETJson:
		sig = &builtinCastJSONAsIntSig{bf}
		sig.setPbCode(tipb.ScalarFuncSig_CastJsonAsInt)
	case types.ETString:
		sig = &builtinCastStringAsIntSig{bf}
		sig.setPbCode(tipb.ScalarFuncSig_CastStringAsInt)
	default:
		panic("unsupported types.EvalType in castAsIntFunctionClass")
	}
	return sig.setSelf(sig), nil
}

type castAsRealFunctionClass struct {
	baseFunctionClass

	tp *types.FieldType
}

func (c *castAsRealFunctionClass) getFunction(ctx context.Context, args []Expression) (sig builtinFunc, err error) {
	if err := c.verifyArgs(args); err != nil {
		return nil, errors.Trace(err)
	}
	bf := newBaseBuiltinFunc(ctx, args)
	bf.tp = c.tp
	if IsHybridType(args[0]) {
		sig = &builtinCastRealAsRealSig{bf}
		sig.setPbCode(tipb.ScalarFuncSig_CastRealAsReal)
		return sig.setSelf(sig), nil
	}
	argTp := args[0].GetType().EvalType()
	switch argTp {
	case types.ETInt:
		sig = &builtinCastIntAsRealSig{bf}
		sig.setPbCode(tipb.ScalarFuncSig_CastIntAsReal)
	case types.ETReal:
		sig = &builtinCastRealAsRealSig{bf}
		sig.setPbCode(tipb.ScalarFuncSig_CastRealAsReal)
	case types.ETDecimal:
		sig = &builtinCastDecimalAsRealSig{bf}
		sig.setPbCode(tipb.ScalarFuncSig_CastDecimalAsReal)
	case types.ETDatetime, types.ETTimestamp:
		sig = &builtinCastTimeAsRealSig{bf}
		sig.setPbCode(tipb.ScalarFuncSig_CastTimeAsReal)
	case types.ETDuration:
		sig = &builtinCastDurationAsRealSig{bf}
		sig.setPbCode(tipb.ScalarFuncSig_CastDurationAsReal)
	case types.ETJson:
		sig = &builtinCastJSONAsRealSig{bf}
		sig.setPbCode(tipb.ScalarFuncSig_CastJsonAsReal)
	case types.ETString:
		sig = &builtinCastStringAsRealSig{bf}
		sig.setPbCode(tipb.ScalarFuncSig_CastStringAsReal)
	default:
		panic("unsupported types.EvalType in castAsRealFunctionClass")
	}
	return sig.setSelf(sig), nil
}

type castAsDecimalFunctionClass struct {
	baseFunctionClass

	tp *types.FieldType
}

func (c *castAsDecimalFunctionClass) getFunction(ctx context.Context, args []Expression) (sig builtinFunc, err error) {
	if err := c.verifyArgs(args); err != nil {
		return nil, errors.Trace(err)
	}
	bf := newBaseBuiltinFunc(ctx, args)
	bf.tp = c.tp
	if IsHybridType(args[0]) {
		sig = &builtinCastDecimalAsDecimalSig{bf}
		sig.setPbCode(tipb.ScalarFuncSig_CastDecimalAsDecimal)
		return sig.setSelf(sig), nil
	}
	argTp := args[0].GetType().EvalType()
	switch argTp {
	case types.ETInt:
		sig = &builtinCastIntAsDecimalSig{bf}
		sig.setPbCode(tipb.ScalarFuncSig_CastIntAsDecimal)
	case types.ETReal:
		sig = &builtinCastRealAsDecimalSig{bf}
		sig.setPbCode(tipb.ScalarFuncSig_CastRealAsDecimal)
	case types.ETDecimal:
		sig = &builtinCastDecimalAsDecimalSig{bf}
		sig.setPbCode(tipb.ScalarFuncSig_CastDecimalAsDecimal)
	case types.ETDatetime, types.ETTimestamp:
		sig = &builtinCastTimeAsDecimalSig{bf}
		sig.setPbCode(tipb.ScalarFuncSig_CastTimeAsDecimal)
	case types.ETDuration:
		sig = &builtinCastDurationAsDecimalSig{bf}
		sig.setPbCode(tipb.ScalarFuncSig_CastDurationAsDecimal)
	case types.ETJson:
		sig = &builtinCastJSONAsDecimalSig{bf}
		sig.setPbCode(tipb.ScalarFuncSig_CastJsonAsDecimal)
	case types.ETString:
		sig = &builtinCastStringAsDecimalSig{bf}
		sig.setPbCode(tipb.ScalarFuncSig_CastStringAsDecimal)
	default:
		panic("unsupported types.EvalType in castAsDecimalFunctionClass")
	}
	return sig.setSelf(sig), nil
}

type castAsStringFunctionClass struct {
	baseFunctionClass

	tp *types.FieldType
}

func (c *castAsStringFunctionClass) getFunction(ctx context.Context, args []Expression) (sig builtinFunc, err error) {
	if err := c.verifyArgs(args); err != nil {
		return nil, errors.Trace(err)
	}
	bf := newBaseBuiltinFunc(ctx, args)
	bf.tp = c.tp
	if IsHybridType(args[0]) {
		sig = &builtinCastStringAsStringSig{bf}
		sig.setPbCode(tipb.ScalarFuncSig_CastStringAsString)
		return sig.setSelf(sig), nil
	}
	argTp := args[0].GetType().EvalType()
	switch argTp {
	case types.ETInt:
		sig = &builtinCastIntAsStringSig{bf}
		sig.setPbCode(tipb.ScalarFuncSig_CastIntAsString)
	case types.ETReal:
		sig = &builtinCastRealAsStringSig{bf}
		sig.setPbCode(tipb.ScalarFuncSig_CastRealAsString)
	case types.ETDecimal:
		sig = &builtinCastDecimalAsStringSig{bf}
		sig.setPbCode(tipb.ScalarFuncSig_CastDecimalAsString)
	case types.ETDatetime, types.ETTimestamp:
		sig = &builtinCastTimeAsStringSig{bf}
		sig.setPbCode(tipb.ScalarFuncSig_CastTimeAsString)
	case types.ETDuration:
		sig = &builtinCastDurationAsStringSig{bf}
		sig.setPbCode(tipb.ScalarFuncSig_CastDurationAsString)
	case types.ETJson:
		sig = &builtinCastJSONAsStringSig{bf}
		sig.setPbCode(tipb.ScalarFuncSig_CastJsonAsString)
	case types.ETString:
		sig = &builtinCastStringAsStringSig{bf}
		sig.setPbCode(tipb.ScalarFuncSig_CastStringAsString)
	default:
		panic("unsupported types.EvalType in castAsStringFunctionClass")
	}
	return sig.setSelf(sig), nil
}

type castAsTimeFunctionClass struct {
	baseFunctionClass

	tp *types.FieldType
}

func (c *castAsTimeFunctionClass) getFunction(ctx context.Context, args []Expression) (sig builtinFunc, err error) {
	if err := c.verifyArgs(args); err != nil {
		return nil, errors.Trace(err)
	}
	bf := newBaseBuiltinFunc(ctx, args)
	bf.tp = c.tp
	if IsHybridType(args[0]) {
		sig = &builtinCastTimeAsTimeSig{bf}
		sig.setPbCode(tipb.ScalarFuncSig_CastTimeAsTime)
		return sig.setSelf(sig), nil
	}
	argTp := args[0].GetType().EvalType()
	switch argTp {
	case types.ETInt:
		sig = &builtinCastIntAsTimeSig{bf}
		sig.setPbCode(tipb.ScalarFuncSig_CastIntAsTime)
	case types.ETReal:
		sig = &builtinCastRealAsTimeSig{bf}
		sig.setPbCode(tipb.ScalarFuncSig_CastRealAsTime)
	case types.ETDecimal:
		sig = &builtinCastDecimalAsTimeSig{bf}
		sig.setPbCode(tipb.ScalarFuncSig_CastDecimalAsTime)
	case types.ETDatetime, types.ETTimestamp:
		sig = &builtinCastTimeAsTimeSig{bf}
		sig.setPbCode(tipb.ScalarFuncSig_CastTimeAsTime)
	case types.ETDuration:
		sig = &builtinCastDurationAsTimeSig{bf}
		sig.setPbCode(tipb.ScalarFuncSig_CastDurationAsTime)
	case types.ETJson:
		sig = &builtinCastJSONAsTimeSig{bf}
		sig.setPbCode(tipb.ScalarFuncSig_CastJsonAsTime)
	case types.ETString:
		sig = &builtinCastStringAsTimeSig{bf}
		sig.setPbCode(tipb.ScalarFuncSig_CastStringAsTime)
	default:
		panic("unsupported types.EvalType in castAsTimeFunctionClass")
	}
	return sig.setSelf(sig), nil
}

type castAsDurationFunctionClass struct {
	baseFunctionClass

	tp *types.FieldType
}

func (c *castAsDurationFunctionClass) getFunction(ctx context.Context, args []Expression) (sig builtinFunc, err error) {
	if err := c.verifyArgs(args); err != nil {
		return nil, errors.Trace(err)
	}
	bf := newBaseBuiltinFunc(ctx, args)
	bf.tp = c.tp
	if IsHybridType(args[0]) {
		sig = &builtinCastDurationAsDurationSig{bf}
		sig.setPbCode(tipb.ScalarFuncSig_CastDurationAsDuration)
		return sig.setSelf(sig), nil
	}
	argTp := args[0].GetType().EvalType()
	switch argTp {
	case types.ETInt:
		sig = &builtinCastIntAsDurationSig{bf}
		sig.setPbCode(tipb.ScalarFuncSig_CastIntAsDuration)
	case types.ETReal:
		sig = &builtinCastRealAsDurationSig{bf}
		sig.setPbCode(tipb.ScalarFuncSig_CastRealAsDuration)
	case types.ETDecimal:
		sig = &builtinCastDecimalAsDurationSig{bf}
		sig.setPbCode(tipb.ScalarFuncSig_CastDecimalAsDuration)
	case types.ETDatetime, types.ETTimestamp:
		sig = &builtinCastTimeAsDurationSig{bf}
		sig.setPbCode(tipb.ScalarFuncSig_CastTimeAsDuration)
	case types.ETDuration:
		sig = &builtinCastDurationAsDurationSig{bf}
		sig.setPbCode(tipb.ScalarFuncSig_CastDurationAsDuration)
	case types.ETJson:
		sig = &builtinCastJSONAsDurationSig{bf}
		sig.setPbCode(tipb.ScalarFuncSig_CastJsonAsDuration)
	case types.ETString:
		sig = &builtinCastStringAsDurationSig{bf}
		sig.setPbCode(tipb.ScalarFuncSig_CastStringAsDuration)
	default:
		panic("unsupported types.EvalType in castAsDurationFunctionClass")
	}
	return sig.setSelf(sig), nil
}

type castAsJSONFunctionClass struct {
	baseFunctionClass

	tp *types.FieldType
}

func (c *castAsJSONFunctionClass) getFunction(ctx context.Context, args []Expression) (sig builtinFunc, err error) {
	if err := c.verifyArgs(args); err != nil {
		return nil, errors.Trace(err)
	}
	bf := newBaseBuiltinFunc(ctx, args)
	bf.tp = c.tp
	if IsHybridType(args[0]) {
		sig = &builtinCastJSONAsJSONSig{bf}
		sig.setPbCode(tipb.ScalarFuncSig_CastJsonAsJson)
		return sig.setSelf(sig), nil
	}
	argTp := args[0].GetType().EvalType()
	switch argTp {
	case types.ETInt:
		sig = &builtinCastIntAsJSONSig{bf}
		sig.setPbCode(tipb.ScalarFuncSig_CastIntAsJson)
	case types.ETReal:
		sig = &builtinCastRealAsJSONSig{bf}
		sig.setPbCode(tipb.ScalarFuncSig_CastRealAsJson)
	case types.ETDecimal:
		sig = &builtinCastDecimalAsJSONSig{bf}
		sig.setPbCode(tipb.ScalarFuncSig_CastDecimalAsJson)
	case types.ETDatetime, types.ETTimestamp:
		sig = &builtinCastTimeAsJSONSig{bf}
		sig.setPbCode(tipb.ScalarFuncSig_CastTimeAsJson)
	case types.ETDuration:
		sig = &builtinCastDurationAsJSONSig{bf}
		sig.setPbCode(tipb.ScalarFuncSig_CastDurationAsJson)
	case types.ETJson:
		sig = &builtinCastJSONAsJSONSig{bf}
		sig.setPbCode(tipb.ScalarFuncSig_CastJsonAsJson)
	case types.ETString:
		sig = &builtinCastStringAsJSONSig{bf}
		sig.setPbCode(tipb.ScalarFuncSig_CastStringAsJson)
	default:
		panic("unsupported types.EvalType in castAsJSONFunctionClass")
	}
	return sig.setSelf(sig), nil
}

type builtinCastIntAsIntSig struct {
	baseBuiltinFunc
}

func (b *builtinCastIntAsIntSig) evalInt(row []types.Datum) (res int64, isNull bool, err error) {
	return b.args[0].EvalInt(row, b.getCtx().GetSessionVars().StmtCtx)
}

type builtinCastIntAsRealSig struct {
	baseBuiltinFunc
}

func (b *builtinCastIntAsRealSig) evalReal(row []types.Datum) (res float64, isNull bool, err error) {
	val, isNull, err := b.args[0].EvalInt(row, b.getCtx().GetSessionVars().StmtCtx)
	if isNull || err != nil {
		return res, isNull, errors.Trace(err)
	}
	if !mysql.HasUnsignedFlag(b.args[0].GetType().Flag) {
		res = float64(val)
	} else {
		var uVal uint64
		uVal, err = types.ConvertIntToUint(val, types.UnsignedUpperBound[mysql.TypeLonglong], mysql.TypeLonglong)
		res = float64(uVal)
	}
	return res, false, errors.Trace(err)
}

type builtinCastIntAsDecimalSig struct {
	baseBuiltinFunc
}

func (b *builtinCastIntAsDecimalSig) evalDecimal(row []types.Datum) (res *types.MyDecimal, isNull bool, err error) {
	sc := b.getCtx().GetSessionVars().StmtCtx
	val, isNull, err := b.args[0].EvalInt(row, sc)
	if isNull || err != nil {
		return res, isNull, errors.Trace(err)
	}
	if !mysql.HasUnsignedFlag(b.args[0].GetType().Flag) {
		res = types.NewDecFromInt(val)
	} else {
		var uVal uint64
		uVal, err = types.ConvertIntToUint(val, types.UnsignedUpperBound[mysql.TypeLonglong], mysql.TypeLonglong)
		if err != nil {
			return res, false, errors.Trace(err)
		}
		res = types.NewDecFromUint(uVal)
	}
	res, err = types.ProduceDecWithSpecifiedTp(res, b.tp, sc)
	return res, isNull, errors.Trace(err)
}

type builtinCastIntAsStringSig struct {
	baseBuiltinFunc
}

func (b *builtinCastIntAsStringSig) evalString(row []types.Datum) (res string, isNull bool, err error) {
	sc := b.getCtx().GetSessionVars().StmtCtx
	val, isNull, err := b.args[0].EvalInt(row, sc)
	if isNull || err != nil {
		return res, isNull, errors.Trace(err)
	}
	if !mysql.HasUnsignedFlag(b.args[0].GetType().Flag) {
		res = strconv.FormatInt(val, 10)
	} else {
		var uVal uint64
		uVal, err = types.ConvertIntToUint(val, types.UnsignedUpperBound[mysql.TypeLonglong], mysql.TypeLonglong)
		if err != nil {
			return res, false, errors.Trace(err)
		}
		res = strconv.FormatUint(uVal, 10)
	}
	res, err = types.ProduceStrWithSpecifiedTp(res, b.tp, sc)
	return res, false, errors.Trace(err)
}

type builtinCastIntAsTimeSig struct {
	baseBuiltinFunc
}

func (b *builtinCastIntAsTimeSig) evalTime(row []types.Datum) (res types.Time, isNull bool, err error) {
	sc := b.getCtx().GetSessionVars().StmtCtx
	val, isNull, err := b.args[0].EvalInt(row, sc)
	if isNull || err != nil {
		return res, isNull, errors.Trace(err)
	}
	res, err = types.ParseTimeFromNum(val, b.tp.Tp, b.tp.Decimal)
	if b.tp.Tp == mysql.TypeDate {
		// Truncate hh:mm:ss part if the type is Date.
		res.Time = types.FromDate(res.Time.Year(), res.Time.Month(), res.Time.Day(), 0, 0, 0, 0)
	}
	res.TimeZone = sc.TimeZone
	return res, false, errors.Trace(err)
}

type builtinCastIntAsDurationSig struct {
	baseBuiltinFunc
}

func (b *builtinCastIntAsDurationSig) evalDuration(row []types.Datum) (res types.Duration, isNull bool, err error) {
	sc := b.getCtx().GetSessionVars().StmtCtx
	val, isNull, err := b.args[0].EvalInt(row, sc)
	if isNull || err != nil {
		return res, isNull, errors.Trace(err)
	}
	t, err := types.NumberToDuration(val, b.tp.Decimal)
	if err != nil {
		if types.ErrOverflow.Equal(err) {
			err = sc.HandleOverflow(err, err)
		}
		return res, true, errors.Trace(err)
	}

	res, err = t.ConvertToDuration()
	return res, false, errors.Trace(err)
}

type builtinCastIntAsJSONSig struct {
	baseBuiltinFunc
}

func (b *builtinCastIntAsJSONSig) evalJSON(row []types.Datum) (res json.JSON, isNull bool, err error) {
	val, isNull, err := b.args[0].EvalInt(row, b.getCtx().GetSessionVars().StmtCtx)
	if isNull || err != nil {
		return res, isNull, errors.Trace(err)
	}
	if mysql.HasIsBooleanFlag(b.args[0].GetType().Flag) {
		res = json.CreateJSON(val != 0)
	} else if mysql.HasUnsignedFlag(b.args[0].GetType().Flag) {
		res = json.CreateJSON(uint64(val))
	} else {
		res = json.CreateJSON(val)
	}
	return res, false, nil
}

type builtinCastRealAsJSONSig struct {
	baseBuiltinFunc
}

func (b *builtinCastRealAsJSONSig) evalJSON(row []types.Datum) (res json.JSON, isNull bool, err error) {
	val, isNull, err := b.args[0].EvalReal(row, b.getCtx().GetSessionVars().StmtCtx)
	// FIXME: `select json_type(cast(1111.11 as json))` should return `DECIMAL`, we return `DOUBLE` now.
	return json.CreateJSON(val), isNull, errors.Trace(err)
}

type builtinCastDecimalAsJSONSig struct {
	baseBuiltinFunc
}

func (b *builtinCastDecimalAsJSONSig) evalJSON(row []types.Datum) (json.JSON, bool, error) {
	val, isNull, err := b.args[0].EvalDecimal(row, b.getCtx().GetSessionVars().StmtCtx)
	if isNull || err != nil {
		return json.JSON{}, true, errors.Trace(err)
	}
	// FIXME: `select json_type(cast(1111.11 as json))` should return `DECIMAL`, we return `DOUBLE` now.
	f64, err := val.ToFloat64()
	if err != nil {
		return json.JSON{}, true, errors.Trace(err)
	}
	return json.CreateJSON(f64), isNull, errors.Trace(err)
}

type builtinCastStringAsJSONSig struct {
	baseBuiltinFunc
}

func (b *builtinCastStringAsJSONSig) evalJSON(row []types.Datum) (res json.JSON, isNull bool, err error) {
	val, isNull, err := b.args[0].EvalString(row, b.getCtx().GetSessionVars().StmtCtx)
	if isNull || err != nil {
		return res, isNull, errors.Trace(err)
	}
	if mysql.HasParseToJSONFlag(b.tp.Flag) {
		res, err = json.ParseFromString(val)
	} else {
		res = json.CreateJSON(val)
	}
	return res, false, errors.Trace(err)
}

type builtinCastDurationAsJSONSig struct {
	baseBuiltinFunc
}

func (b *builtinCastDurationAsJSONSig) evalJSON(row []types.Datum) (res json.JSON, isNull bool, err error) {
	val, isNull, err := b.args[0].EvalDuration(row, b.getCtx().GetSessionVars().StmtCtx)
	if isNull || err != nil {
		return res, isNull, errors.Trace(err)
	}
	val.Fsp = types.MaxFsp
	return json.CreateJSON(val.String()), false, nil
}

type builtinCastTimeAsJSONSig struct {
	baseBuiltinFunc
}

func (b *builtinCastTimeAsJSONSig) evalJSON(row []types.Datum) (res json.JSON, isNull bool, err error) {
	val, isNull, err := b.args[0].EvalTime(row, b.getCtx().GetSessionVars().StmtCtx)
	if isNull || err != nil {
		return res, isNull, errors.Trace(err)
	}
	if val.Type == mysql.TypeDatetime || val.Type == mysql.TypeTimestamp {
		val.Fsp = types.MaxFsp
	}
	return json.CreateJSON(val.String()), false, nil
}

type builtinCastRealAsRealSig struct {
	baseBuiltinFunc
}

func (b *builtinCastRealAsRealSig) evalReal(row []types.Datum) (res float64, isNull bool, err error) {
	return b.args[0].EvalReal(row, b.getCtx().GetSessionVars().StmtCtx)
}

type builtinCastRealAsIntSig struct {
	baseBuiltinFunc
}

func (b *builtinCastRealAsIntSig) evalInt(row []types.Datum) (res int64, isNull bool, err error) {
	val, isNull, err := b.args[0].EvalReal(row, b.getCtx().GetSessionVars().StmtCtx)
	if isNull || err != nil {
		return res, isNull, errors.Trace(err)
	}
	sc := b.ctx.GetSessionVars().StmtCtx
	if !mysql.HasUnsignedFlag(b.tp.Flag) {
		res, err = types.ConvertFloatToInt(sc, val, types.SignedLowerBound[mysql.TypeLonglong], types.SignedUpperBound[mysql.TypeLonglong], mysql.TypeDouble)
	} else {
		var uintVal uint64
		uintVal, err = types.ConvertFloatToUint(sc, val, types.UnsignedUpperBound[mysql.TypeLonglong], mysql.TypeDouble)
		res = int64(uintVal)
	}
	return res, isNull, errors.Trace(err)
}

type builtinCastRealAsDecimalSig struct {
	baseBuiltinFunc
}

func (b *builtinCastRealAsDecimalSig) evalDecimal(row []types.Datum) (res *types.MyDecimal, isNull bool, err error) {
	sc := b.getCtx().GetSessionVars().StmtCtx
	val, isNull, err := b.args[0].EvalReal(row, sc)
	if isNull || err != nil {
		return res, isNull, errors.Trace(err)
	}
	res = new(types.MyDecimal)
	err = res.FromFloat64(val)
	if err != nil {
		return res, false, errors.Trace(err)
	}
	res, err = types.ProduceDecWithSpecifiedTp(res, b.tp, sc)
	return res, false, errors.Trace(err)
}

type builtinCastRealAsStringSig struct {
	baseBuiltinFunc
}

func (b *builtinCastRealAsStringSig) evalString(row []types.Datum) (res string, isNull bool, err error) {
	sc := b.getCtx().GetSessionVars().StmtCtx
	val, isNull, err := b.args[0].EvalReal(row, sc)
	if isNull || err != nil {
		return res, isNull, errors.Trace(err)
	}
	res, err = types.ProduceStrWithSpecifiedTp(strconv.FormatFloat(val, 'f', -1, 64), b.tp, sc)
	return res, isNull, errors.Trace(err)
}

type builtinCastRealAsTimeSig struct {
	baseBuiltinFunc
}

func (b *builtinCastRealAsTimeSig) evalTime(row []types.Datum) (types.Time, bool, error) {
	sc := b.getCtx().GetSessionVars().StmtCtx
	val, isNull, err := b.args[0].EvalReal(row, sc)
	if isNull || err != nil {
		return types.Time{}, true, errors.Trace(err)
	}
	res, err := types.ParseTime(strconv.FormatFloat(val, 'f', -1, 64), b.tp.Tp, b.tp.Decimal)
	if err != nil {
		return types.Time{}, true, errors.Trace(err)
	}
	if b.tp.Tp == mysql.TypeDate {
		// Truncate hh:mm:ss part if the type is Date.
		res.Time = types.FromDate(res.Time.Year(), res.Time.Month(), res.Time.Day(), 0, 0, 0, 0)
	}
	res.TimeZone = sc.TimeZone
	return res, false, nil
}

type builtinCastRealAsDurationSig struct {
	baseBuiltinFunc
}

func (b *builtinCastRealAsDurationSig) evalDuration(row []types.Datum) (res types.Duration, isNull bool, err error) {
	val, isNull, err := b.args[0].EvalReal(row, b.getCtx().GetSessionVars().StmtCtx)
	if isNull || err != nil {
		return res, isNull, errors.Trace(err)
	}
	res, err = types.ParseDuration(strconv.FormatFloat(val, 'f', -1, 64), b.tp.Decimal)
	return res, false, errors.Trace(err)
}

type builtinCastDecimalAsDecimalSig struct {
	baseBuiltinFunc
}

func (b *builtinCastDecimalAsDecimalSig) evalDecimal(row []types.Datum) (res *types.MyDecimal, isNull bool, err error) {
	sc := b.getCtx().GetSessionVars().StmtCtx
	res, isNull, err = b.args[0].EvalDecimal(row, sc)
	if isNull || err != nil {
		return res, isNull, errors.Trace(err)
	}
	res, err = types.ProduceDecWithSpecifiedTp(res, b.tp, sc)
	return res, false, errors.Trace(err)
}

type builtinCastDecimalAsIntSig struct {
	baseBuiltinFunc
}

func (b *builtinCastDecimalAsIntSig) evalInt(row []types.Datum) (res int64, isNull bool, err error) {
	sc := b.getCtx().GetSessionVars().StmtCtx
	val, isNull, err := b.args[0].EvalDecimal(row, sc)
	if isNull || err != nil {
		return res, isNull, errors.Trace(err)
	}

	// Round is needed for both unsigned and signed.
	var to types.MyDecimal
	err = val.Round(&to, 0, types.ModeHalfEven)
	if err != nil {
		return 0, true, errors.Trace(err)
	}

	if mysql.HasUnsignedFlag(b.tp.Flag) {
		var uintRes uint64
		uintRes, err = to.ToUint()
		res = int64(uintRes)
	} else {
		res, err = to.ToInt()
	}

	if types.ErrOverflow.Equal(err) {
		warnErr := types.ErrTruncatedWrongVal.GenByArgs("DECIMAL", val)
		err = sc.HandleOverflow(err, warnErr)
	}

	return res, false, errors.Trace(err)
}

type builtinCastDecimalAsStringSig struct {
	baseBuiltinFunc
}

func (b *builtinCastDecimalAsStringSig) evalString(row []types.Datum) (res string, isNull bool, err error) {
	sc := b.getCtx().GetSessionVars().StmtCtx
	val, isNull, err := b.args[0].EvalDecimal(row, sc)
	if isNull || err != nil {
		return res, isNull, errors.Trace(err)
	}
	res, err = types.ProduceStrWithSpecifiedTp(string(val.ToString()), b.tp, sc)
	return res, false, errors.Trace(err)
}

type builtinCastDecimalAsRealSig struct {
	baseBuiltinFunc
}

func (b *builtinCastDecimalAsRealSig) evalReal(row []types.Datum) (res float64, isNull bool, err error) {
	val, isNull, err := b.args[0].EvalDecimal(row, b.getCtx().GetSessionVars().StmtCtx)
	if isNull || err != nil {
		return res, isNull, errors.Trace(err)
	}
	res, err = val.ToFloat64()
	return res, false, errors.Trace(err)
}

type builtinCastDecimalAsTimeSig struct {
	baseBuiltinFunc
}

func (b *builtinCastDecimalAsTimeSig) evalTime(row []types.Datum) (res types.Time, isNull bool, err error) {
	sc := b.getCtx().GetSessionVars().StmtCtx
	val, isNull, err := b.args[0].EvalDecimal(row, sc)
	if isNull || err != nil {
		return res, isNull, errors.Trace(err)
	}
	res, err = types.ParseTime(string(val.ToString()), b.tp.Tp, b.tp.Decimal)
	if b.tp.Tp == mysql.TypeDate {
		// Truncate hh:mm:ss part if the type is Date.
		res.Time = types.FromDate(res.Time.Year(), res.Time.Month(), res.Time.Day(), 0, 0, 0, 0)
	}
	res.TimeZone = sc.TimeZone
	return res, false, errors.Trace(err)
}

type builtinCastDecimalAsDurationSig struct {
	baseBuiltinFunc
}

func (b *builtinCastDecimalAsDurationSig) evalDuration(row []types.Datum) (res types.Duration, isNull bool, err error) {
	val, isNull, err := b.args[0].EvalDecimal(row, b.getCtx().GetSessionVars().StmtCtx)
	if isNull || err != nil {
		return res, false, errors.Trace(err)
	}
	res, err = types.ParseDuration(string(val.ToString()), b.tp.Decimal)
	return res, false, errors.Trace(err)
}

type builtinCastStringAsStringSig struct {
	baseBuiltinFunc
}

func (b *builtinCastStringAsStringSig) evalString(row []types.Datum) (res string, isNull bool, err error) {
	sc := b.getCtx().GetSessionVars().StmtCtx
	res, isNull, err = b.args[0].EvalString(row, sc)
	if isNull || err != nil {
		return res, isNull, errors.Trace(err)
	}
	res, err = types.ProduceStrWithSpecifiedTp(res, b.tp, sc)
	return res, false, errors.Trace(err)
}

type builtinCastStringAsIntSig struct {
	baseBuiltinFunc
}

// handleOverflow handles the overflow caused by cast string as int,
// see https://dev.mysql.com/doc/refman/5.7/en/out-of-range-and-overflow.html.
// When an out-of-range value is assigned to an integer column, MySQL stores the value representing the corresponding endpoint of the column data type range. If it is in select statement, it will return the
// endpoint value with a warning.
func (b *builtinCastStringAsIntSig) handleOverflow(origRes int64, origStr string, origErr error, isNegative bool) (res int64, err error) {
	res, err = origRes, origErr
	if err == nil {
		return
	}

	sc := b.getCtx().GetSessionVars().StmtCtx
	if sc.InSelectStmt && types.ErrOverflow.Equal(origErr) {
		if isNegative {
			res = math.MinInt64
		} else {
			uval := uint64(math.MaxUint64)
			res = int64(uval)
		}
		warnErr := types.ErrTruncatedWrongVal.GenByArgs("INTEGER", origStr)
		err = sc.HandleOverflow(origErr, warnErr)
	}
	return
}

func (b *builtinCastStringAsIntSig) evalInt(row []types.Datum) (res int64, isNull bool, err error) {
	sc := b.getCtx().GetSessionVars().StmtCtx
	if IsHybridType(b.args[0]) {
		return b.args[0].EvalInt(row, sc)
	}
	val, isNull, err := b.args[0].EvalString(row, b.getCtx().GetSessionVars().StmtCtx)
	if isNull || err != nil {
		return res, isNull, errors.Trace(err)
	}

	val = strings.TrimSpace(val)
	isNegative := false
	if len(val) > 1 && val[0] == '-' { // negative number
		isNegative = true
	}

	var ures uint64
	if isNegative {
		res, err = types.StrToInt(sc, val)
		if err == nil {
			// If overflow, don't append this warnings
			sc.AppendWarning(types.ErrCastNegIntAsUnsigned)
		}
	} else {
		ures, err = types.StrToUint(sc, val)
		res = int64(ures)

		if err == nil && !mysql.HasUnsignedFlag(b.tp.Flag) && ures > uint64(math.MaxInt64) {
			sc.AppendWarning(types.ErrCastAsSignedOverflow)
		}
	}

	res, err = b.handleOverflow(res, val, err, isNegative)
	return res, false, errors.Trace(err)
}

type builtinCastStringAsRealSig struct {
	baseBuiltinFunc
}

func (b *builtinCastStringAsRealSig) evalReal(row []types.Datum) (res float64, isNull bool, err error) {
	sc := b.getCtx().GetSessionVars().StmtCtx
	if IsHybridType(b.args[0]) {
		return b.args[0].EvalReal(row, sc)
	}
	val, isNull, err := b.args[0].EvalString(row, sc)
	if isNull || err != nil {
		return res, isNull, errors.Trace(err)
	}
	res, err = types.StrToFloat(sc, val)
	if err != nil {
		return 0, false, errors.Trace(err)
	}
	res, err = types.ProduceFloatWithSpecifiedTp(res, b.tp, sc)
	return res, false, errors.Trace(err)
}

type builtinCastStringAsDecimalSig struct {
	baseBuiltinFunc
}

func (b *builtinCastStringAsDecimalSig) evalDecimal(row []types.Datum) (res *types.MyDecimal, isNull bool, err error) {
	sc := b.getCtx().GetSessionVars().StmtCtx
	if IsHybridType(b.args[0]) {
		return b.args[0].EvalDecimal(row, sc)
	}
	val, isNull, err := b.args[0].EvalString(row, sc)
	if isNull || err != nil {
		return res, isNull, errors.Trace(err)
	}
	res = new(types.MyDecimal)
	err = sc.HandleTruncate(res.FromString([]byte(val)))
	if err != nil {
		return res, false, errors.Trace(err)
	}
	res, err = types.ProduceDecWithSpecifiedTp(res, b.tp, sc)
	return res, false, errors.Trace(err)
}

type builtinCastStringAsTimeSig struct {
	baseBuiltinFunc
}

func (b *builtinCastStringAsTimeSig) evalTime(row []types.Datum) (res types.Time, isNull bool, err error) {
	sc := b.getCtx().GetSessionVars().StmtCtx
	val, isNull, err := b.args[0].EvalString(row, sc)
	if isNull || err != nil {
		return res, isNull, errors.Trace(err)
	}
	res, err = types.ParseTime(val, b.tp.Tp, b.tp.Decimal)
	if b.tp.Tp == mysql.TypeDate {
		// Truncate hh:mm:ss part if the type is Date.
		res.Time = types.FromDate(res.Time.Year(), res.Time.Month(), res.Time.Day(), 0, 0, 0, 0)
	}
	res.TimeZone = sc.TimeZone
	return res, false, errors.Trace(err)
}

type builtinCastStringAsDurationSig struct {
	baseBuiltinFunc
}

func (b *builtinCastStringAsDurationSig) evalDuration(row []types.Datum) (res types.Duration, isNull bool, err error) {
	sc := b.getCtx().GetSessionVars().StmtCtx
	val, isNull, err := b.args[0].EvalString(row, sc)
	if isNull || err != nil {
		return res, isNull, errors.Trace(err)
	}
	res, err = types.ParseDuration(val, b.tp.Decimal)
	if types.ErrTruncatedWrongVal.Equal(err) {
		err = sc.HandleTruncate(err)
	}
	return res, false, errors.Trace(err)
}

type builtinCastTimeAsTimeSig struct {
	baseBuiltinFunc
}

func (b *builtinCastTimeAsTimeSig) evalTime(row []types.Datum) (res types.Time, isNull bool, err error) {
	sc := b.getCtx().GetSessionVars().StmtCtx
	res, isNull, err = b.args[0].EvalTime(row, sc)
	if isNull || err != nil {
		return res, isNull, errors.Trace(err)
	}

	if res, err = res.Convert(b.tp.Tp); err != nil {
		return res, true, errors.Trace(err)
	}
	res, err = res.RoundFrac(b.tp.Decimal)
	if b.tp.Tp == mysql.TypeDate {
		// Truncate hh:mm:ss part if the type is Date.
		res.Time = types.FromDate(res.Time.Year(), res.Time.Month(), res.Time.Day(), 0, 0, 0, 0)
		res.Type = b.tp.Tp
	}
	res.TimeZone = sc.TimeZone
	return res, false, errors.Trace(err)
}

type builtinCastTimeAsIntSig struct {
	baseBuiltinFunc
}

func (b *builtinCastTimeAsIntSig) evalInt(row []types.Datum) (res int64, isNull bool, err error) {
	val, isNull, err := b.args[0].EvalTime(row, b.getCtx().GetSessionVars().StmtCtx)
	if isNull || err != nil {
		return res, isNull, errors.Trace(err)
	}
	t, err := val.RoundFrac(types.DefaultFsp)
	if err != nil {
		return res, false, errors.Trace(err)
	}
	res, err = t.ToNumber().ToInt()
	return res, false, errors.Trace(err)
}

type builtinCastTimeAsRealSig struct {
	baseBuiltinFunc
}

func (b *builtinCastTimeAsRealSig) evalReal(row []types.Datum) (res float64, isNull bool, err error) {
	val, isNull, err := b.args[0].EvalTime(row, b.getCtx().GetSessionVars().StmtCtx)
	if isNull || err != nil {
		return res, isNull, errors.Trace(err)
	}
	res, err = val.ToNumber().ToFloat64()
	return res, false, errors.Trace(err)
}

type builtinCastTimeAsDecimalSig struct {
	baseBuiltinFunc
}

func (b *builtinCastTimeAsDecimalSig) evalDecimal(row []types.Datum) (res *types.MyDecimal, isNull bool, err error) {
	sc := b.getCtx().GetSessionVars().StmtCtx
	val, isNull, err := b.args[0].EvalTime(row, sc)
	if isNull || err != nil {
		return res, isNull, errors.Trace(err)
	}
	res, err = types.ProduceDecWithSpecifiedTp(val.ToNumber(), b.tp, sc)
	return res, false, errors.Trace(err)
}

type builtinCastTimeAsStringSig struct {
	baseBuiltinFunc
}

func (b *builtinCastTimeAsStringSig) evalString(row []types.Datum) (res string, isNull bool, err error) {
	sc := b.getCtx().GetSessionVars().StmtCtx
	val, isNull, err := b.args[0].EvalTime(row, sc)
	if isNull || err != nil {
		return res, isNull, errors.Trace(err)
	}
	res, err = types.ProduceStrWithSpecifiedTp(val.String(), b.tp, sc)
	return res, false, errors.Trace(err)
}

type builtinCastTimeAsDurationSig struct {
	baseBuiltinFunc
}

func (b *builtinCastTimeAsDurationSig) evalDuration(row []types.Datum) (res types.Duration, isNull bool, err error) {
	val, isNull, err := b.args[0].EvalTime(row, b.getCtx().GetSessionVars().StmtCtx)
	if isNull || err != nil {
		return res, isNull, errors.Trace(err)
	}
	res, err = val.ConvertToDuration()
	if err != nil {
		return res, false, errors.Trace(err)
	}
	res, err = res.RoundFrac(b.tp.Decimal)
	return res, false, errors.Trace(err)
}

type builtinCastDurationAsDurationSig struct {
	baseBuiltinFunc
}

func (b *builtinCastDurationAsDurationSig) evalDuration(row []types.Datum) (res types.Duration, isNull bool, err error) {
	res, isNull, err = b.args[0].EvalDuration(row, b.getCtx().GetSessionVars().StmtCtx)
	if isNull || err != nil {
		return res, isNull, errors.Trace(err)
	}
	res, err = res.RoundFrac(b.tp.Decimal)
	return res, false, errors.Trace(err)
}

type builtinCastDurationAsIntSig struct {
	baseBuiltinFunc
}

func (b *builtinCastDurationAsIntSig) evalInt(row []types.Datum) (res int64, isNull bool, err error) {
	val, isNull, err := b.args[0].EvalDuration(row, b.getCtx().GetSessionVars().StmtCtx)
	if isNull || err != nil {
		return res, isNull, errors.Trace(err)
	}
	dur, err := val.RoundFrac(types.DefaultFsp)
	if err != nil {
		return res, false, errors.Trace(err)
	}
	res, err = dur.ToNumber().ToInt()
	return res, false, errors.Trace(err)
}

type builtinCastDurationAsRealSig struct {
	baseBuiltinFunc
}

func (b *builtinCastDurationAsRealSig) evalReal(row []types.Datum) (res float64, isNull bool, err error) {
	val, isNull, err := b.args[0].EvalDuration(row, b.getCtx().GetSessionVars().StmtCtx)
	if isNull || err != nil {
		return res, isNull, errors.Trace(err)
	}
	res, err = val.ToNumber().ToFloat64()
	return res, false, errors.Trace(err)
}

type builtinCastDurationAsDecimalSig struct {
	baseBuiltinFunc
}

func (b *builtinCastDurationAsDecimalSig) evalDecimal(row []types.Datum) (res *types.MyDecimal, isNull bool, err error) {
	sc := b.getCtx().GetSessionVars().StmtCtx
	val, isNull, err := b.args[0].EvalDuration(row, sc)
	if isNull || err != nil {
		return res, isNull, errors.Trace(err)
	}
	res, err = types.ProduceDecWithSpecifiedTp(val.ToNumber(), b.tp, sc)
	return res, false, errors.Trace(err)
}

type builtinCastDurationAsStringSig struct {
	baseBuiltinFunc
}

func (b *builtinCastDurationAsStringSig) evalString(row []types.Datum) (res string, isNull bool, err error) {
	sc := b.getCtx().GetSessionVars().StmtCtx
	val, isNull, err := b.args[0].EvalDuration(row, sc)
	if isNull || err != nil {
		return res, isNull, errors.Trace(err)
	}
	res, err = types.ProduceStrWithSpecifiedTp(val.String(), b.tp, sc)
	return res, false, errors.Trace(err)
}

type builtinCastDurationAsTimeSig struct {
	baseBuiltinFunc
}

func (b *builtinCastDurationAsTimeSig) evalTime(row []types.Datum) (res types.Time, isNull bool, err error) {
	sc := b.getCtx().GetSessionVars().StmtCtx
	val, isNull, err := b.args[0].EvalDuration(row, sc)
	if isNull || err != nil {
		return res, isNull, errors.Trace(err)
	}
	res, err = val.ConvertToTime(b.tp.Tp)
	if err != nil {
		return res, false, errors.Trace(err)
	}
	res, err = res.RoundFrac(b.tp.Decimal)
	res.TimeZone = sc.TimeZone
	return res, false, errors.Trace(err)
}

type builtinCastJSONAsJSONSig struct {
	baseBuiltinFunc
}

func (b *builtinCastJSONAsJSONSig) evalJSON(row []types.Datum) (res json.JSON, isNull bool, err error) {
	return b.args[0].EvalJSON(row, b.ctx.GetSessionVars().StmtCtx)
}

type builtinCastJSONAsIntSig struct {
	baseBuiltinFunc
}

func (b *builtinCastJSONAsIntSig) evalInt(row []types.Datum) (res int64, isNull bool, err error) {
	sc := b.ctx.GetSessionVars().StmtCtx
	val, isNull, err := b.args[0].EvalJSON(row, sc)
	if isNull || err != nil {
		return res, isNull, errors.Trace(err)
	}
	res, err = types.ConvertJSONToInt(sc, val, mysql.HasUnsignedFlag(b.tp.Flag))
	return
}

type builtinCastJSONAsRealSig struct {
	baseBuiltinFunc
}

func (b *builtinCastJSONAsRealSig) evalReal(row []types.Datum) (res float64, isNull bool, err error) {
	sc := b.ctx.GetSessionVars().StmtCtx
	val, isNull, err := b.args[0].EvalJSON(row, sc)
	if isNull || err != nil {
		return res, isNull, errors.Trace(err)
	}
	res, err = types.ConvertJSONToFloat(sc, val)
	return
}

type builtinCastJSONAsDecimalSig struct {
	baseBuiltinFunc
}

func (b *builtinCastJSONAsDecimalSig) evalDecimal(row []types.Datum) (res *types.MyDecimal, isNull bool, err error) {
	sc := b.ctx.GetSessionVars().StmtCtx
	val, isNull, err := b.args[0].EvalJSON(row, sc)
	if isNull || err != nil {
		return res, isNull, errors.Trace(err)
	}
	f64, err := types.ConvertJSONToFloat(sc, val)
	if err == nil {
		res = new(types.MyDecimal)
		err = res.FromFloat64(f64)
	}
	return res, false, errors.Trace(err)
}

type builtinCastJSONAsStringSig struct {
	baseBuiltinFunc
}

func (b *builtinCastJSONAsStringSig) evalString(row []types.Datum) (res string, isNull bool, err error) {
	sc := b.ctx.GetSessionVars().StmtCtx
	val, isNull, err := b.args[0].EvalJSON(row, sc)
	if isNull || err != nil {
		return res, isNull, errors.Trace(err)
	}
	return val.String(), false, nil
}

type builtinCastJSONAsTimeSig struct {
	baseBuiltinFunc
}

func (b *builtinCastJSONAsTimeSig) evalTime(row []types.Datum) (res types.Time, isNull bool, err error) {
	sc := b.ctx.GetSessionVars().StmtCtx
	val, isNull, err := b.args[0].EvalJSON(row, sc)
	if isNull || err != nil {
		return res, isNull, errors.Trace(err)
	}
	s, err := val.Unquote()
	if err != nil {
		return res, false, errors.Trace(err)
	}
	res, err = types.ParseTime(s, b.tp.Tp, b.tp.Decimal)
	if b.tp.Tp == mysql.TypeDate {
		// Truncate hh:mm:ss part if the type is Date.
		res.Time = types.FromDate(res.Time.Year(), res.Time.Month(), res.Time.Day(), 0, 0, 0, 0)
	}
	res.TimeZone = sc.TimeZone
	return
}

type builtinCastJSONAsDurationSig struct {
	baseBuiltinFunc
}

func (b *builtinCastJSONAsDurationSig) evalDuration(row []types.Datum) (res types.Duration, isNull bool, err error) {
	sc := b.ctx.GetSessionVars().StmtCtx
	val, isNull, err := b.args[0].EvalJSON(row, sc)
	if isNull || err != nil {
		return res, isNull, errors.Trace(err)
	}
	s, err := val.Unquote()
	if err != nil {
		return res, false, errors.Trace(err)
	}
	res, err = types.ParseDuration(s, b.tp.Decimal)
	if types.ErrTruncatedWrongVal.Equal(err) {
		err = sc.HandleTruncate(err)
	}
	return
}

// BuildCastFunction builds a CAST ScalarFunction from the Expression.
func BuildCastFunction(ctx context.Context, expr Expression, tp *types.FieldType) (res Expression) {
	var fc functionClass
	switch tp.EvalType() {
	case types.ETInt:
		fc = &castAsIntFunctionClass{baseFunctionClass{ast.Cast, 1, 1}, tp}
	case types.ETDecimal:
		fc = &castAsDecimalFunctionClass{baseFunctionClass{ast.Cast, 1, 1}, tp}
	case types.ETReal:
		fc = &castAsRealFunctionClass{baseFunctionClass{ast.Cast, 1, 1}, tp}
	case types.ETDatetime, types.ETTimestamp:
		fc = &castAsTimeFunctionClass{baseFunctionClass{ast.Cast, 1, 1}, tp}
	case types.ETDuration:
		fc = &castAsDurationFunctionClass{baseFunctionClass{ast.Cast, 1, 1}, tp}
	case types.ETJson:
		fc = &castAsJSONFunctionClass{baseFunctionClass{ast.Cast, 1, 1}, tp}
	case types.ETString:
		fc = &castAsStringFunctionClass{baseFunctionClass{ast.Cast, 1, 1}, tp}
	}
<<<<<<< HEAD
	f, _ := fc.getFunction(ctx, []Expression{expr})
	res = &ScalarFunction{
=======
	f, err := fc.getFunction(ctx, []Expression{expr})
	terror.Log(err)
	return &ScalarFunction{
>>>>>>> 64b5bc8c
		FuncName: model.NewCIStr(ast.Cast),
		RetType:  tp,
		Function: f,
	}
	// We do not fold CAST if the eval type of this scalar function is ETJson
	// since we may reset the flag of the field type of CastAsJson later which would
	// affect the evaluation of it.
	if tp.EvalType() != types.ETJson {
		res = FoldConstant(res)
	}
	return res
}

// WrapWithCastAsInt wraps `expr` with `cast` if the return type
// of expr is not type int,
// otherwise, returns `expr` directly.
func WrapWithCastAsInt(ctx context.Context, expr Expression) Expression {
	if expr.GetType().EvalType() == types.ETInt {
		return expr
	}
	tp := types.NewFieldType(mysql.TypeLonglong)
	tp.Flen, tp.Decimal = expr.GetType().Flen, 0
	types.SetBinChsClnFlag(tp)
	return BuildCastFunction(ctx, expr, tp)
}

// WrapWithCastAsReal wraps `expr` with `cast` if the return type
// of expr is not type real,
// otherwise, returns `expr` directly.
func WrapWithCastAsReal(ctx context.Context, expr Expression) Expression {
	if expr.GetType().EvalType() == types.ETReal {
		return expr
	}
	tp := types.NewFieldType(mysql.TypeDouble)
	tp.Flen, tp.Decimal = mysql.MaxRealWidth, types.UnspecifiedLength
	types.SetBinChsClnFlag(tp)
	return BuildCastFunction(ctx, expr, tp)
}

// WrapWithCastAsDecimal wraps `expr` with `cast` if the return type
// of expr is not type decimal,
// otherwise, returns `expr` directly.
func WrapWithCastAsDecimal(ctx context.Context, expr Expression) Expression {
	if expr.GetType().EvalType() == types.ETDecimal {
		return expr
	}
	tp := types.NewFieldType(mysql.TypeNewDecimal)
	tp.Flen, tp.Decimal = expr.GetType().Flen, types.UnspecifiedLength
	types.SetBinChsClnFlag(tp)
	return BuildCastFunction(ctx, expr, tp)
}

// WrapWithCastAsString wraps `expr` with `cast` if the return type
// of expr is not type string,
// otherwise, returns `expr` directly.
func WrapWithCastAsString(ctx context.Context, expr Expression) Expression {
	if expr.GetType().EvalType() == types.ETString {
		return expr
	}
	tp := types.NewFieldType(mysql.TypeVarString)
	tp.Charset, tp.Collate = charset.CharsetUTF8, charset.CollationUTF8
	tp.Flen, tp.Decimal = expr.GetType().Flen, types.UnspecifiedLength
	return BuildCastFunction(ctx, expr, tp)
}

// WrapWithCastAsTime wraps `expr` with `cast` if the return type
// of expr is not same as type of the specified `tp` ,
// otherwise, returns `expr` directly.
func WrapWithCastAsTime(ctx context.Context, expr Expression, tp *types.FieldType) Expression {
	exprTp := expr.GetType().Tp
	if tp.Tp == exprTp {
		return expr
	} else if (exprTp == mysql.TypeDate || exprTp == mysql.TypeTimestamp) && tp.Tp == mysql.TypeDatetime {
		return expr
	}
	switch x := expr.GetType(); x.Tp {
	case mysql.TypeDatetime, mysql.TypeTimestamp, mysql.TypeNewDate, mysql.TypeDate, mysql.TypeDuration:
		tp.Decimal = x.Decimal
	default:
		tp.Decimal = types.MaxFsp
	}
	switch tp.Tp {
	case mysql.TypeDate:
		tp.Flen = mysql.MaxDateWidth
	case mysql.TypeDatetime, mysql.TypeTimestamp:
		tp.Flen = mysql.MaxDatetimeWidthNoFsp
		if tp.Decimal > 0 {
			tp.Flen = tp.Flen + 1 + tp.Decimal
		}
	}
	types.SetBinChsClnFlag(tp)
	return BuildCastFunction(ctx, expr, tp)
}

// WrapWithCastAsDuration wraps `expr` with `cast` if the return type
// of expr is not type duration,
// otherwise, returns `expr` directly.
func WrapWithCastAsDuration(ctx context.Context, expr Expression) Expression {
	if expr.GetType().Tp == mysql.TypeDuration {
		return expr
	}
	tp := types.NewFieldType(mysql.TypeDuration)
	switch x := expr.GetType(); x.Tp {
	case mysql.TypeDatetime, mysql.TypeTimestamp, mysql.TypeNewDate, mysql.TypeDate:
		tp.Decimal = x.Decimal
	default:
		tp.Decimal = types.MaxFsp
	}
	tp.Flen = mysql.MaxDurationWidthNoFsp
	if tp.Decimal > 0 {
		tp.Flen = tp.Flen + 1 + tp.Decimal
	}
	return BuildCastFunction(ctx, expr, tp)
}

// WrapWithCastAsJSON wraps `expr` with `cast` if the return type
// of expr is not type json,
// otherwise, returns `expr` directly.
func WrapWithCastAsJSON(ctx context.Context, expr Expression) Expression {
	if expr.GetType().Tp == mysql.TypeJSON {
		return expr
	}
	tp := &types.FieldType{
		Tp:      mysql.TypeJSON,
		Flen:    12582912, // FIXME: Here the Flen is not trusted.
		Decimal: 0,
		Charset: charset.CharsetUTF8,
		Collate: charset.CollationUTF8,
		Flag:    mysql.BinaryFlag,
	}
	return BuildCastFunction(ctx, expr, tp)
}<|MERGE_RESOLUTION|>--- conflicted
+++ resolved
@@ -1314,14 +1314,9 @@
 	case types.ETString:
 		fc = &castAsStringFunctionClass{baseFunctionClass{ast.Cast, 1, 1}, tp}
 	}
-<<<<<<< HEAD
-	f, _ := fc.getFunction(ctx, []Expression{expr})
-	res = &ScalarFunction{
-=======
 	f, err := fc.getFunction(ctx, []Expression{expr})
 	terror.Log(err)
-	return &ScalarFunction{
->>>>>>> 64b5bc8c
+	res = &ScalarFunction{
 		FuncName: model.NewCIStr(ast.Cast),
 		RetType:  tp,
 		Function: f,
