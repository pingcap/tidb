// Copyright 2017 PingCAP, Inc.
//
// Licensed under the Apache License, Version 2.0 (the "License");
// you may not use this file except in compliance with the License.
// You may obtain a copy of the License at
//
//     http://www.apache.org/licenses/LICENSE-2.0
//
// Unless required by applicable law or agreed to in writing, software
// distributed under the License is distributed on an "AS IS" BASIS,
// WITHOUT WARRANTIES OR CONDITIONS OF ANY KIND, either express or implied.
// See the License for the specific language governing permissions and
// limitations under the License.

// We implement 6 CastAsXXFunctionClass for `cast` built-in functions.
// XX means the return type of the `cast` built-in functions.
// XX contains the following 6 types:
// Int, Decimal, Real, String, Time, Duration.

// We implement 6 CastYYAsXXSig built-in function signatures for every CastAsXXFunctionClass.
// builtinCastXXAsYYSig takes a argument of type XX and returns a value of type YY.

package expression

import (
	"math"
	"strconv"
	"strings"

	"github.com/pingcap/errors"
	"github.com/pingcap/tidb/parser/ast"
	"github.com/pingcap/tidb/parser/model"
	"github.com/pingcap/tidb/parser/mysql"
	"github.com/pingcap/tidb/parser/terror"
	"github.com/pingcap/tidb/sessionctx"
	"github.com/pingcap/tidb/sessionctx/variable"
	"github.com/pingcap/tidb/types"
	"github.com/pingcap/tidb/types/json"
	"github.com/pingcap/tidb/util/chunk"
	"github.com/pingcap/tipb/go-tipb"
)

var (
	_ functionClass = &castAsIntFunctionClass{}
	_ functionClass = &castAsRealFunctionClass{}
	_ functionClass = &castAsStringFunctionClass{}
	_ functionClass = &castAsDecimalFunctionClass{}
	_ functionClass = &castAsTimeFunctionClass{}
	_ functionClass = &castAsDurationFunctionClass{}
	_ functionClass = &castAsJSONFunctionClass{}
)

var (
	_ builtinFunc = &builtinCastIntAsIntSig{}
	_ builtinFunc = &builtinCastIntAsRealSig{}
	_ builtinFunc = &builtinCastIntAsStringSig{}
	_ builtinFunc = &builtinCastIntAsDecimalSig{}
	_ builtinFunc = &builtinCastIntAsTimeSig{}
	_ builtinFunc = &builtinCastIntAsDurationSig{}
	_ builtinFunc = &builtinCastIntAsJSONSig{}

	_ builtinFunc = &builtinCastRealAsIntSig{}
	_ builtinFunc = &builtinCastRealAsRealSig{}
	_ builtinFunc = &builtinCastRealAsStringSig{}
	_ builtinFunc = &builtinCastRealAsDecimalSig{}
	_ builtinFunc = &builtinCastRealAsTimeSig{}
	_ builtinFunc = &builtinCastRealAsDurationSig{}
	_ builtinFunc = &builtinCastRealAsJSONSig{}

	_ builtinFunc = &builtinCastDecimalAsIntSig{}
	_ builtinFunc = &builtinCastDecimalAsRealSig{}
	_ builtinFunc = &builtinCastDecimalAsStringSig{}
	_ builtinFunc = &builtinCastDecimalAsDecimalSig{}
	_ builtinFunc = &builtinCastDecimalAsTimeSig{}
	_ builtinFunc = &builtinCastDecimalAsDurationSig{}
	_ builtinFunc = &builtinCastDecimalAsJSONSig{}

	_ builtinFunc = &builtinCastStringAsIntSig{}
	_ builtinFunc = &builtinCastStringAsRealSig{}
	_ builtinFunc = &builtinCastStringAsStringSig{}
	_ builtinFunc = &builtinCastStringAsDecimalSig{}
	_ builtinFunc = &builtinCastStringAsTimeSig{}
	_ builtinFunc = &builtinCastStringAsDurationSig{}
	_ builtinFunc = &builtinCastStringAsJSONSig{}

	_ builtinFunc = &builtinCastTimeAsIntSig{}
	_ builtinFunc = &builtinCastTimeAsRealSig{}
	_ builtinFunc = &builtinCastTimeAsStringSig{}
	_ builtinFunc = &builtinCastTimeAsDecimalSig{}
	_ builtinFunc = &builtinCastTimeAsTimeSig{}
	_ builtinFunc = &builtinCastTimeAsDurationSig{}
	_ builtinFunc = &builtinCastTimeAsJSONSig{}

	_ builtinFunc = &builtinCastDurationAsIntSig{}
	_ builtinFunc = &builtinCastDurationAsRealSig{}
	_ builtinFunc = &builtinCastDurationAsStringSig{}
	_ builtinFunc = &builtinCastDurationAsDecimalSig{}
	_ builtinFunc = &builtinCastDurationAsTimeSig{}
	_ builtinFunc = &builtinCastDurationAsDurationSig{}
	_ builtinFunc = &builtinCastDurationAsJSONSig{}

	_ builtinFunc = &builtinCastJSONAsIntSig{}
	_ builtinFunc = &builtinCastJSONAsRealSig{}
	_ builtinFunc = &builtinCastJSONAsStringSig{}
	_ builtinFunc = &builtinCastJSONAsDecimalSig{}
	_ builtinFunc = &builtinCastJSONAsTimeSig{}
	_ builtinFunc = &builtinCastJSONAsDurationSig{}
	_ builtinFunc = &builtinCastJSONAsJSONSig{}
)

type castAsIntFunctionClass struct {
	baseFunctionClass

	tp *types.FieldType
}

func (c *castAsIntFunctionClass) getFunction(ctx sessionctx.Context, args []Expression) (sig builtinFunc, err error) {
	if err := c.verifyArgs(args); err != nil {
		return nil, err
	}
	b, err := newBaseBuiltinFunc(ctx, c.funcName, args, c.tp.EvalType())
	if err != nil {
		return nil, err
	}
	bf := newBaseBuiltinCastFunc(b, ctx.Value(inUnionCastContext) != nil)
	bf.tp = c.tp
	if args[0].GetType().Hybrid() || IsBinaryLiteral(args[0]) {
		sig = &builtinCastIntAsIntSig{bf}
		sig.setPbCode(tipb.ScalarFuncSig_CastIntAsInt)
		return sig, nil
	}
	argTp := args[0].GetType().EvalType()
	switch argTp {
	case types.ETInt:
		sig = &builtinCastIntAsIntSig{bf}
		sig.setPbCode(tipb.ScalarFuncSig_CastIntAsInt)
	case types.ETReal:
		sig = &builtinCastRealAsIntSig{bf}
		sig.setPbCode(tipb.ScalarFuncSig_CastRealAsInt)
	case types.ETDecimal:
		sig = &builtinCastDecimalAsIntSig{bf}
		sig.setPbCode(tipb.ScalarFuncSig_CastDecimalAsInt)
	case types.ETDatetime, types.ETTimestamp:
		sig = &builtinCastTimeAsIntSig{bf}
		sig.setPbCode(tipb.ScalarFuncSig_CastTimeAsInt)
	case types.ETDuration:
		sig = &builtinCastDurationAsIntSig{bf}
		sig.setPbCode(tipb.ScalarFuncSig_CastDurationAsInt)
	case types.ETJson:
		sig = &builtinCastJSONAsIntSig{bf}
		sig.setPbCode(tipb.ScalarFuncSig_CastJsonAsInt)
	case types.ETString:
		sig = &builtinCastStringAsIntSig{bf}
		sig.setPbCode(tipb.ScalarFuncSig_CastStringAsInt)
	default:
		panic("unsupported types.EvalType in castAsIntFunctionClass")
	}
	return sig, nil
}

type castAsRealFunctionClass struct {
	baseFunctionClass

	tp *types.FieldType
}

func (c *castAsRealFunctionClass) getFunction(ctx sessionctx.Context, args []Expression) (sig builtinFunc, err error) {
	if err := c.verifyArgs(args); err != nil {
		return nil, err
	}
	b, err := newBaseBuiltinFunc(ctx, c.funcName, args, c.tp.EvalType())
	if err != nil {
		return nil, err
	}
	bf := newBaseBuiltinCastFunc(b, ctx.Value(inUnionCastContext) != nil)
	bf.tp = c.tp
	if IsBinaryLiteral(args[0]) {
		sig = &builtinCastRealAsRealSig{bf}
		sig.setPbCode(tipb.ScalarFuncSig_CastRealAsReal)
		return sig, nil
	}
	var argTp types.EvalType
	if args[0].GetType().Hybrid() {
		argTp = types.ETInt
	} else {
		argTp = args[0].GetType().EvalType()
	}
	switch argTp {
	case types.ETInt:
		sig = &builtinCastIntAsRealSig{bf}
		sig.setPbCode(tipb.ScalarFuncSig_CastIntAsReal)
	case types.ETReal:
		sig = &builtinCastRealAsRealSig{bf}
		sig.setPbCode(tipb.ScalarFuncSig_CastRealAsReal)
	case types.ETDecimal:
		sig = &builtinCastDecimalAsRealSig{bf}
		PropagateType(types.ETReal, sig.getArgs()...)
		sig.setPbCode(tipb.ScalarFuncSig_CastDecimalAsReal)
	case types.ETDatetime, types.ETTimestamp:
		sig = &builtinCastTimeAsRealSig{bf}
		sig.setPbCode(tipb.ScalarFuncSig_CastTimeAsReal)
	case types.ETDuration:
		sig = &builtinCastDurationAsRealSig{bf}
		sig.setPbCode(tipb.ScalarFuncSig_CastDurationAsReal)
	case types.ETJson:
		sig = &builtinCastJSONAsRealSig{bf}
		sig.setPbCode(tipb.ScalarFuncSig_CastJsonAsReal)
	case types.ETString:
		sig = &builtinCastStringAsRealSig{bf}
		sig.setPbCode(tipb.ScalarFuncSig_CastStringAsReal)
	default:
		panic("unsupported types.EvalType in castAsRealFunctionClass")
	}
	return sig, nil
}

type castAsDecimalFunctionClass struct {
	baseFunctionClass

	tp *types.FieldType
}

func (c *castAsDecimalFunctionClass) getFunction(ctx sessionctx.Context, args []Expression) (sig builtinFunc, err error) {
	if err := c.verifyArgs(args); err != nil {
		return nil, err
	}
	b, err := newBaseBuiltinFunc(ctx, c.funcName, args, c.tp.EvalType())
	if err != nil {
		return nil, err
	}
	bf := newBaseBuiltinCastFunc(b, ctx.Value(inUnionCastContext) != nil)
	bf.tp = c.tp
	if IsBinaryLiteral(args[0]) {
		sig = &builtinCastDecimalAsDecimalSig{bf}
		sig.setPbCode(tipb.ScalarFuncSig_CastDecimalAsDecimal)
		return sig, nil
	}
	var argTp types.EvalType
	if args[0].GetType().Hybrid() {
		argTp = types.ETInt
	} else {
		argTp = args[0].GetType().EvalType()
	}
	switch argTp {
	case types.ETInt:
		sig = &builtinCastIntAsDecimalSig{bf}
		sig.setPbCode(tipb.ScalarFuncSig_CastIntAsDecimal)
	case types.ETReal:
		sig = &builtinCastRealAsDecimalSig{bf}
		sig.setPbCode(tipb.ScalarFuncSig_CastRealAsDecimal)
	case types.ETDecimal:
		sig = &builtinCastDecimalAsDecimalSig{bf}
		sig.setPbCode(tipb.ScalarFuncSig_CastDecimalAsDecimal)
	case types.ETDatetime, types.ETTimestamp:
		sig = &builtinCastTimeAsDecimalSig{bf}
		sig.setPbCode(tipb.ScalarFuncSig_CastTimeAsDecimal)
	case types.ETDuration:
		sig = &builtinCastDurationAsDecimalSig{bf}
		sig.setPbCode(tipb.ScalarFuncSig_CastDurationAsDecimal)
	case types.ETJson:
		sig = &builtinCastJSONAsDecimalSig{bf}
		sig.setPbCode(tipb.ScalarFuncSig_CastJsonAsDecimal)
	case types.ETString:
		sig = &builtinCastStringAsDecimalSig{bf}
		sig.setPbCode(tipb.ScalarFuncSig_CastStringAsDecimal)
	default:
		panic("unsupported types.EvalType in castAsDecimalFunctionClass")
	}
	return sig, nil
}

type castAsStringFunctionClass struct {
	baseFunctionClass

	tp *types.FieldType
}

func (c *castAsStringFunctionClass) getFunction(ctx sessionctx.Context, args []Expression) (sig builtinFunc, err error) {
	if err := c.verifyArgs(args); err != nil {
		return nil, err
	}
	bf, err := newBaseBuiltinFunc(ctx, c.funcName, args, c.tp.EvalType())
	if err != nil {
		return nil, err
	}
	bf.tp = c.tp
	if args[0].GetType().Hybrid() {
		sig = &builtinCastStringAsStringSig{bf}
		sig.setPbCode(tipb.ScalarFuncSig_CastStringAsString)
		return sig, nil
	}
	argTp := args[0].GetType().EvalType()
	switch argTp {
	case types.ETInt:
		if bf.tp.Flen == types.UnspecifiedLength {
			bf.tp.Flen = args[0].GetType().Flen
		}
		sig = &builtinCastIntAsStringSig{bf}
		sig.setPbCode(tipb.ScalarFuncSig_CastIntAsString)
	case types.ETReal:
		sig = &builtinCastRealAsStringSig{bf}
		sig.setPbCode(tipb.ScalarFuncSig_CastRealAsString)
	case types.ETDecimal:
		sig = &builtinCastDecimalAsStringSig{bf}
		sig.setPbCode(tipb.ScalarFuncSig_CastDecimalAsString)
	case types.ETDatetime, types.ETTimestamp:
		sig = &builtinCastTimeAsStringSig{bf}
		sig.setPbCode(tipb.ScalarFuncSig_CastTimeAsString)
	case types.ETDuration:
		sig = &builtinCastDurationAsStringSig{bf}
		sig.setPbCode(tipb.ScalarFuncSig_CastDurationAsString)
	case types.ETJson:
		sig = &builtinCastJSONAsStringSig{bf}
		sig.setPbCode(tipb.ScalarFuncSig_CastJsonAsString)
	case types.ETString:
		// When cast from binary to some other charsets, we should check if the binary is valid or not.
		// so we build a from_binary function to do this check.
		bf.args[0] = HandleBinaryLiteral(ctx, args[0], &ExprCollation{Charset: c.tp.Charset, Collation: c.tp.Collate}, c.funcName)
		sig = &builtinCastStringAsStringSig{bf}
		sig.setPbCode(tipb.ScalarFuncSig_CastStringAsString)
	default:
		panic("unsupported types.EvalType in castAsStringFunctionClass")
	}
	return sig, nil
}

type castAsTimeFunctionClass struct {
	baseFunctionClass

	tp *types.FieldType
}

func (c *castAsTimeFunctionClass) getFunction(ctx sessionctx.Context, args []Expression) (sig builtinFunc, err error) {
	if err := c.verifyArgs(args); err != nil {
		return nil, err
	}
	bf, err := newBaseBuiltinFunc(ctx, c.funcName, args, c.tp.EvalType())
	if err != nil {
		return nil, err
	}
	bf.tp = c.tp
	argTp := args[0].GetType().EvalType()
	switch argTp {
	case types.ETInt:
		sig = &builtinCastIntAsTimeSig{bf}
		sig.setPbCode(tipb.ScalarFuncSig_CastIntAsTime)
	case types.ETReal:
		sig = &builtinCastRealAsTimeSig{bf}
		sig.setPbCode(tipb.ScalarFuncSig_CastRealAsTime)
	case types.ETDecimal:
		sig = &builtinCastDecimalAsTimeSig{bf}
		sig.setPbCode(tipb.ScalarFuncSig_CastDecimalAsTime)
	case types.ETDatetime, types.ETTimestamp:
		sig = &builtinCastTimeAsTimeSig{bf}
		sig.setPbCode(tipb.ScalarFuncSig_CastTimeAsTime)
	case types.ETDuration:
		sig = &builtinCastDurationAsTimeSig{bf}
		sig.setPbCode(tipb.ScalarFuncSig_CastDurationAsTime)
	case types.ETJson:
		sig = &builtinCastJSONAsTimeSig{bf}
		sig.setPbCode(tipb.ScalarFuncSig_CastJsonAsTime)
	case types.ETString:
		sig = &builtinCastStringAsTimeSig{bf}
		sig.setPbCode(tipb.ScalarFuncSig_CastStringAsTime)
	default:
		panic("unsupported types.EvalType in castAsTimeFunctionClass")
	}
	return sig, nil
}

type castAsDurationFunctionClass struct {
	baseFunctionClass

	tp *types.FieldType
}

func (c *castAsDurationFunctionClass) getFunction(ctx sessionctx.Context, args []Expression) (sig builtinFunc, err error) {
	if err := c.verifyArgs(args); err != nil {
		return nil, err
	}
	bf, err := newBaseBuiltinFunc(ctx, c.funcName, args, c.tp.EvalType())
	if err != nil {
		return nil, err
	}
	bf.tp = c.tp
	argTp := args[0].GetType().EvalType()
	switch argTp {
	case types.ETInt:
		sig = &builtinCastIntAsDurationSig{bf}
		sig.setPbCode(tipb.ScalarFuncSig_CastIntAsDuration)
	case types.ETReal:
		sig = &builtinCastRealAsDurationSig{bf}
		sig.setPbCode(tipb.ScalarFuncSig_CastRealAsDuration)
	case types.ETDecimal:
		sig = &builtinCastDecimalAsDurationSig{bf}
		sig.setPbCode(tipb.ScalarFuncSig_CastDecimalAsDuration)
	case types.ETDatetime, types.ETTimestamp:
		sig = &builtinCastTimeAsDurationSig{bf}
		sig.setPbCode(tipb.ScalarFuncSig_CastTimeAsDuration)
	case types.ETDuration:
		sig = &builtinCastDurationAsDurationSig{bf}
		sig.setPbCode(tipb.ScalarFuncSig_CastDurationAsDuration)
	case types.ETJson:
		sig = &builtinCastJSONAsDurationSig{bf}
		sig.setPbCode(tipb.ScalarFuncSig_CastJsonAsDuration)
	case types.ETString:
		sig = &builtinCastStringAsDurationSig{bf}
		sig.setPbCode(tipb.ScalarFuncSig_CastStringAsDuration)
	default:
		panic("unsupported types.EvalType in castAsDurationFunctionClass")
	}
	return sig, nil
}

type castAsJSONFunctionClass struct {
	baseFunctionClass

	tp *types.FieldType
}

func (c *castAsJSONFunctionClass) getFunction(ctx sessionctx.Context, args []Expression) (sig builtinFunc, err error) {
	if err := c.verifyArgs(args); err != nil {
		return nil, err
	}
	bf, err := newBaseBuiltinFunc(ctx, c.funcName, args, c.tp.EvalType())
	if err != nil {
		return nil, err
	}
	bf.tp = c.tp
	argTp := args[0].GetType().EvalType()
	switch argTp {
	case types.ETInt:
		sig = &builtinCastIntAsJSONSig{bf}
		sig.setPbCode(tipb.ScalarFuncSig_CastIntAsJson)
	case types.ETReal:
		sig = &builtinCastRealAsJSONSig{bf}
		sig.setPbCode(tipb.ScalarFuncSig_CastRealAsJson)
	case types.ETDecimal:
		sig = &builtinCastDecimalAsJSONSig{bf}
		sig.setPbCode(tipb.ScalarFuncSig_CastDecimalAsJson)
	case types.ETDatetime, types.ETTimestamp:
		sig = &builtinCastTimeAsJSONSig{bf}
		sig.setPbCode(tipb.ScalarFuncSig_CastTimeAsJson)
	case types.ETDuration:
		sig = &builtinCastDurationAsJSONSig{bf}
		sig.setPbCode(tipb.ScalarFuncSig_CastDurationAsJson)
	case types.ETJson:
		sig = &builtinCastJSONAsJSONSig{bf}
		sig.setPbCode(tipb.ScalarFuncSig_CastJsonAsJson)
	case types.ETString:
		sig = &builtinCastStringAsJSONSig{bf}
		sig.getRetTp().Flag |= mysql.ParseToJSONFlag
		sig.setPbCode(tipb.ScalarFuncSig_CastStringAsJson)
	default:
		panic("unsupported types.EvalType in castAsJSONFunctionClass")
	}
	return sig, nil
}

type builtinCastIntAsIntSig struct {
	baseBuiltinCastFunc
}

func (b *builtinCastIntAsIntSig) Clone() builtinFunc {
	newSig := &builtinCastIntAsIntSig{}
	newSig.cloneFrom(&b.baseBuiltinCastFunc)
	return newSig
}

func (b *builtinCastIntAsIntSig) evalInt(row chunk.Row) (res int64, isNull bool, err error) {
	res, isNull, err = b.args[0].EvalInt(b.ctx, row)
	if isNull || err != nil {
		return
	}
	if b.inUnion && mysql.HasUnsignedFlag(b.tp.Flag) && res < 0 {
		res = 0
	}
	return
}

type builtinCastIntAsRealSig struct {
	baseBuiltinCastFunc
}

func (b *builtinCastIntAsRealSig) Clone() builtinFunc {
	newSig := &builtinCastIntAsRealSig{}
	newSig.cloneFrom(&b.baseBuiltinCastFunc)
	return newSig
}

func (b *builtinCastIntAsRealSig) evalReal(row chunk.Row) (res float64, isNull bool, err error) {
	val, isNull, err := b.args[0].EvalInt(b.ctx, row)
	if isNull || err != nil {
		return res, isNull, err
	}
	if unsignedArgs0 := mysql.HasUnsignedFlag(b.args[0].GetType().Flag); !mysql.HasUnsignedFlag(b.tp.Flag) && !unsignedArgs0 {
		res = float64(val)
	} else if b.inUnion && !unsignedArgs0 && val < 0 {
		// Round up to 0 if the value is negative but the expression eval type is unsigned in `UNION` statement
		// NOTE: the following expressions are equal (so choose the more efficient one):
		// `b.inUnion && mysql.HasUnsignedFlag(b.tp.Flag) && !unsignedArgs0 && val < 0`
		// `b.inUnion && !unsignedArgs0 && val < 0`
		res = 0
	} else {
		// recall that, int to float is different from uint to float
		res = float64(uint64(val))
	}
	return res, false, err
}

type builtinCastIntAsDecimalSig struct {
	baseBuiltinCastFunc
}

func (b *builtinCastIntAsDecimalSig) Clone() builtinFunc {
	newSig := &builtinCastIntAsDecimalSig{}
	newSig.cloneFrom(&b.baseBuiltinCastFunc)
	return newSig
}

func (b *builtinCastIntAsDecimalSig) evalDecimal(row chunk.Row) (res *types.MyDecimal, isNull bool, err error) {
	val, isNull, err := b.args[0].EvalInt(b.ctx, row)
	if isNull || err != nil {
		return res, isNull, err
	}

	if unsignedArgs0 := mysql.HasUnsignedFlag(b.args[0].GetType().Flag); !mysql.HasUnsignedFlag(b.tp.Flag) && !unsignedArgs0 {
		res = types.NewDecFromInt(val)
		// Round up to 0 if the value is negative but the expression eval type is unsigned in `UNION` statement
		// NOTE: the following expressions are equal (so choose the more efficient one):
		// `b.inUnion && mysql.HasUnsignedFlag(b.tp.Flag) && !unsignedArgs0 && val < 0`
		// `b.inUnion && !unsignedArgs0 && val < 0`
	} else if b.inUnion && !unsignedArgs0 && val < 0 {
		res = &types.MyDecimal{}
	} else {
		res = types.NewDecFromUint(uint64(val))
	}
	res, err = types.ProduceDecWithSpecifiedTp(res, b.tp, b.ctx.GetSessionVars().StmtCtx)
	return res, isNull, err
}

type builtinCastIntAsStringSig struct {
	baseBuiltinFunc
}

func (b *builtinCastIntAsStringSig) Clone() builtinFunc {
	newSig := &builtinCastIntAsStringSig{}
	newSig.cloneFrom(&b.baseBuiltinFunc)
	return newSig
}

func (b *builtinCastIntAsStringSig) evalString(row chunk.Row) (res string, isNull bool, err error) {
	val, isNull, err := b.args[0].EvalInt(b.ctx, row)
	if isNull || err != nil {
		return res, isNull, err
	}
	tp := b.args[0].GetType()
	if !mysql.HasUnsignedFlag(tp.Flag) {
		res = strconv.FormatInt(val, 10)
	} else {
		res = strconv.FormatUint(uint64(val), 10)
	}
	if tp.Tp == mysql.TypeYear && res == "0" {
		res = "0000"
	}
	res, err = types.ProduceStrWithSpecifiedTp(res, b.tp, b.ctx.GetSessionVars().StmtCtx, false)
	if err != nil {
		return res, false, err
	}
	return padZeroForBinaryType(res, b.tp, b.ctx)
}

type builtinCastIntAsTimeSig struct {
	baseBuiltinFunc
}

func (b *builtinCastIntAsTimeSig) Clone() builtinFunc {
	newSig := &builtinCastIntAsTimeSig{}
	newSig.cloneFrom(&b.baseBuiltinFunc)
	return newSig
}

func (b *builtinCastIntAsTimeSig) evalTime(row chunk.Row) (res types.Time, isNull bool, err error) {
	val, isNull, err := b.args[0].EvalInt(b.ctx, row)
	if isNull || err != nil {
		return res, isNull, err
	}

	if b.args[0].GetType().Tp == mysql.TypeYear {
		res, err = types.ParseTimeFromYear(b.ctx.GetSessionVars().StmtCtx, val)
	} else {
		res, err = types.ParseTimeFromNum(b.ctx.GetSessionVars().StmtCtx, val, b.tp.Tp, b.tp.Decimal)
	}

	if err != nil {
		return types.ZeroTime, true, handleInvalidTimeError(b.ctx, err)
	}
	if b.tp.Tp == mysql.TypeDate {
		// Truncate hh:mm:ss part if the type is Date.
		res.SetCoreTime(types.FromDate(res.Year(), res.Month(), res.Day(), 0, 0, 0, 0))
	}
	return res, false, nil
}

type builtinCastIntAsDurationSig struct {
	baseBuiltinFunc
}

func (b *builtinCastIntAsDurationSig) Clone() builtinFunc {
	newSig := &builtinCastIntAsDurationSig{}
	newSig.cloneFrom(&b.baseBuiltinFunc)
	return newSig
}

func (b *builtinCastIntAsDurationSig) evalDuration(row chunk.Row) (res types.Duration, isNull bool, err error) {
	val, isNull, err := b.args[0].EvalInt(b.ctx, row)
	if isNull || err != nil {
		return res, isNull, err
	}
	dur, err := types.NumberToDuration(val, b.tp.Decimal)
	if err != nil {
		if types.ErrOverflow.Equal(err) {
			err = b.ctx.GetSessionVars().StmtCtx.HandleOverflow(err, err)
		}
		if types.ErrTruncatedWrongVal.Equal(err) {
			err = b.ctx.GetSessionVars().StmtCtx.HandleTruncate(err)
		}
		return res, true, err
	}
	return dur, false, err
}

type builtinCastIntAsJSONSig struct {
	baseBuiltinFunc
}

func (b *builtinCastIntAsJSONSig) Clone() builtinFunc {
	newSig := &builtinCastIntAsJSONSig{}
	newSig.cloneFrom(&b.baseBuiltinFunc)
	return newSig
}

func (b *builtinCastIntAsJSONSig) evalJSON(row chunk.Row) (res json.BinaryJSON, isNull bool, err error) {
	val, isNull, err := b.args[0].EvalInt(b.ctx, row)
	if isNull || err != nil {
		return res, isNull, err
	}
	if mysql.HasIsBooleanFlag(b.args[0].GetType().Flag) {
		res = json.CreateBinary(val != 0)
	} else if mysql.HasUnsignedFlag(b.args[0].GetType().Flag) {
		res = json.CreateBinary(uint64(val))
	} else {
		res = json.CreateBinary(val)
	}
	return res, false, nil
}

type builtinCastRealAsJSONSig struct {
	baseBuiltinFunc
}

func (b *builtinCastRealAsJSONSig) Clone() builtinFunc {
	newSig := &builtinCastRealAsJSONSig{}
	newSig.cloneFrom(&b.baseBuiltinFunc)
	return newSig
}

func (b *builtinCastRealAsJSONSig) evalJSON(row chunk.Row) (res json.BinaryJSON, isNull bool, err error) {
	val, isNull, err := b.args[0].EvalReal(b.ctx, row)
	// FIXME: `select json_type(cast(1111.11 as json))` should return `DECIMAL`, we return `DOUBLE` now.
	return json.CreateBinary(val), isNull, err
}

type builtinCastDecimalAsJSONSig struct {
	baseBuiltinFunc
}

func (b *builtinCastDecimalAsJSONSig) Clone() builtinFunc {
	newSig := &builtinCastDecimalAsJSONSig{}
	newSig.cloneFrom(&b.baseBuiltinFunc)
	return newSig
}

func (b *builtinCastDecimalAsJSONSig) evalJSON(row chunk.Row) (json.BinaryJSON, bool, error) {
	val, isNull, err := b.args[0].EvalDecimal(b.ctx, row)
	if isNull || err != nil {
		return json.BinaryJSON{}, true, err
	}
	// FIXME: `select json_type(cast(1111.11 as json))` should return `DECIMAL`, we return `DOUBLE` now.
	f64, err := val.ToFloat64()
	if err != nil {
		return json.BinaryJSON{}, true, err
	}
	return json.CreateBinary(f64), isNull, err
}

type builtinCastStringAsJSONSig struct {
	baseBuiltinFunc
}

func (b *builtinCastStringAsJSONSig) Clone() builtinFunc {
	newSig := &builtinCastStringAsJSONSig{}
	newSig.cloneFrom(&b.baseBuiltinFunc)
	return newSig
}

func (b *builtinCastStringAsJSONSig) evalJSON(row chunk.Row) (res json.BinaryJSON, isNull bool, err error) {
	val, isNull, err := b.args[0].EvalString(b.ctx, row)
	if isNull || err != nil {
		return res, isNull, err
	}
	if mysql.HasParseToJSONFlag(b.tp.Flag) {
		res, err = json.ParseBinaryFromString(val)
	} else {
		res = json.CreateBinary(val)
	}
	return res, false, err
}

type builtinCastDurationAsJSONSig struct {
	baseBuiltinFunc
}

func (b *builtinCastDurationAsJSONSig) Clone() builtinFunc {
	newSig := &builtinCastDurationAsJSONSig{}
	newSig.cloneFrom(&b.baseBuiltinFunc)
	return newSig
}

func (b *builtinCastDurationAsJSONSig) evalJSON(row chunk.Row) (res json.BinaryJSON, isNull bool, err error) {
	val, isNull, err := b.args[0].EvalDuration(b.ctx, row)
	if isNull || err != nil {
		return res, isNull, err
	}
	val.Fsp = types.MaxFsp
	return json.CreateBinary(val.String()), false, nil
}

type builtinCastTimeAsJSONSig struct {
	baseBuiltinFunc
}

func (b *builtinCastTimeAsJSONSig) Clone() builtinFunc {
	newSig := &builtinCastTimeAsJSONSig{}
	newSig.cloneFrom(&b.baseBuiltinFunc)
	return newSig
}

func (b *builtinCastTimeAsJSONSig) evalJSON(row chunk.Row) (res json.BinaryJSON, isNull bool, err error) {
	val, isNull, err := b.args[0].EvalTime(b.ctx, row)
	if isNull || err != nil {
		return res, isNull, err
	}
	if val.Type() == mysql.TypeDatetime || val.Type() == mysql.TypeTimestamp {
		val.SetFsp(types.MaxFsp)
	}
	return json.CreateBinary(val.String()), false, nil
}

type builtinCastRealAsRealSig struct {
	baseBuiltinCastFunc
}

func (b *builtinCastRealAsRealSig) Clone() builtinFunc {
	newSig := &builtinCastRealAsRealSig{}
	newSig.cloneFrom(&b.baseBuiltinCastFunc)
	return newSig
}

func (b *builtinCastRealAsRealSig) evalReal(row chunk.Row) (res float64, isNull bool, err error) {
	res, isNull, err = b.args[0].EvalReal(b.ctx, row)
	if b.inUnion && mysql.HasUnsignedFlag(b.tp.Flag) && res < 0 {
		res = 0
	}
	return
}

type builtinCastRealAsIntSig struct {
	baseBuiltinCastFunc
}

func (b *builtinCastRealAsIntSig) Clone() builtinFunc {
	newSig := &builtinCastRealAsIntSig{}
	newSig.cloneFrom(&b.baseBuiltinCastFunc)
	return newSig
}

func (b *builtinCastRealAsIntSig) evalInt(row chunk.Row) (res int64, isNull bool, err error) {
	val, isNull, err := b.args[0].EvalReal(b.ctx, row)
	if isNull || err != nil {
		return res, isNull, err
	}
	if !mysql.HasUnsignedFlag(b.tp.Flag) {
		res, err = types.ConvertFloatToInt(val, types.IntergerSignedLowerBound(mysql.TypeLonglong), types.IntergerSignedUpperBound(mysql.TypeLonglong), mysql.TypeLonglong)
	} else if b.inUnion && val < 0 {
		res = 0
	} else {
		var uintVal uint64
		sc := b.ctx.GetSessionVars().StmtCtx
		uintVal, err = types.ConvertFloatToUint(sc, val, types.IntergerUnsignedUpperBound(mysql.TypeLonglong), mysql.TypeLonglong)
		res = int64(uintVal)
	}
	if types.ErrOverflow.Equal(err) {
		err = b.ctx.GetSessionVars().StmtCtx.HandleOverflow(err, err)
	}
	return res, isNull, err
}

type builtinCastRealAsDecimalSig struct {
	baseBuiltinCastFunc
}

func (b *builtinCastRealAsDecimalSig) Clone() builtinFunc {
	newSig := &builtinCastRealAsDecimalSig{}
	newSig.cloneFrom(&b.baseBuiltinCastFunc)
	return newSig
}

func (b *builtinCastRealAsDecimalSig) evalDecimal(row chunk.Row) (res *types.MyDecimal, isNull bool, err error) {
	val, isNull, err := b.args[0].EvalReal(b.ctx, row)
	if isNull || err != nil {
		return res, isNull, err
	}
	res = new(types.MyDecimal)
	if !b.inUnion || val >= 0 {
		err = res.FromFloat64(val)
		if types.ErrOverflow.Equal(err) {
			warnErr := types.ErrTruncatedWrongVal.GenWithStackByArgs("DECIMAL", b.args[0])
			err = b.ctx.GetSessionVars().StmtCtx.HandleOverflow(err, warnErr)
		} else if types.ErrTruncated.Equal(err) {
			// This behavior is consistent with MySQL.
			err = nil
		}
		if err != nil {
			return res, false, err
		}
	}
	res, err = types.ProduceDecWithSpecifiedTp(res, b.tp, b.ctx.GetSessionVars().StmtCtx)
	return res, false, err
}

type builtinCastRealAsStringSig struct {
	baseBuiltinFunc
}

func (b *builtinCastRealAsStringSig) Clone() builtinFunc {
	newSig := &builtinCastRealAsStringSig{}
	newSig.cloneFrom(&b.baseBuiltinFunc)
	return newSig
}

func (b *builtinCastRealAsStringSig) evalString(row chunk.Row) (res string, isNull bool, err error) {
	val, isNull, err := b.args[0].EvalReal(b.ctx, row)
	if isNull || err != nil {
		return res, isNull, err
	}

	bits := 64
	if b.args[0].GetType().Tp == mysql.TypeFloat {
		// b.args[0].EvalReal() casts the value from float32 to float64, for example:
		// float32(208.867) is cast to float64(208.86700439)
		// If we strconv.FormatFloat the value with 64bits, the result is incorrect!
		bits = 32
	}
	res, err = types.ProduceStrWithSpecifiedTp(strconv.FormatFloat(val, 'f', -1, bits), b.tp, b.ctx.GetSessionVars().StmtCtx, false)
	if err != nil {
		return res, false, err
	}
	return padZeroForBinaryType(res, b.tp, b.ctx)
}

type builtinCastRealAsTimeSig struct {
	baseBuiltinFunc
}

func (b *builtinCastRealAsTimeSig) Clone() builtinFunc {
	newSig := &builtinCastRealAsTimeSig{}
	newSig.cloneFrom(&b.baseBuiltinFunc)
	return newSig
}

func (b *builtinCastRealAsTimeSig) evalTime(row chunk.Row) (types.Time, bool, error) {
	val, isNull, err := b.args[0].EvalReal(b.ctx, row)
	if isNull || err != nil {
		return types.ZeroTime, true, err
	}
	// MySQL compatibility: 0 should not be converted to null, see #11203
	fv := strconv.FormatFloat(val, 'f', -1, 64)
	if fv == "0" {
		return types.ZeroTime, false, nil
	}
	sc := b.ctx.GetSessionVars().StmtCtx
	res, err := types.ParseTime(sc, fv, b.tp.Tp, b.tp.Decimal)
	if err != nil {
		return types.ZeroTime, true, handleInvalidTimeError(b.ctx, err)
	}
	if b.tp.Tp == mysql.TypeDate {
		// Truncate hh:mm:ss part if the type is Date.
		res.SetCoreTime(types.FromDate(res.Year(), res.Month(), res.Day(), 0, 0, 0, 0))
	}
	return res, false, nil
}

type builtinCastRealAsDurationSig struct {
	baseBuiltinFunc
}

func (b *builtinCastRealAsDurationSig) Clone() builtinFunc {
	newSig := &builtinCastRealAsDurationSig{}
	newSig.cloneFrom(&b.baseBuiltinFunc)
	return newSig
}

func (b *builtinCastRealAsDurationSig) evalDuration(row chunk.Row) (res types.Duration, isNull bool, err error) {
	val, isNull, err := b.args[0].EvalReal(b.ctx, row)
	if isNull || err != nil {
		return res, isNull, err
	}
	res, err = types.ParseDuration(b.ctx.GetSessionVars().StmtCtx, strconv.FormatFloat(val, 'f', -1, 64), b.tp.Decimal)
	if err != nil {
		if types.ErrTruncatedWrongVal.Equal(err) {
			err = b.ctx.GetSessionVars().StmtCtx.HandleTruncate(err)
			// ErrTruncatedWrongVal needs to be considered NULL.
			return res, true, err
		}
	}
	return res, false, err
}

type builtinCastDecimalAsDecimalSig struct {
	baseBuiltinCastFunc
}

func (b *builtinCastDecimalAsDecimalSig) Clone() builtinFunc {
	newSig := &builtinCastDecimalAsDecimalSig{}
	newSig.cloneFrom(&b.baseBuiltinCastFunc)
	return newSig
}

func (b *builtinCastDecimalAsDecimalSig) evalDecimal(row chunk.Row) (res *types.MyDecimal, isNull bool, err error) {
	evalDecimal, isNull, err := b.args[0].EvalDecimal(b.ctx, row)
	if isNull || err != nil {
		return res, isNull, err
	}
	res = &types.MyDecimal{}
	if !(b.inUnion && mysql.HasUnsignedFlag(b.tp.Flag) && evalDecimal.IsNegative()) {
		*res = *evalDecimal
	}
	sc := b.ctx.GetSessionVars().StmtCtx
	res, err = types.ProduceDecWithSpecifiedTp(res, b.tp, sc)
	return res, false, err
}

type builtinCastDecimalAsIntSig struct {
	baseBuiltinCastFunc
}

func (b *builtinCastDecimalAsIntSig) Clone() builtinFunc {
	newSig := &builtinCastDecimalAsIntSig{}
	newSig.cloneFrom(&b.baseBuiltinCastFunc)
	return newSig
}

func (b *builtinCastDecimalAsIntSig) evalInt(row chunk.Row) (res int64, isNull bool, err error) {
	val, isNull, err := b.args[0].EvalDecimal(b.ctx, row)
	if isNull || err != nil {
		return res, isNull, err
	}

	// Round is needed for both unsigned and signed.
	var to types.MyDecimal
	err = val.Round(&to, 0, types.ModeHalfEven)
	if err != nil {
		return 0, true, err
	}

	if !mysql.HasUnsignedFlag(b.tp.Flag) {
		res, err = to.ToInt()
	} else if b.inUnion && to.IsNegative() {
		res = 0
	} else {
		var uintRes uint64
		uintRes, err = to.ToUint()
		res = int64(uintRes)
	}

	if types.ErrOverflow.Equal(err) {
		warnErr := types.ErrTruncatedWrongVal.GenWithStackByArgs("DECIMAL", val)
		err = b.ctx.GetSessionVars().StmtCtx.HandleOverflow(err, warnErr)
	}

	return res, false, err
}

type builtinCastDecimalAsStringSig struct {
	baseBuiltinFunc
}

func (b *builtinCastDecimalAsStringSig) Clone() builtinFunc {
	newSig := &builtinCastDecimalAsStringSig{}
	newSig.cloneFrom(&b.baseBuiltinFunc)
	return newSig
}

func (b *builtinCastDecimalAsStringSig) evalString(row chunk.Row) (res string, isNull bool, err error) {
	val, isNull, err := b.args[0].EvalDecimal(b.ctx, row)
	if isNull || err != nil {
		return res, isNull, err
	}
	sc := b.ctx.GetSessionVars().StmtCtx
	res, err = types.ProduceStrWithSpecifiedTp(string(val.ToString()), b.tp, sc, false)
	if err != nil {
		return res, false, err
	}
	return padZeroForBinaryType(res, b.tp, b.ctx)
}

type builtinCastDecimalAsRealSig struct {
	baseBuiltinCastFunc
}

func setDataTypeDouble(srcDecimal int) (flen, decimal int) {
	decimal = mysql.NotFixedDec
	flen = floatLength(srcDecimal, decimal)
	return
}

func floatLength(srcDecimal int, decimalPar int) int {
	const dblDIG = 15
	if srcDecimal != mysql.NotFixedDec {
		return dblDIG + 2 + decimalPar
	}
	return dblDIG + 8
}

func (b *builtinCastDecimalAsRealSig) Clone() builtinFunc {
	newSig := &builtinCastDecimalAsRealSig{}
	newSig.cloneFrom(&b.baseBuiltinCastFunc)
	return newSig
}

func (b *builtinCastDecimalAsRealSig) evalReal(row chunk.Row) (res float64, isNull bool, err error) {
	val, isNull, err := b.args[0].EvalDecimal(b.ctx, row)
	if isNull || err != nil {
		return res, isNull, err
	}
	if b.inUnion && mysql.HasUnsignedFlag(b.tp.Flag) && val.IsNegative() {
		res = 0
	} else {
		res, err = val.ToFloat64()
	}
	return res, false, err
}

type builtinCastDecimalAsTimeSig struct {
	baseBuiltinFunc
}

func (b *builtinCastDecimalAsTimeSig) Clone() builtinFunc {
	newSig := &builtinCastDecimalAsTimeSig{}
	newSig.cloneFrom(&b.baseBuiltinFunc)
	return newSig
}

func (b *builtinCastDecimalAsTimeSig) evalTime(row chunk.Row) (res types.Time, isNull bool, err error) {
	val, isNull, err := b.args[0].EvalDecimal(b.ctx, row)
	if isNull || err != nil {
		return res, isNull, err
	}
	sc := b.ctx.GetSessionVars().StmtCtx
	res, err = types.ParseTimeFromFloatString(sc, string(val.ToString()), b.tp.Tp, b.tp.Decimal)
	if err != nil {
		return types.ZeroTime, true, handleInvalidTimeError(b.ctx, err)
	}
	if b.tp.Tp == mysql.TypeDate {
		// Truncate hh:mm:ss part if the type is Date.
		res.SetCoreTime(types.FromDate(res.Year(), res.Month(), res.Day(), 0, 0, 0, 0))
	}
	return res, false, err
}

type builtinCastDecimalAsDurationSig struct {
	baseBuiltinFunc
}

func (b *builtinCastDecimalAsDurationSig) Clone() builtinFunc {
	newSig := &builtinCastDecimalAsDurationSig{}
	newSig.cloneFrom(&b.baseBuiltinFunc)
	return newSig
}

func (b *builtinCastDecimalAsDurationSig) evalDuration(row chunk.Row) (res types.Duration, isNull bool, err error) {
	val, isNull, err := b.args[0].EvalDecimal(b.ctx, row)
	if isNull || err != nil {
		return res, true, err
	}
	res, err = types.ParseDuration(b.ctx.GetSessionVars().StmtCtx, string(val.ToString()), b.tp.Decimal)
	if types.ErrTruncatedWrongVal.Equal(err) {
		err = b.ctx.GetSessionVars().StmtCtx.HandleTruncate(err)
		// ErrTruncatedWrongVal needs to be considered NULL.
		return res, true, err
	}
	return res, false, err
}

type builtinCastStringAsStringSig struct {
	baseBuiltinFunc
}

func (b *builtinCastStringAsStringSig) Clone() builtinFunc {
	newSig := &builtinCastStringAsStringSig{}
	newSig.cloneFrom(&b.baseBuiltinFunc)
	return newSig
}

func (b *builtinCastStringAsStringSig) evalString(row chunk.Row) (res string, isNull bool, err error) {
	res, isNull, err = b.args[0].EvalString(b.ctx, row)
	if isNull || err != nil {
		return res, isNull, err
	}
	sc := b.ctx.GetSessionVars().StmtCtx
	res, err = types.ProduceStrWithSpecifiedTp(res, b.tp, sc, false)
	if err != nil {
		return res, false, err
	}
	return padZeroForBinaryType(res, b.tp, b.ctx)
}

type builtinCastStringAsIntSig struct {
	baseBuiltinCastFunc
}

func (b *builtinCastStringAsIntSig) Clone() builtinFunc {
	newSig := &builtinCastStringAsIntSig{}
	newSig.cloneFrom(&b.baseBuiltinCastFunc)
	return newSig
}

// handleOverflow handles the overflow caused by cast string as int,
// see https://dev.mysql.com/doc/refman/5.7/en/out-of-range-and-overflow.html.
// When an out-of-range value is assigned to an integer column, MySQL stores the value representing the corresponding endpoint of the column data type range. If it is in select statement, it will return the
// endpoint value with a warning.
func (b *builtinCastStringAsIntSig) handleOverflow(origRes int64, origStr string, origErr error, isNegative bool) (res int64, err error) {
	res, err = origRes, origErr
	if err == nil {
		return
	}

	sc := b.ctx.GetSessionVars().StmtCtx
	if types.ErrOverflow.Equal(origErr) {
		if isNegative {
			res = math.MinInt64
		} else {
			uval := uint64(math.MaxUint64)
			res = int64(uval)
		}
		warnErr := types.ErrTruncatedWrongVal.GenWithStackByArgs("INTEGER", origStr)
		err = sc.HandleOverflow(origErr, warnErr)
	}
	return
}

func (b *builtinCastStringAsIntSig) evalInt(row chunk.Row) (res int64, isNull bool, err error) {
	if b.args[0].GetType().Hybrid() || IsBinaryLiteral(b.args[0]) {
		return b.args[0].EvalInt(b.ctx, row)
	}

	// Take the implicit evalInt path if possible.
	if CanImplicitEvalInt(b.args[0]) {
		return b.args[0].EvalInt(b.ctx, row)
	}

	val, isNull, err := b.args[0].EvalString(b.ctx, row)
	if isNull || err != nil {
		return res, isNull, err
	}

	val = strings.TrimSpace(val)
	isNegative := false
	if len(val) > 1 && val[0] == '-' { // negative number
		isNegative = true
	}

	var ures uint64
	sc := b.ctx.GetSessionVars().StmtCtx
	if !isNegative {
		ures, err = types.StrToUint(sc, val, true)
		res = int64(ures)

		if err == nil && !mysql.HasUnsignedFlag(b.tp.Flag) && ures > uint64(math.MaxInt64) {
			sc.AppendWarning(types.ErrCastAsSignedOverflow)
		}
	} else if b.inUnion && mysql.HasUnsignedFlag(b.tp.Flag) {
		res = 0
	} else {
		res, err = types.StrToInt(sc, val, true)
		if err == nil && mysql.HasUnsignedFlag(b.tp.Flag) {
			// If overflow, don't append this warnings
			sc.AppendWarning(types.ErrCastNegIntAsUnsigned)
		}
	}

	res, err = b.handleOverflow(res, val, err, isNegative)
	return res, false, err
}

type builtinCastStringAsRealSig struct {
	baseBuiltinCastFunc
}

func (b *builtinCastStringAsRealSig) Clone() builtinFunc {
	newSig := &builtinCastStringAsRealSig{}
	newSig.cloneFrom(&b.baseBuiltinCastFunc)
	return newSig
}

func (b *builtinCastStringAsRealSig) evalReal(row chunk.Row) (res float64, isNull bool, err error) {
	if IsBinaryLiteral(b.args[0]) {
		return b.args[0].EvalReal(b.ctx, row)
	}

	// Take the implicit evalReal path if possible.
	if CanImplicitEvalReal(b.args[0]) {
		return b.args[0].EvalReal(b.ctx, row)
	}

	val, isNull, err := b.args[0].EvalString(b.ctx, row)
	if isNull || err != nil {
		return res, isNull, err
	}
	sc := b.ctx.GetSessionVars().StmtCtx
	res, err = types.StrToFloat(sc, val, true)
	if err != nil {
		return 0, false, err
	}
	if b.inUnion && mysql.HasUnsignedFlag(b.tp.Flag) && res < 0 {
		res = 0
	}
	res, err = types.ProduceFloatWithSpecifiedTp(res, b.tp, sc)
	return res, false, err
}

type builtinCastStringAsDecimalSig struct {
	baseBuiltinCastFunc
}

func (b *builtinCastStringAsDecimalSig) Clone() builtinFunc {
	newSig := &builtinCastStringAsDecimalSig{}
	newSig.cloneFrom(&b.baseBuiltinCastFunc)
	return newSig
}

func (b *builtinCastStringAsDecimalSig) evalDecimal(row chunk.Row) (res *types.MyDecimal, isNull bool, err error) {
	if IsBinaryLiteral(b.args[0]) {
		return b.args[0].EvalDecimal(b.ctx, row)
	}
	val, isNull, err := b.args[0].EvalString(b.ctx, row)
	if isNull || err != nil {
		return res, isNull, err
	}
	val = strings.TrimSpace(val)
	isNegative := len(val) > 1 && val[0] == '-'
	res = new(types.MyDecimal)
	sc := b.ctx.GetSessionVars().StmtCtx
	if !(b.inUnion && mysql.HasUnsignedFlag(b.tp.Flag) && isNegative) {
		err = sc.HandleTruncate(res.FromString([]byte(val)))
		if err != nil {
			return res, false, err
		}
	}
	res, err = types.ProduceDecWithSpecifiedTp(res, b.tp, sc)
	return res, false, err
}

type builtinCastStringAsTimeSig struct {
	baseBuiltinFunc
}

func (b *builtinCastStringAsTimeSig) Clone() builtinFunc {
	newSig := &builtinCastStringAsTimeSig{}
	newSig.cloneFrom(&b.baseBuiltinFunc)
	return newSig
}

func (b *builtinCastStringAsTimeSig) evalTime(row chunk.Row) (res types.Time, isNull bool, err error) {
	val, isNull, err := b.args[0].EvalString(b.ctx, row)
	if isNull || err != nil {
		return res, isNull, err
	}
	sc := b.ctx.GetSessionVars().StmtCtx
	res, err = types.ParseTime(sc, val, b.tp.Tp, b.tp.Decimal)
	if err != nil {
		return types.ZeroTime, true, handleInvalidTimeError(b.ctx, err)
	}
	if res.IsZero() && b.ctx.GetSessionVars().SQLMode.HasNoZeroDateMode() {
		return types.ZeroTime, true, handleInvalidTimeError(b.ctx, types.ErrWrongValue.GenWithStackByArgs(types.DateTimeStr, res.String()))
	}
	if b.tp.Tp == mysql.TypeDate {
		// Truncate hh:mm:ss part if the type is Date.
		res.SetCoreTime(types.FromDate(res.Year(), res.Month(), res.Day(), 0, 0, 0, 0))
	}
	return res, false, nil
}

type builtinCastStringAsDurationSig struct {
	baseBuiltinFunc
}

func (b *builtinCastStringAsDurationSig) Clone() builtinFunc {
	newSig := &builtinCastStringAsDurationSig{}
	newSig.cloneFrom(&b.baseBuiltinFunc)
	return newSig
}

func (b *builtinCastStringAsDurationSig) evalDuration(row chunk.Row) (res types.Duration, isNull bool, err error) {
	val, isNull, err := b.args[0].EvalString(b.ctx, row)
	if isNull || err != nil {
		return res, isNull, err
	}
	res, err = types.ParseDuration(b.ctx.GetSessionVars().StmtCtx, val, b.tp.Decimal)
	if types.ErrTruncatedWrongVal.Equal(err) {
		sc := b.ctx.GetSessionVars().StmtCtx
		err = sc.HandleTruncate(err)
		// ZeroDuration of error ErrTruncatedWrongVal needs to be considered NULL.
		if res == types.ZeroDuration {
			return res, true, err
		}
	}
	return res, false, err
}

type builtinCastTimeAsTimeSig struct {
	baseBuiltinFunc
}

func (b *builtinCastTimeAsTimeSig) Clone() builtinFunc {
	newSig := &builtinCastTimeAsTimeSig{}
	newSig.cloneFrom(&b.baseBuiltinFunc)
	return newSig
}

func (b *builtinCastTimeAsTimeSig) evalTime(row chunk.Row) (res types.Time, isNull bool, err error) {
	res, isNull, err = b.args[0].EvalTime(b.ctx, row)
	if isNull || err != nil {
		return res, isNull, err
	}

	sc := b.ctx.GetSessionVars().StmtCtx
	if res, err = res.Convert(sc, b.tp.Tp); err != nil {
		return types.ZeroTime, true, handleInvalidTimeError(b.ctx, err)
	}
	res, err = res.RoundFrac(sc, b.tp.Decimal)
	if b.tp.Tp == mysql.TypeDate {
		// Truncate hh:mm:ss part if the type is Date.
		res.SetCoreTime(types.FromDate(res.Year(), res.Month(), res.Day(), 0, 0, 0, 0))
		res.SetType(b.tp.Tp)
	}
	return res, false, err
}

type builtinCastTimeAsIntSig struct {
	baseBuiltinCastFunc
}

func (b *builtinCastTimeAsIntSig) Clone() builtinFunc {
	newSig := &builtinCastTimeAsIntSig{}
	newSig.cloneFrom(&b.baseBuiltinCastFunc)
	return newSig
}

func (b *builtinCastTimeAsIntSig) evalInt(row chunk.Row) (res int64, isNull bool, err error) {
	val, isNull, err := b.args[0].EvalTime(b.ctx, row)
	if isNull || err != nil {
		return res, isNull, err
	}
	sc := b.ctx.GetSessionVars().StmtCtx
	t, err := val.RoundFrac(sc, types.DefaultFsp)
	if err != nil {
		return res, false, err
	}
	res, err = t.ToNumber().ToInt()
	return res, false, err
}

type builtinCastTimeAsRealSig struct {
	baseBuiltinCastFunc
}

func (b *builtinCastTimeAsRealSig) Clone() builtinFunc {
	newSig := &builtinCastTimeAsRealSig{}
	newSig.cloneFrom(&b.baseBuiltinCastFunc)
	return newSig
}

func (b *builtinCastTimeAsRealSig) evalReal(row chunk.Row) (res float64, isNull bool, err error) {
	val, isNull, err := b.args[0].EvalTime(b.ctx, row)
	if isNull || err != nil {
		return res, isNull, err
	}
	res, err = val.ToNumber().ToFloat64()
	return res, false, err
}

type builtinCastTimeAsDecimalSig struct {
	baseBuiltinCastFunc
}

func (b *builtinCastTimeAsDecimalSig) Clone() builtinFunc {
	newSig := &builtinCastTimeAsDecimalSig{}
	newSig.cloneFrom(&b.baseBuiltinCastFunc)
	return newSig
}

func (b *builtinCastTimeAsDecimalSig) evalDecimal(row chunk.Row) (res *types.MyDecimal, isNull bool, err error) {
	val, isNull, err := b.args[0].EvalTime(b.ctx, row)
	if isNull || err != nil {
		return res, isNull, err
	}
	sc := b.ctx.GetSessionVars().StmtCtx
	res, err = types.ProduceDecWithSpecifiedTp(val.ToNumber(), b.tp, sc)
	return res, false, err
}

type builtinCastTimeAsStringSig struct {
	baseBuiltinFunc
}

func (b *builtinCastTimeAsStringSig) Clone() builtinFunc {
	newSig := &builtinCastTimeAsStringSig{}
	newSig.cloneFrom(&b.baseBuiltinFunc)
	return newSig
}

func (b *builtinCastTimeAsStringSig) evalString(row chunk.Row) (res string, isNull bool, err error) {
	val, isNull, err := b.args[0].EvalTime(b.ctx, row)
	if isNull || err != nil {
		return res, isNull, err
	}
	sc := b.ctx.GetSessionVars().StmtCtx
	res, err = types.ProduceStrWithSpecifiedTp(val.String(), b.tp, sc, false)
	if err != nil {
		return res, false, err
	}
	return padZeroForBinaryType(res, b.tp, b.ctx)
}

type builtinCastTimeAsDurationSig struct {
	baseBuiltinFunc
}

func (b *builtinCastTimeAsDurationSig) Clone() builtinFunc {
	newSig := &builtinCastTimeAsDurationSig{}
	newSig.cloneFrom(&b.baseBuiltinFunc)
	return newSig
}

func (b *builtinCastTimeAsDurationSig) evalDuration(row chunk.Row) (res types.Duration, isNull bool, err error) {
	val, isNull, err := b.args[0].EvalTime(b.ctx, row)
	if isNull || err != nil {
		return res, isNull, err
	}
	res, err = val.ConvertToDuration()
	if err != nil {
		return res, false, err
	}
	res, err = res.RoundFrac(b.tp.Decimal, b.ctx.GetSessionVars().Location())
	return res, false, err
}

type builtinCastDurationAsDurationSig struct {
	baseBuiltinFunc
}

func (b *builtinCastDurationAsDurationSig) Clone() builtinFunc {
	newSig := &builtinCastDurationAsDurationSig{}
	newSig.cloneFrom(&b.baseBuiltinFunc)
	return newSig
}

func (b *builtinCastDurationAsDurationSig) evalDuration(row chunk.Row) (res types.Duration, isNull bool, err error) {
	res, isNull, err = b.args[0].EvalDuration(b.ctx, row)
	if isNull || err != nil {
		return res, isNull, err
	}
	res, err = res.RoundFrac(b.tp.Decimal, b.ctx.GetSessionVars().Location())
	return res, false, err
}

type builtinCastDurationAsIntSig struct {
	baseBuiltinCastFunc
}

func (b *builtinCastDurationAsIntSig) Clone() builtinFunc {
	newSig := &builtinCastDurationAsIntSig{}
	newSig.cloneFrom(&b.baseBuiltinCastFunc)
	return newSig
}

func (b *builtinCastDurationAsIntSig) evalInt(row chunk.Row) (res int64, isNull bool, err error) {
	val, isNull, err := b.args[0].EvalDuration(b.ctx, row)
	if isNull || err != nil {
		return res, isNull, err
	}
	dur, err := val.RoundFrac(types.DefaultFsp, b.ctx.GetSessionVars().Location())
	if err != nil {
		return res, false, err
	}
	res, err = dur.ToNumber().ToInt()
	return res, false, err
}

type builtinCastDurationAsRealSig struct {
	baseBuiltinCastFunc
}

func (b *builtinCastDurationAsRealSig) Clone() builtinFunc {
	newSig := &builtinCastDurationAsRealSig{}
	newSig.cloneFrom(&b.baseBuiltinCastFunc)
	return newSig
}

func (b *builtinCastDurationAsRealSig) evalReal(row chunk.Row) (res float64, isNull bool, err error) {
	val, isNull, err := b.args[0].EvalDuration(b.ctx, row)
	if isNull || err != nil {
		return res, isNull, err
	}
	if val.Fsp, err = types.CheckFsp(val.Fsp); err != nil {
		return res, false, err
	}
	res, err = val.ToNumber().ToFloat64()
	return res, false, err
}

type builtinCastDurationAsDecimalSig struct {
	baseBuiltinCastFunc
}

func (b *builtinCastDurationAsDecimalSig) Clone() builtinFunc {
	newSig := &builtinCastDurationAsDecimalSig{}
	newSig.cloneFrom(&b.baseBuiltinCastFunc)
	return newSig
}

func (b *builtinCastDurationAsDecimalSig) evalDecimal(row chunk.Row) (res *types.MyDecimal, isNull bool, err error) {
	val, isNull, err := b.args[0].EvalDuration(b.ctx, row)
	if isNull || err != nil {
		return res, isNull, err
	}
	if val.Fsp, err = types.CheckFsp(val.Fsp); err != nil {
		return res, false, err
	}
	sc := b.ctx.GetSessionVars().StmtCtx
	res, err = types.ProduceDecWithSpecifiedTp(val.ToNumber(), b.tp, sc)
	return res, false, err
}

type builtinCastDurationAsStringSig struct {
	baseBuiltinFunc
}

func (b *builtinCastDurationAsStringSig) Clone() builtinFunc {
	newSig := &builtinCastDurationAsStringSig{}
	newSig.cloneFrom(&b.baseBuiltinFunc)
	return newSig
}

func (b *builtinCastDurationAsStringSig) evalString(row chunk.Row) (res string, isNull bool, err error) {
	val, isNull, err := b.args[0].EvalDuration(b.ctx, row)
	if isNull || err != nil {
		return res, isNull, err
	}
	sc := b.ctx.GetSessionVars().StmtCtx
	res, err = types.ProduceStrWithSpecifiedTp(val.String(), b.tp, sc, false)
	if err != nil {
		return res, false, err
	}
	return padZeroForBinaryType(res, b.tp, b.ctx)
}

func padZeroForBinaryType(s string, tp *types.FieldType, ctx sessionctx.Context) (string, bool, error) {
	flen := tp.Flen
	if tp.Tp == mysql.TypeString && types.IsBinaryStr(tp) && len(s) < flen {
		valStr, _ := ctx.GetSessionVars().GetSystemVar(variable.MaxAllowedPacket)
		maxAllowedPacket, err := strconv.ParseUint(valStr, 10, 64)
		if err != nil {
			return "", false, errors.Trace(err)
		}
		if uint64(flen) > maxAllowedPacket {
			return "", true, handleAllowedPacketOverflowed(ctx, "cast_as_binary", maxAllowedPacket)
		}
		padding := make([]byte, flen-len(s))
		s = string(append([]byte(s), padding...))
	}
	return s, false, nil
}

type builtinCastDurationAsTimeSig struct {
	baseBuiltinFunc
}

func (b *builtinCastDurationAsTimeSig) Clone() builtinFunc {
	newSig := &builtinCastDurationAsTimeSig{}
	newSig.cloneFrom(&b.baseBuiltinFunc)
	return newSig
}

func (b *builtinCastDurationAsTimeSig) evalTime(row chunk.Row) (res types.Time, isNull bool, err error) {
	val, isNull, err := b.args[0].EvalDuration(b.ctx, row)
	if isNull || err != nil {
		return res, isNull, err
	}
	sc := b.ctx.GetSessionVars().StmtCtx
	res, err = val.ConvertToTime(sc, b.tp.Tp)
	if err != nil {
		return types.ZeroTime, true, handleInvalidTimeError(b.ctx, err)
	}
	res, err = res.RoundFrac(sc, b.tp.Decimal)
	return res, false, err
}

type builtinCastJSONAsJSONSig struct {
	baseBuiltinFunc
}

func (b *builtinCastJSONAsJSONSig) Clone() builtinFunc {
	newSig := &builtinCastJSONAsJSONSig{}
	newSig.cloneFrom(&b.baseBuiltinFunc)
	return newSig
}

func (b *builtinCastJSONAsJSONSig) evalJSON(row chunk.Row) (res json.BinaryJSON, isNull bool, err error) {
	return b.args[0].EvalJSON(b.ctx, row)
}

type builtinCastJSONAsIntSig struct {
	baseBuiltinCastFunc
}

func (b *builtinCastJSONAsIntSig) Clone() builtinFunc {
	newSig := &builtinCastJSONAsIntSig{}
	newSig.cloneFrom(&b.baseBuiltinCastFunc)
	return newSig
}

func (b *builtinCastJSONAsIntSig) evalInt(row chunk.Row) (res int64, isNull bool, err error) {
	val, isNull, err := b.args[0].EvalJSON(b.ctx, row)
	if isNull || err != nil {
		return res, isNull, err
	}
	sc := b.ctx.GetSessionVars().StmtCtx
	res, err = types.ConvertJSONToInt64(sc, val, mysql.HasUnsignedFlag(b.tp.Flag))
	return
}

type builtinCastJSONAsRealSig struct {
	baseBuiltinCastFunc
}

func (b *builtinCastJSONAsRealSig) Clone() builtinFunc {
	newSig := &builtinCastJSONAsRealSig{}
	newSig.cloneFrom(&b.baseBuiltinCastFunc)
	return newSig
}

func (b *builtinCastJSONAsRealSig) evalReal(row chunk.Row) (res float64, isNull bool, err error) {
	val, isNull, err := b.args[0].EvalJSON(b.ctx, row)
	if isNull || err != nil {
		return res, isNull, err
	}
	sc := b.ctx.GetSessionVars().StmtCtx
	res, err = types.ConvertJSONToFloat(sc, val)
	return
}

type builtinCastJSONAsDecimalSig struct {
	baseBuiltinCastFunc
}

func (b *builtinCastJSONAsDecimalSig) Clone() builtinFunc {
	newSig := &builtinCastJSONAsDecimalSig{}
	newSig.cloneFrom(&b.baseBuiltinCastFunc)
	return newSig
}

func (b *builtinCastJSONAsDecimalSig) evalDecimal(row chunk.Row) (res *types.MyDecimal, isNull bool, err error) {
	val, isNull, err := b.args[0].EvalJSON(b.ctx, row)
	if isNull || err != nil {
		return res, isNull, err
	}
	sc := b.ctx.GetSessionVars().StmtCtx
	res, err = types.ConvertJSONToDecimal(sc, val)
	if err != nil {
		return res, false, err
	}
	res, err = types.ProduceDecWithSpecifiedTp(res, b.tp, sc)
	return res, false, err
}

type builtinCastJSONAsStringSig struct {
	baseBuiltinFunc
}

func (b *builtinCastJSONAsStringSig) Clone() builtinFunc {
	newSig := &builtinCastJSONAsStringSig{}
	newSig.cloneFrom(&b.baseBuiltinFunc)
	return newSig
}

func (b *builtinCastJSONAsStringSig) evalString(row chunk.Row) (res string, isNull bool, err error) {
	val, isNull, err := b.args[0].EvalJSON(b.ctx, row)
	if isNull || err != nil {
		return res, isNull, err
	}
	return val.String(), false, nil
}

type builtinCastJSONAsTimeSig struct {
	baseBuiltinFunc
}

func (b *builtinCastJSONAsTimeSig) Clone() builtinFunc {
	newSig := &builtinCastJSONAsTimeSig{}
	newSig.cloneFrom(&b.baseBuiltinFunc)
	return newSig
}

func (b *builtinCastJSONAsTimeSig) evalTime(row chunk.Row) (res types.Time, isNull bool, err error) {
	val, isNull, err := b.args[0].EvalJSON(b.ctx, row)
	if isNull || err != nil {
		return res, isNull, err
	}
	s, err := val.Unquote()
	if err != nil {
		return res, false, err
	}
	sc := b.ctx.GetSessionVars().StmtCtx
	res, err = types.ParseTime(sc, s, b.tp.Tp, b.tp.Decimal)
	if err != nil {
		return types.ZeroTime, true, handleInvalidTimeError(b.ctx, err)
	}
	if b.tp.Tp == mysql.TypeDate {
		// Truncate hh:mm:ss part if the type is Date.
		res.SetCoreTime(types.FromDate(res.Year(), res.Month(), res.Day(), 0, 0, 0, 0))
	}
	return
}

type builtinCastJSONAsDurationSig struct {
	baseBuiltinFunc
}

func (b *builtinCastJSONAsDurationSig) Clone() builtinFunc {
	newSig := &builtinCastJSONAsDurationSig{}
	newSig.cloneFrom(&b.baseBuiltinFunc)
	return newSig
}

func (b *builtinCastJSONAsDurationSig) evalDuration(row chunk.Row) (res types.Duration, isNull bool, err error) {
	val, isNull, err := b.args[0].EvalJSON(b.ctx, row)
	if isNull || err != nil {
		return res, isNull, err
	}
	s, err := val.Unquote()
	if err != nil {
		return res, false, err
	}
	res, err = types.ParseDuration(b.ctx.GetSessionVars().StmtCtx, s, b.tp.Decimal)
	if types.ErrTruncatedWrongVal.Equal(err) {
		sc := b.ctx.GetSessionVars().StmtCtx
		err = sc.HandleTruncate(err)
	}
	return
}

// inCastContext is session key type that indicates whether executing
// in special cast context that negative unsigned num will be zero.
type inCastContext int

func (i inCastContext) String() string {
	return "__cast_ctx"
}

// inUnionCastContext is session key value that indicates whether executing in
// union cast context.
// @see BuildCastFunction4Union
const inUnionCastContext inCastContext = 0

// CanImplicitEvalInt represents the builtin functions that have an implicit path to evaluate as integer,
// regardless of the type that type inference decides it to be.
// This is a nasty way to match the weird behavior of MySQL functions like `dayname()` being implicitly evaluated as integer.
// See https://github.com/mysql/mysql-server/blob/ee4455a33b10f1b1886044322e4893f587b319ed/sql/item_timefunc.h#L423 for details.
func CanImplicitEvalInt(expr Expression) bool {
	switch f := expr.(type) {
	case *ScalarFunction:
		switch f.FuncName.L {
		case ast.DayName:
			return true
		}
	}
	return false
}

// CanImplicitEvalReal represents the builtin functions that have an implicit path to evaluate as real,
// regardless of the type that type inference decides it to be.
// This is a nasty way to match the weird behavior of MySQL functions like `dayname()` being implicitly evaluated as real.
// See https://github.com/mysql/mysql-server/blob/ee4455a33b10f1b1886044322e4893f587b319ed/sql/item_timefunc.h#L423 for details.
func CanImplicitEvalReal(expr Expression) bool {
	switch f := expr.(type) {
	case *ScalarFunction:
		switch f.FuncName.L {
		case ast.DayName:
			return true
		}
	}
	return false
}

// BuildCastFunction4Union build a implicitly CAST ScalarFunction from the Union
// Expression.
func BuildCastFunction4Union(ctx sessionctx.Context, expr Expression, tp *types.FieldType) (res Expression) {
	ctx.SetValue(inUnionCastContext, struct{}{})
	defer func() {
		ctx.SetValue(inUnionCastContext, nil)
	}()
	return BuildCastFunction(ctx, expr, tp)
}

// BuildCastCollationFunction builds a ScalarFunction which casts the collation.
func BuildCastCollationFunction(ctx sessionctx.Context, expr Expression, ec *ExprCollation, enumOrSetRealTypeIsStr bool) Expression {
	if expr.GetType().EvalType() != types.ETString {
		return expr
	}
	if expr.GetType().Collate == ec.Collation {
		return expr
	}
	tp := expr.GetType().Clone()
	if expr.GetType().Hybrid() {
		if enumOrSetRealTypeIsStr {
			tp = types.NewFieldType(mysql.TypeVarString)
		} else {
			return expr
		}
	}
	tp.Charset, tp.Collate = ec.Charset, ec.Collation
	newExpr := BuildCastFunction(ctx, expr, tp)
	return newExpr
}

// BuildCastFunction builds a CAST ScalarFunction from the Expression.
func BuildCastFunction(ctx sessionctx.Context, expr Expression, tp *types.FieldType) (res Expression) {
	argType := expr.GetType()
	// If source argument's nullable, then target type should be nullable
	if !mysql.HasNotNullFlag(argType.Flag) {
		tp.Flag &= ^mysql.NotNullFlag
	}
	expr = TryPushCastIntoControlFunctionForHybridType(ctx, expr, tp)
	var fc functionClass
	switch tp.EvalType() {
	case types.ETInt:
		fc = &castAsIntFunctionClass{baseFunctionClass{ast.Cast, 1, 1}, tp}
	case types.ETDecimal:
		fc = &castAsDecimalFunctionClass{baseFunctionClass{ast.Cast, 1, 1}, tp}
	case types.ETReal:
		fc = &castAsRealFunctionClass{baseFunctionClass{ast.Cast, 1, 1}, tp}
	case types.ETDatetime, types.ETTimestamp:
		fc = &castAsTimeFunctionClass{baseFunctionClass{ast.Cast, 1, 1}, tp}
	case types.ETDuration:
		fc = &castAsDurationFunctionClass{baseFunctionClass{ast.Cast, 1, 1}, tp}
	case types.ETJson:
		fc = &castAsJSONFunctionClass{baseFunctionClass{ast.Cast, 1, 1}, tp}
	case types.ETString:
		fc = &castAsStringFunctionClass{baseFunctionClass{ast.Cast, 1, 1}, tp}
	}
	f, err := fc.getFunction(ctx, []Expression{expr})
	terror.Log(err)
	res = &ScalarFunction{
		FuncName: model.NewCIStr(ast.Cast),
		RetType:  tp,
		Function: f,
	}
	// We do not fold CAST if the eval type of this scalar function is ETJson
	// since we may reset the flag of the field type of CastAsJson later which
	// would affect the evaluation of it.
	if tp.EvalType() != types.ETJson {
		res = FoldConstant(res)
	}
	return res
}

// WrapWithCastAsInt wraps `expr` with `cast` if the return type of expr is not
// type int, otherwise, returns `expr` directly.
func WrapWithCastAsInt(ctx sessionctx.Context, expr Expression) Expression {
	if expr.GetType().Tp == mysql.TypeEnum {
		if col, ok := expr.(*Column); ok {
			col = col.Clone().(*Column)
			col.RetType = col.RetType.Clone()
			expr = col
		}
		expr.GetType().Flag |= mysql.EnumSetAsIntFlag
	}
	if expr.GetType().EvalType() == types.ETInt {
		return expr
	}
	tp := types.NewFieldType(mysql.TypeLonglong)
	tp.Flen, tp.Decimal = expr.GetType().Flen, 0
	types.SetBinChsClnFlag(tp)
	tp.Flag |= expr.GetType().Flag & mysql.UnsignedFlag
	return BuildCastFunction(ctx, expr, tp)
}

// WrapWithCastAsReal wraps `expr` with `cast` if the return type of expr is not
// type real, otherwise, returns `expr` directly.
func WrapWithCastAsReal(ctx sessionctx.Context, expr Expression) Expression {
	if expr.GetType().EvalType() == types.ETReal {
		return expr
	}
	tp := types.NewFieldType(mysql.TypeDouble)
	tp.Flen, tp.Decimal = mysql.MaxRealWidth, types.UnspecifiedLength
	types.SetBinChsClnFlag(tp)
	tp.Flag |= expr.GetType().Flag & mysql.UnsignedFlag
	return BuildCastFunction(ctx, expr, tp)
}

// WrapWithCastAsDecimal wraps `expr` with `cast` if the return type of expr is
// not type decimal, otherwise, returns `expr` directly.
func WrapWithCastAsDecimal(ctx sessionctx.Context, expr Expression) Expression {
	if expr.GetType().EvalType() == types.ETDecimal {
		return expr
	}
	tp := types.NewFieldType(mysql.TypeNewDecimal)
	tp.Flen, tp.Decimal = expr.GetType().Flen, expr.GetType().Decimal
	if expr.GetType().EvalType() == types.ETInt {
		tp.Flen = mysql.MaxIntWidth
	}
	if tp.Flen == types.UnspecifiedLength || tp.Flen > mysql.MaxDecimalWidth {
		tp.Flen = mysql.MaxDecimalWidth
	}
	types.SetBinChsClnFlag(tp)
	tp.Flag |= expr.GetType().Flag & mysql.UnsignedFlag
	return BuildCastFunction(ctx, expr, tp)
}

// WrapWithCastAsString wraps `expr` with `cast` if the return type of expr is
// not type string, otherwise, returns `expr` directly.
func WrapWithCastAsString(ctx sessionctx.Context, expr Expression) Expression {
	exprTp := expr.GetType()
	if exprTp.EvalType() == types.ETString {
		return expr
	}
	argLen := exprTp.Flen
	// If expr is decimal, we should take the decimal point ,negative sign and the leading zero(0.xxx)
	// into consideration, so we set `expr.GetType().Flen + 3` as the `argLen`.
	// Since the length of float and double is not accurate, we do not handle
	// them.
<<<<<<< HEAD
	if exprTp.Tp == mysql.TypeNewDecimal && argLen != types.UnspecifiedFsp {
		argLen += 2
=======
	if exprTp.Tp == mysql.TypeNewDecimal && argLen != int(types.UnspecifiedFsp) {
		argLen += 3
>>>>>>> 257282f7
	}
	if exprTp.EvalType() == types.ETInt {
		argLen = mysql.MaxIntWidth
	}
	// Because we can't control the length of cast(float as char) for now, we can't determine the argLen.
	if exprTp.Tp == mysql.TypeFloat || exprTp.Tp == mysql.TypeDouble {
		argLen = -1
	}
	tp := types.NewFieldType(mysql.TypeVarString)
	if expr.Coercibility() == CoercibilityExplicit {
		tp.Charset, tp.Collate = expr.CharsetAndCollation()
	} else {
		tp.Charset, tp.Collate = ctx.GetSessionVars().GetCharsetInfo()
	}
	tp.Flen, tp.Decimal = argLen, types.UnspecifiedLength
	return BuildCastFunction(ctx, expr, tp)
}

// WrapWithCastAsTime wraps `expr` with `cast` if the return type of expr is not
// same as type of the specified `tp` , otherwise, returns `expr` directly.
func WrapWithCastAsTime(ctx sessionctx.Context, expr Expression, tp *types.FieldType) Expression {
	exprTp := expr.GetType().Tp
	if tp.Tp == exprTp {
		return expr
	} else if (exprTp == mysql.TypeDate || exprTp == mysql.TypeTimestamp) && tp.Tp == mysql.TypeDatetime {
		return expr
	}
	switch x := expr.GetType().EvalType(); x {
	case types.ETInt:
		tp.Decimal = types.MinFsp
	case types.ETString, types.ETReal, types.ETJson:
		tp.Decimal = types.MaxFsp
	case types.ETDatetime, types.ETTimestamp, types.ETDuration:
		tp.Decimal = expr.GetType().Decimal
	case types.ETDecimal:
		tp.Decimal = expr.GetType().Decimal
		if tp.Decimal > types.MaxFsp {
			tp.Decimal = types.MaxFsp
		}
	default:
	}
	switch tp.Tp {
	case mysql.TypeDate:
		tp.Flen = mysql.MaxDateWidth
	case mysql.TypeDatetime, mysql.TypeTimestamp:
		tp.Flen = mysql.MaxDatetimeWidthNoFsp
		if tp.Decimal > 0 {
			tp.Flen = tp.Flen + 1 + tp.Decimal
		}
	}
	types.SetBinChsClnFlag(tp)
	return BuildCastFunction(ctx, expr, tp)
}

// WrapWithCastAsDuration wraps `expr` with `cast` if the return type of expr is
// not type duration, otherwise, returns `expr` directly.
func WrapWithCastAsDuration(ctx sessionctx.Context, expr Expression) Expression {
	if expr.GetType().Tp == mysql.TypeDuration {
		return expr
	}
	tp := types.NewFieldType(mysql.TypeDuration)
	switch x := expr.GetType(); x.Tp {
	case mysql.TypeDatetime, mysql.TypeTimestamp, mysql.TypeDate:
		tp.Decimal = x.Decimal
	default:
		tp.Decimal = types.MaxFsp
	}
	tp.Flen = mysql.MaxDurationWidthNoFsp
	if tp.Decimal > 0 {
		tp.Flen = tp.Flen + 1 + tp.Decimal
	}
	return BuildCastFunction(ctx, expr, tp)
}

// WrapWithCastAsJSON wraps `expr` with `cast` if the return type of expr is not
// type json, otherwise, returns `expr` directly.
func WrapWithCastAsJSON(ctx sessionctx.Context, expr Expression) Expression {
	if expr.GetType().Tp == mysql.TypeJSON && !mysql.HasParseToJSONFlag(expr.GetType().Flag) {
		return expr
	}
	tp := &types.FieldType{
		Tp:      mysql.TypeJSON,
		Flen:    12582912, // FIXME: Here the Flen is not trusted.
		Decimal: 0,
		Charset: mysql.DefaultCharset,
		Collate: mysql.DefaultCollationName,
		Flag:    mysql.BinaryFlag,
	}
	return BuildCastFunction(ctx, expr, tp)
}

// TryPushCastIntoControlFunctionForHybridType try to push cast into control function for Hybrid Type.
// If necessary, it will rebuild control function using changed args.
// When a hybrid type is the output of a control function, the result may be as a numeric type to subsequent calculation
// We should perform the `Cast` operation early to avoid using the wrong type for calculation
// For example, the condition `if(1, e, 'a') = 1`, `if` function will output `e` and compare with `1`.
// If the evaltype is ETString, it will get wrong result. So we can rewrite the condition to
// `IfInt(1, cast(e as int), cast('a' as int)) = 1` to get the correct result.
func TryPushCastIntoControlFunctionForHybridType(ctx sessionctx.Context, expr Expression, tp *types.FieldType) (res Expression) {
	sf, ok := expr.(*ScalarFunction)
	if !ok {
		return expr
	}

	var wrapCastFunc func(ctx sessionctx.Context, expr Expression) Expression
	switch tp.EvalType() {
	case types.ETInt:
		wrapCastFunc = WrapWithCastAsInt
	case types.ETReal:
		wrapCastFunc = WrapWithCastAsReal
	default:
		return expr
	}

	isHybrid := func(ft *types.FieldType) bool {
		// todo: compatible with mysql control function using bit type. issue 24725
		return ft.Hybrid() && ft.Tp != mysql.TypeBit
	}

	args := sf.GetArgs()
	switch sf.FuncName.L {
	case ast.If:
		if isHybrid(args[1].GetType()) || isHybrid(args[2].GetType()) {
			args[1] = wrapCastFunc(ctx, args[1])
			args[2] = wrapCastFunc(ctx, args[2])
			f, err := funcs[ast.If].getFunction(ctx, args)
			if err != nil {
				return expr
			}
			sf.RetType, sf.Function = f.getRetTp(), f
			return sf
		}
	case ast.Case:
		hasHybrid := false
		for i := 0; i < len(args)-1; i += 2 {
			hasHybrid = hasHybrid || isHybrid(args[i+1].GetType())
		}
		if len(args)%2 == 1 {
			hasHybrid = hasHybrid || isHybrid(args[len(args)-1].GetType())
		}
		if !hasHybrid {
			return expr
		}

		for i := 0; i < len(args)-1; i += 2 {
			args[i+1] = wrapCastFunc(ctx, args[i+1])
		}
		if len(args)%2 == 1 {
			args[len(args)-1] = wrapCastFunc(ctx, args[len(args)-1])
		}
		f, err := funcs[ast.Case].getFunction(ctx, args)
		if err != nil {
			return expr
		}
		sf.RetType, sf.Function = f.getRetTp(), f
		return sf
	case ast.Elt:
		hasHybrid := false
		for i := 1; i < len(args); i++ {
			hasHybrid = hasHybrid || isHybrid(args[i].GetType())
		}
		if !hasHybrid {
			return expr
		}

		for i := 1; i < len(args); i++ {
			args[i] = wrapCastFunc(ctx, args[i])
		}
		f, err := funcs[ast.Elt].getFunction(ctx, args)
		if err != nil {
			return expr
		}
		sf.RetType, sf.Function = f.getRetTp(), f
		return sf
	default:
		return expr
	}
	return expr
}<|MERGE_RESOLUTION|>--- conflicted
+++ resolved
@@ -1952,13 +1952,8 @@
 	// into consideration, so we set `expr.GetType().Flen + 3` as the `argLen`.
 	// Since the length of float and double is not accurate, we do not handle
 	// them.
-<<<<<<< HEAD
 	if exprTp.Tp == mysql.TypeNewDecimal && argLen != types.UnspecifiedFsp {
-		argLen += 2
-=======
-	if exprTp.Tp == mysql.TypeNewDecimal && argLen != int(types.UnspecifiedFsp) {
 		argLen += 3
->>>>>>> 257282f7
 	}
 	if exprTp.EvalType() == types.ETInt {
 		argLen = mysql.MaxIntWidth
