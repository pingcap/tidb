// Copyright 2017 PingCAP, Inc.
//
// Licensed under the Apache License, Version 2.0 (the "License");
// you may not use this file except in compliance with the License.
// You may obtain a copy of the License at
//
//     http://www.apache.org/licenses/LICENSE-2.0
//
// Unless required by applicable law or agreed to in writing, software
// distributed under the License is distributed on an "AS IS" BASIS,
// See the License for the specific language governing permissions and
// limitations under the License.

// We implement 6 CastAsXXFunctionClass for `cast` built-in functions.
// XX means the return type of the `cast` built-in functions.
// XX contains the following 6 types:
// Int, Decimal, Real, String, Time, Duration.

// We implement 6 CastYYAsXXSig built-in function signatures for every CastAsXXFunctionClass.
// builtinCastXXAsYYSig takes a argument of type XX and returns a value of type YY.

package expression

import (
	"math"
	"strconv"
	"strings"

	"github.com/pingcap/errors"
	"github.com/pingcap/parser/ast"
	"github.com/pingcap/parser/charset"
	"github.com/pingcap/parser/model"
	"github.com/pingcap/parser/mysql"
	"github.com/pingcap/parser/terror"
	"github.com/pingcap/tidb/sessionctx"
	"github.com/pingcap/tidb/sessionctx/variable"
	"github.com/pingcap/tidb/types"
	"github.com/pingcap/tidb/types/json"
	"github.com/pingcap/tidb/util/chunk"
	"github.com/pingcap/tipb/go-tipb"
)

var (
	_ functionClass = &castAsIntFunctionClass{}
	_ functionClass = &castAsRealFunctionClass{}
	_ functionClass = &castAsStringFunctionClass{}
	_ functionClass = &castAsDecimalFunctionClass{}
	_ functionClass = &castAsTimeFunctionClass{}
	_ functionClass = &castAsDurationFunctionClass{}
	_ functionClass = &castAsJSONFunctionClass{}
)

var (
	_ builtinFunc = &builtinCastIntAsIntSig{}
	_ builtinFunc = &builtinCastIntAsRealSig{}
	_ builtinFunc = &builtinCastIntAsStringSig{}
	_ builtinFunc = &builtinCastIntAsDecimalSig{}
	_ builtinFunc = &builtinCastIntAsTimeSig{}
	_ builtinFunc = &builtinCastIntAsDurationSig{}
	_ builtinFunc = &builtinCastIntAsJSONSig{}

	_ builtinFunc = &builtinCastRealAsIntSig{}
	_ builtinFunc = &builtinCastRealAsRealSig{}
	_ builtinFunc = &builtinCastRealAsStringSig{}
	_ builtinFunc = &builtinCastRealAsDecimalSig{}
	_ builtinFunc = &builtinCastRealAsTimeSig{}
	_ builtinFunc = &builtinCastRealAsDurationSig{}
	_ builtinFunc = &builtinCastRealAsJSONSig{}

	_ builtinFunc = &builtinCastDecimalAsIntSig{}
	_ builtinFunc = &builtinCastDecimalAsRealSig{}
	_ builtinFunc = &builtinCastDecimalAsStringSig{}
	_ builtinFunc = &builtinCastDecimalAsDecimalSig{}
	_ builtinFunc = &builtinCastDecimalAsTimeSig{}
	_ builtinFunc = &builtinCastDecimalAsDurationSig{}
	_ builtinFunc = &builtinCastDecimalAsJSONSig{}

	_ builtinFunc = &builtinCastStringAsIntSig{}
	_ builtinFunc = &builtinCastStringAsRealSig{}
	_ builtinFunc = &builtinCastStringAsStringSig{}
	_ builtinFunc = &builtinCastStringAsDecimalSig{}
	_ builtinFunc = &builtinCastStringAsTimeSig{}
	_ builtinFunc = &builtinCastStringAsDurationSig{}
	_ builtinFunc = &builtinCastStringAsJSONSig{}

	_ builtinFunc = &builtinCastTimeAsIntSig{}
	_ builtinFunc = &builtinCastTimeAsRealSig{}
	_ builtinFunc = &builtinCastTimeAsStringSig{}
	_ builtinFunc = &builtinCastTimeAsDecimalSig{}
	_ builtinFunc = &builtinCastTimeAsTimeSig{}
	_ builtinFunc = &builtinCastTimeAsDurationSig{}
	_ builtinFunc = &builtinCastTimeAsJSONSig{}

	_ builtinFunc = &builtinCastDurationAsIntSig{}
	_ builtinFunc = &builtinCastDurationAsRealSig{}
	_ builtinFunc = &builtinCastDurationAsStringSig{}
	_ builtinFunc = &builtinCastDurationAsDecimalSig{}
	_ builtinFunc = &builtinCastDurationAsTimeSig{}
	_ builtinFunc = &builtinCastDurationAsDurationSig{}
	_ builtinFunc = &builtinCastDurationAsJSONSig{}

	_ builtinFunc = &builtinCastJSONAsIntSig{}
	_ builtinFunc = &builtinCastJSONAsRealSig{}
	_ builtinFunc = &builtinCastJSONAsStringSig{}
	_ builtinFunc = &builtinCastJSONAsDecimalSig{}
	_ builtinFunc = &builtinCastJSONAsTimeSig{}
	_ builtinFunc = &builtinCastJSONAsDurationSig{}
	_ builtinFunc = &builtinCastJSONAsJSONSig{}
)

type castAsIntFunctionClass struct {
	baseFunctionClass

	tp *types.FieldType
}

func (c *castAsIntFunctionClass) getFunction(ctx sessionctx.Context, args []Expression) (sig builtinFunc, err error) {
	if err := c.verifyArgs(args); err != nil {
		return nil, errors.Trace(err)
	}
	bf := newBaseBuiltinCastFunc(newBaseBuiltinFunc(ctx, args), ctx.Value(inUnionCastContext) != nil)
	bf.tp = c.tp
	if args[0].GetType().Hybrid() || IsBinaryLiteral(args[0]) {
		sig = &builtinCastIntAsIntSig{bf}
		sig.setPbCode(tipb.ScalarFuncSig_CastIntAsInt)
		return sig, nil
	}
	argTp := args[0].GetType().EvalType()
	switch argTp {
	case types.ETInt:
		sig = &builtinCastIntAsIntSig{bf}
		sig.setPbCode(tipb.ScalarFuncSig_CastIntAsInt)
	case types.ETReal:
		sig = &builtinCastRealAsIntSig{bf}
		sig.setPbCode(tipb.ScalarFuncSig_CastRealAsInt)
	case types.ETDecimal:
		sig = &builtinCastDecimalAsIntSig{bf}
		sig.setPbCode(tipb.ScalarFuncSig_CastDecimalAsInt)
	case types.ETDatetime, types.ETTimestamp:
		sig = &builtinCastTimeAsIntSig{bf}
		sig.setPbCode(tipb.ScalarFuncSig_CastTimeAsInt)
	case types.ETDuration:
		sig = &builtinCastDurationAsIntSig{bf}
		sig.setPbCode(tipb.ScalarFuncSig_CastDurationAsInt)
	case types.ETJson:
		sig = &builtinCastJSONAsIntSig{bf}
		sig.setPbCode(tipb.ScalarFuncSig_CastJsonAsInt)
	case types.ETString:
		sig = &builtinCastStringAsIntSig{bf}
		sig.setPbCode(tipb.ScalarFuncSig_CastStringAsInt)
	default:
		panic("unsupported types.EvalType in castAsIntFunctionClass")
	}
	return sig, nil
}

type castAsRealFunctionClass struct {
	baseFunctionClass

	tp *types.FieldType
}

func (c *castAsRealFunctionClass) getFunction(ctx sessionctx.Context, args []Expression) (sig builtinFunc, err error) {
	if err := c.verifyArgs(args); err != nil {
		return nil, errors.Trace(err)
	}
	bf := newBaseBuiltinCastFunc(newBaseBuiltinFunc(ctx, args), ctx.Value(inUnionCastContext) != nil)
	bf.tp = c.tp
	if IsBinaryLiteral(args[0]) {
		sig = &builtinCastRealAsRealSig{bf}
		sig.setPbCode(tipb.ScalarFuncSig_CastRealAsReal)
		return sig, nil
	}
	var argTp types.EvalType
	if args[0].GetType().Hybrid() {
		argTp = types.ETInt
	} else {
		argTp = args[0].GetType().EvalType()
	}
	switch argTp {
	case types.ETInt:
		sig = &builtinCastIntAsRealSig{bf}
		sig.setPbCode(tipb.ScalarFuncSig_CastIntAsReal)
	case types.ETReal:
		sig = &builtinCastRealAsRealSig{bf}
		sig.setPbCode(tipb.ScalarFuncSig_CastRealAsReal)
	case types.ETDecimal:
		sig = &builtinCastDecimalAsRealSig{bf}
		sig.setPbCode(tipb.ScalarFuncSig_CastDecimalAsReal)
	case types.ETDatetime, types.ETTimestamp:
		sig = &builtinCastTimeAsRealSig{bf}
		sig.setPbCode(tipb.ScalarFuncSig_CastTimeAsReal)
	case types.ETDuration:
		sig = &builtinCastDurationAsRealSig{bf}
		sig.setPbCode(tipb.ScalarFuncSig_CastDurationAsReal)
	case types.ETJson:
		sig = &builtinCastJSONAsRealSig{bf}
		sig.setPbCode(tipb.ScalarFuncSig_CastJsonAsReal)
	case types.ETString:
		sig = &builtinCastStringAsRealSig{bf}
		sig.setPbCode(tipb.ScalarFuncSig_CastStringAsReal)
	default:
		panic("unsupported types.EvalType in castAsRealFunctionClass")
	}
	return sig, nil
}

type castAsDecimalFunctionClass struct {
	baseFunctionClass

	tp *types.FieldType
}

func (c *castAsDecimalFunctionClass) getFunction(ctx sessionctx.Context, args []Expression) (sig builtinFunc, err error) {
	if err := c.verifyArgs(args); err != nil {
		return nil, errors.Trace(err)
	}
	bf := newBaseBuiltinCastFunc(newBaseBuiltinFunc(ctx, args), ctx.Value(inUnionCastContext) != nil)
	bf.tp = c.tp
	if IsBinaryLiteral(args[0]) {
		sig = &builtinCastDecimalAsDecimalSig{bf}
		sig.setPbCode(tipb.ScalarFuncSig_CastDecimalAsDecimal)
		return sig, nil
	}
	var argTp types.EvalType
	if args[0].GetType().Hybrid() {
		argTp = types.ETInt
	} else {
		argTp = args[0].GetType().EvalType()
	}
	switch argTp {
	case types.ETInt:
		sig = &builtinCastIntAsDecimalSig{bf}
		sig.setPbCode(tipb.ScalarFuncSig_CastIntAsDecimal)
	case types.ETReal:
		sig = &builtinCastRealAsDecimalSig{bf}
		sig.setPbCode(tipb.ScalarFuncSig_CastRealAsDecimal)
	case types.ETDecimal:
		sig = &builtinCastDecimalAsDecimalSig{bf}
		sig.setPbCode(tipb.ScalarFuncSig_CastDecimalAsDecimal)
	case types.ETDatetime, types.ETTimestamp:
		sig = &builtinCastTimeAsDecimalSig{bf}
		sig.setPbCode(tipb.ScalarFuncSig_CastTimeAsDecimal)
	case types.ETDuration:
		sig = &builtinCastDurationAsDecimalSig{bf}
		sig.setPbCode(tipb.ScalarFuncSig_CastDurationAsDecimal)
	case types.ETJson:
		sig = &builtinCastJSONAsDecimalSig{bf}
		sig.setPbCode(tipb.ScalarFuncSig_CastJsonAsDecimal)
	case types.ETString:
		sig = &builtinCastStringAsDecimalSig{bf}
		sig.setPbCode(tipb.ScalarFuncSig_CastStringAsDecimal)
	default:
		panic("unsupported types.EvalType in castAsDecimalFunctionClass")
	}
	return sig, nil
}

type castAsStringFunctionClass struct {
	baseFunctionClass

	tp *types.FieldType
}

func (c *castAsStringFunctionClass) getFunction(ctx sessionctx.Context, args []Expression) (sig builtinFunc, err error) {
	if err := c.verifyArgs(args); err != nil {
		return nil, errors.Trace(err)
	}
	bf := newBaseBuiltinFunc(ctx, args)
	bf.tp = c.tp
	if args[0].GetType().Hybrid() || IsBinaryLiteral(args[0]) {
		sig = &builtinCastStringAsStringSig{bf}
		sig.setPbCode(tipb.ScalarFuncSig_CastStringAsString)
		return sig, nil
	}
	argTp := args[0].GetType().EvalType()
	switch argTp {
	case types.ETInt:
		sig = &builtinCastIntAsStringSig{bf}
		sig.setPbCode(tipb.ScalarFuncSig_CastIntAsString)
	case types.ETReal:
		sig = &builtinCastRealAsStringSig{bf}
		sig.setPbCode(tipb.ScalarFuncSig_CastRealAsString)
	case types.ETDecimal:
		sig = &builtinCastDecimalAsStringSig{bf}
		sig.setPbCode(tipb.ScalarFuncSig_CastDecimalAsString)
	case types.ETDatetime, types.ETTimestamp:
		sig = &builtinCastTimeAsStringSig{bf}
		sig.setPbCode(tipb.ScalarFuncSig_CastTimeAsString)
	case types.ETDuration:
		sig = &builtinCastDurationAsStringSig{bf}
		sig.setPbCode(tipb.ScalarFuncSig_CastDurationAsString)
	case types.ETJson:
		sig = &builtinCastJSONAsStringSig{bf}
		sig.setPbCode(tipb.ScalarFuncSig_CastJsonAsString)
	case types.ETString:
		sig = &builtinCastStringAsStringSig{bf}
		sig.setPbCode(tipb.ScalarFuncSig_CastStringAsString)
	default:
		panic("unsupported types.EvalType in castAsStringFunctionClass")
	}
	return sig, nil
}

type castAsTimeFunctionClass struct {
	baseFunctionClass

	tp *types.FieldType
}

func (c *castAsTimeFunctionClass) getFunction(ctx sessionctx.Context, args []Expression) (sig builtinFunc, err error) {
	if err := c.verifyArgs(args); err != nil {
		return nil, errors.Trace(err)
	}
	bf := newBaseBuiltinFunc(ctx, args)
	bf.tp = c.tp
	argTp := args[0].GetType().EvalType()
	switch argTp {
	case types.ETInt:
		sig = &builtinCastIntAsTimeSig{bf}
		sig.setPbCode(tipb.ScalarFuncSig_CastIntAsTime)
	case types.ETReal:
		sig = &builtinCastRealAsTimeSig{bf}
		sig.setPbCode(tipb.ScalarFuncSig_CastRealAsTime)
	case types.ETDecimal:
		sig = &builtinCastDecimalAsTimeSig{bf}
		sig.setPbCode(tipb.ScalarFuncSig_CastDecimalAsTime)
	case types.ETDatetime, types.ETTimestamp:
		sig = &builtinCastTimeAsTimeSig{bf}
		sig.setPbCode(tipb.ScalarFuncSig_CastTimeAsTime)
	case types.ETDuration:
		sig = &builtinCastDurationAsTimeSig{bf}
		sig.setPbCode(tipb.ScalarFuncSig_CastDurationAsTime)
	case types.ETJson:
		sig = &builtinCastJSONAsTimeSig{bf}
		sig.setPbCode(tipb.ScalarFuncSig_CastJsonAsTime)
	case types.ETString:
		sig = &builtinCastStringAsTimeSig{bf}
		sig.setPbCode(tipb.ScalarFuncSig_CastStringAsTime)
	default:
		panic("unsupported types.EvalType in castAsTimeFunctionClass")
	}
	return sig, nil
}

type castAsDurationFunctionClass struct {
	baseFunctionClass

	tp *types.FieldType
}

func (c *castAsDurationFunctionClass) getFunction(ctx sessionctx.Context, args []Expression) (sig builtinFunc, err error) {
	if err := c.verifyArgs(args); err != nil {
		return nil, errors.Trace(err)
	}
	bf := newBaseBuiltinFunc(ctx, args)
	bf.tp = c.tp
	argTp := args[0].GetType().EvalType()
	switch argTp {
	case types.ETInt:
		sig = &builtinCastIntAsDurationSig{bf}
		sig.setPbCode(tipb.ScalarFuncSig_CastIntAsDuration)
	case types.ETReal:
		sig = &builtinCastRealAsDurationSig{bf}
		sig.setPbCode(tipb.ScalarFuncSig_CastRealAsDuration)
	case types.ETDecimal:
		sig = &builtinCastDecimalAsDurationSig{bf}
		sig.setPbCode(tipb.ScalarFuncSig_CastDecimalAsDuration)
	case types.ETDatetime, types.ETTimestamp:
		sig = &builtinCastTimeAsDurationSig{bf}
		sig.setPbCode(tipb.ScalarFuncSig_CastTimeAsDuration)
	case types.ETDuration:
		sig = &builtinCastDurationAsDurationSig{bf}
		sig.setPbCode(tipb.ScalarFuncSig_CastDurationAsDuration)
	case types.ETJson:
		sig = &builtinCastJSONAsDurationSig{bf}
		sig.setPbCode(tipb.ScalarFuncSig_CastJsonAsDuration)
	case types.ETString:
		sig = &builtinCastStringAsDurationSig{bf}
		sig.setPbCode(tipb.ScalarFuncSig_CastStringAsDuration)
	default:
		panic("unsupported types.EvalType in castAsDurationFunctionClass")
	}
	return sig, nil
}

type castAsJSONFunctionClass struct {
	baseFunctionClass

	tp *types.FieldType
}

func (c *castAsJSONFunctionClass) getFunction(ctx sessionctx.Context, args []Expression) (sig builtinFunc, err error) {
	if err := c.verifyArgs(args); err != nil {
		return nil, errors.Trace(err)
	}
	bf := newBaseBuiltinFunc(ctx, args)
	bf.tp = c.tp
	argTp := args[0].GetType().EvalType()
	switch argTp {
	case types.ETInt:
		sig = &builtinCastIntAsJSONSig{bf}
		sig.setPbCode(tipb.ScalarFuncSig_CastIntAsJson)
	case types.ETReal:
		sig = &builtinCastRealAsJSONSig{bf}
		sig.setPbCode(tipb.ScalarFuncSig_CastRealAsJson)
	case types.ETDecimal:
		sig = &builtinCastDecimalAsJSONSig{bf}
		sig.setPbCode(tipb.ScalarFuncSig_CastDecimalAsJson)
	case types.ETDatetime, types.ETTimestamp:
		sig = &builtinCastTimeAsJSONSig{bf}
		sig.setPbCode(tipb.ScalarFuncSig_CastTimeAsJson)
	case types.ETDuration:
		sig = &builtinCastDurationAsJSONSig{bf}
		sig.setPbCode(tipb.ScalarFuncSig_CastDurationAsJson)
	case types.ETJson:
		sig = &builtinCastJSONAsJSONSig{bf}
		sig.setPbCode(tipb.ScalarFuncSig_CastJsonAsJson)
	case types.ETString:
		sig = &builtinCastStringAsJSONSig{bf}
		sig.getRetTp().Flag |= mysql.ParseToJSONFlag
		sig.setPbCode(tipb.ScalarFuncSig_CastStringAsJson)
	default:
		panic("unsupported types.EvalType in castAsJSONFunctionClass")
	}
	return sig, nil
}

type builtinCastIntAsIntSig struct {
	baseBuiltinCastFunc
}

func (b *builtinCastIntAsIntSig) Clone() builtinFunc {
	newSig := &builtinCastIntAsIntSig{}
	newSig.cloneFrom(&b.baseBuiltinCastFunc)
	return newSig
}

func (b *builtinCastIntAsIntSig) evalInt(row chunk.Row) (res int64, isNull bool, err error) {
	res, isNull, err = b.args[0].EvalInt(b.ctx, row)
	if isNull || err != nil {
		return
	}
	if b.inUnion && mysql.HasUnsignedFlag(b.tp.Flag) && res < 0 {
		res = 0
	}
	return
}

type builtinCastIntAsRealSig struct {
	baseBuiltinCastFunc
}

func (b *builtinCastIntAsRealSig) Clone() builtinFunc {
	newSig := &builtinCastIntAsRealSig{}
	newSig.cloneFrom(&b.baseBuiltinCastFunc)
	return newSig
}

func (b *builtinCastIntAsRealSig) evalReal(row chunk.Row) (res float64, isNull bool, err error) {
	val, isNull, err := b.args[0].EvalInt(b.ctx, row)
	if isNull || err != nil {
		return res, isNull, errors.Trace(err)
	}
	if unsignedArgs0 := mysql.HasUnsignedFlag(b.args[0].GetType().Flag); !mysql.HasUnsignedFlag(b.tp.Flag) && !unsignedArgs0 {
		res = float64(val)
	} else if b.inUnion && !unsignedArgs0 && val < 0 {
		// Round up to 0 if the value is negative but the expression eval type is unsigned in `UNION` statement
		// NOTE: the following expressions are equal (so choose the more efficient one):
		// `b.inUnion && mysql.HasUnsignedFlag(b.tp.Flag) && !unsignedArgs0 && val < 0`
		// `b.inUnion && !unsignedArgs0 && val < 0`
		res = 0
	} else {
		// recall that, int to float is different from uint to float
		res = float64(uint64(val))
	}
	return res, false, errors.Trace(err)
}

type builtinCastIntAsDecimalSig struct {
	baseBuiltinCastFunc
}

func (b *builtinCastIntAsDecimalSig) Clone() builtinFunc {
	newSig := &builtinCastIntAsDecimalSig{}
	newSig.cloneFrom(&b.baseBuiltinCastFunc)
	return newSig
}

func (b *builtinCastIntAsDecimalSig) evalDecimal(row chunk.Row) (res *types.MyDecimal, isNull bool, err error) {
	val, isNull, err := b.args[0].EvalInt(b.ctx, row)
	if isNull || err != nil {
		return res, isNull, errors.Trace(err)
	}

	if unsignedArgs0 := mysql.HasUnsignedFlag(b.args[0].GetType().Flag); !mysql.HasUnsignedFlag(b.tp.Flag) && !unsignedArgs0 {
		res = types.NewDecFromInt(val)
		// Round up to 0 if the value is negative but the expression eval type is unsigned in `UNION` statement
		// NOTE: the following expressions are equal (so choose the more efficient one):
		// `b.inUnion && mysql.HasUnsignedFlag(b.tp.Flag) && !unsignedArgs0 && val < 0`
		// `b.inUnion && !unsignedArgs0 && val < 0`
	} else if b.inUnion && !unsignedArgs0 && val < 0 {
		res = &types.MyDecimal{}
	} else {
		res = types.NewDecFromUint(uint64(val))
	}
	res, err = types.ProduceDecWithSpecifiedTp(res, b.tp, b.ctx.GetSessionVars().StmtCtx)
	return res, isNull, errors.Trace(err)
}

type builtinCastIntAsStringSig struct {
	baseBuiltinFunc
}

func (b *builtinCastIntAsStringSig) Clone() builtinFunc {
	newSig := &builtinCastIntAsStringSig{}
	newSig.cloneFrom(&b.baseBuiltinFunc)
	return newSig
}

func (b *builtinCastIntAsStringSig) evalString(row chunk.Row) (res string, isNull bool, err error) {
	val, isNull, err := b.args[0].EvalInt(b.ctx, row)
	if isNull || err != nil {
		return res, isNull, errors.Trace(err)
	}
	if !mysql.HasUnsignedFlag(b.args[0].GetType().Flag) {
		res = strconv.FormatInt(val, 10)
	} else {
		res = strconv.FormatUint(uint64(val), 10)
	}
	res, err = types.ProduceStrWithSpecifiedTp(res, b.tp, b.ctx.GetSessionVars().StmtCtx, false)
	if err != nil {
		return res, false, err
	}
	return padZeroForBinaryType(res, b.tp, b.ctx)
}

type builtinCastIntAsTimeSig struct {
	baseBuiltinFunc
}

func (b *builtinCastIntAsTimeSig) Clone() builtinFunc {
	newSig := &builtinCastIntAsTimeSig{}
	newSig.cloneFrom(&b.baseBuiltinFunc)
	return newSig
}

func (b *builtinCastIntAsTimeSig) evalTime(row chunk.Row) (res types.Time, isNull bool, err error) {
	val, isNull, err := b.args[0].EvalInt(b.ctx, row)
	if isNull || err != nil {
		return res, isNull, errors.Trace(err)
	}
	res, err = types.ParseTimeFromNum(b.ctx.GetSessionVars().StmtCtx, val, b.tp.Tp, b.tp.Decimal)
	if err != nil {
		return types.Time{}, true, handleInvalidTimeError(b.ctx, err)
	}
	if b.tp.Tp == mysql.TypeDate {
		// Truncate hh:mm:ss part if the type is Date.
		res.Time = types.FromDate(res.Time.Year(), res.Time.Month(), res.Time.Day(), 0, 0, 0, 0)
	}
	return res, false, nil
}

type builtinCastIntAsDurationSig struct {
	baseBuiltinFunc
}

func (b *builtinCastIntAsDurationSig) Clone() builtinFunc {
	newSig := &builtinCastIntAsDurationSig{}
	newSig.cloneFrom(&b.baseBuiltinFunc)
	return newSig
}

func (b *builtinCastIntAsDurationSig) evalDuration(row chunk.Row) (res types.Duration, isNull bool, err error) {
	val, isNull, err := b.args[0].EvalInt(b.ctx, row)
	if isNull || err != nil {
		return res, isNull, errors.Trace(err)
	}
	dur, err := types.NumberToDuration(val, b.tp.Decimal)
	if err != nil {
		if types.ErrOverflow.Equal(err) {
			err = b.ctx.GetSessionVars().StmtCtx.HandleOverflow(err, err)
		}
		return res, true, errors.Trace(err)
	}
	return dur, false, errors.Trace(err)
}

type builtinCastIntAsJSONSig struct {
	baseBuiltinFunc
}

func (b *builtinCastIntAsJSONSig) Clone() builtinFunc {
	newSig := &builtinCastIntAsJSONSig{}
	newSig.cloneFrom(&b.baseBuiltinFunc)
	return newSig
}

func (b *builtinCastIntAsJSONSig) evalJSON(row chunk.Row) (res json.BinaryJSON, isNull bool, err error) {
	val, isNull, err := b.args[0].EvalInt(b.ctx, row)
	if isNull || err != nil {
		return res, isNull, errors.Trace(err)
	}
	if mysql.HasIsBooleanFlag(b.args[0].GetType().Flag) {
		res = json.CreateBinary(val != 0)
	} else if mysql.HasUnsignedFlag(b.args[0].GetType().Flag) {
		res = json.CreateBinary(uint64(val))
	} else {
		res = json.CreateBinary(val)
	}
	return res, false, nil
}

type builtinCastRealAsJSONSig struct {
	baseBuiltinFunc
}

func (b *builtinCastRealAsJSONSig) Clone() builtinFunc {
	newSig := &builtinCastRealAsJSONSig{}
	newSig.cloneFrom(&b.baseBuiltinFunc)
	return newSig
}

func (b *builtinCastRealAsJSONSig) evalJSON(row chunk.Row) (res json.BinaryJSON, isNull bool, err error) {
	val, isNull, err := b.args[0].EvalReal(b.ctx, row)
	// FIXME: `select json_type(cast(1111.11 as json))` should return `DECIMAL`, we return `DOUBLE` now.
	return json.CreateBinary(val), isNull, errors.Trace(err)
}

type builtinCastDecimalAsJSONSig struct {
	baseBuiltinFunc
}

func (b *builtinCastDecimalAsJSONSig) Clone() builtinFunc {
	newSig := &builtinCastDecimalAsJSONSig{}
	newSig.cloneFrom(&b.baseBuiltinFunc)
	return newSig
}

func (b *builtinCastDecimalAsJSONSig) evalJSON(row chunk.Row) (json.BinaryJSON, bool, error) {
	val, isNull, err := b.args[0].EvalDecimal(b.ctx, row)
	if isNull || err != nil {
		return json.BinaryJSON{}, true, errors.Trace(err)
	}
	// FIXME: `select json_type(cast(1111.11 as json))` should return `DECIMAL`, we return `DOUBLE` now.
	f64, err := val.ToFloat64()
	if err != nil {
		return json.BinaryJSON{}, true, errors.Trace(err)
	}
	return json.CreateBinary(f64), isNull, errors.Trace(err)
}

type builtinCastStringAsJSONSig struct {
	baseBuiltinFunc
}

func (b *builtinCastStringAsJSONSig) Clone() builtinFunc {
	newSig := &builtinCastStringAsJSONSig{}
	newSig.cloneFrom(&b.baseBuiltinFunc)
	return newSig
}

func (b *builtinCastStringAsJSONSig) evalJSON(row chunk.Row) (res json.BinaryJSON, isNull bool, err error) {
	val, isNull, err := b.args[0].EvalString(b.ctx, row)
	if isNull || err != nil {
		return res, isNull, errors.Trace(err)
	}
	if mysql.HasParseToJSONFlag(b.tp.Flag) {
		res, err = json.ParseBinaryFromString(val)
	} else {
		res = json.CreateBinary(val)
	}
	return res, false, errors.Trace(err)
}

type builtinCastDurationAsJSONSig struct {
	baseBuiltinFunc
}

func (b *builtinCastDurationAsJSONSig) Clone() builtinFunc {
	newSig := &builtinCastDurationAsJSONSig{}
	newSig.cloneFrom(&b.baseBuiltinFunc)
	return newSig
}

func (b *builtinCastDurationAsJSONSig) evalJSON(row chunk.Row) (res json.BinaryJSON, isNull bool, err error) {
	val, isNull, err := b.args[0].EvalDuration(b.ctx, row)
	if isNull || err != nil {
		return res, isNull, errors.Trace(err)
	}
	val.Fsp = types.MaxFsp
	return json.CreateBinary(val.String()), false, nil
}

type builtinCastTimeAsJSONSig struct {
	baseBuiltinFunc
}

func (b *builtinCastTimeAsJSONSig) Clone() builtinFunc {
	newSig := &builtinCastTimeAsJSONSig{}
	newSig.cloneFrom(&b.baseBuiltinFunc)
	return newSig
}

func (b *builtinCastTimeAsJSONSig) evalJSON(row chunk.Row) (res json.BinaryJSON, isNull bool, err error) {
	val, isNull, err := b.args[0].EvalTime(b.ctx, row)
	if isNull || err != nil {
		return res, isNull, errors.Trace(err)
	}
	if val.Type == mysql.TypeDatetime || val.Type == mysql.TypeTimestamp {
		val.Fsp = types.MaxFsp
	}
	return json.CreateBinary(val.String()), false, nil
}

type builtinCastRealAsRealSig struct {
	baseBuiltinCastFunc
}

func (b *builtinCastRealAsRealSig) Clone() builtinFunc {
	newSig := &builtinCastRealAsRealSig{}
	newSig.cloneFrom(&b.baseBuiltinCastFunc)
	return newSig
}

func (b *builtinCastRealAsRealSig) evalReal(row chunk.Row) (res float64, isNull bool, err error) {
	res, isNull, err = b.args[0].EvalReal(b.ctx, row)
	if b.inUnion && mysql.HasUnsignedFlag(b.tp.Flag) && res < 0 {
		res = 0
	}
	return
}

type builtinCastRealAsIntSig struct {
	baseBuiltinCastFunc
}

func (b *builtinCastRealAsIntSig) Clone() builtinFunc {
	newSig := &builtinCastRealAsIntSig{}
	newSig.cloneFrom(&b.baseBuiltinCastFunc)
	return newSig
}

func (b *builtinCastRealAsIntSig) evalInt(row chunk.Row) (res int64, isNull bool, err error) {
	val, isNull, err := b.args[0].EvalReal(b.ctx, row)
	if isNull || err != nil {
		return res, isNull, errors.Trace(err)
	}
	if !mysql.HasUnsignedFlag(b.tp.Flag) {
		res, err = types.ConvertFloatToInt(val, types.SignedLowerBound[mysql.TypeLonglong], types.SignedUpperBound[mysql.TypeLonglong], mysql.TypeLonglong)
	} else if b.inUnion && val < 0 {
		res = 0
	} else {
		var uintVal uint64
		sc := b.ctx.GetSessionVars().StmtCtx
		uintVal, err = types.ConvertFloatToUint(sc, val, types.UnsignedUpperBound[mysql.TypeLonglong], mysql.TypeLonglong)
		res = int64(uintVal)
	}
<<<<<<< HEAD
	if types.ErrOverflow.Equal(err) {
		err = b.ctx.GetSessionVars().StmtCtx.HandleOverflow(err, err)
	}
	return res, isNull, errors.Trace(err)
=======
	err = b.ctx.GetSessionVars().StmtCtx.HandleOverflow(err, err)
	if err != nil {
		return res, false, err
	}
	return res, isNull, err
>>>>>>> 5b738d39
}

type builtinCastRealAsDecimalSig struct {
	baseBuiltinCastFunc
}

func (b *builtinCastRealAsDecimalSig) Clone() builtinFunc {
	newSig := &builtinCastRealAsDecimalSig{}
	newSig.cloneFrom(&b.baseBuiltinCastFunc)
	return newSig
}

func (b *builtinCastRealAsDecimalSig) evalDecimal(row chunk.Row) (res *types.MyDecimal, isNull bool, err error) {
	val, isNull, err := b.args[0].EvalReal(b.ctx, row)
	if isNull || err != nil {
		return res, isNull, errors.Trace(err)
	}
	res = new(types.MyDecimal)
	if !b.inUnion || val >= 0 {
		err = res.FromFloat64(val)
		if err != nil {
			return res, false, errors.Trace(err)
		}
	}
	res, err = types.ProduceDecWithSpecifiedTp(res, b.tp, b.ctx.GetSessionVars().StmtCtx)
	return res, false, errors.Trace(err)
}

type builtinCastRealAsStringSig struct {
	baseBuiltinFunc
}

func (b *builtinCastRealAsStringSig) Clone() builtinFunc {
	newSig := &builtinCastRealAsStringSig{}
	newSig.cloneFrom(&b.baseBuiltinFunc)
	return newSig
}

func (b *builtinCastRealAsStringSig) evalString(row chunk.Row) (res string, isNull bool, err error) {
	val, isNull, err := b.args[0].EvalReal(b.ctx, row)
	if isNull || err != nil {
		return res, isNull, err
	}

	bits := 64
	if b.args[0].GetType().Tp == mysql.TypeFloat {
		// b.args[0].EvalReal() casts the value from float32 to float64, for example:
		// float32(208.867) is cast to float64(208.86700439)
		// If we strconv.FormatFloat the value with 64bits, the result is incorrect!
		bits = 32
	}
	res, err = types.ProduceStrWithSpecifiedTp(strconv.FormatFloat(val, 'f', -1, bits), b.tp, b.ctx.GetSessionVars().StmtCtx, false)
	if err != nil {
		return res, false, err
	}
	return padZeroForBinaryType(res, b.tp, b.ctx)
}

type builtinCastRealAsTimeSig struct {
	baseBuiltinFunc
}

func (b *builtinCastRealAsTimeSig) Clone() builtinFunc {
	newSig := &builtinCastRealAsTimeSig{}
	newSig.cloneFrom(&b.baseBuiltinFunc)
	return newSig
}

func (b *builtinCastRealAsTimeSig) evalTime(row chunk.Row) (types.Time, bool, error) {
	val, isNull, err := b.args[0].EvalReal(b.ctx, row)
	if isNull || err != nil {
		return types.Time{}, true, errors.Trace(err)
	}
	sc := b.ctx.GetSessionVars().StmtCtx
	res, err := types.ParseTime(sc, strconv.FormatFloat(val, 'f', -1, 64), b.tp.Tp, b.tp.Decimal)
	if err != nil {
		return types.Time{}, true, handleInvalidTimeError(b.ctx, err)
	}
	if b.tp.Tp == mysql.TypeDate {
		// Truncate hh:mm:ss part if the type is Date.
		res.Time = types.FromDate(res.Time.Year(), res.Time.Month(), res.Time.Day(), 0, 0, 0, 0)
	}
	return res, false, nil
}

type builtinCastRealAsDurationSig struct {
	baseBuiltinFunc
}

func (b *builtinCastRealAsDurationSig) Clone() builtinFunc {
	newSig := &builtinCastRealAsDurationSig{}
	newSig.cloneFrom(&b.baseBuiltinFunc)
	return newSig
}

func (b *builtinCastRealAsDurationSig) evalDuration(row chunk.Row) (res types.Duration, isNull bool, err error) {
	val, isNull, err := b.args[0].EvalReal(b.ctx, row)
	if isNull || err != nil {
		return res, isNull, errors.Trace(err)
	}
	res, err = types.ParseDuration(b.ctx.GetSessionVars().StmtCtx, strconv.FormatFloat(val, 'f', -1, 64), b.tp.Decimal)
	return res, false, errors.Trace(err)
}

type builtinCastDecimalAsDecimalSig struct {
	baseBuiltinCastFunc
}

func (b *builtinCastDecimalAsDecimalSig) Clone() builtinFunc {
	newSig := &builtinCastDecimalAsDecimalSig{}
	newSig.cloneFrom(&b.baseBuiltinCastFunc)
	return newSig
}

func (b *builtinCastDecimalAsDecimalSig) evalDecimal(row chunk.Row) (res *types.MyDecimal, isNull bool, err error) {
	evalDecimal, isNull, err := b.args[0].EvalDecimal(b.ctx, row)
	if isNull || err != nil {
		return res, isNull, errors.Trace(err)
	}
	res = &types.MyDecimal{}
	if !(b.inUnion && mysql.HasUnsignedFlag(b.tp.Flag) && evalDecimal.IsNegative()) {
		*res = *evalDecimal
	}
	sc := b.ctx.GetSessionVars().StmtCtx
	res, err = types.ProduceDecWithSpecifiedTp(res, b.tp, sc)
	return res, false, errors.Trace(err)
}

type builtinCastDecimalAsIntSig struct {
	baseBuiltinCastFunc
}

func (b *builtinCastDecimalAsIntSig) Clone() builtinFunc {
	newSig := &builtinCastDecimalAsIntSig{}
	newSig.cloneFrom(&b.baseBuiltinCastFunc)
	return newSig
}

func (b *builtinCastDecimalAsIntSig) evalInt(row chunk.Row) (res int64, isNull bool, err error) {
	val, isNull, err := b.args[0].EvalDecimal(b.ctx, row)
	if isNull || err != nil {
		return res, isNull, errors.Trace(err)
	}

	// Round is needed for both unsigned and signed.
	var to types.MyDecimal
	err = val.Round(&to, 0, types.ModeHalfEven)
	if err != nil {
		return 0, true, errors.Trace(err)
	}

	if !mysql.HasUnsignedFlag(b.tp.Flag) {
		res, err = to.ToInt()
	} else if b.inUnion && to.IsNegative() {
		res = 0
	} else {
		var uintRes uint64
		uintRes, err = to.ToUint()
		res = int64(uintRes)
	}

	if types.ErrOverflow.Equal(err) {
		warnErr := types.ErrTruncatedWrongVal.GenWithStackByArgs("DECIMAL", val)
		err = b.ctx.GetSessionVars().StmtCtx.HandleOverflow(err, warnErr)
	}

	return res, false, errors.Trace(err)
}

type builtinCastDecimalAsStringSig struct {
	baseBuiltinFunc
}

func (b *builtinCastDecimalAsStringSig) Clone() builtinFunc {
	newSig := &builtinCastDecimalAsStringSig{}
	newSig.cloneFrom(&b.baseBuiltinFunc)
	return newSig
}

func (b *builtinCastDecimalAsStringSig) evalString(row chunk.Row) (res string, isNull bool, err error) {
	val, isNull, err := b.args[0].EvalDecimal(b.ctx, row)
	if isNull || err != nil {
		return res, isNull, errors.Trace(err)
	}
	sc := b.ctx.GetSessionVars().StmtCtx
	res, err = types.ProduceStrWithSpecifiedTp(string(val.ToString()), b.tp, sc, false)
	if err != nil {
		return res, false, err
	}
	return padZeroForBinaryType(res, b.tp, b.ctx)
}

type builtinCastDecimalAsRealSig struct {
	baseBuiltinCastFunc
}

func (b *builtinCastDecimalAsRealSig) Clone() builtinFunc {
	newSig := &builtinCastDecimalAsRealSig{}
	newSig.cloneFrom(&b.baseBuiltinCastFunc)
	return newSig
}

func (b *builtinCastDecimalAsRealSig) evalReal(row chunk.Row) (res float64, isNull bool, err error) {
	val, isNull, err := b.args[0].EvalDecimal(b.ctx, row)
	if isNull || err != nil {
		return res, isNull, errors.Trace(err)
	}
	if b.inUnion && mysql.HasUnsignedFlag(b.tp.Flag) && val.IsNegative() {
		res = 0
	} else {
		res, err = val.ToFloat64()
	}
	return res, false, errors.Trace(err)
}

type builtinCastDecimalAsTimeSig struct {
	baseBuiltinFunc
}

func (b *builtinCastDecimalAsTimeSig) Clone() builtinFunc {
	newSig := &builtinCastDecimalAsTimeSig{}
	newSig.cloneFrom(&b.baseBuiltinFunc)
	return newSig
}

func (b *builtinCastDecimalAsTimeSig) evalTime(row chunk.Row) (res types.Time, isNull bool, err error) {
	val, isNull, err := b.args[0].EvalDecimal(b.ctx, row)
	if isNull || err != nil {
		return res, isNull, errors.Trace(err)
	}
	sc := b.ctx.GetSessionVars().StmtCtx
	res, err = types.ParseTimeFromFloatString(sc, string(val.ToString()), b.tp.Tp, b.tp.Decimal)
	if err != nil {
		return types.Time{}, true, handleInvalidTimeError(b.ctx, err)
	}
	if b.tp.Tp == mysql.TypeDate {
		// Truncate hh:mm:ss part if the type is Date.
		res.Time = types.FromDate(res.Time.Year(), res.Time.Month(), res.Time.Day(), 0, 0, 0, 0)
	}
	return res, false, errors.Trace(err)
}

type builtinCastDecimalAsDurationSig struct {
	baseBuiltinFunc
}

func (b *builtinCastDecimalAsDurationSig) Clone() builtinFunc {
	newSig := &builtinCastDecimalAsDurationSig{}
	newSig.cloneFrom(&b.baseBuiltinFunc)
	return newSig
}

func (b *builtinCastDecimalAsDurationSig) evalDuration(row chunk.Row) (res types.Duration, isNull bool, err error) {
	val, isNull, err := b.args[0].EvalDecimal(b.ctx, row)
	if isNull || err != nil {
		return res, true, err
	}
	res, err = types.ParseDuration(b.ctx.GetSessionVars().StmtCtx, string(val.ToString()), b.tp.Decimal)
	if types.ErrTruncatedWrongVal.Equal(err) {
		err = b.ctx.GetSessionVars().StmtCtx.HandleTruncate(err)
		// ZeroDuration of error ErrTruncatedWrongVal needs to be considered NULL.
		if res == types.ZeroDuration {
			return res, true, errors.Trace(err)
		}
	}
	return res, false, errors.Trace(err)
}

type builtinCastStringAsStringSig struct {
	baseBuiltinFunc
}

func (b *builtinCastStringAsStringSig) Clone() builtinFunc {
	newSig := &builtinCastStringAsStringSig{}
	newSig.cloneFrom(&b.baseBuiltinFunc)
	return newSig
}

func (b *builtinCastStringAsStringSig) evalString(row chunk.Row) (res string, isNull bool, err error) {
	res, isNull, err = b.args[0].EvalString(b.ctx, row)
	if isNull || err != nil {
		return res, isNull, errors.Trace(err)
	}
	sc := b.ctx.GetSessionVars().StmtCtx
	res, err = types.ProduceStrWithSpecifiedTp(res, b.tp, sc, false)
	if err != nil {
		return res, false, err
	}
	return padZeroForBinaryType(res, b.tp, b.ctx)
}

type builtinCastStringAsIntSig struct {
	baseBuiltinCastFunc
}

func (b *builtinCastStringAsIntSig) Clone() builtinFunc {
	newSig := &builtinCastStringAsIntSig{}
	newSig.cloneFrom(&b.baseBuiltinCastFunc)
	return newSig
}

// handleOverflow handles the overflow caused by cast string as int,
// see https://dev.mysql.com/doc/refman/5.7/en/out-of-range-and-overflow.html.
// When an out-of-range value is assigned to an integer column, MySQL stores the value representing the corresponding endpoint of the column data type range. If it is in select statement, it will return the
// endpoint value with a warning.
func (b *builtinCastStringAsIntSig) handleOverflow(origRes int64, origStr string, origErr error, isNegative bool) (res int64, err error) {
	res, err = origRes, origErr
	if err == nil {
		return
	}

	sc := b.ctx.GetSessionVars().StmtCtx
	if sc.InSelectStmt && types.ErrOverflow.Equal(origErr) {
		if isNegative {
			res = math.MinInt64
		} else {
			uval := uint64(math.MaxUint64)
			res = int64(uval)
		}
		warnErr := types.ErrTruncatedWrongVal.GenWithStackByArgs("INTEGER", origStr)
		err = sc.HandleOverflow(origErr, warnErr)
	}
	return
}

func (b *builtinCastStringAsIntSig) evalInt(row chunk.Row) (res int64, isNull bool, err error) {
	if b.args[0].GetType().Hybrid() || IsBinaryLiteral(b.args[0]) {
		return b.args[0].EvalInt(b.ctx, row)
	}
	val, isNull, err := b.args[0].EvalString(b.ctx, row)
	if isNull || err != nil {
		return res, isNull, errors.Trace(err)
	}

	val = strings.TrimSpace(val)
	isNegative := false
	if len(val) > 1 && val[0] == '-' { // negative number
		isNegative = true
	}
	sctx := b.ctx.GetSessionVars().StmtCtx
	if val == "" && (sctx.InInsertStmt || sctx.InUpdateStmt) {
		return 0, false, nil
	}

	var ures uint64
	sc := b.ctx.GetSessionVars().StmtCtx
	if !isNegative {
		ures, err = types.StrToUint(sc, val)
		res = int64(ures)

		if err == nil && !mysql.HasUnsignedFlag(b.tp.Flag) && ures > uint64(math.MaxInt64) {
			sc.AppendWarning(types.ErrCastAsSignedOverflow)
		}
	} else if b.inUnion && mysql.HasUnsignedFlag(b.tp.Flag) {
		res = 0
	} else {
		res, err = types.StrToInt(sc, val)
		if err == nil && mysql.HasUnsignedFlag(b.tp.Flag) {
			// If overflow, don't append this warnings
			sc.AppendWarning(types.ErrCastNegIntAsUnsigned)
		}
	}

	res, err = b.handleOverflow(res, val, err, isNegative)
	return res, false, errors.Trace(err)
}

type builtinCastStringAsRealSig struct {
	baseBuiltinCastFunc
}

func (b *builtinCastStringAsRealSig) Clone() builtinFunc {
	newSig := &builtinCastStringAsRealSig{}
	newSig.cloneFrom(&b.baseBuiltinCastFunc)
	return newSig
}

func (b *builtinCastStringAsRealSig) evalReal(row chunk.Row) (res float64, isNull bool, err error) {
	if IsBinaryLiteral(b.args[0]) {
		return b.args[0].EvalReal(b.ctx, row)
	}
	val, isNull, err := b.args[0].EvalString(b.ctx, row)
	if isNull || err != nil {
		return res, isNull, errors.Trace(err)
	}
	sctx := b.ctx.GetSessionVars().StmtCtx
	if val == "" && (sctx.InInsertStmt || sctx.InUpdateStmt) {
		return 0, false, nil
	}
	sc := b.ctx.GetSessionVars().StmtCtx
	res, err = types.StrToFloat(sc, val)
	if err != nil {
		return 0, false, errors.Trace(err)
	}
	if b.inUnion && mysql.HasUnsignedFlag(b.tp.Flag) && res < 0 {
		res = 0
	}
	res, err = types.ProduceFloatWithSpecifiedTp(res, b.tp, sc)
	return res, false, errors.Trace(err)
}

type builtinCastStringAsDecimalSig struct {
	baseBuiltinCastFunc
}

func (b *builtinCastStringAsDecimalSig) Clone() builtinFunc {
	newSig := &builtinCastStringAsDecimalSig{}
	newSig.cloneFrom(&b.baseBuiltinCastFunc)
	return newSig
}

func (b *builtinCastStringAsDecimalSig) evalDecimal(row chunk.Row) (res *types.MyDecimal, isNull bool, err error) {
	if IsBinaryLiteral(b.args[0]) {
		return b.args[0].EvalDecimal(b.ctx, row)
	}
	val, isNull, err := b.args[0].EvalString(b.ctx, row)
	if isNull || err != nil {
		return res, isNull, errors.Trace(err)
	}
	res = new(types.MyDecimal)
	sc := b.ctx.GetSessionVars().StmtCtx
	if !(b.inUnion && mysql.HasUnsignedFlag(b.tp.Flag) && res.IsNegative()) {
		err = sc.HandleTruncate(res.FromString([]byte(val)))
		if err != nil {
			return res, false, errors.Trace(err)
		}
	}
	res, err = types.ProduceDecWithSpecifiedTp(res, b.tp, sc)
	return res, false, errors.Trace(err)
}

type builtinCastStringAsTimeSig struct {
	baseBuiltinFunc
}

func (b *builtinCastStringAsTimeSig) Clone() builtinFunc {
	newSig := &builtinCastStringAsTimeSig{}
	newSig.cloneFrom(&b.baseBuiltinFunc)
	return newSig
}

func (b *builtinCastStringAsTimeSig) evalTime(row chunk.Row) (res types.Time, isNull bool, err error) {
	val, isNull, err := b.args[0].EvalString(b.ctx, row)
	if isNull || err != nil {
		return res, isNull, errors.Trace(err)
	}
	sc := b.ctx.GetSessionVars().StmtCtx
	res, err = types.ParseTime(sc, val, b.tp.Tp, b.tp.Decimal)
	if err != nil {
		return types.Time{}, true, handleInvalidTimeError(b.ctx, err)
	}
	if b.tp.Tp == mysql.TypeDate {
		// Truncate hh:mm:ss part if the type is Date.
		res.Time = types.FromDate(res.Time.Year(), res.Time.Month(), res.Time.Day(), 0, 0, 0, 0)
	}
	return res, false, nil
}

type builtinCastStringAsDurationSig struct {
	baseBuiltinFunc
}

func (b *builtinCastStringAsDurationSig) Clone() builtinFunc {
	newSig := &builtinCastStringAsDurationSig{}
	newSig.cloneFrom(&b.baseBuiltinFunc)
	return newSig
}

func (b *builtinCastStringAsDurationSig) evalDuration(row chunk.Row) (res types.Duration, isNull bool, err error) {
	val, isNull, err := b.args[0].EvalString(b.ctx, row)
	if isNull || err != nil {
		return res, isNull, errors.Trace(err)
	}
	res, err = types.ParseDuration(b.ctx.GetSessionVars().StmtCtx, val, b.tp.Decimal)
	if types.ErrTruncatedWrongVal.Equal(err) {
		sc := b.ctx.GetSessionVars().StmtCtx
		err = sc.HandleTruncate(err)
		// ZeroDuration of error ErrTruncatedWrongVal needs to be considered NULL.
		if res == types.ZeroDuration {
			return res, true, errors.Trace(err)
		}
	}
	return res, false, errors.Trace(err)
}

type builtinCastTimeAsTimeSig struct {
	baseBuiltinFunc
}

func (b *builtinCastTimeAsTimeSig) Clone() builtinFunc {
	newSig := &builtinCastTimeAsTimeSig{}
	newSig.cloneFrom(&b.baseBuiltinFunc)
	return newSig
}

func (b *builtinCastTimeAsTimeSig) evalTime(row chunk.Row) (res types.Time, isNull bool, err error) {
	res, isNull, err = b.args[0].EvalTime(b.ctx, row)
	if isNull || err != nil {
		return res, isNull, errors.Trace(err)
	}

	sc := b.ctx.GetSessionVars().StmtCtx
	if res, err = res.Convert(sc, b.tp.Tp); err != nil {
		return types.Time{}, true, handleInvalidTimeError(b.ctx, err)
	}
	res, err = res.RoundFrac(sc, b.tp.Decimal)
	if b.tp.Tp == mysql.TypeDate {
		// Truncate hh:mm:ss part if the type is Date.
		res.Time = types.FromDate(res.Time.Year(), res.Time.Month(), res.Time.Day(), 0, 0, 0, 0)
		res.Type = b.tp.Tp
	}
	return res, false, errors.Trace(err)
}

type builtinCastTimeAsIntSig struct {
	baseBuiltinCastFunc
}

func (b *builtinCastTimeAsIntSig) Clone() builtinFunc {
	newSig := &builtinCastTimeAsIntSig{}
	newSig.cloneFrom(&b.baseBuiltinCastFunc)
	return newSig
}

func (b *builtinCastTimeAsIntSig) evalInt(row chunk.Row) (res int64, isNull bool, err error) {
	val, isNull, err := b.args[0].EvalTime(b.ctx, row)
	if isNull || err != nil {
		return res, isNull, errors.Trace(err)
	}
	sc := b.ctx.GetSessionVars().StmtCtx
	t, err := val.RoundFrac(sc, types.DefaultFsp)
	if err != nil {
		return res, false, errors.Trace(err)
	}
	res, err = t.ToNumber().ToInt()
	return res, false, errors.Trace(err)
}

type builtinCastTimeAsRealSig struct {
	baseBuiltinCastFunc
}

func (b *builtinCastTimeAsRealSig) Clone() builtinFunc {
	newSig := &builtinCastTimeAsRealSig{}
	newSig.cloneFrom(&b.baseBuiltinCastFunc)
	return newSig
}

func (b *builtinCastTimeAsRealSig) evalReal(row chunk.Row) (res float64, isNull bool, err error) {
	val, isNull, err := b.args[0].EvalTime(b.ctx, row)
	if isNull || err != nil {
		return res, isNull, errors.Trace(err)
	}
	res, err = val.ToNumber().ToFloat64()
	return res, false, errors.Trace(err)
}

type builtinCastTimeAsDecimalSig struct {
	baseBuiltinCastFunc
}

func (b *builtinCastTimeAsDecimalSig) Clone() builtinFunc {
	newSig := &builtinCastTimeAsDecimalSig{}
	newSig.cloneFrom(&b.baseBuiltinCastFunc)
	return newSig
}

func (b *builtinCastTimeAsDecimalSig) evalDecimal(row chunk.Row) (res *types.MyDecimal, isNull bool, err error) {
	val, isNull, err := b.args[0].EvalTime(b.ctx, row)
	if isNull || err != nil {
		return res, isNull, errors.Trace(err)
	}
	sc := b.ctx.GetSessionVars().StmtCtx
	res, err = types.ProduceDecWithSpecifiedTp(val.ToNumber(), b.tp, sc)
	return res, false, errors.Trace(err)
}

type builtinCastTimeAsStringSig struct {
	baseBuiltinFunc
}

func (b *builtinCastTimeAsStringSig) Clone() builtinFunc {
	newSig := &builtinCastTimeAsStringSig{}
	newSig.cloneFrom(&b.baseBuiltinFunc)
	return newSig
}

func (b *builtinCastTimeAsStringSig) evalString(row chunk.Row) (res string, isNull bool, err error) {
	val, isNull, err := b.args[0].EvalTime(b.ctx, row)
	if isNull || err != nil {
		return res, isNull, errors.Trace(err)
	}
	sc := b.ctx.GetSessionVars().StmtCtx
	res, err = types.ProduceStrWithSpecifiedTp(val.String(), b.tp, sc, false)
	if err != nil {
		return res, false, err
	}
	return padZeroForBinaryType(res, b.tp, b.ctx)
}

type builtinCastTimeAsDurationSig struct {
	baseBuiltinFunc
}

func (b *builtinCastTimeAsDurationSig) Clone() builtinFunc {
	newSig := &builtinCastTimeAsDurationSig{}
	newSig.cloneFrom(&b.baseBuiltinFunc)
	return newSig
}

func (b *builtinCastTimeAsDurationSig) evalDuration(row chunk.Row) (res types.Duration, isNull bool, err error) {
	val, isNull, err := b.args[0].EvalTime(b.ctx, row)
	if isNull || err != nil {
		return res, isNull, errors.Trace(err)
	}
	res, err = val.ConvertToDuration()
	if err != nil {
		return res, false, errors.Trace(err)
	}
	res, err = res.RoundFrac(b.tp.Decimal)
	return res, false, errors.Trace(err)
}

type builtinCastDurationAsDurationSig struct {
	baseBuiltinFunc
}

func (b *builtinCastDurationAsDurationSig) Clone() builtinFunc {
	newSig := &builtinCastDurationAsDurationSig{}
	newSig.cloneFrom(&b.baseBuiltinFunc)
	return newSig
}

func (b *builtinCastDurationAsDurationSig) evalDuration(row chunk.Row) (res types.Duration, isNull bool, err error) {
	res, isNull, err = b.args[0].EvalDuration(b.ctx, row)
	if isNull || err != nil {
		return res, isNull, errors.Trace(err)
	}
	res, err = res.RoundFrac(b.tp.Decimal)
	return res, false, errors.Trace(err)
}

type builtinCastDurationAsIntSig struct {
	baseBuiltinCastFunc
}

func (b *builtinCastDurationAsIntSig) Clone() builtinFunc {
	newSig := &builtinCastDurationAsIntSig{}
	newSig.cloneFrom(&b.baseBuiltinCastFunc)
	return newSig
}

func (b *builtinCastDurationAsIntSig) evalInt(row chunk.Row) (res int64, isNull bool, err error) {
	val, isNull, err := b.args[0].EvalDuration(b.ctx, row)
	if isNull || err != nil {
		return res, isNull, errors.Trace(err)
	}
	dur, err := val.RoundFrac(types.DefaultFsp)
	if err != nil {
		return res, false, errors.Trace(err)
	}
	res, err = dur.ToNumber().ToInt()
	return res, false, errors.Trace(err)
}

type builtinCastDurationAsRealSig struct {
	baseBuiltinCastFunc
}

func (b *builtinCastDurationAsRealSig) Clone() builtinFunc {
	newSig := &builtinCastDurationAsRealSig{}
	newSig.cloneFrom(&b.baseBuiltinCastFunc)
	return newSig
}

func (b *builtinCastDurationAsRealSig) evalReal(row chunk.Row) (res float64, isNull bool, err error) {
	val, isNull, err := b.args[0].EvalDuration(b.ctx, row)
	if isNull || err != nil {
		return res, isNull, errors.Trace(err)
	}
	res, err = val.ToNumber().ToFloat64()
	return res, false, errors.Trace(err)
}

type builtinCastDurationAsDecimalSig struct {
	baseBuiltinCastFunc
}

func (b *builtinCastDurationAsDecimalSig) Clone() builtinFunc {
	newSig := &builtinCastDurationAsDecimalSig{}
	newSig.cloneFrom(&b.baseBuiltinCastFunc)
	return newSig
}

func (b *builtinCastDurationAsDecimalSig) evalDecimal(row chunk.Row) (res *types.MyDecimal, isNull bool, err error) {
	val, isNull, err := b.args[0].EvalDuration(b.ctx, row)
	if isNull || err != nil {
		return res, isNull, errors.Trace(err)
	}
	sc := b.ctx.GetSessionVars().StmtCtx
	res, err = types.ProduceDecWithSpecifiedTp(val.ToNumber(), b.tp, sc)
	return res, false, errors.Trace(err)
}

type builtinCastDurationAsStringSig struct {
	baseBuiltinFunc
}

func (b *builtinCastDurationAsStringSig) Clone() builtinFunc {
	newSig := &builtinCastDurationAsStringSig{}
	newSig.cloneFrom(&b.baseBuiltinFunc)
	return newSig
}

func (b *builtinCastDurationAsStringSig) evalString(row chunk.Row) (res string, isNull bool, err error) {
	val, isNull, err := b.args[0].EvalDuration(b.ctx, row)
	if isNull || err != nil {
		return res, isNull, errors.Trace(err)
	}
	sc := b.ctx.GetSessionVars().StmtCtx
	res, err = types.ProduceStrWithSpecifiedTp(val.String(), b.tp, sc, false)
	if err != nil {
		return res, false, err
	}
	return padZeroForBinaryType(res, b.tp, b.ctx)
}

func padZeroForBinaryType(s string, tp *types.FieldType, ctx sessionctx.Context) (string, bool, error) {
	flen := tp.Flen
	if tp.Tp == mysql.TypeString && types.IsBinaryStr(tp) && len(s) < flen {
		sc := ctx.GetSessionVars().StmtCtx
		valStr, _ := ctx.GetSessionVars().GetSystemVar(variable.MaxAllowedPacket)
		maxAllowedPacket, err := strconv.ParseUint(valStr, 10, 64)
		if err != nil {
			return "", false, err
		}
		if uint64(flen) > maxAllowedPacket {
			sc.AppendWarning(errWarnAllowedPacketOverflowed.GenWithStackByArgs("cast_as_binary", maxAllowedPacket))
			return "", true, nil
		}
		padding := make([]byte, flen-len(s))
		s = string(append([]byte(s), padding...))
	}
	return s, false, nil
}

type builtinCastDurationAsTimeSig struct {
	baseBuiltinFunc
}

func (b *builtinCastDurationAsTimeSig) Clone() builtinFunc {
	newSig := &builtinCastDurationAsTimeSig{}
	newSig.cloneFrom(&b.baseBuiltinFunc)
	return newSig
}

func (b *builtinCastDurationAsTimeSig) evalTime(row chunk.Row) (res types.Time, isNull bool, err error) {
	val, isNull, err := b.args[0].EvalDuration(b.ctx, row)
	if isNull || err != nil {
		return res, isNull, errors.Trace(err)
	}
	sc := b.ctx.GetSessionVars().StmtCtx
	res, err = val.ConvertToTime(sc, b.tp.Tp)
	if err != nil {
		return types.Time{}, true, handleInvalidTimeError(b.ctx, err)
	}
	res, err = res.RoundFrac(sc, b.tp.Decimal)
	return res, false, errors.Trace(err)
}

type builtinCastJSONAsJSONSig struct {
	baseBuiltinFunc
}

func (b *builtinCastJSONAsJSONSig) Clone() builtinFunc {
	newSig := &builtinCastJSONAsJSONSig{}
	newSig.cloneFrom(&b.baseBuiltinFunc)
	return newSig
}

func (b *builtinCastJSONAsJSONSig) evalJSON(row chunk.Row) (res json.BinaryJSON, isNull bool, err error) {
	return b.args[0].EvalJSON(b.ctx, row)
}

type builtinCastJSONAsIntSig struct {
	baseBuiltinCastFunc
}

func (b *builtinCastJSONAsIntSig) Clone() builtinFunc {
	newSig := &builtinCastJSONAsIntSig{}
	newSig.cloneFrom(&b.baseBuiltinCastFunc)
	return newSig
}

func (b *builtinCastJSONAsIntSig) evalInt(row chunk.Row) (res int64, isNull bool, err error) {
	val, isNull, err := b.args[0].EvalJSON(b.ctx, row)
	if isNull || err != nil {
		return res, isNull, errors.Trace(err)
	}
	sc := b.ctx.GetSessionVars().StmtCtx
	res, err = types.ConvertJSONToInt(sc, val, mysql.HasUnsignedFlag(b.tp.Flag))
	return
}

type builtinCastJSONAsRealSig struct {
	baseBuiltinCastFunc
}

func (b *builtinCastJSONAsRealSig) Clone() builtinFunc {
	newSig := &builtinCastJSONAsRealSig{}
	newSig.cloneFrom(&b.baseBuiltinCastFunc)
	return newSig
}

func (b *builtinCastJSONAsRealSig) evalReal(row chunk.Row) (res float64, isNull bool, err error) {
	val, isNull, err := b.args[0].EvalJSON(b.ctx, row)
	if isNull || err != nil {
		return res, isNull, errors.Trace(err)
	}
	sc := b.ctx.GetSessionVars().StmtCtx
	res, err = types.ConvertJSONToFloat(sc, val)
	return
}

type builtinCastJSONAsDecimalSig struct {
	baseBuiltinCastFunc
}

func (b *builtinCastJSONAsDecimalSig) Clone() builtinFunc {
	newSig := &builtinCastJSONAsDecimalSig{}
	newSig.cloneFrom(&b.baseBuiltinCastFunc)
	return newSig
}

func (b *builtinCastJSONAsDecimalSig) evalDecimal(row chunk.Row) (res *types.MyDecimal, isNull bool, err error) {
	val, isNull, err := b.args[0].EvalJSON(b.ctx, row)
	if isNull || err != nil {
		return res, isNull, errors.Trace(err)
	}
	sc := b.ctx.GetSessionVars().StmtCtx
	res, err = types.ConvertJSONToDecimal(sc, val)
	if err != nil {
		return res, false, errors.Trace(err)
	}
	res, err = types.ProduceDecWithSpecifiedTp(res, b.tp, sc)
	return res, false, errors.Trace(err)
}

type builtinCastJSONAsStringSig struct {
	baseBuiltinFunc
}

func (b *builtinCastJSONAsStringSig) Clone() builtinFunc {
	newSig := &builtinCastJSONAsStringSig{}
	newSig.cloneFrom(&b.baseBuiltinFunc)
	return newSig
}

func (b *builtinCastJSONAsStringSig) evalString(row chunk.Row) (res string, isNull bool, err error) {
	val, isNull, err := b.args[0].EvalJSON(b.ctx, row)
	if isNull || err != nil {
		return res, isNull, errors.Trace(err)
	}
	return val.String(), false, nil
}

type builtinCastJSONAsTimeSig struct {
	baseBuiltinFunc
}

func (b *builtinCastJSONAsTimeSig) Clone() builtinFunc {
	newSig := &builtinCastJSONAsTimeSig{}
	newSig.cloneFrom(&b.baseBuiltinFunc)
	return newSig
}

func (b *builtinCastJSONAsTimeSig) evalTime(row chunk.Row) (res types.Time, isNull bool, err error) {
	val, isNull, err := b.args[0].EvalJSON(b.ctx, row)
	if isNull || err != nil {
		return res, isNull, errors.Trace(err)
	}
	s, err := val.Unquote()
	if err != nil {
		return res, false, errors.Trace(err)
	}
	sc := b.ctx.GetSessionVars().StmtCtx
	res, err = types.ParseTime(sc, s, b.tp.Tp, b.tp.Decimal)
	if err != nil {
		return types.Time{}, true, handleInvalidTimeError(b.ctx, err)
	}
	if b.tp.Tp == mysql.TypeDate {
		// Truncate hh:mm:ss part if the type is Date.
		res.Time = types.FromDate(res.Time.Year(), res.Time.Month(), res.Time.Day(), 0, 0, 0, 0)
	}
	return
}

type builtinCastJSONAsDurationSig struct {
	baseBuiltinFunc
}

func (b *builtinCastJSONAsDurationSig) Clone() builtinFunc {
	newSig := &builtinCastJSONAsDurationSig{}
	newSig.cloneFrom(&b.baseBuiltinFunc)
	return newSig
}

func (b *builtinCastJSONAsDurationSig) evalDuration(row chunk.Row) (res types.Duration, isNull bool, err error) {
	val, isNull, err := b.args[0].EvalJSON(b.ctx, row)
	if isNull || err != nil {
		return res, isNull, errors.Trace(err)
	}
	s, err := val.Unquote()
	if err != nil {
		return res, false, errors.Trace(err)
	}
	res, err = types.ParseDuration(b.ctx.GetSessionVars().StmtCtx, s, b.tp.Decimal)
	if types.ErrTruncatedWrongVal.Equal(err) {
		sc := b.ctx.GetSessionVars().StmtCtx
		err = sc.HandleTruncate(err)
	}
	return
}

// inCastContext is session key type that indicates whether executing
// in special cast context that negative unsigned num will be zero.
type inCastContext int

func (i inCastContext) String() string {
	return "__cast_ctx"
}

// inUnionCastContext is session key value that indicates whether executing in
// union cast context.
// @see BuildCastFunction4Union
const inUnionCastContext inCastContext = 0

// hasSpecialCast checks if this expr has its own special cast function.
// for example(#9713): when doing arithmetic using results of function DayName,
// "Monday" should be regarded as 0, "Tuesday" should be regarded as 1 and so on.
func hasSpecialCast(ctx sessionctx.Context, expr Expression, tp *types.FieldType) bool {
	switch f := expr.(type) {
	case *ScalarFunction:
		switch f.FuncName.L {
		case ast.DayName:
			switch tp.EvalType() {
			case types.ETInt, types.ETReal:
				return true
			}
		}
	}
	return false
}

// BuildCastFunction4Union build a implicitly CAST ScalarFunction from the Union
// Expression.
func BuildCastFunction4Union(ctx sessionctx.Context, expr Expression, tp *types.FieldType) (res Expression) {
	ctx.SetValue(inUnionCastContext, struct{}{})
	defer func() {
		ctx.SetValue(inUnionCastContext, nil)
	}()
	return BuildCastFunction(ctx, expr, tp)
}

// BuildCastFunction builds a CAST ScalarFunction from the Expression.
func BuildCastFunction(ctx sessionctx.Context, expr Expression, tp *types.FieldType) (res Expression) {
	if hasSpecialCast(ctx, expr, tp) {
		return expr
	}

	var fc functionClass
	switch tp.EvalType() {
	case types.ETInt:
		fc = &castAsIntFunctionClass{baseFunctionClass{ast.Cast, 1, 1}, tp}
	case types.ETDecimal:
		fc = &castAsDecimalFunctionClass{baseFunctionClass{ast.Cast, 1, 1}, tp}
	case types.ETReal:
		fc = &castAsRealFunctionClass{baseFunctionClass{ast.Cast, 1, 1}, tp}
	case types.ETDatetime, types.ETTimestamp:
		fc = &castAsTimeFunctionClass{baseFunctionClass{ast.Cast, 1, 1}, tp}
	case types.ETDuration:
		fc = &castAsDurationFunctionClass{baseFunctionClass{ast.Cast, 1, 1}, tp}
	case types.ETJson:
		fc = &castAsJSONFunctionClass{baseFunctionClass{ast.Cast, 1, 1}, tp}
	case types.ETString:
		fc = &castAsStringFunctionClass{baseFunctionClass{ast.Cast, 1, 1}, tp}
	}
	f, err := fc.getFunction(ctx, []Expression{expr})
	terror.Log(errors.Trace(err))
	res = &ScalarFunction{
		FuncName: model.NewCIStr(ast.Cast),
		RetType:  tp,
		Function: f,
	}
	// We do not fold CAST if the eval type of this scalar function is ETJson
	// since we may reset the flag of the field type of CastAsJson later which
	// would affect the evaluation of it.
	if tp.EvalType() != types.ETJson {
		res = FoldConstant(res)
	}
	return res
}

// WrapWithCastAsInt wraps `expr` with `cast` if the return type of expr is not
// type int, otherwise, returns `expr` directly.
func WrapWithCastAsInt(ctx sessionctx.Context, expr Expression) Expression {
	if expr.GetType().EvalType() == types.ETInt {
		return expr
	}
	tp := types.NewFieldType(mysql.TypeLonglong)
	tp.Flen, tp.Decimal = expr.GetType().Flen, 0
	types.SetBinChsClnFlag(tp)
	tp.Flag |= expr.GetType().Flag & mysql.UnsignedFlag
	return BuildCastFunction(ctx, expr, tp)
}

// WrapWithCastAsReal wraps `expr` with `cast` if the return type of expr is not
// type real, otherwise, returns `expr` directly.
func WrapWithCastAsReal(ctx sessionctx.Context, expr Expression) Expression {
	if expr.GetType().EvalType() == types.ETReal {
		return expr
	}
	tp := types.NewFieldType(mysql.TypeDouble)
	tp.Flen, tp.Decimal = mysql.MaxRealWidth, types.UnspecifiedLength
	types.SetBinChsClnFlag(tp)
	tp.Flag |= expr.GetType().Flag & mysql.UnsignedFlag
	return BuildCastFunction(ctx, expr, tp)
}

// WrapWithCastAsDecimal wraps `expr` with `cast` if the return type of expr is
// not type decimal, otherwise, returns `expr` directly.
func WrapWithCastAsDecimal(ctx sessionctx.Context, expr Expression) Expression {
	if expr.GetType().EvalType() == types.ETDecimal {
		return expr
	}
	tp := types.NewFieldType(mysql.TypeNewDecimal)
	tp.Flen, tp.Decimal = expr.GetType().Flen, types.UnspecifiedLength
	types.SetBinChsClnFlag(tp)
	tp.Flag |= expr.GetType().Flag & mysql.UnsignedFlag
	return BuildCastFunction(ctx, expr, tp)
}

// WrapWithCastAsString wraps `expr` with `cast` if the return type of expr is
// not type string, otherwise, returns `expr` directly.
func WrapWithCastAsString(ctx sessionctx.Context, expr Expression) Expression {
	exprTp := expr.GetType()
	if exprTp.EvalType() == types.ETString {
		return expr
	}
	argLen := exprTp.Flen
	// If expr is decimal, we should take the decimal point and negative sign
	// into consideration, so we set `expr.GetType().Flen + 2` as the `argLen`.
	// Since the length of float and double is not accurate, we do not handle
	// them.
	if exprTp.Tp == mysql.TypeNewDecimal && argLen != types.UnspecifiedFsp {
		argLen += 2
	}
	if exprTp.EvalType() == types.ETInt {
		argLen = mysql.MaxIntWidth
	}
	tp := types.NewFieldType(mysql.TypeVarString)
	tp.Charset, tp.Collate = charset.GetDefaultCharsetAndCollate()
	tp.Flen, tp.Decimal = argLen, types.UnspecifiedLength
	return BuildCastFunction(ctx, expr, tp)
}

// WrapWithCastAsTime wraps `expr` with `cast` if the return type of expr is not
// same as type of the specified `tp` , otherwise, returns `expr` directly.
func WrapWithCastAsTime(ctx sessionctx.Context, expr Expression, tp *types.FieldType) Expression {
	exprTp := expr.GetType().Tp
	if tp.Tp == exprTp {
		return expr
	} else if (exprTp == mysql.TypeDate || exprTp == mysql.TypeTimestamp) && tp.Tp == mysql.TypeDatetime {
		return expr
	}
	switch x := expr.GetType(); x.Tp {
	case mysql.TypeDatetime, mysql.TypeTimestamp, mysql.TypeDate, mysql.TypeDuration:
		tp.Decimal = x.Decimal
	default:
		tp.Decimal = types.MaxFsp
	}
	switch tp.Tp {
	case mysql.TypeDate:
		tp.Flen = mysql.MaxDateWidth
	case mysql.TypeDatetime, mysql.TypeTimestamp:
		tp.Flen = mysql.MaxDatetimeWidthNoFsp
		if tp.Decimal > 0 {
			tp.Flen = tp.Flen + 1 + tp.Decimal
		}
	}
	types.SetBinChsClnFlag(tp)
	return BuildCastFunction(ctx, expr, tp)
}

// WrapWithCastAsDuration wraps `expr` with `cast` if the return type of expr is
// not type duration, otherwise, returns `expr` directly.
func WrapWithCastAsDuration(ctx sessionctx.Context, expr Expression) Expression {
	if expr.GetType().Tp == mysql.TypeDuration {
		return expr
	}
	tp := types.NewFieldType(mysql.TypeDuration)
	switch x := expr.GetType(); x.Tp {
	case mysql.TypeDatetime, mysql.TypeTimestamp, mysql.TypeDate:
		tp.Decimal = x.Decimal
	default:
		tp.Decimal = types.MaxFsp
	}
	tp.Flen = mysql.MaxDurationWidthNoFsp
	if tp.Decimal > 0 {
		tp.Flen = tp.Flen + 1 + tp.Decimal
	}
	return BuildCastFunction(ctx, expr, tp)
}

// WrapWithCastAsJSON wraps `expr` with `cast` if the return type of expr is not
// type json, otherwise, returns `expr` directly.
func WrapWithCastAsJSON(ctx sessionctx.Context, expr Expression) Expression {
	if expr.GetType().Tp == mysql.TypeJSON && !mysql.HasParseToJSONFlag(expr.GetType().Flag) {
		return expr
	}
	tp := &types.FieldType{
		Tp:      mysql.TypeJSON,
		Flen:    12582912, // FIXME: Here the Flen is not trusted.
		Decimal: 0,
		Charset: mysql.DefaultCharset,
		Collate: mysql.DefaultCollationName,
		Flag:    mysql.BinaryFlag,
	}
	return BuildCastFunction(ctx, expr, tp)
}<|MERGE_RESOLUTION|>--- conflicted
+++ resolved
@@ -756,18 +756,11 @@
 		uintVal, err = types.ConvertFloatToUint(sc, val, types.UnsignedUpperBound[mysql.TypeLonglong], mysql.TypeLonglong)
 		res = int64(uintVal)
 	}
-<<<<<<< HEAD
-	if types.ErrOverflow.Equal(err) {
-		err = b.ctx.GetSessionVars().StmtCtx.HandleOverflow(err, err)
-	}
-	return res, isNull, errors.Trace(err)
-=======
 	err = b.ctx.GetSessionVars().StmtCtx.HandleOverflow(err, err)
 	if err != nil {
 		return res, false, err
 	}
 	return res, isNull, err
->>>>>>> 5b738d39
 }
 
 type builtinCastRealAsDecimalSig struct {
