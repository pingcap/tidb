--- conflicted
+++ resolved
@@ -23,11 +23,8 @@
 	"encoding/binary"
 	"fmt"
 	"hash"
-<<<<<<< HEAD
 	"io"
-=======
 	"sync"
->>>>>>> 4d1e8e47
 
 	"github.com/pingcap/errors"
 	"github.com/pingcap/parser/auth"
