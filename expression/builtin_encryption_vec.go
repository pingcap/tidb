// Copyright 2019 PingCAP, Inc.
//
// Licensed under the Apache License, Version 2.0 (the "License");
// you may not use this file except in compliance with the License.
// You may obtain a copy of the License at
//
//     http://www.apache.org/licenses/LICENSE-2.0
//
// Unless required by applicable law or agreed to in writing, software
// distributed under the License is distributed on an "AS IS" BASIS,
// See the License for the specific language governing permissions and
// limitations under the License.

package expression

import (
<<<<<<< HEAD
	"crypto/sha256"
	"crypto/sha512"
	"fmt"
	"hash"
=======
	"crypto/sha1"
	"fmt"
>>>>>>> b1d1d255

	"github.com/pingcap/errors"
	"github.com/pingcap/parser/auth"
	"github.com/pingcap/tidb/types"
	"github.com/pingcap/tidb/util/chunk"
	"github.com/pingcap/tidb/util/encrypt"
)

func (b *builtinAesDecryptSig) vectorized() bool {
	return false
}

func (b *builtinAesDecryptSig) vecEvalString(input *chunk.Chunk, result *chunk.Column) error {
	return errors.Errorf("not implemented")
}

func (b *builtinAesEncryptIVSig) vectorized() bool {
	return false
}

func (b *builtinAesEncryptIVSig) vecEvalString(input *chunk.Chunk, result *chunk.Column) error {
	return errors.Errorf("not implemented")
}

func (b *builtinDecodeSig) vectorized() bool {
	return true
}

func (b *builtinDecodeSig) vecEvalString(input *chunk.Chunk, result *chunk.Column) error {
	n := input.NumRows()
	buf, err := b.bufAllocator.get(types.ETString, n)
	if err != nil {
		return err
	}
	defer b.bufAllocator.put(buf)
	if err := b.args[0].VecEvalString(b.ctx, input, buf); err != nil {
		return err
	}
	buf1, err1 := b.bufAllocator.get(types.ETString, n)
	if err1 != nil {
		return err1
	}
	defer b.bufAllocator.put(buf1)
	if err := b.args[1].VecEvalString(b.ctx, input, buf1); err != nil {
		return err
	}
	result.ReserveString(n)
	for i := 0; i < n; i++ {
		if buf.IsNull(i) || buf1.IsNull(i) {
			result.AppendNull()
			continue
		}
		dataStr := buf.GetString(i)
		passwordStr := buf1.GetString(i)
		decodeStr, err := encrypt.SQLDecode(dataStr, passwordStr)
		if err != nil {
			return err
		}
		result.AppendString(decodeStr)
	}
	return nil
}

func (b *builtinEncodeSig) vectorized() bool {
	return true
}

func (b *builtinEncodeSig) vecEvalString(input *chunk.Chunk, result *chunk.Column) error {
	n := input.NumRows()
	buf, err := b.bufAllocator.get(types.ETString, n)
	if err != nil {
		return err
	}
	defer b.bufAllocator.put(buf)
	if err := b.args[0].VecEvalString(b.ctx, input, buf); err != nil {
		return err
	}
	buf1, err1 := b.bufAllocator.get(types.ETString, n)
	if err1 != nil {
		return err1
	}
	defer b.bufAllocator.put(buf1)
	if err := b.args[1].VecEvalString(b.ctx, input, buf1); err != nil {
		return err
	}
	result.ReserveString(n)
	for i := 0; i < n; i++ {
		if buf.IsNull(i) || buf1.IsNull(i) {
			result.AppendNull()
			continue
		}
		decodeStr := buf.GetString(i)
		passwordStr := buf1.GetString(i)
		dataStr, err := encrypt.SQLEncode(decodeStr, passwordStr)
		if err != nil {
			return err
		}
		result.AppendString(dataStr)
	}
	return nil
}

func (b *builtinAesDecryptIVSig) vectorized() bool {
	return false
}

func (b *builtinAesDecryptIVSig) vecEvalString(input *chunk.Chunk, result *chunk.Column) error {
	return errors.Errorf("not implemented")
}

func (b *builtinRandomBytesSig) vectorized() bool {
	return false
}

func (b *builtinRandomBytesSig) vecEvalString(input *chunk.Chunk, result *chunk.Column) error {
	return errors.Errorf("not implemented")
}

func (b *builtinMD5Sig) vectorized() bool {
	return false
}

func (b *builtinMD5Sig) vecEvalString(input *chunk.Chunk, result *chunk.Column) error {
	return errors.Errorf("not implemented")
}

func (b *builtinSHA2Sig) vectorized() bool {
	return true
}

func (b *builtinSHA2Sig) vecEvalString(input *chunk.Chunk, result *chunk.Column) error {
	n := input.NumRows()
	buf, err := b.bufAllocator.get(types.ETString, n)
	if err != nil {
		return err
	}
	defer b.bufAllocator.put(buf)
	if err := b.args[0].VecEvalString(b.ctx, input, buf); err != nil {
		return err
	}
	buf1, err := b.bufAllocator.get(types.ETInt, n)
	if err != nil {
		return err
	}
	defer b.bufAllocator.put(buf1)
	if err := b.args[1].VecEvalInt(b.ctx, input, buf1); err != nil {
		return err
	}
	result.ReserveString(n)
	i64s := buf1.Int64s()
	var (
		hasher224 hash.Hash
		hasher256 hash.Hash
		hasher384 hash.Hash
		hasher512 hash.Hash
	)
	for i := 0; i < n; i++ {
		if buf.IsNull(i) || buf1.IsNull(i) {
			result.AppendNull()
			continue
		}
		hashLength := i64s[i]
		var hasher hash.Hash
		switch int(hashLength) {
		case SHA0, SHA256:
			if hasher256 == nil {
				hasher256 = sha256.New()
			}
			hasher = hasher256
		case SHA224:
			if hasher224 == nil {
				hasher224 = sha256.New224()
			}
			hasher = hasher224
		case SHA384:
			if hasher384 == nil {
				hasher384 = sha512.New384()
			}
			hasher = hasher384
		case SHA512:
			if hasher512 == nil {
				hasher512 = sha512.New()
			}
			hasher = hasher512
		}
		if hasher == nil {
			result.AppendNull()
			continue
		}

		str := buf.GetBytes(i)
		_, err = hasher.Write(str)
		if err != nil {
			return err
		}
		result.AppendString(fmt.Sprintf("%x", hasher.Sum(nil)))
		hasher.Reset()
	}
	return nil
}

func (b *builtinCompressSig) vectorized() bool {
	return false
}

func (b *builtinCompressSig) vecEvalString(input *chunk.Chunk, result *chunk.Column) error {
	return errors.Errorf("not implemented")
}

func (b *builtinAesEncryptSig) vectorized() bool {
	return false
}

func (b *builtinAesEncryptSig) vecEvalString(input *chunk.Chunk, result *chunk.Column) error {
	return errors.Errorf("not implemented")
}

func (b *builtinPasswordSig) vectorized() bool {
	return true
}

func (b *builtinPasswordSig) vecEvalString(input *chunk.Chunk, result *chunk.Column) error {
	n := input.NumRows()
	buf, err := b.bufAllocator.get(types.ETString, n)
	if err != nil {
		return err
	}
	defer b.bufAllocator.put(buf)
	if err := b.args[0].VecEvalString(b.ctx, input, buf); err != nil {
		return err
	}
	result.ReserveString(n)
	for i := 0; i < n; i++ {
		if buf.IsNull(i) {
			result.AppendString("")
			continue
		}
		pass := buf.GetString(i)
		if len(pass) == 0 {
			result.AppendString("")
			continue
		}
		// We should append a warning here because function "PASSWORD" is deprecated since MySQL 5.7.6.
		// See https://dev.mysql.com/doc/refman/5.7/en/encryption-functions.html#function_password
		b.ctx.GetSessionVars().StmtCtx.AppendWarning(errDeprecatedSyntaxNoReplacement.GenWithStackByArgs("PASSWORD"))

		result.AppendString(auth.EncodePassword(pass))
	}
	return nil
}

func (b *builtinSHA1Sig) vectorized() bool {
	return true
}

func (b *builtinSHA1Sig) vecEvalString(input *chunk.Chunk, result *chunk.Column) error {
	n := input.NumRows()
	buf, err := b.bufAllocator.get(types.ETString, n)
	if err != nil {
		return err
	}
	defer b.bufAllocator.put(buf)
	if err := b.args[0].VecEvalString(b.ctx, input, buf); err != nil {
		return err
	}
	result.ReserveString(n)
	hasher := sha1.New()
	for i := 0; i < n; i++ {
		if buf.IsNull(i) {
			result.AppendNull()
			continue
		}
		str := buf.GetBytes(i)
		_, err = hasher.Write(str)
		if err != nil {
			return err
		}
		result.AppendString(fmt.Sprintf("%x", hasher.Sum(nil)))
		hasher.Reset()
	}
	return nil
}

func (b *builtinUncompressSig) vectorized() bool {
	return false
}

func (b *builtinUncompressSig) vecEvalString(input *chunk.Chunk, result *chunk.Column) error {
	return errors.Errorf("not implemented")
}

func (b *builtinUncompressedLengthSig) vectorized() bool {
	return false
}

func (b *builtinUncompressedLengthSig) vecEvalInt(input *chunk.Chunk, result *chunk.Column) error {
	return errors.Errorf("not implemented")
}<|MERGE_RESOLUTION|>--- conflicted
+++ resolved
@@ -14,15 +14,11 @@
 package expression
 
 import (
-<<<<<<< HEAD
+	"crypto/sha1"
 	"crypto/sha256"
 	"crypto/sha512"
 	"fmt"
 	"hash"
-=======
-	"crypto/sha1"
-	"fmt"
->>>>>>> b1d1d255
 
 	"github.com/pingcap/errors"
 	"github.com/pingcap/parser/auth"
@@ -275,7 +271,7 @@
 }
 
 func (b *builtinSHA1Sig) vectorized() bool {
-	return true
+	return false
 }
 
 func (b *builtinSHA1Sig) vecEvalString(input *chunk.Chunk, result *chunk.Column) error {
