--- conflicted
+++ resolved
@@ -14,18 +14,15 @@
 package expression
 
 import (
-<<<<<<< HEAD
 	"bytes"
+	"crypto/md5"
 	"crypto/rand"
-	"io"
-=======
-	"crypto/md5"
 	"crypto/sha1"
 	"crypto/sha256"
 	"crypto/sha512"
 	"fmt"
 	"hash"
->>>>>>> 076503a4
+	"io"
 
 	"github.com/pingcap/errors"
 	"github.com/pingcap/parser/auth"
