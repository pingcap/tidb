--- conflicted
+++ resolved
@@ -57,7 +57,7 @@
 }
 
 // GetTimeCurrentTimestamp is used for generating a timestamp for some special cases: cast null value to timestamp type with not null flag.
-func GetTimeCurrentTimestamp(ctx sessionctx.Context, tp byte, fsp int8) (d types.Datum, err error) {
+func GetTimeCurrentTimestamp(ctx sessionctx.Context, tp byte, fsp int) (d types.Datum, err error) {
 	var t types.Time
 	t, err = getTimeCurrentTimeStamp(ctx, tp, fsp)
 	if err != nil {
@@ -67,7 +67,7 @@
 	return d, nil
 }
 
-func getTimeCurrentTimeStamp(ctx sessionctx.Context, tp byte, fsp int8) (t types.Time, err error) {
+func getTimeCurrentTimeStamp(ctx sessionctx.Context, tp byte, fsp int) (t types.Time, err error) {
 	value := types.NewTime(types.ZeroCoreTime, tp, fsp)
 	defaultTime, err := getStmtTimestamp(ctx)
 	if err != nil {
@@ -84,13 +84,8 @@
 }
 
 // GetTimeValue gets the time value with type tp.
-<<<<<<< HEAD
 func GetTimeValue(ctx sessionctx.Context, v interface{}, tp byte, fsp int) (d types.Datum, err error) {
-	value := types.NewTime(types.ZeroCoreTime, tp, fsp)
-=======
-func GetTimeValue(ctx sessionctx.Context, v interface{}, tp byte, fsp int8) (d types.Datum, err error) {
 	var value types.Time
->>>>>>> 257282f7
 
 	sc := ctx.GetSessionVars().StmtCtx
 	switch x := v.(type) {
@@ -100,16 +95,6 @@
 			if value, err = getTimeCurrentTimeStamp(ctx, tp, fsp); err != nil {
 				return d, err
 			}
-<<<<<<< HEAD
-			value.SetCoreTime(types.FromGoTime(defaultTime.Truncate(time.Duration(math.Pow10(9-fsp)) * time.Nanosecond)))
-			if tp == mysql.TypeTimestamp || tp == mysql.TypeDatetime {
-				err = value.ConvertTimeZone(time.Local, ctx.GetSessionVars().Location())
-				if err != nil {
-					return d, err
-				}
-			}
-=======
->>>>>>> 257282f7
 		} else if upperX == types.ZeroDatetimeStr {
 			value, err = types.ParseTimeFromNum(sc, 0, tp, fsp)
 			terror.Log(err)
